package mempool

import (
	"container/list"

	"gitlab.33.cn/chain33/chain33/types"
)

const (
	pushfront = PushDirection(0x12345678)
	pushback  = PushDirection(0x76543210)
)

type PushDirection int32

//--------------------------------------------------------------------------------
// Module txCache

type txCache struct {
	size       int
	txMap      map[string]*list.Element
	txList     *list.List
	txFrontTen []*types.Transaction
	accMap     map[string][]*types.Transaction
}

// Item为Mempool中包装交易的数据结构
type Item struct {
	value     *types.Transaction
	priority  int64
	enterTime int64
}

// NewTxCache初始化txCache
func newTxCache(cacheSize int64) *txCache {
	return &txCache{
		size:       int(cacheSize),
		txMap:      make(map[string]*list.Element, cacheSize),
		txList:     list.New(),
		txFrontTen: make([]*types.Transaction, 0),
		accMap:     make(map[string][]*types.Transaction),
	}
}

// txCache.TxNumOfAccount返回账户在Mempool中交易数量
func (cache *txCache) TxNumOfAccount(addr string) int64 {
	return int64(len(cache.accMap[addr]))
}

// txCache.Exists判断txCache中是否存在给定tx
func (cache *txCache) Exists(hash []byte) bool {
	_, exists := cache.txMap[string(hash)]
	return exists
}

// txCache.Push把给定tx添加到txCache；如果tx已经存在txCache中或Mempool已满则返回对应error
func (cache *txCache) Push(tx *types.Transaction, direction PushDirection) error {
	hash := tx.Hash()
	if cache.Exists(hash) {
		return types.ErrTxExist
	}

	if cache.txList.Len() >= cache.size {
		return types.ErrMemFull
	}

<<<<<<< HEAD
	it := &Item{value: tx, priority: tx.Fee, enterTime: time.Now().UnixNano() / 1000000}
	var txElement *list.Element
	if direction == pushback {
		txElement = cache.txList.PushBack(it)
	} else {
		txElement = cache.txList.PushFront(it)
	}

=======
	it := &Item{value: tx, priority: tx.Fee, enterTime: types.Now().Unix()}
	txElement := cache.txList.PushBack(it)
>>>>>>> 7a76dc08
	cache.txMap[string(hash)] = txElement

	// 账户交易数量
	accountAddr := tx.From()
	cache.accMap[accountAddr] = append(cache.accMap[accountAddr], tx)

	//对于单独保留最新10笔交易的需求只是在pushback的时候才进行更新
	if direction == pushback {
		if len(cache.txFrontTen) >= 10 {
			cache.txFrontTen = cache.txFrontTen[len(cache.txFrontTen)-9:]
		}
		cache.txFrontTen = append(cache.txFrontTen, tx)
	}

	return nil
}

// txCache.GetLatestTx返回最新十条加入到txCache的交易
func (cache *txCache) GetLatestTx() []*types.Transaction {
	return cache.txFrontTen
}

// txCache.Remove移除txCache中给定tx
func (cache *txCache) Remove(hash []byte) {
	value := cache.txList.Remove(cache.txMap[string(hash)])
	delete(cache.txMap, string(hash))
	// 账户交易数量减1
	if value == nil {
		return
	}
	tx := value.(*Item).value
	addr := tx.From()
	if cache.TxNumOfAccount(addr) > 0 {
		cache.AccountTxNumDecrease(addr, hash)
	}
}

// txCache.Size返回txCache中已存tx数目
func (cache *txCache) Size() int {
	return cache.txList.Len()
}

// txCache.SetSize用来设置Mempool容量
func (cache *txCache) SetSize(newSize int) {
	if cache.txList.Len() > 0 {
		panic("only can set a empty size")
	}
	cache.size = newSize
}

// txCache.GetAccTxs用来获取对应账户地址（列表）中的全部交易详细信息
func (cache *txCache) GetAccTxs(addrs *types.ReqAddrs) *types.TransactionDetails {
	res := &types.TransactionDetails{}
	for _, addr := range addrs.Addrs {
		if value, ok := cache.accMap[addr]; ok {
			for _, v := range value {
				txAmount, err := v.Amount()
				if err != nil {
					// continue
					txAmount = 0
				}
				res.Txs = append(res.Txs,
					&types.TransactionDetail{
						Tx:         v,
						Amount:     txAmount,
						Fromaddr:   addr,
						ActionName: v.ActionName(),
					})
			}
		}
	}
	return res
}

// txCache.AccountTxNumDecrease根据交易哈希删除对应账户的对应交易
func (cache *txCache) AccountTxNumDecrease(addr string, hash []byte) {
	if value, ok := cache.accMap[addr]; ok {
		for i, t := range value {
			if string(t.Hash()) == string(hash) {
				cache.accMap[addr] = append(cache.accMap[addr][:i], cache.accMap[addr][i+1:]...)
				if len(cache.accMap[addr]) == 0 {
					delete(cache.accMap, addr)
				}
				return
			}
		}
	}
}<|MERGE_RESOLUTION|>--- conflicted
+++ resolved
@@ -64,19 +64,13 @@
 		return types.ErrMemFull
 	}
 
-<<<<<<< HEAD
-	it := &Item{value: tx, priority: tx.Fee, enterTime: time.Now().UnixNano() / 1000000}
+	it := &Item{value: tx, priority: tx.Fee, enterTime: types.Now().Unix()}
 	var txElement *list.Element
 	if direction == pushback {
 		txElement = cache.txList.PushBack(it)
 	} else {
 		txElement = cache.txList.PushFront(it)
 	}
-
-=======
-	it := &Item{value: tx, priority: tx.Fee, enterTime: types.Now().Unix()}
-	txElement := cache.txList.PushBack(it)
->>>>>>> 7a76dc08
 	cache.txMap[string(hash)] = txElement
 
 	// 账户交易数量
