package mempool

import (
	//	"container/heap"
	"time"

	"code.aliyun.com/chain33/chain33/account"
	"code.aliyun.com/chain33/chain33/types"
	"github.com/petar/GoLLRB/llrb"
)

//--------------------------------------------------------------------------------
// Module txCache

type txCache struct {
	size       int
	txMap      map[string]*Item
	txLlrb     *llrb.LLRB
	txFrontTen []*types.Transaction
	accountMap map[string]int64
}

// NewTxCache初始化txCache
func newTxCache(cacheSize int64) *txCache {
	return &txCache{
		size:       int(cacheSize),
		txMap:      make(map[string]*Item, cacheSize),
		txLlrb:     llrb.New(),
		txFrontTen: make([]*types.Transaction, 0),
		accountMap: make(map[string]int64),
	}
}

// txCache.LowestFee返回txHeap第一个元素的交易Fee
func (cache *txCache) LowestFee() int64 {
	if cache.Size() == 0 {
		return minTxFee
	}
	return cache.txLlrb.Min().(*Item).priority
}

// txCache.TxNumOfAccount返回账户在Mempool中交易数量
func (cache *txCache) TxNumOfAccount(addr string) int64 {
	return cache.accountMap[addr]
}

// txCache.Exists判断txCache中是否存在给定tx
func (cache *txCache) Exists(tx *types.Transaction) bool {
	_, exists := cache.txMap[string(tx.Hash())]
	return exists
}

// txCache.Push把给定tx添加到txCache并返回true；如果tx已经存在txCache中则返回false
func (cache *txCache) Push(tx *types.Transaction) error {
	if cache.Exists(tx) {
		return txExistErr
	}

	if cache.txLlrb.Len() >= cache.size {
		expired := 0
		for _, v := range cache.txMap {
			if time.Now().UnixNano()/1000000-v.enterTime >= mempoolExpiredInterval {
				cache.txLlrb.Delete(v)
				delete(cache.txMap, string(v.value.Hash()))
				mlog.Warn("Delete expired unpacked tx", "tx", v.value)
				expired++
			}
		}
		if tx.Fee <= cache.LowestFee() {
<<<<<<< HEAD
			mlog.Error("pushToPool", "tx.Fee", tx.Fee, "lowset", cache.LowestFee(), "tree.size", cache.txLlrb.Len())
			return e02
=======
			return lowFeeErr
>>>>>>> afa293fe
		}
		if expired == 0 {
			poppedTx := cache.txLlrb.DeleteMin().(*Item).value
			delete(cache.txMap, string(poppedTx.Hash()))
			mlog.Warn("Delete lowest-fee unpacked tx", "tx", poppedTx)
		}
	}

	it := &Item{value: tx, priority: tx.Fee, enterTime: time.Now().UnixNano() / 1000000}
	cache.txLlrb.InsertNoReplace(it)
	cache.txMap[string(tx.Hash())] = it

	// 账户交易数量
	accountAddr := account.PubKeyToAddress(tx.GetSignature().GetPubkey()).String()
	if _, ok := cache.accountMap[accountAddr]; ok {
		cache.accountMap[accountAddr]++
	} else {
		cache.accountMap[accountAddr] = 1
	}

	if len(cache.txFrontTen) >= 10 {
		cache.txFrontTen = cache.txFrontTen[len(cache.txFrontTen)-10:]
	}
	cache.txFrontTen = append(cache.txFrontTen, tx)

	return nil
}

// txCache.GetLatestTx返回最新十条加入到txCache的交易
func (cache *txCache) GetLatestTx() []*types.Transaction {
	return cache.txFrontTen
}

// txCache.Remove移除txCache中给定tx
func (cache *txCache) Remove(tx *types.Transaction) {
	removed := cache.txMap[string(tx.Hash())]
	cache.txLlrb.Delete(removed)
	delete(cache.txMap, string(tx.Hash()))
	// 账户交易数量减1
	cache.AccountTxNumDecrease(account.PubKeyToAddress(tx.GetSignature().GetPubkey()).String())
}

// txCache.Size返回txCache中已存tx数目
func (cache *txCache) Size() int {
	return cache.txLlrb.Len()
}

// txCache.SetSize用来设置Mempool容量
func (cache *txCache) SetSize(newSize int) {
	if cache.txLlrb.Len() > 0 {
		panic("only can set a empty size")
	}
	cache.size = newSize
}

// txCache.AccountTxNumDecrease使得账户的交易计数减一
func (cache *txCache) AccountTxNumDecrease(addr string) {
	if value, ok := cache.accountMap[addr]; ok {
		if value > 1 {
			cache.accountMap[addr]--
		} else {
			delete(cache.accountMap, addr)
		}
	}
}

//--------------------------------------------------------------------------------
// Module LLRB

type Item struct {
	value     *types.Transaction
	priority  int64
	enterTime int64
}

func (i Item) Less(it llrb.Item) bool {
	return i.priority < it.(*Item).priority
}

//--------------------------------------------------------------------------------<|MERGE_RESOLUTION|>--- conflicted
+++ resolved
@@ -67,12 +67,8 @@
 			}
 		}
 		if tx.Fee <= cache.LowestFee() {
-<<<<<<< HEAD
 			mlog.Error("pushToPool", "tx.Fee", tx.Fee, "lowset", cache.LowestFee(), "tree.size", cache.txLlrb.Len())
-			return e02
-=======
 			return lowFeeErr
->>>>>>> afa293fe
 		}
 		if expired == 0 {
 			poppedTx := cache.txLlrb.DeleteMin().(*Item).value
