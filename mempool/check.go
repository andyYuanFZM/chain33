package mempool

import (
	"errors"

	"gitlab.33.cn/chain33/chain33/account"
	"gitlab.33.cn/chain33/chain33/common"
	"gitlab.33.cn/chain33/chain33/common/crypto/privacy"
	"gitlab.33.cn/chain33/chain33/queue"
	"gitlab.33.cn/chain33/chain33/types"
)

// Mempool.CheckTxList初步检查并筛选交易消息
func (mem *Mempool) checkTx(msg queue.Message) queue.Message {
	tx := msg.GetData().(types.TxGroup).Tx()
	// 过滤掉挖矿交易
	if "ticket" == string(tx.Execer) {
		var action types.TicketAction
		err := types.Decode(tx.Payload, &action)
		if err != nil {
			msg.Data = err
			return msg
		}
		if action.Ty == types.TicketActionMiner && action.GetMiner() != nil {
			msg.Data = types.ErrMinerTx
			return msg
		}
	}
	// 检查接收地址是否合法
	if err := account.CheckAddress(tx.To); err != nil {
		msg.Data = types.ErrInvalidAddress
		return msg
	}
	// 非coins或token模块的ToAddr指向合约
	exec := string(tx.Execer)
	if exec != "coins" && exec != "token" && account.ExecAddress(exec) != tx.To {
		msg.Data = types.ErrToAddrNotSameToExecAddr
		return msg
	}
	// 检查交易是否为重复交易
	if mem.addedTxs.Contains(string(tx.Hash())) {
		msg.Data = types.ErrDupTx
		return msg
	}
	mem.addedTxs.Add(string(tx.Hash()), nil)

	// 检查交易账户在Mempool中是否存在过多交易
	from := account.PubKeyToAddress(tx.GetSignature().GetPubkey()).String()
	if mem.TxNumOfAccount(from) >= maxTxNumPerAccount {
		msg.Data = types.ErrManyTx
		return msg
	}
	// 检查交易是否过期
	valid := mem.CheckExpireValid(msg)
	if !valid {
		msg.Data = types.ErrTxExpire
		return msg
	}
	return msg
}

// Mempool.CheckTxList初步检查并筛选交易消息
func (mem *Mempool) CheckTxs(msg queue.Message) queue.Message {
	// 判断消息是否含有nil交易
	if msg.GetData() == nil {
		msg.Data = types.ErrEmptyTx
		return msg
	}
	txmsg := msg.GetData().(*types.Transaction)
	//普通的交易
	tx := types.NewTransactionCache(txmsg)
	err := tx.Check(mem.minFee)
	if err != nil {
		msg.Data = err
		return msg
	}
	//检查txgroup 中的每个交易
	txs, err := tx.GetTxGroup()
	if err != nil {
		msg.Data = err
		return msg
	}
	msg.Data = tx
	//普通交易
	if txs == nil {
		return mem.checkTx(msg)
	}
	//txgroup 的交易
	for i := 0; i < len(txs.Txs); i++ {
		msgitem := mem.checkTx(queue.Message{Data: txs.Txs[i]})
		if msgitem.Err() != nil {
			msg.Data = msgitem.Err()
			return msg
		}
	}
	return msg
}

// Mempool.CheckSignList检查交易签名是否合法
func (mem *Mempool) CheckSignList() {
	for i := 0; i < processNum; i++ {
		go func() {
			for data := range mem.signChan {
<<<<<<< HEAD
				ok := false
				tx := data.GetData().(*types.Transaction)
				sign := tx.GetSignature()
				if sign != nil {
					ok = tx.CheckSign()
				}

				if ok {
					// 签名正确，传入balanChan，待检查余额
=======
				tx, ok := data.GetData().(types.TxGroup)
				if ok && tx.CheckSign() {
>>>>>>> 91c5f792
					mem.balanChan <- data
				} else {
					mlog.Error("wrong tx", "err", types.ErrSign)
					data.Data = types.ErrSign
					mem.badChan <- data
				}
			}
		}()
	}
}

func (mem *Mempool) CheckRingSign(tx *types.Transaction) bool {
	var action types.PrivacyAction
	err := types.Decode(tx.Payload, &action)
	if err != nil {
		return false
	}
	var ringSign types.RingSignature
	if err := types.Decode(tx.GetSignature().GetSignature(), &ringSign); err != nil {
		mlog.Error("CheckRingSign", "error=", err.Error())
		return false
	}
	if len(ringSign.GetItems()) <= 0 {
		mlog.Error("CheckRingSign", "ring signature is empty.")
		return false
	}
	var privacyInput *types.PrivacyInput
	var token string
	if action.Ty == types.ActionPrivacy2Privacy && action.GetPrivacy2Privacy() != nil {
		privacyInput = action.GetPrivacy2Privacy().Input
		token = action.GetPrivacy2Privacy().Tokenname
	} else if action.Ty == types.ActionPrivacy2Public && action.GetPrivacy2Public() != nil {
		privacyInput = action.GetPrivacy2Public().Input
		token = action.GetPrivacy2Public().Tokenname
	}

	ReqUTXOPubKeys := &types.ReqUTXOPubKeys{
		TokenName: token,
	}
	for _, keyInput := range privacyInput.Keyinput {
		groupUTXOGlobalIndex := &types.GroupUTXOGlobalIndex{
			Amount:          keyInput.Amount,
			UtxoGlobalIndex: keyInput.UtxoGlobalIndex,
		}
		ReqUTXOPubKeys.GroupUTXOGlobalIndex = append(ReqUTXOPubKeys.GroupUTXOGlobalIndex, groupUTXOGlobalIndex)
	}

	msg := mem.client.NewMessage("blockchain", types.EventGetUTXOPubKey, ReqUTXOPubKeys)
	err = mem.client.Send(msg, true)
	if err != nil {
		mlog.Error("CheckRingSign", "err", err.Error())
		return false
	}
	msg, err = mem.client.Wait(msg)
	if err != nil {
		return false
	}
	resUTXOPubKeys := msg.GetData().(*types.ResUTXOPubKeys)
	copytx := *tx
	copytx.Signature = nil
	data := types.Encode(&copytx)
	h := common.BytesToHash(data)
	for i, ringSignItem := range ringSign.GetItems() {
		if !privacy.CheckRingSignature(h.Bytes(), ringSignItem, resUTXOPubKeys.GroupUTXOPubKeys[i].Pubkey, privacyInput.Keyinput[i].KeyImage) {
			mlog.Error("CheckRingSignature", "Failed to CheckRingSignature for index", i)
			return false
		}
	}
	return true
}

// Mempool.CheckTxList读取balanChan数据存入msgs，待检查交易账户余额
func (mem *Mempool) CheckTxList() {
	for {
		var msgs [1024]queue.Message
		n, err := readToChan(mem.balanChan, msgs[:], 1024)
		if err != nil {
			mlog.Error("CheckTxList.readToChan", "err", err)
			return
		}
		mem.checkTxList(msgs[0:n])
	}
}

// readToChan将ch中数据依次存入buf
func readToChan(ch chan queue.Message, buf []queue.Message, max int) (n int, err error) {
	i := 0
	//先读取一个如果没有数据，就会卡在这里
	data, ok := <-ch
	if !ok {
		return 0, errors.New("channel closed")
	}
	buf[i] = data
	i++
	for {
		select {
		case data, ok := <-ch:
			if !ok {
				return i, errors.New("channel closed")
			}
			buf[i] = data
			i++
			if i == max {
				return i, nil
			}
		default:
			return i, nil
		}
	}
}

// Mempool.checkTxList检查账户余额是否足够，并加入到Mempool，成功则传入goodChan，若加入Mempool失败则传入badChan
func (mem *Mempool) checkTxList(msgs []queue.Message) {
	txlist := &types.ExecTxList{}
	for i := range msgs {
		tx := msgs[i].GetData().(types.TxGroup)
		txlist.Txs = append(txlist.Txs, tx.Tx())
	}
	lastheader := mem.GetHeader()
	txlist.BlockTime = lastheader.BlockTime
	txlist.Height = lastheader.Height
	txlist.StateHash = lastheader.StateHash
	// 增加这个属性，在执行器中会使用到
	txlist.Difficulty = uint64(lastheader.Difficulty)

	result, err := mem.checkTxListRemote(txlist)
	if err != nil {
		for i := range msgs {
			mlog.Error("wrong tx", "err", err)
			msgs[i].Data = err
			mem.badChan <- msgs[i]
		}
		return
	}
	for i := 0; i < len(result.Errs); i++ {
		err := result.Errs[i]
		if err == "" {
			err1 := mem.PushTx(txlist.Txs[i])
			if err1 == nil {
				// 推入Mempool成功，传入goodChan，待回复消息
				mem.goodChan <- msgs[i]
			} else {
				mlog.Error("wrong tx", "err", err1)
				msgs[i].Data = err1
				mem.badChan <- msgs[i]
			}
		} else {
			mlog.Error("wrong tx", "err", err)
			msgs[i].Data = errors.New(err)
			mem.badChan <- msgs[i]
		}
	}
}<|MERGE_RESOLUTION|>--- conflicted
+++ resolved
@@ -101,20 +101,8 @@
 	for i := 0; i < processNum; i++ {
 		go func() {
 			for data := range mem.signChan {
-<<<<<<< HEAD
-				ok := false
-				tx := data.GetData().(*types.Transaction)
-				sign := tx.GetSignature()
-				if sign != nil {
-					ok = tx.CheckSign()
-				}
-
-				if ok {
-					// 签名正确，传入balanChan，待检查余额
-=======
 				tx, ok := data.GetData().(types.TxGroup)
 				if ok && tx.CheckSign() {
->>>>>>> 91c5f792
 					mem.balanChan <- data
 				} else {
 					mlog.Error("wrong tx", "err", types.ErrSign)
