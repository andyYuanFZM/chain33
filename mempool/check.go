--- conflicted
+++ resolved
@@ -6,7 +6,6 @@
 	"gitlab.33.cn/chain33/chain33/common/address"
 	"gitlab.33.cn/chain33/chain33/queue"
 	"gitlab.33.cn/chain33/chain33/types"
-	"gitlab.33.cn/chain33/chain33/util"
 )
 
 // Mempool.CheckTxList初步检查并筛选交易消息
@@ -30,14 +29,7 @@
 		msg.Data = types.ErrInvalidAddress
 		return msg
 	}
-<<<<<<< HEAD
-	// 非coins或token模块的ToAddr指向合约
-	if !util.CheckTxToAddressValid(tx) {
-		msg.Data = types.ErrToAddrNotSameToExecAddr
-		return msg
-	}
-=======
->>>>>>> 7a76dc08
+
 	// 检查交易是否为重复交易
 	if mem.addedTxs.Contains(string(tx.Hash())) {
 		addedTime, _ := mem.addedTxs.Get(string(tx.Hash()))
