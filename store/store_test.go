package store

import (
	"crypto/rand"
	"fmt"
	"testing"

	"code.aliyun.com/chain33/chain33/common"
	"code.aliyun.com/chain33/chain33/common/config"
	"code.aliyun.com/chain33/chain33/queue"
	"code.aliyun.com/chain33/chain33/types"
)

func init() {
	common.SetLogLevel("debug")
}

<<<<<<< HEAD
func initEnv() (*queue.Queue, Store) {
=======
func initEnv() (queue.Queue, *Store) {
>>>>>>> c868f2d9
	var q = queue.New("channel")
	cfg := config.InitCfg("chain33.toml")
	s := New(cfg.Store)
	s.SetQueueClient(q.Client())
	return q, s
}

func set(qclient queue.Client, hash, key, value []byte) ([]byte, error) {
	kv := &types.KeyValue{key, value}
	set := &types.StoreSet{}
	set.StateHash = hash
	set.KV = append(set.KV, kv)

	msg := qclient.NewMessage("store", types.EventStoreSet, set)
	qclient.Send(msg, true)
	msg, err := qclient.Wait(msg)
	if err != nil {
		return nil, err
	}
	return msg.GetData().(*types.ReplyHash).GetHash(), nil
}

func setmem(qclient queue.Client, hash, key, value []byte) ([]byte, error) {
	kv := &types.KeyValue{key, value}
	set := &types.StoreSet{}
	set.StateHash = hash
	set.KV = append(set.KV, kv)

	msg := qclient.NewMessage("store", types.EventStoreMemSet, set)
	qclient.Send(msg, true)
	msg, err := qclient.Wait(msg)
	if err != nil {
		return nil, err
	}
	return msg.GetData().(*types.ReplyHash).GetHash(), nil
}

func get(qclient queue.Client, hash, key []byte) ([]byte, error) {
	query := &types.StoreGet{hash, [][]byte{key}}
	msg := qclient.NewMessage("store", types.EventStoreGet, query)
	qclient.Send(msg, true)
	msg, err := qclient.Wait(msg)
	if err != nil {
		return nil, err
	}
	values := msg.GetData().(*types.StoreReplyValue).GetValues()
	return values[0], nil
}

func commit(qclient queue.Client, hash []byte) ([]byte, error) {
	req := &types.ReqHash{hash}
	msg := qclient.NewMessage("store", types.EventStoreCommit, req)
	qclient.Send(msg, true)
	msg, err := qclient.Wait(msg)
	if err != nil {
		return nil, err
	}
	hash = msg.GetData().(*types.ReplyHash).GetHash()
	return hash, nil
}

func rollback(qclient queue.Client, hash []byte) ([]byte, error) {
	req := &types.ReqHash{hash}
	msg := qclient.NewMessage("store", types.EventStoreRollback, req)
	qclient.Send(msg, true)
	msg, err := qclient.Wait(msg)
	if err != nil {
		return nil, err
	}
	hash = msg.GetData().(*types.ReplyHash).GetHash()
	return hash, nil
}

func TestGetAndSet(t *testing.T) {
	q, s := initEnv()
	qclient := q.Client()
	var stateHash [32]byte
	//先set一个数
	key := []byte("hello")
	value := []byte("world")

	hash, err := set(qclient, stateHash[:], key, value)
	if err != nil {
		t.Error(err)
		return
	}

	value2, err := get(qclient, hash, key)
	if err != nil {
		t.Error(err)
		return
	}
	if string(value2) != string(value) {
		t.Errorf("values not match")
		return
	}
	s.Close()
}

func randstr() string {
	var hash [16]byte
	_, err := rand.Read(hash[:])
	if err != nil {
		panic(err)
	}
	return common.ToHex(hash[:])
}

func TestGetAndSetCommitAndRollback(t *testing.T) {
	q, s := initEnv()
	qclient := q.Client()
	var stateHash [32]byte
	//先set一个数
	key := []byte("hello" + randstr())
	value := []byte("world")

	hash, err := setmem(qclient, stateHash[:], key, value)
	if err != nil {
		t.Error(err)
		return
	}

	value2, err := get(qclient, hash, key)
	if err != nil {
		t.Error(err)
		return
	}
	if string(value2) != string(value) {
		t.Errorf("values not match %s %s %x", string(value2), string(value), hash)
		return
	}

	rollback(qclient, hash)
	value2, err = get(qclient, hash, key)
	if err != nil {
		t.Error(err)
		return
	}
	if len(value2) != 0 {
		t.Error(err)
		return
	}

	hash, err = setmem(qclient, stateHash[:], key, value)
	if err != nil {
		t.Error(err)
		return
	}

	commit(qclient, hash)

	value2, err = get(qclient, hash, key)
	if err != nil {
		t.Error(err)
		return
	}
	if string(value2) != string(value) {
		t.Errorf("values not match [%s] [%s] %x", string(value2), string(value), hash)
		return
	}

	s.Close()
}

func BenchmarkGetKey(b *testing.B) {
	q, s := initEnv()
	qclient := q.Client()
	var stateHash [32]byte
	hash := stateHash[:]
	var err error
	for i := 0; i < 1000; i++ {
		key := []byte(fmt.Sprintf("%020d", i))
		value := []byte(fmt.Sprintf("%020d", i))
		hash, err = set(qclient, hash, key, value)
		if err != nil {
			b.Error(err)
			return
		}
	}
	b.ResetTimer()
	for i := 0; i < b.N; i++ {
		key := []byte(fmt.Sprintf("%020d", i%1000))
		value := fmt.Sprintf("%020d", i%1000)
		value2, err := get(qclient, hash, key)
		if err != nil {
			b.Error(err)
			return
		}
		if string(value2) != value {
			b.Error(err)
			return
		}
	}
	s.Close()
}

func BenchmarkSetKeyOneByOne(b *testing.B) {
	q, s := initEnv()
	qclient := q.Client()
	var stateHash [32]byte
	hash := stateHash[:]
	var err error
	for i := 0; i < b.N; i++ {
		key := []byte(fmt.Sprintf("%020d", i))
		value := []byte(fmt.Sprintf("%020d", i))
		hash, err = set(qclient, hash, key, value)
		if err != nil {
			b.Error(err)
			return
		}
	}
	s.Close()
}

func BenchmarkSetKey1000(b *testing.B) {
	q, s := initEnv()
	qclient := q.Client()
	var stateHash [32]byte
	hash := stateHash[:]
	set := &types.StoreSet{}

	for i := 0; i < b.N; i++ {
		key := []byte(fmt.Sprintf("%020d", i))
		value := []byte(fmt.Sprintf("%020d", i))
		kv := &types.KeyValue{key, value}
		if i%1000 == 0 {
			set = &types.StoreSet{}
			set.StateHash = hash
		}
		set.KV = append(set.KV, kv)

		if i > 0 && i%1000 == 0 {
			msg := qclient.NewMessage("store", types.EventStoreSet, set)
			qclient.Send(msg, true)
			msg, err := qclient.Wait(msg)
			if err != nil {
				b.Error(err)
				return
			}
			hash = msg.GetData().(*types.ReplyHash).GetHash()
		}
	}
	s.Close()
}<|MERGE_RESOLUTION|>--- conflicted
+++ resolved
@@ -15,11 +15,7 @@
 	common.SetLogLevel("debug")
 }
 
-<<<<<<< HEAD
-func initEnv() (*queue.Queue, Store) {
-=======
-func initEnv() (queue.Queue, *Store) {
->>>>>>> c868f2d9
+func initEnv() (queue.Queue, queue.Module) {
 	var q = queue.New("channel")
 	cfg := config.InitCfg("chain33.toml")
 	s := New(cfg.Store)
