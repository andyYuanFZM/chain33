--- conflicted
+++ resolved
@@ -4,11 +4,7 @@
 	"fmt"
 
 	"gitlab.33.cn/chain33/chain33/common/db"
-<<<<<<< HEAD
-	rTy "gitlab.33.cn/chain33/chain33/plugin/dapp/relay/types"
-=======
 	ty "gitlab.33.cn/chain33/chain33/plugin/dapp/relay/types"
->>>>>>> 209182b6
 	"gitlab.33.cn/chain33/chain33/types"
 )
 
@@ -56,11 +52,7 @@
 	return orders
 }
 
-<<<<<<< HEAD
-func (r *relaydDB) BlockHeader(value interface{}) (*rTy.BtcHeader, error) {
-=======
 func (r *relaydDB) BlockHeader(value interface{}) (*ty.BtcHeader, error) {
->>>>>>> 209182b6
 	var key []byte
 	switch val := value.(type) {
 	case uint64:
@@ -70,11 +62,7 @@
 	default:
 		panic(val)
 	}
-<<<<<<< HEAD
-	var ret rTy.BtcHeader
-=======
 	var ret ty.BtcHeader
->>>>>>> 209182b6
 	data, err := r.Get(key)
 	if err != nil {
 		return nil, err
