--- conflicted
+++ resolved
@@ -14,11 +14,7 @@
 	log "github.com/inconshreveable/log15"
 	"gitlab.33.cn/chain33/chain33/common/address"
 	"gitlab.33.cn/chain33/chain33/common/crypto"
-<<<<<<< HEAD
-	rTy "gitlab.33.cn/chain33/chain33/plugin/dapp/relay/types"
-=======
 	ty "gitlab.33.cn/chain33/chain33/plugin/dapp/relay/types"
->>>>>>> 209182b6
 	"gitlab.33.cn/chain33/chain33/types"
 )
 
@@ -210,13 +206,8 @@
 	}
 }
 
-<<<<<<< HEAD
-func (r *Relayd) queryChain33WithBtcHeight() (*rTy.ReplayRelayQryBTCHeadHeight, error) {
-	payLoad := types.Encode(&rTy.ReqRelayQryBTCHeadHeight{})
-=======
 func (r *Relayd) queryChain33WithBtcHeight() (*ty.ReplayRelayQryBTCHeadHeight, error) {
 	payLoad := types.Encode(&ty.ReqRelayQryBTCHeadHeight{})
->>>>>>> 209182b6
 	query := types.Query{
 		Execer:   types.ExecerRelay,
 		FuncName: "GetBTCHeaderCurHeight",
@@ -229,11 +220,7 @@
 	if !ret.GetIsOk() {
 		log.Info("GetBTCHeaderCurHeight", "error", ret.GetMsg())
 	}
-<<<<<<< HEAD
-	var result rTy.ReplayRelayQryBTCHeadHeight
-=======
 	var result ty.ReplayRelayQryBTCHeadHeight
->>>>>>> 209182b6
 	types.Decode(ret.Msg, &result)
 	return &result, nil
 }
@@ -287,11 +274,7 @@
 			} else {
 				add = r.config.SyncSetup
 			}
-<<<<<<< HEAD
-			headers := make([]*rTy.BtcHeader, 0, add)
-=======
 			headers := make([]*ty.BtcHeader, 0, add)
->>>>>>> 209182b6
 			breakHeight := add + initIterHeight
 			for j := initIterHeight; j < breakHeight; j++ {
 				// TODO betach request headers
@@ -307,19 +290,11 @@
 			}
 			initIterHeight = breakHeight
 			log.Info("syncBlockHeaders", "len: ", len(headers))
-<<<<<<< HEAD
-			btcHeaders := &rTy.BtcHeaders{BtcHeader: headers}
-			relayHeaders := &rTy.RelayAction_BtcHeaders{btcHeaders}
-			action := &rTy.RelayAction{
-				Value: relayHeaders,
-				Ty:    rTy.RelayActionRcvBTCHeaders,
-=======
 			btcHeaders := &ty.BtcHeaders{BtcHeader: headers}
 			relayHeaders := &ty.RelayAction_BtcHeaders{btcHeaders}
 			action := &ty.RelayAction{
 				Value: relayHeaders,
 				Ty:    ty.RelayActionRcvBTCHeaders,
->>>>>>> 209182b6
 			}
 			tx := r.transaction(types.Encode(action))
 			ret, err := r.client33.SendTransaction(r.ctx, tx)
@@ -348,11 +323,7 @@
 }
 
 func (r *Relayd) dealOrder() {
-<<<<<<< HEAD
-	result, err := r.requestRelayOrders(rTy.RelayOrderStatus_confirming)
-=======
 	result, err := r.requestRelayOrders(ty.RelayOrderStatus_confirming)
->>>>>>> 209182b6
 	if err != nil {
 		log.Error("dealOrder", "requestRelayOrders error: ", err)
 	}
@@ -369,30 +340,17 @@
 			log.Error("dealOrder", "GetSPV error: ", err)
 			continue
 		}
-<<<<<<< HEAD
-		verify := &rTy.RelayVerify{
-=======
 		verify := &ty.RelayVerify{
->>>>>>> 209182b6
 			OrderId: value.Id,
 			Tx:      tx,
 			Spv:     spv,
 		}
-<<<<<<< HEAD
-		rr := &rTy.RelayAction_Verify{
-			verify,
-		}
-		action := &rTy.RelayAction{
-			Value: rr,
-			Ty:    rTy.RelayActionVerifyTx,
-=======
 		rr := &ty.RelayAction_Verify{
 			verify,
 		}
 		action := &ty.RelayAction{
 			Value: rr,
 			Ty:    ty.RelayActionVerifyTx,
->>>>>>> 209182b6
 		}
 		t := r.transaction(types.Encode(action))
 		ret, err := r.client33.SendTransaction(r.ctx, t)
@@ -404,13 +362,8 @@
 	}
 }
 
-<<<<<<< HEAD
-func (r *Relayd) requestRelayOrders(status rTy.RelayOrderStatus) (*rTy.QueryRelayOrderResult, error) {
-	payLoad := types.Encode(&rTy.ReqRelayAddrCoins{
-=======
 func (r *Relayd) requestRelayOrders(status ty.RelayOrderStatus) (*ty.QueryRelayOrderResult, error) {
 	payLoad := types.Encode(&ty.ReqRelayAddrCoins{
->>>>>>> 209182b6
 		Status: status,
 	})
 	query := types.Query{
@@ -426,11 +379,7 @@
 	if !ret.GetIsOk() {
 		log.Info("requestRelayOrders", "error")
 	}
-<<<<<<< HEAD
-	var result rTy.QueryRelayOrderResult
-=======
 	var result ty.QueryRelayOrderResult
->>>>>>> 209182b6
 	types.Decode(ret.Msg, &result)
 	return &result, nil
 }
