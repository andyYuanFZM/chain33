--- conflicted
+++ resolved
@@ -11,26 +11,16 @@
 	"github.com/btcsuite/btcd/rpcclient"
 	log "github.com/inconshreveable/log15"
 	"gitlab.33.cn/chain33/chain33/common/merkle"
-<<<<<<< HEAD
-	rTy "gitlab.33.cn/chain33/chain33/plugin/dapp/relay/types"
-=======
 	ty "gitlab.33.cn/chain33/chain33/plugin/dapp/relay/types"
->>>>>>> 209182b6
 )
 
 type BtcClient interface {
 	Start() error
 	Stop() error
 	GetLatestBlock() (*chainhash.Hash, uint64, error)
-<<<<<<< HEAD
-	GetBlockHeader(height uint64) (*rTy.BtcHeader, error)
-	GetSPV(height uint64, txHash string) (*rTy.BtcSpv, error)
-	GetTransaction(hash string) (*rTy.BtcTransaction, error)
-=======
 	GetBlockHeader(height uint64) (*ty.BtcHeader, error)
 	GetSPV(height uint64, txHash string) (*ty.BtcSpv, error)
 	GetTransaction(hash string) (*ty.BtcTransaction, error)
->>>>>>> 209182b6
 	Ping()
 }
 
@@ -293,11 +283,7 @@
 	return rpcclient.New(&configCopy, nil)
 }
 
-<<<<<<< HEAD
-func (b *btcdClient) GetSPV(height uint64, txHash string) (*rTy.BtcSpv, error) {
-=======
 func (b *btcdClient) GetSPV(height uint64, txHash string) (*ty.BtcSpv, error) {
->>>>>>> 209182b6
 	hash, err := chainhash.NewHashFromStr(txHash)
 	if err != nil {
 		return nil, err
@@ -330,11 +316,7 @@
 		txs = append(txs, hash.CloneBytes())
 	}
 	proof := merkle.GetMerkleBranch(txs, txIndex)
-<<<<<<< HEAD
-	spv := &rTy.BtcSpv{
-=======
 	spv := &ty.BtcSpv{
->>>>>>> 209182b6
 		Hash:        txHash,
 		Time:        block.Time,
 		Height:      uint64(block.Height),
@@ -345,11 +327,7 @@
 	return spv, nil
 }
 
-<<<<<<< HEAD
-func (b *btcdClient) GetTransaction(hash string) (*rTy.BtcTransaction, error) {
-=======
 func (b *btcdClient) GetTransaction(hash string) (*ty.BtcTransaction, error) {
->>>>>>> 209182b6
 	txHash, err := chainhash.NewHashFromStr(hash)
 	if err != nil {
 		return nil, err
@@ -369,15 +347,6 @@
 		return nil, err
 	}
 
-<<<<<<< HEAD
-	btxTx := &rTy.BtcTransaction{}
-	btxTx.Hash = hash
-	btxTx.Time = tx.Time
-	btxTx.BlockHeight = uint64(header.Height)
-	vin := make([]*rTy.Vin, len(tx.Vin))
-	for index, in := range tx.Vin {
-		var v rTy.Vin
-=======
 	btxTx := &ty.BtcTransaction{}
 	btxTx.Hash = hash
 	btxTx.Time = tx.Time
@@ -385,21 +354,14 @@
 	vin := make([]*ty.Vin, len(tx.Vin))
 	for index, in := range tx.Vin {
 		var v ty.Vin
->>>>>>> 209182b6
 		// v.Address = in.
 		v.Value = uint64(in.Vout) * 1e8
 		vin[index] = &v
 	}
 	btxTx.Vin = vin
-<<<<<<< HEAD
-	vout := make([]*rTy.Vout, len(tx.Vout))
-	for index, in := range tx.Vout {
-		var out rTy.Vout
-=======
 	vout := make([]*ty.Vout, len(tx.Vout))
 	for index, in := range tx.Vout {
 		var out ty.Vout
->>>>>>> 209182b6
 		out.Value = uint64(in.Value) * 1e8
 		out.Address = in.ScriptPubKey.Addresses[0]
 		vout[index] = &out
@@ -408,11 +370,7 @@
 	return btxTx, nil
 }
 
-<<<<<<< HEAD
-func (b *btcdClient) GetBlockHeader(height uint64) (*rTy.BtcHeader, error) {
-=======
 func (b *btcdClient) GetBlockHeader(height uint64) (*ty.BtcHeader, error) {
->>>>>>> 209182b6
 	hash, err := b.rpcClient.GetBlockHash(int64(height))
 	if err != nil {
 		return nil, err
@@ -427,11 +385,7 @@
 		return nil, err
 	}
 
-<<<<<<< HEAD
-	h := &rTy.BtcHeader{
-=======
 	h := &ty.BtcHeader{
->>>>>>> 209182b6
 		Hash:          header.Hash,
 		Confirmations: header.Confirmations,
 		Height:        uint64(header.Height),
