--- conflicted
+++ resolved
@@ -88,7 +88,6 @@
 	resp := GetTotalCoinsResult{}
 
 	if symbol == "bty" {
-<<<<<<< HEAD
 		//查询高度blockhash
 		params := types.ReqInt{height}
 		var res1 jsonrpc.ReplyHash
@@ -107,44 +106,16 @@
 		//查询手续费
 		key := append([]byte("Statistics:TotalFeeKey:"), blockHash...)
 		params2 := types.LocalDBGet{Keys: [][]byte{key}}
-=======
->>>>>>> 1ad57a03
 		var res2 types.TotalFee
-		if height > 0 {
-			//查询高度blockhash
-			params := types.ReqInt{height}
-			var res1 jsonrpc.ReplyHash
-			err = rpc.Call("Chain33.GetBlockHash", params, &res1)
-			if err != nil {
-				fmt.Fprintln(os.Stderr, err)
-				return
-			}
-
-			blockHash, err := common.FromHex(res1.Hash)
-			if err != nil {
-				fmt.Fprintln(os.Stderr, err)
-				return
-			}
-
-			//查询手续费
-			params2 := types.ReqHash{Hash: blockHash}
-			err = rpc.Call("Chain33.QueryTotalFee", params2, &res2)
-			if err != nil {
-				fmt.Fprintln(os.Stderr, err)
-				return
-			}
+		err = rpc.Call("Chain33.QueryTotalFee", params2, &res2)
+		if err != nil {
+			fmt.Fprintln(os.Stderr, err)
+			return
 		}
 
 		resp.TxCount = res2.TxCount
-<<<<<<< HEAD
 		totalAmount = (3e+8+30000+30*height)*types.Coin - res2.Fee
 		resp.TotalAmount = strconv.FormatFloat(float64(totalAmount)/float64(types.Coin), 'f', 4, 64)
-=======
-		expectedAmount = (3e+8+17430000+30*height)*types.Coin - res2.Fee
-		resp.ExpectedAmount = strconv.FormatFloat(float64(expectedAmount)/float64(types.Coin), 'f', 4, 64)
-		resp.ActualAmount = strconv.FormatFloat(float64(actualAmount)/float64(types.Coin), 'f', 4, 64)
-		resp.DifferenceAmount = strconv.FormatFloat(float64(expectedAmount-actualAmount)/float64(types.Coin), 'f', 4, 64)
->>>>>>> 1ad57a03
 	} else {
 		//查询Token总量
 		var req types.ReqString
@@ -417,4 +388,4 @@
 	}
 
 	fmt.Println(string(data))
-}+}
