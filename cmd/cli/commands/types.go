--- conflicted
+++ resolved
@@ -280,7 +280,6 @@
 	Results []*ShowPriAddrResult `json:"results"`
 }
 
-<<<<<<< HEAD
 type TradeOrderResult struct {
 	TokenSymbol       string `json:"tokenSymbol"`
 	Owner             string `json:"owner"`
@@ -309,7 +308,8 @@
 
 type ReplyTradeOrdersResult struct {
 	Orders []*TradeOrderResult `json:"orders"`
-=======
+}
+
 // decodetx
 type CoinsTransferCLI struct {
 	Cointoken string `json:"cointoken,omitempty"`
@@ -389,5 +389,4 @@
 type PrivacyOutput struct {
 	RpubKeytx string       `protobuf:"bytes,1,opt,name=RpubKeytx,proto3" json:"RpubKeytx,omitempty"`
 	Keyoutput []*KeyOutput `protobuf:"bytes,2,rep,name=keyoutput" json:"keyoutput,omitempty"`
->>>>>>> a910d63e
 }