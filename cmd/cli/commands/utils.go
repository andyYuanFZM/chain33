--- conflicted
+++ resolved
@@ -10,15 +10,11 @@
 	"time"
 
 	"github.com/gogo/protobuf/proto"
-<<<<<<< HEAD
-	"github.com/spf13/cobra"
-	"gitlab.33.cn/chain33/chain33/account"
-=======
->>>>>>> 7a76dc08
 	"gitlab.33.cn/chain33/chain33/common"
 	"gitlab.33.cn/chain33/chain33/common/address"
 	jsonrpc "gitlab.33.cn/chain33/chain33/rpc"
 	"gitlab.33.cn/chain33/chain33/types"
+	"github.com/spf13/cobra"
 )
 
 func decodeTransaction(tx *jsonrpc.Transaction) *TxResult {
@@ -370,8 +366,6 @@
 	return result, nil
 }
 
-var allowExeName = []string{"none", "coins", "hashlock", "retrieve", "ticket", "token", "trade", "privacy"}
-
 func isAllowExecName(exec string) (bool, error) {
 	// exec name长度不能超过系统限制
 	if len(exec) > address.MaxExecNameLength {
@@ -384,11 +378,7 @@
 	if strings.HasPrefix(exec, "user.") {
 		return true, nil
 	}
-<<<<<<< HEAD
-	for _, e := range allowExeName {
-=======
-	for _, e := range []string{"none", "coins", "hashlock", "retrieve", "ticket", "token", "trade", "relay"} {
->>>>>>> 7a76dc08
+	for _, e := range []string{"none", "coins", "hashlock", "retrieve", "ticket", "token", "trade", "relay", "privacy"} {
 		if exec == e {
 			return true, nil
 		}
@@ -396,6 +386,7 @@
 	return false, types.ErrExecNameNotAllow
 }
 
+var allowExeName = []string{"none", "coins", "hashlock", "retrieve", "ticket", "token", "trade", "privacy"}
 func getExecuterNameString() string {
 	str := "executer name ("
 	nameLen := len(allowExeName)
