package main

import (
	"fmt"
	"os"

	"github.com/spf13/cobra"
	"gitlab.33.cn/chain33/chain33/cmd/cli/commands"
	"gitlab.33.cn/chain33/chain33/common/config"
	"gitlab.33.cn/chain33/chain33/common/log"
	"gitlab.33.cn/chain33/chain33/rpc/jsonclient"
	rpctypes "gitlab.33.cn/chain33/chain33/rpc/types"

	"gitlab.33.cn/chain33/chain33/pluginmgr"
	// 这一步是必需的，目的时让插件源码有机会进行匿名注册
	_ "gitlab.33.cn/chain33/chain33/plugin"
	_ "gitlab.33.cn/chain33/chain33/system"
)

var rootCmd = &cobra.Command{
	Use:   "chain33-cli",
	Short: "chain33 client tools",
}

var sendCmd = &cobra.Command{
	Use:   "send",
	Short: "Send transaction in one move",
	Run:   func(cmd *cobra.Command, args []string) {},
}

var closeCmd = &cobra.Command{
	Use:   "close",
	Short: "Close chain33",
	Run: func(cmd *cobra.Command, args []string) {
		rpcLaddr, _ := cmd.Flags().GetString("rpc_laddr")
		//		rpc, _ := jsonrpc.NewJSONClient(rpcLaddr)
		//		rpc.Call("Chain33.CloseQueue", nil, nil)
		var res rpctypes.Reply
		ctx := jsonclient.NewRpcCtx(rpcLaddr, "Chain33.CloseQueue", nil, &res)
		ctx.Run()
	},
}

func init() {
	if config.RPCAddr == "" {
		config.RPCAddr = "http://localhost:8801"
	}
	rootCmd.PersistentFlags().String("rpc_laddr", config.RPCAddr, "http url")
	rootCmd.PersistentFlags().String("paraName", config.ParaName, "parachain")

	rootCmd.AddCommand(
		commands.AccountCmd(),
		commands.BlockCmd(),
		commands.BTYCmd(),
		commands.CoinsCmd(),
		commands.ExecCmd(),
		commands.MempoolCmd(),
		commands.NetCmd(),
<<<<<<< HEAD
		commands.RetrieveCmd(),
=======
		commands.RelayCmd(),
>>>>>>> 1b68a174
		commands.SeedCmd(),
		commands.StatCmd(),
		commands.TicketCmd(),
		commands.TxCmd(),
		commands.WalletCmd(),
		commands.PrivacyCmd(),
		commands.VersionCmd(),
		sendCmd,
		closeCmd,
	)
	pluginmgr.AddCmd(rootCmd)
}

func main() {
	log.SetLogLevel("error")
	if len(os.Args) > 1 {
		if os.Args[1] == "send" {
			commands.OneStepSend(os.Args)
			return
		}
	}
	if err := rootCmd.Execute(); err != nil {
		fmt.Println(err)
		os.Exit(1)
	}
}<|MERGE_RESOLUTION|>--- conflicted
+++ resolved
@@ -56,11 +56,6 @@
 		commands.ExecCmd(),
 		commands.MempoolCmd(),
 		commands.NetCmd(),
-<<<<<<< HEAD
-		commands.RetrieveCmd(),
-=======
-		commands.RelayCmd(),
->>>>>>> 1b68a174
 		commands.SeedCmd(),
 		commands.StatCmd(),
 		commands.TicketCmd(),
