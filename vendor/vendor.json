--- conflicted
+++ resolved
@@ -3,35 +3,6 @@
 	"ignore": "test",
 	"package": [
 		{
-<<<<<<< HEAD
-			"path": "appengine",
-			"revision": ""
-		},
-		{
-			"path": "appengine/urlfetch",
-			"revision": ""
-		},
-		{
-			"checksumSHA1": "my3VOcFUBDBYiWaniQQ73m89dAU=",
-			"path": "code.aliyun.com/chain33/chain33/common/crypto/gosm2",
-			"revision": "e8d2b6d3206697c95219d75eb4fb279c5ed1c110",
-			"revisionTime": "2017-11-15T08:21:41Z"
-		},
-		{
-			"checksumSHA1": "ak0S5GL47p3pOr3LUTnYLGCOYH0=",
-			"path": "code.aliyun.com/chain33/chain33/common/crypto/sm2",
-			"revision": "e8d2b6d3206697c95219d75eb4fb279c5ed1c110",
-			"revisionTime": "2017-11-15T08:21:41Z"
-		},
-		{
-			"checksumSHA1": "+Bo3QheGAtKFk7QPb+pdIEZNiYI=",
-			"path": "github.com/AndreasBriese/bbloom",
-			"revision": "28f7e881ca57bc00e028f9ede9f0d9104cfeef5e",
-			"revisionTime": "2017-07-02T08:40:17Z"
-		},
-		{
-=======
->>>>>>> ee2dabcc
 			"checksumSHA1": "Pc2ORQp+VY3Un/dkh4QwLC7R6lE=",
 			"path": "github.com/BurntSushi/toml",
 			"revision": "a368813c5e648fee92e5f6c30e3944ff9d5e8895",
@@ -62,7 +33,6 @@
 			"revisionTime": "2016-08-31T15:17:26Z"
 		},
 		{
-<<<<<<< HEAD
 			"checksumSHA1": "1AGj3AI3dLLmBrOYb9EE2EjqIdc=",
 			"path": "github.com/dgraph-io/badger",
 			"revision": "ddb34c8b7684f74d3dfdcbac72165cb65e4e3f90",
@@ -103,12 +73,12 @@
 			"path": "github.com/dgryski/go-farm",
 			"revision": "2de33835d10275975374b37b2dcfd22c9020a1f5",
 			"revisionTime": "2018-01-09T07:02:41Z"
-=======
+		},
+		{
 			"checksumSHA1": "NzbOuXp/P2IUUsFM5XEXWGUFWqo=",
 			"path": "github.com/decred/base58",
 			"revision": "b3520e187fa8ebe65eb74245408cf4b83e6a65d3",
 			"revisionTime": "2017-10-10T20:00:39Z"
->>>>>>> ee2dabcc
 		},
 		{
 			"checksumSHA1": "KrIRJ4p3nRze4NcxfgX5+N9+D1M=",
@@ -511,25 +481,8 @@
 			"revision": ""
 		},
 		{
-<<<<<<< HEAD
-			"path": "golang.org/x/oauth2",
-			"revision": ""
-		},
-		{
-			"path": "golang.org/x/oauth2/google",
-			"revision": ""
-		},
-		{
-			"path": "golang.org/x/oauth2/jwt",
-			"revision": ""
-		},
-		{
-			"checksumSHA1": "osb18zDjd7/RMAMUuN3qP+w0ewE=",
-=======
->>>>>>> ee2dabcc
 			"path": "golang.org/x/sys/unix",
-			"revision": "37707fdb30a5b38865cfb95e5aab41707daec7fd",
-			"revisionTime": "2018-02-02T13:35:31Z"
+			"revision": ""
 		},
 		{
 			"path": "golang.org/x/tools/go/buildutil",
