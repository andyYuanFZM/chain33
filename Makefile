# golang1.9 or latest
# 1. make help
# 2. make dep
# 3. make build
# ...



SRC := github.com/33cn/chain33/cmd/chain33
SRC_CLI := github.com/33cn/chain33/cmd/cli
SRC_SIGNATORY := github.com/33cn/chain33/cmd/signatory-server
SRC_MINER := github.com/33cn/chain33/cmd/miner_accounts
APP := build/chain33
CLI := build/chain33-cli
SIGNATORY := build/signatory-server
MINER := build/miner_accounts
<<<<<<< HEAD
AUTO_TEST := build/tools/autotest/autotest
SRC_AUTO_TEST := github.com/33cn/chain33/cmd/autotest
=======
AUTO_TEST := build/autotest/autotest
SRC_AUTO_TEST := gitlab.33.cn/chain33/chain33/cmd/autotest
>>>>>>> f19c7668
LDFLAGS := -ldflags "-w -s"
PKG_LIST := `go list ./... | grep -v "vendor" | grep -v "chain33/test" | grep -v "mocks" | grep -v "pbft"`
PKG_LIST_Q := `go list ./... | grep -v "vendor" | grep -v "chain33/test" | grep -v "mocks" | grep -v "blockchain" | grep -v "pbft"`
BUILD_FLAGS = -ldflags "-X github.com/33cn/chain33/common/version.GitCommit=`git rev-parse --short=8 HEAD`"
MKPATH=$(abspath $(lastword $(MAKEFILE_LIST)))
MKDIR=$(dir $(MKPATH))
DAPP := ""
PROJ := "build"
.PHONY: default dep all build release cli linter race test fmt vet bench msan coverage coverhtml docker docker-compose protobuf clean help autotest

default: build cli depends

dep: ## Get the dependencies
	@go get -u gopkg.in/alecthomas/gometalinter.v2
	@gometalinter.v2 -i
	@go get -u github.com/mitchellh/gox
	@go get -u github.com/vektra/mockery/.../
	@go get -u mvdan.cc/sh/cmd/shfmt
	@go get -u mvdan.cc/sh/cmd/gosh
	@apt install clang-format
	@apt install shellcheck

all: ## Builds for multiple platforms
	@gox  $(LDFLAGS) $(SRC)
	@cp cmd/chain33/chain33.toml build/
	@cp cmd/chain33/bityuan.toml build/
	@mv chain33* build/

build: ## Build the binary file
	@go build $(BUILD_FLAGS) -v -i -o  $(APP) $(SRC)
	@cp cmd/chain33/chain33.toml build/
	@cp cmd/chain33/bityuan.toml build/

release: ## Build the binary file
	@go build -v -i -o $(APP) $(LDFLAGS) $(SRC) 
	@cp cmd/chain33/chain33.toml build/
	@cp cmd/chain33/bityuan.toml build/
	@cp cmd/chain33/chain33.para.toml build/

cli: ## Build cli binary
	@go build -v -i -o $(CLI) $(SRC_CLI)

execblock: ## Build cli binary
	@go build -v -i -o build/execblock github.com/33cn/chain33/cmd/execblock


para:
	@go build -v -o build/$(NAME) -ldflags "-X $(SRC_CLI)/buildflags.ParaName=user.p.$(NAME). -X $(SRC_CLI)/buildflags.RPCAddr=http://localhost:8901" $(SRC_CLI)


autotest:## build autotest binary
	@go build -v -i -o $(AUTO_TEST) $(SRC_AUTO_TEST)
	@if [ -n "$(dapp)" ]; then \
		cd build/autotest && bash ./copy-autotest.sh local && cd local && bash ./local-autotest.sh $(dapp) && cd ../../../; \
	fi
autotest_ci: autotest ## autotest jerkins ci
	@cd build/autotest && bash ./copy-autotest.sh jerkinsci/temp$(proj) && cd jerkinsci && bash ./jerkins-ci-autotest.sh $(proj) && cd ../../../

signatory:
	@cd cmd/signatory-server/signatory && bash ./create_protobuf.sh && cd ../.../..
	@go build -v -o $(SIGNATORY) $(SRC_SIGNATORY)
	@cp cmd/signatory-server/signatory.toml build/

miner:
	@cd cmd/miner_accounts/accounts && bash ./create_protobuf.sh && cd ../.../..
	@go build -v -o $(MINER) $(SRC_MINER)
	@cp cmd/miner_accounts/miner_accounts.toml build/

build_ci: depends ## Build the binary file for CI
	@go build -v -i -o $(CLI) $(SRC_CLI)
	@go build  $(BUILD_FLAGS) -v -o $(APP) $(SRC)
	@cp cmd/chain33/chain33.toml build/


linter: ## Use gometalinter check code, ignore some unserious warning
	@res=$$(gometalinter.v2 -t --sort=linter --enable-gc --deadline=2m --disable-all \
	--enable=gofmt \
	--enable=gosimple \
	--enable=deadcode \
	--enable=unconvert \
	--enable=interfacer \
	--enable=varcheck \
	--enable=structcheck \
	--enable=goimports \
	--vendor ./...) \
#	--enable=vet \
#	--enable=staticcheck \
#	--enable=gocyclo \
#	--enable=staticcheck \
#	--enable=golint \
#	--enable=unused \
#	--enable=gotype \
#	--enable=gotypex \
	if [ -n "$$res" ]; then \
		echo "$${res}"; \
		exit 1; \
		fi;
	@find . -name '*.sh' -not -path "./vendor/*" | xargs shellcheck

race: ## Run data race detector
	@go test -race -short $(PKG_LIST)

test: ## Run unittests
	@go test -race $(PKG_LIST)

testq: ## Run unittests
	@go test $(PKG_LIST_Q)

fmt: fmt_proto fmt_shell ## go fmt
	@go fmt ./...
	@find . -name '*.go' -not -path "./vendor/*" | xargs goimports -l -w

.PHONY: fmt_proto fmt_shell
fmt_proto: ## go fmt protobuf file
	@find . -name '*.proto' -not -path "./vendor/*" | xargs clang-format -i

fmt_shell: ## check shell file
	@find . -name '*.sh' -not -path "./vendor/*" | xargs shfmt -w -s -i 4 -ci -bn

vet: ## go vet
	@go vet ./...

bench: ## Run benchmark of all
	@go test ./... -v -bench=.

msan: ## Run memory sanitizer
	@go test -msan -short $(PKG_LIST)

coverage: ## Generate global code coverage report
	@./build/tools/coverage.sh;

coverhtml: ## Generate global code coverage report in HTML
	@./build/tools/coverage.sh html;

docker: ## build docker image for chain33 run
	@sudo docker build . -f ./build/Dockerfile-run -t chain33:latest

docker-compose: ## build docker-compose for chain33 run
	@cd build && if ! [ -d ci ]; then \
	 make -C ../ ; \
	 fi; \
	 cp chain33* Dockerfile  docker-compose* ci/ && cd ci/ && ./docker-compose-pre.sh run $(PROJ) $(DAPP)  && cd ../..

docker-compose-down: ## build docker-compose for chain33 run
	@cd build && if [ -d ci ]; then \
	 cp chain33* Dockerfile  docker-compose* ci/ && cd ci/ && ./docker-compose-pre.sh down $(PROJ) $(DAPP) && cd .. ; \
	 fi; \
	 cd ..

fork-test: ## build fork-test for chain33 run
	@cd build && cp chain33* Dockerfile system-fork-test.sh docker-compose* ci/ && cd ci/ && ./docker-compose-pre.sh forktest $(PROJ) $(DAPP) && cd ../..


clean: ## Remove previous build
	@rm -rf $(shell find . -name 'datadir' -not -path "./vendor/*")
	@rm -rf build/chain33*
	@rm -rf build/relayd*
	@rm -rf build/*.log
	@rm -rf build/logs
	@rm -rf build/autotest/autotest
	@rm -rf build/ci
	@go clean

proto:protobuf

protobuf: ## Generate protbuf file of types package
	@cd types/proto && ./create_protobuf.sh && cd ../..
	@find ./system/dapp -maxdepth 2 -type d  -name proto -exec make -C {} \;

depends: ## Generate depends file of types package
	@find ./system/dapp -maxdepth 2 -type d  -name cmd -exec make -C {} OUT="$(MKDIR)build/ci" FLAG= \;

help: ## Display this help screen
	@printf "Help doc:\nUsage: make [command]\n"
	@printf "[command]\n"
	@grep -h -E '^[a-zA-Z_-]+:.*?## .*$$' $(MAKEFILE_LIST) | awk 'BEGIN {FS = ":.*?## "}; {printf "\033[36m%-30s\033[0m %s\n", $$1, $$2}'
	
cleandata:
	rm -rf build/datadir/addrbook
	rm -rf build/datadir/blockchain.db
	rm -rf build/datadir/mavltree
	rm -rf build/chain33.log

.PHONY: checkgofmt
checkgofmt: ## get all go files and run go fmt on them
	@files=$$(find . -name '*.go' -not -path "./vendor/*" | xargs gofmt -l -s); if [ -n "$$files" ]; then \
		  echo "Error: 'make fmt' needs to be run on:"; \
		  echo "${files}"; \
		  exit 1; \
		  fi;
	@files=$$(find . -name '*.go' -not -path "./vendor/*" | xargs goimports -l -w); if [ -n "$$files" ]; then \
		  echo "Error: 'make fmt' needs to be run on:"; \
		  echo "${files}"; \
		  exit 1; \
		  fi;

.PHONY: mock
mock:
	@cd client && mockery -name=QueueProtocolAPI && mv mocks/QueueProtocolAPI.go mocks/api.go && cd -
	@cd queue && mockery -name=Client && mv mocks/Client.go mocks/client.go && cd -
	@cd common/db && mockery -name=KV && mv mocks/KV.go mocks/kv.go && cd -
	@cd common/db && mockery -name=KVDB && mv mocks/KVDB.go mocks/kvdb.go && cd -
	@cd types/ && mockery -name=Chain33Client && mv mocks/Chain33Client.go mocks/chain33client.go && cd -


.PHONY: auto_ci_before auto_ci_after auto_ci
auto_ci_before: clean fmt protobuf mock
	@echo "auto_ci"
	@go version
	@protoc --version
	@mockery -version
	@docker version
	@docker-compose version
	@git version
	@git status

.PHONY: auto_ci_after
auto_ci_after: clean fmt protobuf mock
	@git add *.go *.sh *.proto
	@git status
	@files=$$(git status -suno);if [ -n "$$files" ]; then \
		  git add *.go *.sh *.proto; \
		  git status; \
		  git commit -m "auto ci [ci-skip]"; \
		  git push origin HEAD:$(branch); \
		  fi;

.PHONY: auto_ci
auto_fmt := find . -name '*.go' -not -path './vendor/*' | xargs goimports -l -w
auto_ci: clean fmt_proto fmt_shell protobuf mock
	@-find . -name '*.go' -not -path './vendor/*' | xargs gofmt -l -w -s
	@-${auto_fmt}
	@-find . -name '*.go' -not -path './vendor/*' | xargs gofmt -l -w -s
	@${auto_fmt}
	@git add *.go *.sh *.proto
	@git status
	@files=$$(git status -suno);if [ -n "$$files" ]; then \
		  git add *.go *.sh *.proto; \
		  git status; \
		  git commit -m "auto ci"; \
		  git push origin HEAD:$(branch); \
		  exit 1; \
		  fi;

<|MERGE_RESOLUTION|>--- conflicted
+++ resolved
@@ -14,13 +14,8 @@
 CLI := build/chain33-cli
 SIGNATORY := build/signatory-server
 MINER := build/miner_accounts
-<<<<<<< HEAD
-AUTO_TEST := build/tools/autotest/autotest
+AUTO_TEST := build/autotest/autotest
 SRC_AUTO_TEST := github.com/33cn/chain33/cmd/autotest
-=======
-AUTO_TEST := build/autotest/autotest
-SRC_AUTO_TEST := gitlab.33.cn/chain33/chain33/cmd/autotest
->>>>>>> f19c7668
 LDFLAGS := -ldflags "-w -s"
 PKG_LIST := `go list ./... | grep -v "vendor" | grep -v "chain33/test" | grep -v "mocks" | grep -v "pbft"`
 PKG_LIST_Q := `go list ./... | grep -v "vendor" | grep -v "chain33/test" | grep -v "mocks" | grep -v "blockchain" | grep -v "pbft"`
