# 1. make help
# 2. make dep
# 3. make build
# ...

APP := build/chain33
CLI := build/chain33-cli
LDFLAGS := -ldflags "-w -s"
PKG_LIST := $(shell go list ./... | grep -v /vendor/)

.PHONY: default dep all build release cli linter lint race test fmt vet bench msan coverage coverhtml docker clean help

default: build

dep: ## Get the dependencies
	@go get -u gopkg.in/alecthomas/gometalinter.v2
	@gometalinter.v2 -i
	@go get -u github.com/mitchellh/gox

all: ## Builds for multiple platforms
	@gox $(LDFLAGS)
	@mv chain33* build/

build: ## Build the binary file
	@go build -v -o $(APP)
	@cp chain33.toml build/

release: ## Build the binary file
	@go build -v -o $(APP) $(LDFLAGS)
	@cp chain33.toml build/

cli: ## Build cli binary
	@go build -v -o $(CLI) cli/cli.go

linter: ## Use gometalinter check code
	@gometalinter.v2 --disable-all --enable=errcheck --enable=vet --enable=vetshadow --enable=gofmt --enable=gosimple \
	--enable=deadcode --enable=staticcheck --enable=unused --enable=varcheck $(PKG_LIST)

lint: ## Lint the files
	@golint -set_exit_status ${PKG_LIST}

race: dep ## Run data race detector
	@go test -race -short ${PKG_LIST}

test: ## Run unittests
	@go test -short -v ${PKG_LIST}

fmt: ## go fmt
	@go fmt ./...

vet: ## go vet
	@go vet ./...

bench: ## Run benchmark of all
	@go test ./... -v -bench=.

<<<<<<< HEAD
clean:
	@rm -rf datadir
	@go clean
cleandata:
    rm -rf datadir/addrbook
    rm -rf datadir/blockchain.db
    rm -rf datadir/mavltree
    rm -rf chain33.log
=======
msan: dep ## Run memory sanitizer
	@go test -msan -short ${PKG_LIST}

coverage: ## Generate global code coverage report
	@./build/tools/coverage.sh;

coverhtml: ## Generate global code coverage report in HTML
	@./build/tools/coverage.sh html;

docker: ## build docker image for chain33 run
	@sudo docker build . -f ./build/Dockerfile-run -t chain33:latest

clean: ## Remove previous build
	@rm -rf build/datadir
	@rm -rf build/chain33
	@rm -rf build/chain33.toml
	@rm -rf build/chain33-cli
	@go clean

help: ## Display this help screen
	@printf "Help doc:\nUsage: make [command]\n"
	@printf "[command]\n"
	@grep -h -E '^[a-zA-Z_-]+:.*?## .*$$' $(MAKEFILE_LIST) | awk 'BEGIN {FS = ":.*?## "}; {printf "\033[36m%-30s\033[0m %s\n", $$1, $$2}'
>>>>>>> 36ef161f
<|MERGE_RESOLUTION|>--- conflicted
+++ resolved
@@ -54,16 +54,6 @@
 bench: ## Run benchmark of all
 	@go test ./... -v -bench=.
 
-<<<<<<< HEAD
-clean:
-	@rm -rf datadir
-	@go clean
-cleandata:
-    rm -rf datadir/addrbook
-    rm -rf datadir/blockchain.db
-    rm -rf datadir/mavltree
-    rm -rf chain33.log
-=======
 msan: dep ## Run memory sanitizer
 	@go test -msan -short ${PKG_LIST}
 
@@ -87,4 +77,9 @@
 	@printf "Help doc:\nUsage: make [command]\n"
 	@printf "[command]\n"
 	@grep -h -E '^[a-zA-Z_-]+:.*?## .*$$' $(MAKEFILE_LIST) | awk 'BEGIN {FS = ":.*?## "}; {printf "\033[36m%-30s\033[0m %s\n", $$1, $$2}'
->>>>>>> 36ef161f
+
+cleandata:
+    rm -rf datadir/addrbook
+    rm -rf datadir/blockchain.db
+    rm -rf datadir/mavltree
+    rm -rf chain33.log
