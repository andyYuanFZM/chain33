--- conflicted
+++ resolved
@@ -36,20 +36,6 @@
 	@cp cmd/chain33/chain33.toml build/
 
 cli: ## Build cli binary
-<<<<<<< HEAD
-	@go build -v -o $(CLI) cli/cli.go
-	@cp  $(CLI) cli/cli
-
-linter: ## Use gometalinter check code
-	@gometalinter.v2 --disable-all --enable=errcheck --enable=vet --enable=vetshadow --enable=gofmt --enable=gosimple \
-	--enable=deadcode --enable=staticcheck --enable=unused --enable=varcheck --vendor ./...
-
-lint: ## Lint the files
-	@golint -set_exit_status ${PKG_LIST}
-
-race: dep ## Run data race detector
-	@go test -race -short ./...
-=======
 	@go build -v -o $(CLI) $(SRC_CLI)
 
 signatory:
@@ -88,7 +74,6 @@
 
 race: ## Run data race detector
 	@go test -race -short $(PKG_LIST)
->>>>>>> 91c5f792
 
 test: ## Run unittests
 	@go test -parallel 1 -race $(PKG_LIST)
