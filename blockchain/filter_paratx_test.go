--- conflicted
+++ resolved
@@ -38,14 +38,8 @@
 }
 
 //构造单笔para交易
-<<<<<<< HEAD
 func addSingleParaTx(priv crypto.PrivKey, api client.QueueProtocolAPI, exec string) (string, error) {
 	tx := util.CreateTxWithExecer(priv, exec)
-=======
-func addSingleParaTx(cfg *types.Chain33Config, priv crypto.PrivKey, api client.QueueProtocolAPI) (string, error) {
-	tx := util.CreateTxWithExecer(cfg, priv, "user.p.hyb.none")
->>>>>>> 35a79536
-
 	hash := common.ToHex(tx.Hash())
 	reply, err := api.SendTx(tx)
 	if err != nil {
@@ -58,30 +52,17 @@
 }
 
 //构造para交易组
-<<<<<<< HEAD
 func addGroupParaTx(priv crypto.PrivKey, api client.QueueProtocolAPI, title string, haveMainTx bool) (string, *types.ReplyStrings, error) {
-=======
-func addGroupParaTx(cfg *types.Chain33Config, priv crypto.PrivKey, api client.QueueProtocolAPI, haveMainTx bool) (string, *types.ReplyStrings, error) {
->>>>>>> 35a79536
 	var tx0 *types.Transaction
 	if haveMainTx {
 		tx0 = util.CreateTxWithExecer(cfg, priv, "coins")
 	} else {
-<<<<<<< HEAD
 		tx0 = util.CreateTxWithExecer(priv, title+"coins")
 	}
 	tx1 := util.CreateTxWithExecer(priv, title+"token")
 	tx2 := util.CreateTxWithExecer(priv, title+"trade")
 	tx3 := util.CreateTxWithExecer(priv, title+"evm")
 	tx4 := util.CreateTxWithExecer(priv, title+"none")
-=======
-		tx0 = util.CreateTxWithExecer(cfg, priv, "user.p.hyb.coins")
-	}
-	tx1 := util.CreateTxWithExecer(cfg, priv, "user.p.hyb.token")
-	tx2 := util.CreateTxWithExecer(cfg, priv, "user.p.hyb.trade")
-	tx3 := util.CreateTxWithExecer(cfg, priv, "user.p.hyb.evm")
-	tx4 := util.CreateTxWithExecer(cfg, priv, "user.p.hyb.none")
->>>>>>> 35a79536
 
 	var txs types.Transactions
 	txs.Txs = append(txs.Txs, tx0)
@@ -138,20 +119,11 @@
 		_, err = addMainTx(cfg, mock33.GetGenesisKey(), mock33.GetAPI())
 		require.NoError(t, err)
 
-<<<<<<< HEAD
 		_, err = addSingleParaTx(mock33.GetGenesisKey(), mock33.GetAPI(), "user.p.hyb.none")
 		require.NoError(t, err)
 
 		_, _, err = addGroupParaTx(mock33.GetGenesisKey(), mock33.GetAPI(), "user.p.hyb.", false)
-=======
-		_, err = addSingleParaTx(cfg, mock33.GetGenesisKey(), mock33.GetAPI())
-		require.NoError(t, err)
-
-		//_, _, err = addGroupParaTx(mock33.GetGenesisKey(), mock33.GetAPI(), true)
-		//require.NoError(t, err)
-
-		_, _, err = addGroupParaTx(cfg, mock33.GetGenesisKey(), mock33.GetAPI(), false)
->>>>>>> 35a79536
+
 		require.NoError(t, err)
 
 		curheight = blockchain.GetBlockHeight()
