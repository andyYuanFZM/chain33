--- conflicted
+++ resolved
@@ -54,16 +54,14 @@
 	//记录收到的最新广播的block高度,用于节点追赶active链
 	rcvLastBlockHeight int64
 
-<<<<<<< HEAD
+	//记录本节点已经同步的block高度,用于节点追赶active链
+	synBlockHeight int64
+
+	//记录peer的最新block高度,用于节点追赶active链
+	peerMaxBlkHeight int64
+
 	recvdone  chan struct{}
 	poolclose chan struct{}
-=======
-	//记录本节点已经同步的block高度,用于节点追赶active链
-	synBlockHeight int64
-
-	//记录peer的最新block高度,用于节点追赶active链
-	peerMaxBlkHeight int64
->>>>>>> b52f6bd9
 }
 
 func New(cfg *types.BlockChain) *BlockChain {
@@ -80,16 +78,11 @@
 		cacheSize:          DefCacheSize,
 		cacheQueue:         list.New(),
 		blockPool:          pool,
-<<<<<<< HEAD
-		reqBlk:             reqblk,
-		rcvLastBlockHeight: 0,
-		recvdone: make(chan struct{}, 0)
-		poolclose: make(chan struct{}, 0)
-=======
 		rcvLastBlockHeight: -1,
 		synBlockHeight:     -1,
 		peerMaxBlkHeight:   -1,
->>>>>>> b52f6bd9
+		recvdone:           make(chan struct{}, 0),
+		poolclose:          make(chan struct{}, 0),
 	}
 }
 
@@ -114,6 +107,7 @@
 func (chain *BlockChain) Close() {
 	//wait recv done
 	chrecv := chain.qclient.Recv()
+	close(chrecv)
 	<-chain.recvdone
 
 	//wait
