package blockchain

import (
	"container/list"
	"fmt"
	"sync"
	"sync/atomic"
	"time"

	"github.com/hashicorp/golang-lru/simplelru"
	log "github.com/inconshreveable/log15"
	"gitlab.33.cn/chain33/chain33/account"
	"gitlab.33.cn/chain33/chain33/common"
	dbm "gitlab.33.cn/chain33/chain33/common/db"
	"gitlab.33.cn/chain33/chain33/common/merkle"
	"gitlab.33.cn/chain33/chain33/executor/drivers/privacy"
	"gitlab.33.cn/chain33/chain33/queue"
	"gitlab.33.cn/chain33/chain33/types"
)

var (
	//cache 存贮的block个数
	DefCacheSize        int64 = 512
	cachelock           sync.Mutex
	zeroHash            [32]byte
	InitBlockNum        int64 = 128 //节点刚启动时从db向index和bestchain缓存中添加的blocknode数
	isStrongConsistency bool  = false

	chainlog = log.New("module", "blockchain")
)

type privacyOutputKeyInfo struct {
	onetimePubKey []byte
}

type BlockChain struct {
	client queue.Client
	// 永久存储数据到db中
	blockStore *BlockStore
	//cache  缓存block方便快速查询
	cache        map[int64]*list.Element
	cacheSize    int64
	cacheQueue   *list.List
	cfg          *types.BlockChain
	task         *Task
	query        *Query
	privacyCache map[string]map[int64]*simplelru.LRU //map[token]map[amount]*privacyOutputIndex
	privacylock  sync.RWMutex

	//记录收到的最新广播的block高度,用于节点追赶active链
	rcvLastBlockHeight int64

	//记录本节点已经同步的block高度,用于节点追赶active链,处理节点分叉不同步的场景
	synBlockHeight int64

	//记录peer的最新block高度,用于节点追赶active链
	peerList    PeerInfoList
	recvwg      *sync.WaitGroup
	synblock    chan struct{}
	quit        chan struct{}
	isclosed    int32
	isbatchsync int32

	// 孤儿链
	orphanPool *OrphanPool
	// 主链或者侧链的blocknode信息
	index *blockIndex
	//当前主链
	bestChain *chainView

	chainLock sync.RWMutex
	//blockchain的启动时间
	startTime time.Time

	//标记本节点是否已经追赶上主链
	isCaughtUp bool

	//同步block批量写数据库时，是否需要刷盘的标志。
	//非固态硬盘的电脑可以关闭刷盘，提高同步性能.
	cfgBatchSync bool
}

func New(cfg *types.BlockChain) *BlockChain {
	initConfig(cfg)
	blockchain := &BlockChain{
		cache:              make(map[int64]*list.Element),
		cacheSize:          DefCacheSize,
		cacheQueue:         list.New(),
		rcvLastBlockHeight: -1,
		synBlockHeight:     -1,
		peerList:           nil,
		cfg:                cfg,
		privacyCache:       make(map[string]map[int64]*simplelru.LRU),
		recvwg:             &sync.WaitGroup{},
		task:               newTask(160 * time.Second),
		quit:               make(chan struct{}, 0),
		synblock:           make(chan struct{}, 1),
		orphanPool:         NewOrphanPool(),
		index:              newBlockIndex(),
		isCaughtUp:         false,
		isbatchsync:        1,
		cfgBatchSync:       cfg.Batchsync,
	}
	return blockchain
}

func initConfig(cfg *types.BlockChain) {
	if cfg.DefCacheSize > 0 {
		DefCacheSize = cfg.DefCacheSize
	}

	if cfg.MaxFetchBlockNum > 0 {
		MaxFetchBlockNum = cfg.MaxFetchBlockNum
	}

	if cfg.TimeoutSeconds > 0 {
		TimeoutSeconds = cfg.TimeoutSeconds
	}
	isStrongConsistency = cfg.IsStrongConsistency
}

func (chain *BlockChain) Close() {
	//等待所有的写线程退出，防止数据库写到一半被暂停
	atomic.StoreInt32(&chain.isclosed, 1)

	//退出线程
	close(chain.quit)

	//wait for recvwg quit:
	chain.recvwg.Wait()

	//退出接受数据, 在最后一个block写磁盘时addtx还需要接受数据
	chain.client.Close()

	//关闭数据库
	chain.blockStore.db.Close()
	chainlog.Info("blockchain module closed")
}

func (chain *BlockChain) SetQueueClient(client queue.Client) {
	chain.client = client
	chain.client.Sub("blockchain")

	blockStoreDB := dbm.NewDB("blockchain", chain.cfg.Driver, chain.cfg.DbPath, 128)
	blockStore := NewBlockStore(blockStoreDB, client.Clone())
	chain.blockStore = blockStore
	stateHash := chain.getStateHash()
	chain.query = NewQuery(blockStoreDB, chain.client.Clone(), stateHash)

	//获取lastblock从数据库,创建bestviewtip节点
	chain.InitIndexAndBestView()

	//获取用于隐私交易进行utxo混淆的数据
	chain.InitPrivacyCache()

	//startTime
	chain.startTime = time.Now()

	//recv 消息的处理
	go chain.ProcRecvMsg()

	// 定时检测/同步block
	go chain.SynRoutine()
}

func (chain *BlockChain) getStateHash() []byte {
	blockhight := chain.GetBlockHeight()
	blockdetail, err := chain.GetBlock(blockhight)
	if err != nil {
		return zeroHash[:]
	}
	if blockdetail != nil {
		return blockdetail.GetBlock().GetStateHash()
	}
	return zeroHash[:]
}

/*
函数功能：
EventQueryTx(types.ReqHash) : rpc模块会向 blockchain 模块 发送 EventQueryTx(types.ReqHash) 消息 ，
查询交易的默克尔树，回复消息 EventTransactionDetail(types.TransactionDetail)
结构体：
type ReqHash struct {Hash []byte `protobuf:"bytes,1,opt,name=hash,proto3" json:"hash,omitempty"`}
type TransactionDetail struct {Hashs [][]byte `protobuf:"bytes,1,rep,name=hashs,proto3" json:"hashs,omitempty"}
*/
func (chain *BlockChain) ProcQueryTxMsg(txhash []byte) (proof *types.TransactionDetail, err error) {
	txresult, err := chain.GetTxResultFromDb(txhash)
	if err != nil {
		return nil, err
	}
	block, err := chain.GetBlock(txresult.Height)
	if err != nil {
		return nil, err
	}
	var TransactionDetail types.TransactionDetail
	//获取指定tx在txlist中的proof
	proofs, err := GetTransactionProofs(block.Block.Txs, txresult.Index)
	if err != nil {
		return nil, err
	}

	TransactionDetail.Proofs = proofs
	chainlog.Debug("ProcQueryTxMsg", "proofs", TransactionDetail.Proofs)
	TransactionDetail.Receipt = txresult.Receiptdate
	TransactionDetail.Tx = txresult.GetTx()
	TransactionDetail.Height = txresult.GetHeight()
	TransactionDetail.Index = int64(txresult.GetIndex())
	TransactionDetail.Blocktime = txresult.GetBlocktime()

	//获取Amount
	amount, err := txresult.GetTx().Amount()
	if err != nil {
		return nil, err
	}
	TransactionDetail.Amount = amount
	TransactionDetail.ActionName = txresult.GetTx().ActionName()

	//获取from地址
	pubkey := txresult.GetTx().Signature.GetPubkey()
	addr := account.PubKeyToAddress(pubkey)
	TransactionDetail.Fromaddr = addr.String()
	if string(TransactionDetail.Tx.GetExecer()) == "coins" && TransactionDetail.GetActionName() == "withdraw" {
		//swap from and to
		TransactionDetail.Fromaddr, TransactionDetail.Tx.To = TransactionDetail.Tx.To, TransactionDetail.Fromaddr
	}
	chainlog.Debug("ProcQueryTxMsg", "TransactionDetail", TransactionDetail.String())

	return &TransactionDetail, nil
}

func (chain *BlockChain) GetDuplicateTxHashList(txhashlist *types.TxHashList) (duptxhashlist *types.TxHashList) {

	var dupTxHashList types.TxHashList

	for _, txhash := range txhashlist.Hashes {
		txresult, err := chain.GetTxResultFromDb(txhash)
		if err == nil && txresult != nil {
			dupTxHashList.Hashes = append(dupTxHashList.Hashes, txhash)
			//chainlog.Debug("GetDuplicateTxHashList txresult", "height", txresult.Height, "index", txresult.Index)
			//chainlog.Debug("GetDuplicateTxHashList txresult  tx", "txinfo", txresult.Tx.String())
		}
	}
	return &dupTxHashList
}

/*
EventGetBlocks(types.RequestGetBlock): rpc 模块 会向 blockchain 模块发送 EventGetBlocks(types.RequestGetBlock) 消息，
功能是查询 区块的信息, 回复消息是 EventBlocks(types.Blocks)
type ReqBlocks struct {
	Start int64 `protobuf:"varint,1,opt,name=start" json:"start,omitempty"`
	End   int64 `protobuf:"varint,2,opt,name=end" json:"end,omitempty"`}
type Blocks struct {Items []*Block `protobuf:"bytes,1,rep,name=items" json:"items,omitempty"`}
*/
func (chain *BlockChain) ProcGetBlockDetailsMsg(requestblock *types.ReqBlocks) (respblocks *types.BlockDetails, err error) {
	blockhight := chain.GetBlockHeight()
	if requestblock.Start > blockhight {
		chainlog.Error("ProcGetBlockDetailsMsg Startheight err", "startheight", requestblock.Start, "curheight", blockhight)
		return nil, types.ErrStartHeight
	}
	if requestblock.GetStart() > requestblock.GetEnd() {
		chainlog.Error("ProcGetBlockDetailsMsg input must Start <= End:", "Startheight", requestblock.Start, "Endheight", requestblock.End)
		return nil, types.ErrEndLessThanStartHeight
	}

	chainlog.Debug("ProcGetBlockDetailsMsg", "Start", requestblock.Start, "End", requestblock.End, "Isdetail", requestblock.Isdetail)

	end := requestblock.End
	if requestblock.End > blockhight {
		end = blockhight
	}
	start := requestblock.Start
	count := end - start + 1
	chainlog.Debug("ProcGetBlockDetailsMsg", "blockscount", count)

	var blocks types.BlockDetails
	blocks.Items = make([]*types.BlockDetail, count)
	j := 0
	for i := start; i <= end; i++ {
		block, err := chain.GetBlock(i)
		if err == nil && block != nil {
			if requestblock.Isdetail {
				blocks.Items[j] = block
			} else {
				var blockdetail types.BlockDetail
				blockdetail.Block = block.Block
				blockdetail.Receipts = nil
				blocks.Items[j] = &blockdetail
			}
		} else {
			return nil, err
		}
		j++
	}
	//print
	if requestblock.Isdetail {
		for _, blockinfo := range blocks.Items {
			chainlog.Debug("ProcGetBlocksMsg", "blockinfo", blockinfo.String())
		}
	}
	return &blocks, nil
}

//处理从peer对端同步过来的block消息
func (chain *BlockChain) ProcAddBlockMsg(broadcast bool, blockdetail *types.BlockDetail) (err error) {
	block := blockdetail.Block
	if block == nil {
		chainlog.Error("ProcAddBlockMsg input block is null")
		return types.ErrInputPara
	}
	ismain, isorphan, err := chain.ProcessBlock(broadcast, blockdetail)
	//非孤儿block或者已经存在的block
	if (!isorphan && err == nil) || (err == types.ErrBlockExist) {
		chain.task.Done(blockdetail.Block.GetHeight())
	}
	//此处只更新广播block的高度
	if broadcast {
		chain.UpdateRcvCastBlkHeight(blockdetail.Block.Height)
	}

	chainlog.Debug("ProcAddBlockMsg result:", "height", blockdetail.Block.Height, "ismain", ismain, "isorphan", isorphan, "hash", common.ToHex(blockdetail.Block.Hash()), "err", err)

	return nil
}

//blockchain 模块add block到db之后通知mempool 和consense模块做相应的更新
func (chain *BlockChain) SendAddBlockEvent(block *types.BlockDetail) (err error) {
	if chain.client == nil {
		fmt.Println("chain client not bind message queue.")
		return types.ErrClientNotBindQueue
	}
	if block == nil {
		chainlog.Error("SendAddBlockEvent block is null")
		return types.ErrInputPara
	}
	chainlog.Debug("SendAddBlockEvent", "Height", block.Block.Height)

	chainlog.Debug("SendAddBlockEvent -->>mempool")
	msg := chain.client.NewMessage("mempool", types.EventAddBlock, block)
	chain.client.Send(msg, false)

	chainlog.Debug("SendAddBlockEvent -->>consensus")

	msg = chain.client.NewMessage("consensus", types.EventAddBlock, block)
	chain.client.Send(msg, false)

	chainlog.Debug("SendAddBlockEvent -->>wallet", "height", block.GetBlock().GetHeight())
	msg = chain.client.NewMessage("wallet", types.EventAddBlock, block)
	chain.client.Send(msg, false)

	return nil
}

//blockchain模块广播此block到网络中
func (chain *BlockChain) SendBlockBroadcast(block *types.BlockDetail) {
	if chain.client == nil {
		fmt.Println("chain client not bind message queue.")
		return
	}
	if block == nil {
		chainlog.Error("SendBlockBroadcast block is null")
		return
	}
	chainlog.Debug("SendBlockBroadcast", "Height", block.Block.Height, "hash", common.ToHex(block.Block.Hash()))

	msg := chain.client.NewMessage("p2p", types.EventBlockBroadcast, block.Block)
	chain.client.Send(msg, false)
	return
}

func (chain *BlockChain) GetBlockHeight() int64 {
	return chain.blockStore.Height()
}

//用于获取指定高度的block，首先在缓存中获取，如果不存在就从db中获取
func (chain *BlockChain) GetBlock(height int64) (block *types.BlockDetail, err error) {
	blockdetail := chain.CheckcacheBlock(height)
	if blockdetail != nil {
		if len(blockdetail.Receipts) == 0 && len(blockdetail.Block.Txs) != 0 {
			chainlog.Debug("GetBlock  CheckcacheBlock Receipts ==0", "height", height)
		}
		return blockdetail, nil
	} else {
		//从blockstore db中通过block height获取block
		blockinfo, err := chain.blockStore.LoadBlockByHeight(height)
		if blockinfo != nil {
			if len(blockinfo.Receipts) == 0 && len(blockinfo.Block.Txs) != 0 {
				chainlog.Debug("GetBlock  LoadBlock Receipts ==0", "height", height)
			}
			chain.cacheBlock(blockinfo)
			return blockinfo, nil
		}
		return nil, err
	}
}

//从cache缓存中获取block信息
func (chain *BlockChain) CheckcacheBlock(height int64) (block *types.BlockDetail) {
	cachelock.Lock()
	defer cachelock.Unlock()

	elem, ok := chain.cache[height]
	if ok {
		// Already exists. Move to back of cacheQueue.
		chain.cacheQueue.MoveToBack(elem)
		return elem.Value.(*types.BlockDetail)
	}
	return nil
}

//添加block到cache中，方便快速查询
func (chain *BlockChain) cacheBlock(blockdetail *types.BlockDetail) {
	cachelock.Lock()
	defer cachelock.Unlock()

	if len(blockdetail.Receipts) == 0 && len(blockdetail.Block.Txs) != 0 {
		chainlog.Debug("cacheBlock  Receipts ==0", "height", blockdetail.Block.GetHeight())
	}

	// Create entry in cache and append to cacheQueue.
	elem := chain.cacheQueue.PushBack(blockdetail)
	chain.cache[blockdetail.Block.Height] = elem

	// Maybe expire an item.
	if int64(chain.cacheQueue.Len()) > chain.cacheSize {
		height := chain.cacheQueue.Remove(chain.cacheQueue.Front()).(*types.BlockDetail).Block.Height
		delete(chain.cache, height)
	}
}

//添加block到cache中，方便快速查询
func (chain *BlockChain) DelBlockFromCache(height int64) {
	cachelock.Lock()
	defer cachelock.Unlock()
	elem, ok := chain.cache[height]
	if ok {
		delheight := chain.cacheQueue.Remove(elem).(*types.BlockDetail).Block.Height
		if delheight != height {
			chainlog.Error("DelBlockFromCache height err ", "height", height, "delheight", delheight)
		}
		delete(chain.cache, height)
	}
}

//通过txhash 从txindex db中获取tx信息
//type TxResult struct {
//	Height int64
//	Index  int32
//	Tx     *types.Transaction
//  Receiptdate *ReceiptData
//}

func (chain *BlockChain) GetTxResultFromDb(txhash []byte) (tx *types.TxResult, err error) {

	txinfo, err := chain.blockStore.GetTx(txhash)
	if err != nil {
		return nil, err
	}
	return txinfo, nil
}

//  获取指定txindex  在txs中的TransactionDetail ，注释：index从0开始
func GetTransactionProofs(Txs []*types.Transaction, index int32) ([][]byte, error) {
	txlen := len(Txs)

	//计算tx的hash值
	leaves := make([][]byte, txlen)
	for index, tx := range Txs {
		leaves[index] = tx.Hash()
		//chainlog.Info("GetTransactionDetail txhash", "index", index, "txhash", tx.Hash())
	}

	proofs := merkle.GetMerkleBranch(leaves, uint32(index))
	chainlog.Debug("GetTransactionDetail proofs", "proofs", proofs)

	return proofs, nil
}

//type Header struct {
//	Version    int64
//	ParentHash []byte
//	TxHash     []byte
//	Height     int64
//	BlockTime  int64
//}
func (chain *BlockChain) ProcGetHeadersMsg(requestblock *types.ReqBlocks) (respheaders *types.Headers, err error) {
	blockhight := chain.GetBlockHeight()
	if requestblock.Start > blockhight {
		chainlog.Error("ProcGetHeadersMsg Startheight err", "startheight", requestblock.Start, "curheight", blockhight)
		return nil, types.ErrStartHeight
	}
	end := requestblock.End
	if requestblock.End > blockhight {
		end = blockhight
	}
	start := requestblock.Start
	count := end - start + 1
	chainlog.Debug("ProcGetHeadersMsg", "headerscount", count)

	var headers types.Headers
	headers.Items = make([]*types.Header, count)
	j := 0
	for i := start; i <= end; i++ {
		head, err := chain.blockStore.GetBlockHeaderByHeight(i)
		if err == nil && head != nil {
			headers.Items[j] = head
		} else {
			return nil, err
		}
		j++
	}
	chainlog.Debug("getHeaders", "len", len(headers.Items), "start", start, "end", end)
	return &headers, nil
}

//type Header struct {
//	Version    int64
//	ParentHash []byte
//	TxHash     []byte
//	StateHash  []byte
//	Height     int64
//	BlockTime  int64
//}
func (chain *BlockChain) ProcGetLastHeaderMsg() (respheader *types.Header, err error) {
	//首先从缓存中获取最新的blockheader
	head := chain.blockStore.LastHeader()
	if head == nil {
		blockhight := chain.GetBlockHeight()
		head, err := chain.blockStore.GetBlockHeaderByHeight(blockhight)

		if err == nil && head != nil {
			chainlog.Error("ProcGetLastHeaderMsg from cache is nil.", "blockhight", blockhight, "hash", common.ToHex(head.Hash))
			return head, nil
		} else {
			return nil, err
		}
	}
	return head, nil
}

func (chain *BlockChain) ProcGetLastBlockMsg() (respblock *types.Block, err error) {
	var block *types.Block
	block = chain.blockStore.LastBlock()
	return block, nil
}

func (chain *BlockChain) ProcGetBlockByHashMsg(hash []byte) (respblock *types.BlockDetail, err error) {
	blockhight, err := chain.blockStore.GetHeightByBlockHash(hash)
	if err != nil {
		return nil, err
	}
	blockdetail, err := chain.GetBlock(blockhight)
	if err != nil {
		return nil, err
	}
	return blockdetail, nil
}

//获取地址对应的所有交易信息
//存储格式key:addr:flag:height ,value:txhash
//key=addr :获取本地参与的所有交易
//key=addr:1 :获取本地作为from方的所有交易
//key=addr:2 :获取本地作为to方的所有交易
func (chain *BlockChain) ProcGetTransactionByAddr(addr *types.ReqAddr) (*types.ReplyTxInfos, error) {
	if addr == nil || len(addr.Addr) == 0 {
		return nil, types.ErrInputPara
	}
	//入参数校验
	curheigt := chain.GetBlockHeight()
	if addr.GetHeight() > curheigt || addr.GetHeight() < -1 {
		chainlog.Error("ProcGetTransactionByAddr Height err")
		return nil, types.ErrInputPara
	}
	if addr.GetDirection() != 0 && addr.GetDirection() != 1 {
		chainlog.Error("ProcGetTransactionByAddr Direction err")
		return nil, types.ErrInputPara
	}
	if addr.GetIndex() < 0 || addr.GetIndex() > types.MaxTxsPerBlock {
		chainlog.Error("ProcGetTransactionByAddr Index err")
		return nil, types.ErrInputPara
	}
	//查询的drivers--> main 驱动的名称
	//查询的方法：  --> GetTxsByAddr
	//查询的参数：  --> interface{} 类型
	txinfos, err := chain.query.Query("coins", "GetTxsByAddr", types.Encode(addr))
	if err != nil {
		chainlog.Info("ProcGetTransactionByAddr does not exist tx!", "addr", addr, "err", err)
		return nil, err
	}
	return txinfos.(*types.ReplyTxInfos), nil
}

func (chain *BlockChain) procgetPrivacyTransaction(reqPrivacy *types.ReqPrivacy) (*types.ReplyTxInfos, error) {
	if reqPrivacy.GetCount() <= 0 {
		chainlog.Error("procgetPrivacyTransaction count err", "count value", reqPrivacy.GetCount())
		return nil, types.ErrInputPara
	}
	curheigt := chain.GetBlockHeight()
	if reqPrivacy.GetHeight() > curheigt || reqPrivacy.GetHeight() < -1 {
		chainlog.Error("procgetPrivacyTransaction Height err")
		return nil, types.ErrInputPara
	}
	if reqPrivacy.GetDirection() != 0 && reqPrivacy.GetDirection() != 1 {
		chainlog.Error("procgetPrivacyTransaction Direction err")
		return nil, types.ErrInputPara
	}

	txinfos, err := chain.query.Query("coins", "GetPrivacyTxs", types.Encode(reqPrivacy))
	if err != nil {
		chainlog.Info("procgetPrivacyTransaction does not get any privacy tx!", "reqPrivacy", reqPrivacy, "err", err)
		return nil, err
	}
	return txinfos.(*types.ReplyTxInfos), nil
}

func (chain *BlockChain) ProcGetGlobalIndexMsg(reqUTXOGlobalIndex *types.ReqUTXOGlobalIndex) (*types.ResUTXOGlobalIndex, error) {
	chain.privacylock.RLock()
	defer chain.privacylock.RUnlock()

	if reqUTXOGlobalIndex.MixCount < 0 || 0 == len(reqUTXOGlobalIndex.Amount) {
		chainlog.Error("ProcGetGlobalIndexMsg count err", "MixCount", reqUTXOGlobalIndex.MixCount,
			"len(reqUTXOGlobalIndex.Amount)", len(reqUTXOGlobalIndex.Amount))
		return nil, types.ErrInputPara
	}

	privacyCache, ok := chain.privacyCache[reqUTXOGlobalIndex.Tokenname]
	if !ok {
		chainlog.Error("ProcGetGlobalIndexMsg", "Currently, No UTXO existed for token", reqUTXOGlobalIndex.Tokenname)
		return nil, types.ErrNoUTXORec4Token
	}

	resUTXOGlobalIndex := &types.ResUTXOGlobalIndex{}
	resUTXOGlobalIndex.Tokenname = reqUTXOGlobalIndex.Tokenname
	resUTXOGlobalIndex.MixCount = reqUTXOGlobalIndex.MixCount
	mixcount := reqUTXOGlobalIndex.MixCount
	for _, amount := range reqUTXOGlobalIndex.Amount {
		if mixcount <= 0 {
			break
		}
		utxos, ok := privacyCache[amount]
		if !ok {
			chainlog.Error("ProcGetGlobalIndexMsg", "Currently, No UTXO existed for token's amount", amount,
				"Token is", reqUTXOGlobalIndex.Tokenname)
			return nil, types.ErrNoUTXORec4Amount
		}

		keys := utxos.Keys()
		if int32(len(keys)) < reqUTXOGlobalIndex.MixCount {
			chainlog.Error("ProcGetGlobalIndexMsg", "Currently, No enough UTXO existed for token's amount", amount,
				"Token is", reqUTXOGlobalIndex.Tokenname, "minin count", reqUTXOGlobalIndex.MixCount,
				"actually total keys", len(keys))
			return nil, types.ErrNotEnoughUTXOs
		}

		index := len(keys) - 1
		currentHeight := chain.GetBlockHeight()
		//因为key的排列是先旧后新，这里倒序查找满足确认条件的utxo
		for ; index >= 0; index-- {
			key := keys[index]
			//要求是经过了12个块确认的UTXO才能被使用
			if key.(*types.UTXOGlobalIndex).Height+types.ConfirmedHeight <= currentHeight {
				break
			}
		}
		if int32(index+1) >= reqUTXOGlobalIndex.MixCount {
			utxoIndex4Amount := &types.UTXOIndex4Amount{
				Amount: amount,
			}

			stopindex := int(index - int(reqUTXOGlobalIndex.MixCount))
			for ; index > stopindex; index-- {
				key := keys[index]
				value, _ := utxos.Get(key)
				utxo := &types.UTXO{
					UtxoGlobalIndex: key.(*types.UTXOGlobalIndex),
					OnetimePubkey:   value.(*privacyOutputKeyInfo).onetimePubKey,
				}
				utxoIndex4Amount.Utxos = append(utxoIndex4Amount.Utxos, utxo)

			}
			resUTXOGlobalIndex.UtxoIndex4Amount = append(resUTXOGlobalIndex.UtxoIndex4Amount, utxoIndex4Amount)
			mixcount -= 1
		} else {
			chainlog.Error("ProcGetGlobalIndexMsg", "No enough same amout UTXO available for amout", amount,
				"required mix count", reqUTXOGlobalIndex.MixCount, "Actually count within confirmed height is", index+1)
			return nil, types.ErrNotEnoughUTXOs
		}
	}

	return resUTXOGlobalIndex, nil
}

func (chain *BlockChain) ProcGetUTXOPubkey(reqUTXOPubKeys *types.ReqUTXOPubKeys) (*types.ResUTXOPubKeys, error) {
	chain.privacylock.RLock()
	defer chain.privacylock.RUnlock()

	if 0 == len(reqUTXOPubKeys.GroupUTXOGlobalIndex) {
		chainlog.Error("ProcGetUTXOPubkey count err", "count of GroupUTXOGlobalIndex", len(reqUTXOPubKeys.GroupUTXOGlobalIndex))
		return nil, types.ErrInputPara
	}

	privacyCache, ok := chain.privacyCache[reqUTXOPubKeys.TokenName]
	if !ok {
		chainlog.Error("ProcGetUTXOPubkey", "Currently, No UTXO existed for token", reqUTXOPubKeys.TokenName)
		return nil, types.ErrNoUTXORec4Token
	}

	resUTXOGlobalIndex := &types.ResUTXOPubKeys{}
	for _, groupUTXOGlobalIndex := range reqUTXOPubKeys.GroupUTXOGlobalIndex {
		utxos, ok := privacyCache[groupUTXOGlobalIndex.Amount]
		if !ok {
			chainlog.Error("ProcGetUTXOPubkey", "Currently, No UTXO existed for token's amount", groupUTXOGlobalIndex.Amount,
				"Token is", reqUTXOPubKeys.TokenName)
			return nil, types.ErrNoUTXORec4Amount
		}

		keys := utxos.Keys()
		if len(keys) < len(groupUTXOGlobalIndex.UtxoGlobalIndex) {
			chainlog.Error("ProcGetUTXOPubkey", "Currently, No enough UTXO existed for token's amount", groupUTXOGlobalIndex.Amount,
				"Token is", reqUTXOPubKeys.TokenName, "required count of utxo public keys is", len(groupUTXOGlobalIndex.UtxoGlobalIndex),
				"actually total keys", len(keys))
			return nil, types.ErrNotEnoughUTXOs
		}

		groupUTXOPubKey := &types.GroupUTXOPubKey{
			Amount: groupUTXOGlobalIndex.Amount,
		}
		for _, utxoGlobalIndex := range groupUTXOGlobalIndex.UtxoGlobalIndex {
			value, ok := utxos.Get(utxoGlobalIndex)
			if ok {
				groupUTXOPubKey.Pubkey = append(groupUTXOPubKey.Pubkey, value.(privacyOutputKeyInfo).onetimePubKey)
			} else {
				txRes, err := chain.GetTxResultFromDb(utxoGlobalIndex.Txhash)
				if err != nil {
					chainlog.Error("ProcGetUTXOPubkey", "Can't get tx by hash", common.ToHex(utxoGlobalIndex.Txhash))
					return nil, types.ErrNoSuchPrivacyTX
				}
				tx := txRes.Tx
				var action types.PrivacyAction
				if err = types.Decode(tx.Payload, &action); err != nil {
					chainlog.Error("ProcGetUTXOPubkey failed to decode payload", "txhash", common.ToHex(utxoGlobalIndex.Txhash))
					return nil, types.ErrNoSuchPrivacyTX
				}
				var output *types.PrivacyOutput
				if action.Ty == types.ActionPublic2Privacy && action.GetPublic2Privacy() != nil {
					output = action.GetPublic2Privacy().Output
				} else if action.Ty == types.ActionPrivacy2Privacy && action.GetPrivacy2Privacy() != nil {
					output = action.GetPrivacy2Privacy().Output
				} else {
					output = action.GetPrivacy2Public().Output
				}

				if int(utxoGlobalIndex.Outindex) >= len(output.Keyoutput) {
					chainlog.Error("ProcGetUTXOPubkey error output index", "utxoGlobalIndex.Outindex", utxoGlobalIndex.Outindex,
						"len(output.Keyoutput)", len(output.Keyoutput))
					return nil, types.ErrOutputIndex
				}

				groupUTXOPubKey.Pubkey = append(groupUTXOPubKey.Pubkey, output.Keyoutput[utxoGlobalIndex.Outindex].Onetimepubkey)
				chainlog.Info("ProcGetUTXOPubkey", "Can't find utxo in privacy cache but fetched from block's tx for utxoGlobalIndex",
					utxoGlobalIndex, "Current block height", chain.GetBlockHeight())
			}
		}
		resUTXOGlobalIndex.GroupUTXOPubKeys = append(resUTXOGlobalIndex.GroupUTXOPubKeys, groupUTXOPubKey)
	}

	return resUTXOGlobalIndex, nil
}

//type TransactionDetails struct {
//	Txs []*Transaction
//}
//通过hashs获取交易详情
func (chain *BlockChain) ProcGetTransactionByHashes(hashs [][]byte) (TxDetails *types.TransactionDetails, err error) {

	//chainlog.Info("ProcGetTransactionByHashes", "txhash len:", len(hashs))
	var txDetails types.TransactionDetails

	for _, txhash := range hashs {
		txresult, err := chain.GetTxResultFromDb(txhash)
		if err == nil && txresult != nil {
			var txDetail types.TransactionDetail
			txDetail.Receipt = txresult.Receiptdate
			txDetail.Tx = txresult.GetTx()
			txDetail.Blocktime = txresult.GetBlocktime()
			txDetail.Height = txresult.GetHeight()
			txDetail.Index = int64(txresult.GetIndex())

			//获取Amount
			amount, err := txresult.GetTx().Amount()
			if err != nil {
				continue
			}
			txDetail.Amount = amount
			txDetail.ActionName = txresult.GetTx().ActionName()

			//获取from地址
			pubkey := txresult.GetTx().Signature.GetPubkey()
			addr := account.PubKeyToAddress(pubkey)
			txDetail.Fromaddr = addr.String()
			if (string(txDetail.Tx.GetExecer()) == "coins" || "token" == string(txDetail.Tx.GetExecer())) && txDetail.GetActionName() == "withdraw" {
				//swap from and to
				txDetail.Fromaddr, txDetail.Tx.To = txDetail.Tx.To, txDetail.Fromaddr
			}
			chainlog.Debug("ProcGetTransactionByHashes", "txDetail", txDetail.String())
			txDetails.Txs = append(txDetails.Txs, &txDetail)
		}
	}
	return &txDetails, nil
}

//type  BlockOverview {
//	Header head = 1;
//	int64  txCount = 2;
//	repeated bytes txHashes = 3;}
//获取BlockOverview
func (chain *BlockChain) ProcGetBlockOverview(ReqHash *types.ReqHash) (*types.BlockOverview, error) {

	if ReqHash == nil {
		chainlog.Error("ProcGetBlockOverview input err!")
		return nil, types.ErrInputPara
	}
	//通过blockhash获取blockheight
	height, err := chain.blockStore.GetHeightByBlockHash(ReqHash.Hash)
	if err != nil {
		chainlog.Error("ProcGetBlockOverview:GetHeightByBlockHash err")
		return nil, err
	}
	var blockOverview types.BlockOverview
	//通过height获取block
	block, err := chain.GetBlock(height)
	if err != nil || block == nil {
		chainlog.Error("ProcGetBlockOverview", "GetBlock err ", err)
		return nil, err
	}

	//获取header的信息从block中
	var header types.Header
	header.Version = block.Block.Version
	header.ParentHash = block.Block.ParentHash
	header.TxHash = block.Block.TxHash
	header.StateHash = block.Block.StateHash
	header.BlockTime = block.Block.BlockTime
	header.Height = block.Block.Height
	blockOverview.Head = &header

	blockOverview.TxCount = int64(len(block.Block.GetTxs()))

	txhashs := make([][]byte, blockOverview.TxCount)
	for index, tx := range block.Block.Txs {
		txhashs[index] = tx.Hash()
	}
	blockOverview.TxHashes = txhashs
	chainlog.Debug("ProcGetBlockOverview", "blockOverview:", blockOverview.String())
	return &blockOverview, nil
}

//type  AddrOverview {
//	int64 reciver = 1;
//	int64 balance = 2;
//	int64 txCount = 3;}
//获取addrOverview
func (chain *BlockChain) ProcGetAddrOverview(addr *types.ReqAddr) (*types.AddrOverview, error) {

	if addr == nil || len(addr.Addr) == 0 {
		chainlog.Error("ProcGetAddrOverview input err!")
		return nil, types.ErrInputPara
	}
	chainlog.Debug("ProcGetAddrOverview", "Addr", addr.GetAddr())

	var addrOverview types.AddrOverview

	//获取地址的reciver
	amount, err := chain.query.Query("coins", "GetAddrReciver", types.Encode(addr))
	if err != nil {
		chainlog.Error("ProcGetAddrOverview", "GetAddrReciver err", err)
		return nil, err
	}
	addrOverview.Reciver = amount.(*types.Int64).GetData()

	//获取地址对应的交易count
	addr.Flag = 0
	addr.Count = 0x7fffffff
	addr.Height = -1
	addr.Index = 0
	txinfos, err := chain.query.Query("coins", "GetTxsByAddr", types.Encode(addr))
	if err != nil {
		chainlog.Info("ProcGetAddrOverview", "GetTxsByAddr err", err)
		return nil, err
	}
	addrOverview.TxCount = int64(len(txinfos.(*types.ReplyTxInfos).GetTxInfos()))
	chainlog.Debug("ProcGetAddrOverview", "addr", addr.Addr, "addrOverview", addrOverview.String())

	return &addrOverview, nil
}

//通过blockheight 获取blockhash
func (chain *BlockChain) ProcGetBlockHash(height *types.ReqInt) (*types.ReplyHash, error) {
	if height == nil || 0 > height.GetHeight() {
		chainlog.Error("ProcGetBlockHash input err!")
		return nil, types.ErrInputPara
	}
	CurHeight := chain.GetBlockHeight()
	if height.GetHeight() > CurHeight {
		chainlog.Error("ProcGetBlockHash input height err!")
		return nil, types.ErrInputPara
	}
	var ReplyHash types.ReplyHash
	block, err := chain.GetBlock(height.GetHeight())
	if err != nil {
		return nil, err
	}
	ReplyHash.Hash = block.Block.Hash()
	return &ReplyHash, nil
}

//blockchain 模块 del block从db之后通知mempool 和consense以及wallet模块做相应的更新
func (chain *BlockChain) SendDelBlockEvent(block *types.BlockDetail) (err error) {
	if chain.client == nil {
		fmt.Println("chain client not bind message queue.")
		err := types.ErrClientNotBindQueue
		return err
	}
	if block == nil {
		chainlog.Error("SendDelBlockEvent block is null")
		return nil
	}

	chainlog.Debug("SendDelBlockEvent -->>mempool&consensus&wallet", "height", block.GetBlock().GetHeight())

	msg := chain.client.NewMessage("consensus", types.EventDelBlock, block)
	chain.client.Send(msg, false)

	msg = chain.client.NewMessage("mempool", types.EventDelBlock, block)
	chain.client.Send(msg, false)

	msg = chain.client.NewMessage("wallet", types.EventDelBlock, block)
	chain.client.Send(msg, false)

	return nil
}

// 第一次启动之后需要将数据库中最新的24*60*4个block的node添加到index和bestchain中
// 主要是为了接下来分叉时的block处理，.........todo
func (chain *BlockChain) InitIndexAndBestView() {
	//获取lastblocks从数据库,创建bestviewtip节点
	var node *blockNode
	var prevNode *blockNode = nil
	var height int64
	var initflag bool = false
	curheight := chain.blockStore.height
	if curheight == -1 {
		node = newPreGenBlockNode()
		node.parent = nil
		chain.bestChain = newChainView(node)
		chain.index.AddNode(node)
		return
	} else {
		if curheight >= InitBlockNum {
			height = curheight - InitBlockNum
		} else {
			height = 0
		}
		for ; height <= curheight; height++ {
			block, _ := chain.blockStore.LoadBlockByHeight(height)
			if block == nil {
				return
			}
			newNode := newBlockNode(false, block.Block)
			newNode.parent = prevNode
			prevNode = newNode

			chain.index.AddNode(newNode)
			if !initflag {
				chain.bestChain = newChainView(newNode)
				initflag = true
			} else {
				chain.bestChain.SetTip(newNode)

			}
			chainlog.Debug("InitIndexAndBestView", "height", newNode.height, "hash", common.ToHex(newNode.hash))
		}
	}
}

func (chain *BlockChain) InitPrivacyCache() {
	key1 := privacy.CalcprivacyKeyTokenTypes()
	var keys types.LocalDBGet
	keys.Keys = append(keys.Keys, key1)
	reply := chain.blockStore.Get(&keys)
	privacyCache := chain.privacyCache
	if 1 == len(reply.Values) {
		value := reply.Values[0]
		var tokenNames types.TokenNamesOfUTXO
		err := types.Decode(value, &tokenNames)
		if err == nil {
			for token, _ := range tokenNames.TokensMap {
				key := privacy.CalcprivacyKeyTokenAmountType(token)
				var keys types.LocalDBGet
				keys.Keys = append(keys.Keys, key)
				value := chain.blockStore.Get(&keys).Values[0]
				var amounts types.AmountsOfUTXO
				if err := types.Decode(value, &amounts); err == nil {
					mapAmount2Utxos := make(map[int64]*simplelru.LRU)

					for amount, _ := range amounts.AmountMap {
						privacyOutputIndexLru, err := simplelru.NewLRU(types.UTXOCacheCount, nil)
						if err != nil {
							chainlog.Error("InitPrivacyCache", "Failed to new NewLRU due to error", err)
							return
						}

						localUTXOItemSlice := chain.blockStore.getUTXOsByTokenAndAmount(token, amount, types.UTXOCacheCount)
						if 0 != len(localUTXOItemSlice) {
							chainlog.Info("InitPrivacyCache", "get localUTXOItemSlice for token", token, "amount", amount,
								"actual get count", len(localUTXOItemSlice))
							i := len(localUTXOItemSlice) - 1
							//因为获取到的信息是根据高度降序获取到的，同时为了能保证最新高度的utxo保留在privacycache中，
							//所以在此处就需要进行反序添加
							for ; i > 0; i-- {
								localUTXOItem := localUTXOItemSlice[i]
<<<<<<< HEAD
								keyCache := privacy.CalcPrivacyUTXOkeyHeight(token, amount, localUTXOItem.Height, common.ToHex(localUTXOItem.Txhash), int(localUTXOItem.Outindex))
								outputKeyInfo := privacyOutputKeyInfo{
									onetimePubKey: localUTXOItem.Ometimepubkey,
=======
								keyCache := calcPrivacyCacheKey(localUTXOItem.Height, localUTXOItem.Txindex, localUTXOItem.Outindex, localUTXOItem.Txhash)
								outputKeyInfo := &privacyOutputKeyInfo{
									onetimePubKey: localUTXOItem.Onetimepubkey,
>>>>>>> 87a6ba16
								}
								privacyOutputIndexLru.Add(keyCache, outputKeyInfo)
							}
						}

						mapAmount2Utxos[amount] = privacyOutputIndexLru
					}
					privacyCache[token] = mapAmount2Utxos
				} else {
					panic("Failed to decode amounts value read from db during InitPrivacyCache")
				}
			}

		} else {
			panic("Failed to decode tokenNames value read from db during InitPrivacyCache")
		}
	}
}<|MERGE_RESOLUTION|>--- conflicted
+++ resolved
@@ -670,7 +670,7 @@
 			for ; index > stopindex; index-- {
 				key := keys[index]
 				value, _ := utxos.Get(key)
-				utxo := &types.UTXO{
+				utxo := &types.UTXOBasic{
 					UtxoGlobalIndex: key.(*types.UTXOGlobalIndex),
 					OnetimePubkey:   value.(*privacyOutputKeyInfo).onetimePubKey,
 				}
@@ -1018,15 +1018,10 @@
 							//所以在此处就需要进行反序添加
 							for ; i > 0; i-- {
 								localUTXOItem := localUTXOItemSlice[i]
-<<<<<<< HEAD
 								keyCache := privacy.CalcPrivacyUTXOkeyHeight(token, amount, localUTXOItem.Height, common.ToHex(localUTXOItem.Txhash), int(localUTXOItem.Outindex))
 								outputKeyInfo := privacyOutputKeyInfo{
-									onetimePubKey: localUTXOItem.Ometimepubkey,
-=======
-								keyCache := calcPrivacyCacheKey(localUTXOItem.Height, localUTXOItem.Txindex, localUTXOItem.Outindex, localUTXOItem.Txhash)
-								outputKeyInfo := &privacyOutputKeyInfo{
 									onetimePubKey: localUTXOItem.Onetimepubkey,
->>>>>>> 87a6ba16
+
 								}
 								privacyOutputIndexLru.Add(keyCache, outputKeyInfo)
 							}
