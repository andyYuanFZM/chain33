// Copyright Fuzamei Corp. 2018 All Rights Reserved.
// Use of this source code is governed by a BSD-style
// license that can be found in the LICENSE file.

package blockchain

import (
	"bytes"
	"encoding/json"
	"errors"
	"fmt"
	"math/big"
	"sync"
	"sync/atomic"

	"github.com/33cn/chain33/common"
	dbm "github.com/33cn/chain33/common/db"
	"github.com/33cn/chain33/common/difficulty"
	"github.com/33cn/chain33/common/version"
	"github.com/33cn/chain33/queue"
	"github.com/33cn/chain33/types"
	"github.com/golang/protobuf/proto"
)

//var
var (
	blockLastHeight       = []byte("blockLastHeight")
	bodyPrefix            = []byte("Body:")
	LastSequence          = []byte("LastSequence")
	headerPrefix          = []byte("Header:")
	heightToHeaderPrefix  = []byte("HH:")
	hashPrefix            = []byte("Hash:")
	tdPrefix              = []byte("TD:")
	heightToHashKeyPrefix = []byte("Height:")
	seqToHashKey          = []byte("Seq:")
	HashToSeqPrefix       = []byte("HashToSeq:")
	seqCBPrefix           = []byte("SCB:")
	seqCBLastNumPrefix    = []byte("SCBL:")
	paraSeqToHashKey      = []byte("ParaSeq:")
	HashToParaSeqPrefix   = []byte("HashToParaSeq:")
	LastParaSequence      = []byte("LastParaSequence")
	storeLog              = chainlog.New("submodule", "store")
)

//GetLocalDBKeyList 获取本地键值列表
//增加chainBody和chainHeader对应的四个key。chainParaTx的可以在区块0高度时是没有的
//bodyPrefix，headerPrefix，heightToHeaderPrefix这三个key不再使用
func GetLocalDBKeyList() [][]byte {
	return [][]byte{
		blockLastHeight, bodyPrefix, LastSequence, headerPrefix, heightToHeaderPrefix,
		hashPrefix, tdPrefix, heightToHashKeyPrefix, seqToHashKey, HashToSeqPrefix,
		seqCBPrefix, seqCBLastNumPrefix, tempBlockKey, lastTempBlockKey, LastParaSequence,
		chainParaTxPrefix, chainBodyPrefix, chainHeaderPrefix,
	}
}

//存储block hash对应的blockbody信息
func calcHashToBlockBodyKey(hash []byte) []byte {
	return append(bodyPrefix, hash...)
}

//并发访问的可能性(每次开辟新内存)
func calcSeqCBKey(name []byte) []byte {
	return append(append([]byte{}, seqCBPrefix...), name...)
}

//并发访问的可能性(每次开辟新内存)
func calcSeqCBLastNumKey(name []byte) []byte {
	return append(append([]byte{}, seqCBLastNumPrefix...), name...)
}

//存储block hash对应的header信息
func calcHashToBlockHeaderKey(hash []byte) []byte {
	return append(headerPrefix, hash...)
}

func calcHeightToBlockHeaderKey(height int64) []byte {
	return append(heightToHeaderPrefix, []byte(fmt.Sprintf("%012d", height))...)
}

//存储block hash对应的block height
func calcHashToHeightKey(hash []byte) []byte {
	return append(hashPrefix, hash...)
}

//存储block hash对应的block总难度TD
func calcHashToTdKey(hash []byte) []byte {
	return append(tdPrefix, hash...)
}

//存储block height 对应的block  hash
func calcHeightToHashKey(height int64) []byte {
	return append(heightToHashKeyPrefix, []byte(fmt.Sprintf("%v", height))...)
}

//存储block操作序列号对应的block hash,KEY=Seq:sequence
func calcSequenceToHashKey(sequence int64, isPara bool) []byte {
	if isPara {
		return append(paraSeqToHashKey, []byte(fmt.Sprintf("%v", sequence))...)
	}
	return append(seqToHashKey, []byte(fmt.Sprintf("%v", sequence))...)
}

//存储block hash对应的seq序列号，KEY=Seq:sequence，只用于平行链addblock操作，方便delblock回退是查找对应seq的hash
func calcHashToSequenceKey(hash []byte, isPara bool) []byte {
	if isPara {
		return append(HashToParaSeqPrefix, hash...)
	}
	return append(HashToSeqPrefix, hash...)
}

func calcLastSeqKey(isPara bool) []byte {
	if isPara {
		return LastParaSequence
	}
	return LastSequence
}

//存储block hash对应的seq序列号，KEY=Seq:sequence，只用于平行链addblock操作，方便delblock回退是查找对应seq的hash
func calcHashToMainSequenceKey(hash []byte) []byte {
	return append(HashToSeqPrefix, hash...)
}

//存储block操作序列号对应的block hash,KEY=MainSeq:sequence
func calcMainSequenceToHashKey(sequence int64) []byte {
	return append(seqToHashKey, []byte(fmt.Sprintf("%v", sequence))...)
}

//BlockStore 区块存储
type BlockStore struct {
	db             dbm.DB
	client         queue.Client
	height         int64
	lastBlock      *types.Block
	lastheaderlock sync.Mutex
	saveSequence   bool
	isParaChain    bool
	cacheBody      *FIFO
}

//NewBlockStore new
func NewBlockStore(chain *BlockChain, db dbm.DB, client queue.Client) *BlockStore {
	height, err := LoadBlockStoreHeight(db)
	if err != nil {
		chainlog.Info("init::LoadBlockStoreHeight::database may be crash", "err", err.Error())
		if err != types.ErrHeightNotExist {
			panic(err)
		}
	}
	blockStore := &BlockStore{
		height: height,
		db:     db,
		client: client,
	}
	if chain != nil {
		blockStore.saveSequence = chain.isRecordBlockSequence
		blockStore.isParaChain = chain.isParaChain
	}
	cfg := chain.client.GetConfig()
	if height == -1 {
		chainlog.Info("load block height error, may be init database", "height", height)
		if cfg.IsEnable("quickIndex") {
			blockStore.saveQuickIndexFlag()
		}
	} else {
		blockdetail, err := blockStore.LoadBlockByHeight(height)
		if err != nil {
			chainlog.Error("init::LoadBlockByHeight::database may be crash")
			panic(err)
		}
		blockStore.lastBlock = blockdetail.GetBlock()
		flag, err := blockStore.loadFlag(types.FlagTxQuickIndex)
		if err != nil {
			panic(err)
		}
		if cfg.IsEnable("quickIndex") {
			if flag == 0 {
				blockStore.initQuickIndex(height)
			}
		} else {
			if flag != 0 {
				panic("toml config disable tx quick index, but database enable quick index")
			}
		}
	}
	if cfg.IsEnable("reduceLocaldb") {
		blockStore.initReduceLocaldb(height)
	} else {
		flagHeight, _ := blockStore.loadFlag(types.ReduceLocaldbHeight) //一旦开启reduceLocaldb，这后续不能关闭
		if flagHeight != 0 {
			panic("toml config disable reduce localdb, but database enable reduce localdb")
		}
	}
	return blockStore
}

// 初始化启动时候执行
func (bs *BlockStore) initReduceLocaldb(height int64) {
	flag, err := bs.loadFlag(types.FlagReduceLocaldb)
	if err != nil {
		panic(err)
	}
	flagHeight, err := bs.loadFlag(types.ReduceLocaldbHeight)
	if err != nil {
		panic(err)
	}
	if flag == 0 {
		safetyHeight := MaxRollBlockNum * 3 / 2 //初始化时候执行精简高度要大于最大回滚高度
		endHeight := height - safetyHeight
		if endHeight > flagHeight {
			chainlog.Info("start reduceLocaldb", "start height", flagHeight, "end height", endHeight)
			bs.reduceLocaldb(flagHeight, endHeight, false, bs.reduceBodyInit,
				func(batch dbm.Batch, height int64) {
					height++
					batch.Set(types.ReduceLocaldbHeight, types.Encode(&types.Int64{Data: height}))
				})
			// CompactRange执行将会阻塞仅仅做一次压缩
			chainlog.Info("reduceLocaldb start compact db")
			err = bs.db.CompactRange(nil, nil)
			chainlog.Info("reduceLocaldb end compact db", "error", err)
		}
		bs.saveReduceLocaldbFlag()
	}
}

func (bs *BlockStore) saveReduceLocaldbFlag() {
	kv := types.FlagKV(types.FlagReduceLocaldb, 1)
	err := bs.db.Set(kv.Key, kv.Value)
	if err != nil {
		panic(err)
	}
}

func (bs *BlockStore) reduceLocaldb(start, end int64, sync bool, fn func(batch dbm.Batch, height int64),
	fnflag func(batch dbm.Batch, height int64)) {
	// 删除
	const batchDataSize = 1024 * 1024 * 10
	newbatch := bs.NewBatch(sync)
	for i := start; i <= end; i++ {
		fn(newbatch, i)
		if newbatch.ValueSize() > batchDataSize {
			// 记录当前高度
			fnflag(newbatch, i)
			dbm.MustWrite(newbatch)
			newbatch.Reset()
			chainlog.Info("reduceLocaldb", "height", i)
		}
	}
	if newbatch.ValueSize() > 0 {
		// 记录当前高度
		fnflag(newbatch, end)
		dbm.MustWrite(newbatch)
		newbatch.Reset()
		chainlog.Info("reduceLocaldb end", "height", end)
	}
}

// reduceBody 将body中的receipt进行精简；
func (bs *BlockStore) reduceBody(batch dbm.Batch, height int64) {
	body, err := bs.LoadCacheBlockBody(height)
	if err != nil {
		chainlog.Debug("reduceLocaldb LoadCacheBlockBody", "height", height, "error", err)
		body, err = bs.LoadBlockBody(height)
	}
	if body != nil {
		for i := 0; i < len(body.Receipts); i++ {
			for j := 0; j < len(body.Receipts[i].Logs); j++ {
				if body.Receipts[i].Logs[j] != nil {
					body.Receipts[i].Logs[j].Log = nil
				}
			}
		}
		batch.Set(calcHashToBlockBodyKey(body.MainHash), types.Encode(body))
	}
}

// LoadCacheBlockBody 从缓存中载入body
func (bs *BlockStore) LoadCacheBlockBody(height int64) (*types.BlockBody, error) {
	value := bs.GetCacheBlockBody(height)
	if value == nil {
		return nil, types.ErrNotFound
	}
	var body types.BlockBody
	err := types.Decode(value, &body)
	if err != nil {
		return nil, err
	}
	return &body, nil
}

// reduceBodyInit 将body中的receipt进行精简；将TxHashPerfix为key的TxResult中的receipt和tx字段进行精简
func (bs *BlockStore) reduceBodyInit(batch dbm.Batch, height int64) {
	cfg := bs.client.GetConfig()
	body, err := bs.LoadBlockBody(height)
	if err == nil {
		for i := 0; i < len(body.Receipts); i++ {
			for j := 0; j < len(body.Receipts[i].Logs); j++ {
				if body.Receipts[i].Logs[j] != nil {
					body.Receipts[i].Logs[j].Log = nil
				}
			}
		}
		batch.Set(calcHashToBlockBodyKey(body.MainHash), types.Encode(body))
		for _, tx := range body.Txs {
			hash := tx.Hash()
			value, err := bs.db.Get(cfg.CalcTxKey(hash))
			if err != nil {
				panic(err)
			}
			txresult := &types.TxResult{}
			err = types.Decode(value, txresult)
			if err != nil {
				panic(err)
			}
			batch.Set(cfg.CalcTxKey(hash), cfg.CalcTxKeyValue(txresult))
			// 之前执行quickIndex时候未对无用hash做删除处理，占用空间，因此这里删除
			if cfg.IsEnable("quickIndex") {
				batch.Delete(hash)
			}
		}
	}
}

//loadBlockBody 通过height高度获取BlockBody信息
func (bs *BlockStore) LoadBlockBody(height int64) (*types.BlockBody, error) {
	//首先通过height获取block hash从db中
	hash, err := bs.GetBlockHashByHeight(height)
	if err != nil {
		return nil, err
	}
	//通过hash获取blockbody
	body, err := bs.db.Get(calcHashToBlockBodyKey(hash))
	if body == nil || err != nil {
		if err != dbm.ErrNotFoundInDb {
			storeLog.Error("LoadBlockByHash calcHashToBlockBodyKey ", "height", height, "err", err)
		}
		return nil, types.ErrHashNotExist
	}
	var blockbody types.BlockBody
	err = proto.Unmarshal(body, &blockbody)
	if err != nil {
		storeLog.Error("LoadBlockByHash", "err", err)
		return nil, err
	}
	return &blockbody, nil
}

//步骤:
//检查数据库是否已经进行quickIndex改造
//如果没有，那么进行下面的步骤
//1. 先把hash 都给改成 TX:hash
//2. 把所有的 Tx:hash 都加一个 8字节的index
//3. 2000个交易处理一次，并且打印进度
//4. 全部处理完成了,添加quickIndex 的标记
func (bs *BlockStore) initQuickIndex(height int64) {
	storeLog.Info("quickIndex upgrade start", "current height", height)
	batch := bs.db.NewBatch(true)
	var maxsize = 100 * 1024 * 1024
	var count = 0
	cfg := bs.client.GetConfig()
	for i := int64(0); i <= height; i++ {
		blockdetail, err := bs.LoadBlockByHeight(i)
		if err != nil {
			panic(err)
		}
		for _, tx := range blockdetail.Block.Txs {
			hash := tx.Hash()
			txresult, err := bs.db.Get(hash)
			if err != nil {
				panic(err)
			}
			count += len(txresult)
			batch.Set(cfg.CalcTxKey(hash), txresult)
			batch.Set(types.CalcTxShortKey(hash), []byte("1"))
		}
		if count > maxsize {
			storeLog.Info("initQuickIndex", "height", i)
			err := batch.Write()
			if err != nil {
				panic(err)
			}
			batch.Reset()
			count = 0
		}
	}
	if count > 0 {
		err := batch.Write()
		if err != nil {
			panic(err)
		}
		storeLog.Info("initQuickIndex", "height", height)
		batch.Reset()
	}
	bs.saveQuickIndexFlag()
}

// store通用接口: 非block相关的保存功能，用通用的接口
// 避免store相关的代码膨胀

// SetSync store通用接口
func (bs *BlockStore) SetSync(key, value []byte) error {
	return bs.db.SetSync(key, value)
}

// Set store通用接口
func (bs *BlockStore) Set(key, value []byte) error {
	return bs.db.Set(key, value)
}

// GetKey store通用接口， Get 已经被使用
func (bs *BlockStore) GetKey(key []byte) ([]byte, error) {
	value, err := bs.db.Get(key)
	if err != nil && err != dbm.ErrNotFoundInDb {
		return nil, types.ErrNotFound

	}
	return value, err
}

// PrefixCount store通用接口
func (bs *BlockStore) PrefixCount(prefix []byte) int64 {
	counts := dbm.NewListHelper(bs.db).PrefixCount(prefix)
	return counts
}

// List store通用接口
func (bs *BlockStore) List(prefix []byte) ([][]byte, error) {
	values := dbm.NewListHelper(bs.db).PrefixScan(prefix)
	if values == nil {
		return nil, types.ErrNotFound
	}
	return values, nil
}

func (bs *BlockStore) delAllKeys() {
	var allkeys [][]byte
	allkeys = append(allkeys, GetLocalDBKeyList()...)
	allkeys = append(allkeys, version.GetLocalDBKeyList()...)
	allkeys = append(allkeys, types.GetLocalDBKeyList()...)
	var lastkey []byte
	isvalid := true
	for isvalid {
		lastkey, isvalid = bs.delKeys(lastkey, allkeys)
	}
}

func (bs *BlockStore) delKeys(seek []byte, allkeys [][]byte) ([]byte, bool) {
	it := bs.db.Iterator(seek, types.EmptyValue, false)
	defer it.Close()
	i := 0
	count := 0
	var lastkey []byte
	for it.Rewind(); it.Valid(); it.Next() {
		key := it.Key()
		lastkey = key
		if it.Error() != nil {
			panic(it.Error())
		}
		has := false
		for _, prefix := range allkeys {
			if bytes.HasPrefix(key, prefix) {
				has = true
				break
			}
		}
		if !has {
			i++
			if i > 0 && i%10000 == 0 {
				chainlog.Info("del key count", "count", i)
			}
			err := bs.db.Delete(key)
			if err != nil {
				panic(err)
			}
		}
		count++
		if count == 1000000 {
			break
		}
	}
	return lastkey, it.Valid()
}

func (bs *BlockStore) saveQuickIndexFlag() {
	kv := types.FlagKV(types.FlagTxQuickIndex, 1)
	err := bs.db.Set(kv.Key, kv.Value)
	if err != nil {
		panic(err)
	}
}

func (bs *BlockStore) loadFlag(key []byte) (int64, error) {
	flag := &types.Int64{}
	flagBytes, err := bs.db.Get(key)
	if err == nil {
		err = types.Decode(flagBytes, flag)
		if err != nil {
			return 0, err
		}
		return flag.GetData(), nil
	} else if err == types.ErrNotFound || err == dbm.ErrNotFoundInDb {
		return 0, nil
	}
	return 0, err
}

//HasTx 是否包含该交易
func (bs *BlockStore) HasTx(key []byte) (bool, error) {
	cfg := bs.client.GetConfig()
	if cfg.IsEnable("quickIndex") {
		if _, err := bs.db.Get(types.CalcTxShortKey(key)); err != nil {
			if err == dbm.ErrNotFoundInDb {
				return false, nil
			}
			return false, err
		}
		//通过短hash查询交易存在时，需要再通过全hash索引查询一下。
		//避免短hash重复，而全hash不一样的情况
		//return true, nil
	}
	if _, err := bs.db.Get(cfg.CalcTxKey(key)); err != nil {
		if err == dbm.ErrNotFoundInDb {
			return false, nil
		}
		return false, err
	}
	return true, nil
}

//Height 返回BlockStore保存的当前block高度
func (bs *BlockStore) Height() int64 {
	return atomic.LoadInt64(&bs.height)
}

//UpdateHeight 更新db中的block高度到BlockStore.Height
func (bs *BlockStore) UpdateHeight() {
	height, err := LoadBlockStoreHeight(bs.db)
	if err != nil && err != types.ErrHeightNotExist {
		storeLog.Error("UpdateHeight", "LoadBlockStoreHeight err", err)
		return
	}
	atomic.StoreInt64(&bs.height, height)
	storeLog.Debug("UpdateHeight", "curblockheight", height)
}

//UpdateHeight2 更新指定的block高度到BlockStore.Height
func (bs *BlockStore) UpdateHeight2(height int64) {
	atomic.StoreInt64(&bs.height, height)
	storeLog.Debug("UpdateHeight2", "curblockheight", height)
}

//LastHeader 返回BlockStore保存的当前blockheader
func (bs *BlockStore) LastHeader() *types.Header {
	bs.lastheaderlock.Lock()
	defer bs.lastheaderlock.Unlock()

	// 通过lastBlock获取lastheader
	var blockheader = types.Header{}
	if bs.lastBlock != nil {
		blockheader.Version = bs.lastBlock.Version
		blockheader.ParentHash = bs.lastBlock.ParentHash
		blockheader.TxHash = bs.lastBlock.TxHash
		blockheader.StateHash = bs.lastBlock.StateHash
		blockheader.Height = bs.lastBlock.Height
		blockheader.BlockTime = bs.lastBlock.BlockTime
		blockheader.Signature = bs.lastBlock.Signature
		blockheader.Difficulty = bs.lastBlock.Difficulty

		blockheader.Hash = bs.lastBlock.Hash(bs.client.GetConfig())
		blockheader.TxCount = int64(len(bs.lastBlock.Txs))
	}
	return &blockheader
}

//UpdateLastBlock 更新LastBlock到缓存中
func (bs *BlockStore) UpdateLastBlock(hash []byte) {
	blockdetail, err := bs.LoadBlockByHash(hash)
	if err != nil {
		storeLog.Error("UpdateLastBlock", "hash", common.ToHex(hash), "error", err)
		return
	}
	bs.lastheaderlock.Lock()
	defer bs.lastheaderlock.Unlock()
	if blockdetail != nil {
		bs.lastBlock = blockdetail.Block
	}
	storeLog.Debug("UpdateLastBlock", "UpdateLastBlock", blockdetail.Block.Height, "LastHederhash", common.ToHex(blockdetail.Block.Hash(bs.client.GetConfig())))
}

//UpdateLastBlock2 更新LastBlock到缓存中
func (bs *BlockStore) UpdateLastBlock2(block *types.Block) {
	bs.lastheaderlock.Lock()
	defer bs.lastheaderlock.Unlock()
	bs.lastBlock = block
	storeLog.Debug("UpdateLastBlock", "UpdateLastBlock", block.Height, "LastHederhash", common.ToHex(block.Hash(bs.client.GetConfig())))
}

//LastBlock 获取最新的block信息
func (bs *BlockStore) LastBlock() *types.Block {
	bs.lastheaderlock.Lock()
	defer bs.lastheaderlock.Unlock()
	if bs.lastBlock != nil {
		return bs.lastBlock
	}
	return nil
}

//Get get
func (bs *BlockStore) Get(keys *types.LocalDBGet) *types.LocalReplyValue {
	var reply types.LocalReplyValue
	for i := 0; i < len(keys.Keys); i++ {
		key := keys.Keys[i]
		value, err := bs.db.Get(key)
		if err != nil && err != types.ErrNotFound {
			storeLog.Error("Get", "error", err)
		}
		reply.Values = append(reply.Values, value)
	}
	return &reply
}

//LoadBlockByHeight 通过height高度获取BlockDetail信息
//首先通过height+hash 主键获取header和body
//如果失败使用旧的代码获取block信息
//主要考虑到使用新的软件在localdb没有完成升级之前，
//启动的过程中通过height获取区块时需要兼容旧的存储格式
//升级完成正常启动之后通过loadBlockByIndex获取block不应该有失败
func (bs *BlockStore) LoadBlockByHeight(height int64) (*types.BlockDetail, error) {
	hash, err := bs.GetBlockHashByHeight(height)
	if err != nil {
		return nil, err
	}

	block, err := bs.loadBlockByIndex("", calcHeightHashKey(height, hash), nil)
	if block == nil && err != nil {
		return bs.loadBlockByHashOld(hash)
	}
	return block, nil
}

//LoadBlockByHash 通过hash获取BlockDetail信息
func (bs *BlockStore) LoadBlockByHash(hash []byte) (*types.BlockDetail, error) {
	block, _, err := bs.loadBlockByHash(hash)
	return block, err
}

func (bs *BlockStore) loadBlockByHash(hash []byte) (*types.BlockDetail, int, error) {
	var blockSize int

	//通过hash索引获取blockdetail
	blockdetail, err := bs.loadBlockByIndex("hash", hash, nil)
	if err != nil {
		storeLog.Error("loadBlockByHash:loadBlockByIndex", "hash", common.ToHex(hash), "err", err)
		return nil, blockSize, err
	}
	blockSize = blockdetail.Size()
	return blockdetail, blockSize, nil
}

//SaveBlock 批量保存blocks信息到db数据库中,并返回最新的sequence值
func (bs *BlockStore) SaveBlock(storeBatch dbm.Batch, blockdetail *types.BlockDetail, sequence int64) (int64, error) {
	var lastSequence int64 = -1
	height := blockdetail.Block.Height
	if len(blockdetail.Receipts) == 0 && len(blockdetail.Block.Txs) != 0 {
		storeLog.Error("SaveBlock Receipts is nil ", "height", height)
	}
<<<<<<< HEAD
	cfg := bs.client.GetConfig()
	hash := blockdetail.Block.Hash(cfg)

	// Save blockbody通过block hash
	var blockbody types.BlockBody
	blockbody.Txs = blockdetail.Block.Txs
	blockbody.Receipts = blockdetail.Receipts
	blockbody.MainHash = hash
	blockbody.MainHeight = height
	if cfg.IsPara() {
		blockbody.MainHash = blockdetail.Block.MainHash
		blockbody.MainHeight = blockdetail.Block.MainHeight
	}

	body, err := proto.Marshal(&blockbody)
	if err != nil {
		storeLog.Error("SaveBlock Marshal blockbody", "height", height, "hash", common.ToHex(hash), "error", err)
		return lastSequence, err
	}
	storeBatch.Set(calcHashToBlockBodyKey(hash), body)

	// 精简localdb时候需要缓存blockbody
	if cfg.IsEnable("reduceLocaldb") {
		bs.AddCacheBlockBody(height, body)
	}

	// Save blockheader通过block hash
	var blockheader types.Header
	blockheader.Version = blockdetail.Block.Version
	blockheader.ParentHash = blockdetail.Block.ParentHash
	blockheader.TxHash = blockdetail.Block.TxHash
	blockheader.StateHash = blockdetail.Block.StateHash
	blockheader.Height = blockdetail.Block.Height
	blockheader.BlockTime = blockdetail.Block.BlockTime
	blockheader.Signature = blockdetail.Block.Signature
	blockheader.Difficulty = blockdetail.Block.Difficulty

	blockheader.Hash = hash
	blockheader.TxCount = int64(len(blockdetail.Block.Txs))

	header, err := proto.Marshal(&blockheader)
=======
	hash := blockdetail.Block.Hash(bs.client.GetConfig())
	//存储区块body和header信息
	err := bs.saveBlockForTable(storeBatch, blockdetail, true)
>>>>>>> c8c9ba9f
	if err != nil {
		storeLog.Error("SaveBlock:saveBlockForTable", "height", height, "hash", common.ToHex(hash), "error", err)
		return lastSequence, err
	}
	//更新最新的block 高度
	heightbytes := types.Encode(&types.Int64{Data: height})
	storeBatch.Set(blockLastHeight, heightbytes)

	//存储block hash和height的对应关系，便于通过hash查询block
	storeBatch.Set(calcHashToHeightKey(hash), heightbytes)

	//存储block height和block hash的对应关系，便于通过height查询block
	storeBatch.Set(calcHeightToHashKey(height), hash)

	if bs.saveSequence || bs.isParaChain {
		//存储记录block序列执行的type add
		lastSequence, err = bs.saveBlockSequence(storeBatch, hash, height, types.AddBlock, sequence)
		if err != nil {
			storeLog.Error("SaveBlock SaveBlockSequence", "height", height, "hash", common.ToHex(hash), "error", err)
			return lastSequence, err
		}
	}
	storeLog.Debug("SaveBlock success", "blockheight", height, "hash", common.ToHex(hash))
	return lastSequence, nil
}

//DelBlock 删除block信息从db数据库中
func (bs *BlockStore) DelBlock(storeBatch dbm.Batch, blockdetail *types.BlockDetail, sequence int64) (int64, error) {
	var lastSequence int64 = -1
	height := blockdetail.Block.Height
	hash := blockdetail.Block.Hash(bs.client.GetConfig())

	//更新最新的block高度为前一个高度
	bytes := types.Encode(&types.Int64{Data: height - 1})
	storeBatch.Set(blockLastHeight, bytes)

	//删除block hash和height的对应关系
	storeBatch.Delete(calcHashToHeightKey(hash))

	//删除block height和block hash的对应关系，便于通过height查询block
	storeBatch.Delete(calcHeightToHashKey(height))

	if bs.saveSequence || bs.isParaChain {
		//存储记录block序列执行的type del
		lastSequence, err := bs.saveBlockSequence(storeBatch, hash, height, types.DelBlock, sequence)
		if err != nil {
			storeLog.Error("DelBlock SaveBlockSequence", "height", height, "hash", common.ToHex(hash), "error", err)
			return lastSequence, err
		}
	}
	// 删除主链上本区块存储的平行链标识，侧链的不记录
	if !bs.isParaChain {
		parakvs, _ := delParaTxTable(bs.db, height)
		for _, kv := range parakvs {
			if len(kv.GetKey()) != 0 && kv.GetValue() == nil {
				storeBatch.Delete(kv.GetKey())
			}
		}
	}
	storeLog.Debug("DelBlock success", "blockheight", height, "hash", common.ToHex(hash))
	return lastSequence, nil
}

//GetTx 通过tx hash 从db数据库中获取tx交易信息
func (bs *BlockStore) GetTx(hash []byte) (*types.TxResult, error) {
	if len(hash) == 0 {
		err := errors.New("input hash is null")
		return nil, err
	}
	cfg := bs.client.GetConfig()
	rawBytes, err := bs.db.Get(cfg.CalcTxKey(hash))
	if rawBytes == nil || err != nil {
		if err != dbm.ErrNotFoundInDb {
			storeLog.Error("GetTx", "hash", common.ToHex(hash), "err", err)
		}
		err = errors.New("tx not exist")
		return nil, err
	}

	var txResult types.TxResult
	err = proto.Unmarshal(rawBytes, &txResult)
	if err != nil {
		return nil, err
	}
	return bs.getRealTxResult(&txResult), nil
}

func (bs *BlockStore) getRealTxResult(txr *types.TxResult) *types.TxResult {
	cfg := bs.client.GetConfig()
	if !cfg.IsEnable("reduceLocaldb") {
		return txr
	}
	// 如果是精简版的localdb 则需要从block中获取tx交易内容以及receipt
	blockinfo, err := bs.LoadBlockByHeight(txr.Height)
	if err != nil {
		chainlog.Error("getRealTxResult LoadBlockByHeight", "height", txr.Height, "error", err)
		return txr
	}
	if int(txr.Index) < len(blockinfo.Block.Txs) {
		txr.Tx = blockinfo.Block.Txs[txr.Index]
	}
	if int(txr.Index) < len(blockinfo.Receipts) {
		txr.Receiptdate = blockinfo.Receipts[txr.Index]
	}
	return txr
}

//AddTxs 通过批量存储tx信息到db中
func (bs *BlockStore) AddTxs(storeBatch dbm.Batch, blockDetail *types.BlockDetail) error {
	kv, err := bs.getLocalKV(blockDetail)
	if err != nil {
		storeLog.Error("indexTxs getLocalKV err", "Height", blockDetail.Block.Height, "err", err)
		return err
	}
	//storelog.Info("add txs kv num", "n", len(kv.KV))
	for i := 0; i < len(kv.KV); i++ {
		if kv.KV[i].Value == nil {
			storeBatch.Delete(kv.KV[i].Key)
		} else {
			storeBatch.Set(kv.KV[i].Key, kv.KV[i].Value)
		}
	}
	return nil
}

//DelTxs 通过批量删除tx信息从db中
func (bs *BlockStore) DelTxs(storeBatch dbm.Batch, blockDetail *types.BlockDetail) error {
	//存储key:addr:flag:height ,value:txhash
	//flag :0-->from,1--> to
	//height=height*10000+index 存储账户地址相关的交易
	kv, err := bs.getDelLocalKV(blockDetail)
	if err != nil {
		storeLog.Error("indexTxs getLocalKV err", "Height", blockDetail.Block.Height, "err", err)
		return err
	}
	for i := 0; i < len(kv.KV); i++ {
		if kv.KV[i].Value == nil {
			storeBatch.Delete(kv.KV[i].Key)
		} else {
			storeBatch.Set(kv.KV[i].Key, kv.KV[i].Value)
		}
	}

	return nil
}

//GetHeightByBlockHash 从db数据库中获取指定hash对应的block高度
func (bs *BlockStore) GetHeightByBlockHash(hash []byte) (int64, error) {

	heightbytes, err := bs.db.Get(calcHashToHeightKey(hash))
	if heightbytes == nil || err != nil {
		if err != dbm.ErrNotFoundInDb {
			storeLog.Error("GetHeightByBlockHash", "error", err)
		}
		return -1, types.ErrHashNotExist
	}
	return decodeHeight(heightbytes)
}

func decodeHeight(heightbytes []byte) (int64, error) {
	var height types.Int64
	err := types.Decode(heightbytes, &height)
	if err != nil {
		//may be old database format json...
		err = json.Unmarshal(heightbytes, &height.Data)
		if err != nil {
			storeLog.Error("GetHeightByBlockHash Could not unmarshal height bytes", "error", err)
			return -1, types.ErrUnmarshal
		}
	}
	return height.Data, nil
}

//GetBlockHashByHeight 从db数据库中获取指定height对应的blockhash
func (bs *BlockStore) GetBlockHashByHeight(height int64) ([]byte, error) {

	hash, err := bs.db.Get(calcHeightToHashKey(height))
	if hash == nil || err != nil {
		if err != dbm.ErrNotFoundInDb {
			storeLog.Error("GetBlockHashByHeight", "error", err)
		}
		return nil, types.ErrHeightNotExist
	}
	return hash, nil
}

//GetBlockHeaderByHeight 通过blockheight获取blockheader
//为了兼容旧版本的，需要先通过新的方式来获取，获取失败就使用旧的再获取一次
func (bs *BlockStore) GetBlockHeaderByHeight(height int64) (*types.Header, error) {
	return bs.loadHeaderByIndex(height)
}

//GetBlockHeaderByHash 通过blockhash获取blockheader
func (bs *BlockStore) GetBlockHeaderByHash(hash []byte) (*types.Header, error) {
	//使用table的方式获取，hash索引查table表获取
	header, err := getHeaderByIndex(bs.db, "hash", hash, nil)
	if header == nil || err != nil {
		if err != dbm.ErrNotFoundInDb {
			storeLog.Error("GetBlockHerderByHash:getHeaderByIndex ", "err", err)
		}
		return nil, types.ErrHashNotExist
	}
	return header, nil
}

func (bs *BlockStore) getLocalKV(detail *types.BlockDetail) (*types.LocalDBSet, error) {
	if bs.client == nil {
		panic("client not bind message queue.")
	}
	msg := bs.client.NewMessage("execs", types.EventAddBlock, detail)
	err := bs.client.Send(msg, true)
	if err != nil {
		return nil, err
	}
	resp, err := bs.client.Wait(msg)
	if err != nil {
		return nil, err
	}
	kv := resp.GetData().(*types.LocalDBSet)
	return kv, nil
}

func (bs *BlockStore) getDelLocalKV(detail *types.BlockDetail) (*types.LocalDBSet, error) {
	if bs.client == nil {
		panic("client not bind message queue.")
	}
	msg := bs.client.NewMessage("execs", types.EventDelBlock, detail)
	err := bs.client.Send(msg, true)
	if err != nil {
		return nil, err
	}
	resp, err := bs.client.Wait(msg)
	if err != nil {
		return nil, err
	}
	localDBSet := resp.GetData().(*types.LocalDBSet)
	return localDBSet, nil
}

//GetTdByBlockHash 从db数据库中获取指定blockhash对应的block总难度td
func (bs *BlockStore) GetTdByBlockHash(hash []byte) (*big.Int, error) {

	blocktd, err := bs.db.Get(calcHashToTdKey(hash))
	if blocktd == nil || err != nil {
		if err != dbm.ErrNotFoundInDb {
			storeLog.Error("GetTdByBlockHash ", "error", err)
		}
		return nil, types.ErrHashNotExist
	}
	td := new(big.Int)
	return td.SetBytes(blocktd), nil
}

//SaveTdByBlockHash 保存block hash对应的总难度到db中
func (bs *BlockStore) SaveTdByBlockHash(storeBatch dbm.Batch, hash []byte, td *big.Int) error {
	if td == nil {
		return types.ErrInvalidParam
	}

	storeBatch.Set(calcHashToTdKey(hash), td.Bytes())
	return nil
}

//NewBatch new
func (bs *BlockStore) NewBatch(sync bool) dbm.Batch {
	storeBatch := bs.db.NewBatch(sync)
	return storeBatch
}

//LoadBlockStoreHeight 加载区块高度
func LoadBlockStoreHeight(db dbm.DB) (int64, error) {
	bytes, err := db.Get(blockLastHeight)
	if bytes == nil || err != nil {
		if err != dbm.ErrNotFoundInDb {
			storeLog.Error("LoadBlockStoreHeight", "error", err)
		}
		return -1, types.ErrHeightNotExist
	}
	return decodeHeight(bytes)
}

// 将收到的block都暂时存储到db中，加入主链之后会重新覆盖。主要是用于chain重组时获取侧链的block使用
func (bs *BlockStore) dbMaybeStoreBlock(blockdetail *types.BlockDetail, sync bool) error {
	if blockdetail == nil {
		return types.ErrInvalidParam
	}
	height := blockdetail.Block.GetHeight()
	hash := blockdetail.Block.Hash(bs.client.GetConfig())
	storeBatch := bs.NewBatch(sync)

	//Save block header和body使用table形式存储
	err := bs.saveBlockForTable(storeBatch, blockdetail, false)
	if err != nil {
		chainlog.Error("dbMaybeStoreBlock:saveBlockForTable", "height", height, "hash", common.ToHex(hash), "err", err)
		return err
	}
	//保存block的总难度到db中
	parentHash := blockdetail.Block.ParentHash

	//转换自己的难度成big.int
	difficulty := difficulty.CalcWork(blockdetail.Block.Difficulty)

	var blocktd *big.Int
	if height == 0 {
		blocktd = difficulty
	} else {
		parenttd, err := bs.GetTdByBlockHash(parentHash)
		if err != nil {
			chainlog.Error("dbMaybeStoreBlock GetTdByBlockHash", "height", height, "parentHash", common.ToHex(parentHash))
			return err
		}
		blocktd = new(big.Int).Add(difficulty, parenttd)
	}

	err = bs.SaveTdByBlockHash(storeBatch, blockdetail.Block.Hash(bs.client.GetConfig()), blocktd)
	if err != nil {
		chainlog.Error("dbMaybeStoreBlock SaveTdByBlockHash:", "height", height, "hash", common.ToHex(hash), "err", err)
		return err
	}

	err = storeBatch.Write()
	if err != nil {
		chainlog.Error("dbMaybeStoreBlock storeBatch.Write:", "err", err)
		panic(err)
	}
	return nil
}

//LoadBlockLastSequence 获取当前最新的block操作序列号
func (bs *BlockStore) LoadBlockLastSequence() (int64, error) {
	lastKey := calcLastSeqKey(bs.isParaChain)
	bytes, err := bs.db.Get(lastKey)
	if bytes == nil || err != nil {
		if err != dbm.ErrNotFoundInDb {
			storeLog.Error("LoadBlockLastSequence", "error", err)
		}
		return -1, types.ErrHeightNotExist
	}
	return decodeHeight(bytes)
}

//LoadBlockLastMainSequence 获取当前最新的block操作序列号
func (bs *BlockStore) LoadBlockLastMainSequence() (int64, error) {
	bytes, err := bs.db.Get(LastSequence)
	if bytes == nil || err != nil {
		if err != dbm.ErrNotFoundInDb {
			storeLog.Error("LoadBlockLastMainSequence", "error", err)
		}
		return -1, types.ErrHeightNotExist
	}
	return decodeHeight(bytes)
}

//SaveBlockSequence 存储block 序列执行的类型用于blockchain的恢复
//获取当前的序列号，将此序列号加1存储本block的hash ，当使能isRecordBlockSequence
//平行链使能isParaChain时，而外保存主链的 sequence
// 需要保存
// seq->hash, hash->seq, last_seq
// 平行链需要主链的对应信息
func (bs *BlockStore) saveBlockSequence(storeBatch dbm.Batch, hash []byte, height int64, Type int64, sequence int64) (int64, error) {
	var newSequence int64
	if bs.saveSequence {
		Sequence, err := bs.LoadBlockLastSequence()
		if err != nil {
			storeLog.Error("SaveBlockSequence", "LoadBlockLastSequence err", err)
			if err != types.ErrHeightNotExist {
				panic(err)
			}
		}

		newSequence = Sequence + 1
		//开启isRecordBlockSequence功能必须从0开始同步数据，不允许从非0高度开启此功能
		if newSequence == 0 && height != 0 {
			storeLog.Error("isRecordBlockSequence is true must Synchronizing data from zero block", "height", height, "seq", newSequence)
			panic(errors.New("isRecordBlockSequence is true must Synchronizing data from zero block"))
		}

		// seq->hash
		var blockSequence types.BlockSequence
		blockSequence.Hash = hash
		blockSequence.Type = Type
		BlockSequenceByte, err := proto.Marshal(&blockSequence)
		if err != nil {
			storeLog.Error("SaveBlockSequence Marshal BlockSequence", "hash", common.ToHex(hash), "error", err)
			return newSequence, err
		}
		storeBatch.Set(calcSequenceToHashKey(newSequence, bs.isParaChain), BlockSequenceByte)

		sequenceBytes := types.Encode(&types.Int64{Data: newSequence})
		// hash->seq 只记录add block时的hash和seq对应关系
		if Type == types.AddBlock {
			storeBatch.Set(calcHashToSequenceKey(hash, bs.isParaChain), sequenceBytes)
		}

		// 记录last seq
		storeBatch.Set(calcLastSeqKey(bs.isParaChain), sequenceBytes)
	}

	if !bs.isParaChain {
		return newSequence, nil
	}

	mainSeq := sequence
	var blockSequence types.BlockSequence
	blockSequence.Hash = hash
	blockSequence.Type = Type
	BlockSequenceByte, err := proto.Marshal(&blockSequence)
	if err != nil {
		storeLog.Error("SaveBlockSequence Marshal BlockSequence", "hash", common.ToHex(hash), "error", err)
		return newSequence, err
	}
	storeBatch.Set(calcMainSequenceToHashKey(mainSeq), BlockSequenceByte)

	// hash->seq 只记录add block时的hash和seq对应关系
	sequenceBytes := types.Encode(&types.Int64{Data: mainSeq})
	if Type == types.AddBlock {
		storeBatch.Set(calcHashToMainSequenceKey(hash), sequenceBytes)
	}
	storeBatch.Set(LastSequence, sequenceBytes)

	return newSequence, nil
}

//LoadBlockBySequence 通过seq高度获取BlockDetail信息
func (bs *BlockStore) LoadBlockBySequence(Sequence int64) (*types.BlockDetail, int, error) {
	//首先通过Sequence序列号获取对应的blockhash和操作类型从db中
	BlockSequence, err := bs.GetBlockSequence(Sequence)
	if err != nil {
		return nil, 0, err
	}
	return bs.loadBlockByHash(BlockSequence.Hash)
}

//LoadBlockByMainSequence 通过main seq高度获取BlockDetail信息
func (bs *BlockStore) LoadBlockByMainSequence(sequence int64) (*types.BlockDetail, int, error) {
	//首先通过Sequence序列号获取对应的blockhash和操作类型从db中
	BlockSequence, err := bs.GetBlockByMainSequence(sequence)
	if err != nil {
		return nil, 0, err
	}
	return bs.loadBlockByHash(BlockSequence.Hash)
}

//GetBlockSequence 从db数据库中获取指定Sequence对应的block序列操作信息
func (bs *BlockStore) GetBlockSequence(Sequence int64) (*types.BlockSequence, error) {
	var blockSeq types.BlockSequence
	blockSeqByte, err := bs.db.Get(calcSequenceToHashKey(Sequence, bs.isParaChain))
	if blockSeqByte == nil || err != nil {
		if err != dbm.ErrNotFoundInDb {
			storeLog.Error("GetBlockSequence", "error", err)
		}
		return nil, types.ErrHeightNotExist
	}

	err = proto.Unmarshal(blockSeqByte, &blockSeq)
	if err != nil {
		storeLog.Error("GetBlockSequence", "err", err)
		return nil, err
	}
	return &blockSeq, nil
}

//GetBlockByMainSequence 从db数据库中获取指定Sequence对应的block序列操作信息
func (bs *BlockStore) GetBlockByMainSequence(sequence int64) (*types.BlockSequence, error) {
	var blockSeq types.BlockSequence
	blockSeqByte, err := bs.db.Get(calcMainSequenceToHashKey(sequence))
	if blockSeqByte == nil || err != nil {
		if err != dbm.ErrNotFoundInDb {
			storeLog.Error("GetBlockByMainSequence", "error", err)
		}
		return nil, types.ErrHeightNotExist
	}

	err = proto.Unmarshal(blockSeqByte, &blockSeq)
	if err != nil {
		storeLog.Error("GetBlockByMainSequence", "err", err)
		return nil, err
	}
	return &blockSeq, nil
}

//GetSequenceByHash 通过block还是获取对应的seq
func (bs *BlockStore) GetSequenceByHash(hash []byte) (int64, error) {
	var seq types.Int64
	seqbytes, err := bs.db.Get(calcHashToSequenceKey(hash, bs.isParaChain))
	if seqbytes == nil || err != nil {
		if err != dbm.ErrNotFoundInDb {
			storeLog.Error("GetSequenceByHash", "error", err)
		}
		return -1, types.ErrHashNotExist
	}

	err = types.Decode(seqbytes, &seq)
	if err != nil {
		storeLog.Error("GetSequenceByHash  types.Decode", "error", err)
		return -1, types.ErrUnmarshal
	}
	return seq.Data, nil
}

//GetMainSequenceByHash 通过block还是获取对应的seq，只提供给parachain使用
func (bs *BlockStore) GetMainSequenceByHash(hash []byte) (int64, error) {
	var seq types.Int64
	seqbytes, err := bs.db.Get(calcHashToMainSequenceKey(hash))
	if seqbytes == nil || err != nil {
		if err != dbm.ErrNotFoundInDb {
			storeLog.Error("GetMainSequenceByHash", "error", err)
		}
		return -1, types.ErrHashNotExist
	}

	err = types.Decode(seqbytes, &seq)
	if err != nil {
		storeLog.Error("GetMainSequenceByHash  types.Decode", "error", err)
		return -1, types.ErrUnmarshal
	}
	return seq.Data, nil
}

//GetDbVersion 获取blockchain的数据库版本号
func (bs *BlockStore) GetDbVersion() int64 {
	ver := types.Int64{}
	version, err := bs.db.Get(version.BlockChainVerKey)
	if err != nil && err != types.ErrNotFound {
		storeLog.Info("GetDbVersion", "err", err)
		return 0
	}
	if len(version) == 0 {
		storeLog.Info("GetDbVersion len(version)==0")
		return 0
	}
	err = types.Decode(version, &ver)
	if err != nil {
		storeLog.Info("GetDbVersion", "types.Decode err", err)
		return 0
	}
	storeLog.Info("GetDbVersion", "blockchain db version", ver.Data)
	return ver.Data
}

//SetDbVersion 获取blockchain的数据库版本号
func (bs *BlockStore) SetDbVersion(versionNo int64) error {
	ver := types.Int64{Data: versionNo}
	verByte := types.Encode(&ver)

	storeLog.Info("SetDbVersion", "blcokchain db version", versionNo)

	return bs.db.SetSync(version.BlockChainVerKey, verByte)
}

//GetUpgradeMeta 获取blockchain的数据库版本号
func (bs *BlockStore) GetUpgradeMeta() (*types.UpgradeMeta, error) {
	ver := types.UpgradeMeta{}
	version, err := bs.db.Get(version.LocalDBMeta)
	if err != nil && err != dbm.ErrNotFoundInDb {
		return nil, err
	}
	if len(version) == 0 {
		return &types.UpgradeMeta{Version: "0.0.0"}, nil
	}
	err = types.Decode(version, &ver)
	if err != nil {
		return nil, err
	}
	storeLog.Info("GetUpgradeMeta", "blockchain db version", ver)
	return &ver, nil
}

//SetUpgradeMeta 设置blockchain的数据库版本号
func (bs *BlockStore) SetUpgradeMeta(meta *types.UpgradeMeta) error {
	verByte := types.Encode(meta)
	storeLog.Info("SetUpgradeMeta", "meta", meta)
	return bs.db.SetSync(version.LocalDBMeta, verByte)
}

//GetStoreUpgradeMeta 获取存在blockchain中的Store的数据库版本号
func (bs *BlockStore) GetStoreUpgradeMeta() (*types.UpgradeMeta, error) {
	ver := types.UpgradeMeta{}
	version, err := bs.db.Get(version.StoreDBMeta)
	if err != nil && err != dbm.ErrNotFoundInDb {
		return nil, err
	}
	if len(version) == 0 {
		return &types.UpgradeMeta{Version: "0.0.0"}, nil
	}
	err = types.Decode(version, &ver)
	if err != nil {
		return nil, err
	}
	storeLog.Info("GetStoreUpgradeMeta", "blockchain db version", ver)
	return &ver, nil
}

//SetStoreUpgradeMeta 设置blockchain中的Store的数据库版本号
func (bs *BlockStore) SetStoreUpgradeMeta(meta *types.UpgradeMeta) error {
	verByte := types.Encode(meta)
	storeLog.Debug("SetStoreUpgradeMeta", "meta", meta)
	return bs.db.SetSync(version.StoreDBMeta, verByte)
}

const (
	seqStatusOk = iota
	seqStatusNeedCreate
)

//CheckSequenceStatus 配置的合法性检测
func (bs *BlockStore) CheckSequenceStatus(recordSequence bool) int {
	lastHeight := bs.Height()
	lastSequence, err := bs.LoadBlockLastSequence()
	if err != nil {
		if err != types.ErrHeightNotExist {
			storeLog.Error("CheckSequenceStatus", "LoadBlockLastSequence err", err)
			panic(err)
		}
	}
	//使能isRecordBlockSequence时的检测
	if recordSequence {
		//中途开启isRecordBlockSequence报错
		if lastSequence == -1 && lastHeight != -1 {
			storeLog.Error("CheckSequenceStatus", "lastHeight", lastHeight, "lastSequence", lastSequence)
			return seqStatusNeedCreate
		}
		//lastSequence 必须大于等于lastheight
		if lastHeight > lastSequence {
			storeLog.Error("CheckSequenceStatus", "lastHeight", lastHeight, "lastSequence", lastSequence)
			return seqStatusNeedCreate
		}
		return seqStatusOk
	}
	//去使能isRecordBlockSequence时的检测
	if lastSequence != -1 {
		storeLog.Error("CheckSequenceStatus", "lastSequence", lastSequence)
		panic("can not disable isRecordBlockSequence")
	}
	return seqStatusOk
}

//CreateSequences 根据高度生成sequence记录
func (bs *BlockStore) CreateSequences(batchSize int64) {
	lastSeq, err := bs.LoadBlockLastSequence()
	if err != nil {
		if err != types.ErrHeightNotExist {
			storeLog.Error("CreateSequences LoadBlockLastSequence", "error", err)
			panic("CreateSequences LoadBlockLastSequence" + err.Error())
		}
	}
	storeLog.Info("CreateSequences LoadBlockLastSequence", "start", lastSeq)

	newBatch := bs.NewBatch(true)
	lastHeight := bs.Height()

	for i := lastSeq + 1; i <= lastHeight; i++ {
		seq := i
		header, err := bs.GetBlockHeaderByHeight(i)
		if err != nil {
			storeLog.Error("CreateSequences GetBlockHeaderByHeight", "height", i, "error", err)
			panic("CreateSequences GetBlockHeaderByHeight" + err.Error())
		}

		// seq->hash
		var blockSequence types.BlockSequence
		blockSequence.Hash = header.Hash
		blockSequence.Type = types.AddBlock
		BlockSequenceByte, err := proto.Marshal(&blockSequence)
		if err != nil {
			storeLog.Error("CreateSequences Marshal BlockSequence", "height", i, "hash", common.ToHex(header.Hash), "error", err)
			panic("CreateSequences Marshal BlockSequence" + err.Error())
		}
		newBatch.Set(calcSequenceToHashKey(seq, bs.isParaChain), BlockSequenceByte)

		// hash -> seq
		sequenceBytes := types.Encode(&types.Int64{Data: seq})
		newBatch.Set(calcHashToSequenceKey(header.Hash, bs.isParaChain), sequenceBytes)

		if i-lastSeq == batchSize {
			storeLog.Info("CreateSequences ", "height", i)
			newBatch.Set(calcLastSeqKey(bs.isParaChain), types.Encode(&types.Int64{Data: i}))
			err = newBatch.Write()
			if err != nil {
				storeLog.Error("CreateSequences newBatch.Write", "error", err)
				panic("CreateSequences newBatch.Write" + err.Error())
			}
			lastSeq = i
			newBatch.Reset()
		}
	}
	// last seq
	newBatch.Set(calcLastSeqKey(bs.isParaChain), types.Encode(&types.Int64{Data: lastHeight}))
	err = newBatch.Write()
	if err != nil {
		storeLog.Error("CreateSequences newBatch.Write", "error", err)
		panic("CreateSequences newBatch.Write" + err.Error())
	}
	storeLog.Info("CreateSequences done")
}

//SetConsensusPara 设置kv到数据库,当value是空时需要delete操作
func (bs *BlockStore) SetConsensusPara(kvs *types.LocalDBSet) error {
	var isSync bool
	if kvs.GetTxid() != 0 {
		isSync = true
	}
	batch := bs.db.NewBatch(isSync)
	for i := 0; i < len(kvs.KV); i++ {
		if types.CheckConsensusParaTxsKey(kvs.KV[i].Key) {
			if kvs.KV[i].Value == nil {
				batch.Delete(kvs.KV[i].Key)
			} else {
				batch.Set(kvs.KV[i].Key, kvs.KV[i].Value)
			}
		} else {
			storeLog.Error("Set:CheckConsensusParaTxsKey:fail", "key", string(kvs.KV[i].Key))
		}
	}
	err := batch.Write()
	if err != nil {
		panic(err)
	}
	return err
}

<<<<<<< HEAD
func (bs *BlockStore) AddCacheBlockBody(height int64, value []byte) {
	if bs.cacheBody == nil {
		// 这里lru缓存的size要大于回退高度
		cacheBody := NewFIFO(int(MaxRollBlockNum * 3 / 2))
		if cacheBody == nil {
			panic("NewFIFO fail")
		}
		bs.cacheBody = cacheBody
	}
	bs.cacheBody.Add(height, value)
}

func (bs *BlockStore) GetCacheBlockBody(height int64) []byte {
	if bs.cacheBody == nil {
		return nil
	}
	if value, ok := bs.cacheBody.Get(height); ok {
		return value.([]byte)
	}
	return nil
=======
//saveBlockForTable 将block的header和body以及paratx保存成table形式，方便快速查询
func (bs *BlockStore) saveBlockForTable(storeBatch dbm.Batch, blockdetail *types.BlockDetail, isBestChain bool) error {

	height := blockdetail.Block.Height
	cfg := bs.client.GetConfig()
	hash := blockdetail.Block.Hash(cfg)

	// Save blockbody
	var blockbody types.BlockBody
	blockbody.Txs = blockdetail.Block.Txs
	blockbody.Receipts = blockdetail.Receipts
	blockbody.MainHash = hash
	blockbody.MainHeight = height
	blockbody.Hash = hash
	blockbody.Height = height
	if bs.isParaChain {
		blockbody.MainHash = blockdetail.Block.MainHash
		blockbody.MainHeight = blockdetail.Block.MainHeight
	}
	bodykvs, err := saveBlockBodyTable(bs.db, &blockbody)
	if err != nil {
		storeLog.Error("SaveBlockForTable:saveBlockBodyTable", "height", height, "hash", common.ToHex(hash), "err", err)
		return err
	}
	for _, kv := range bodykvs {
		storeBatch.Set(kv.GetKey(), kv.GetValue())
	}

	// Save blockheader
	var blockheader types.Header
	blockheader.Version = blockdetail.Block.Version
	blockheader.ParentHash = blockdetail.Block.ParentHash
	blockheader.TxHash = blockdetail.Block.TxHash
	blockheader.StateHash = blockdetail.Block.StateHash
	blockheader.Height = blockdetail.Block.Height
	blockheader.BlockTime = blockdetail.Block.BlockTime
	blockheader.Signature = blockdetail.Block.Signature
	blockheader.Difficulty = blockdetail.Block.Difficulty
	blockheader.Hash = hash
	blockheader.TxCount = int64(len(blockdetail.Block.Txs))

	headerkvs, err := saveHeaderTable(bs.db, &blockheader)
	if err != nil {
		storeLog.Error("SaveBlock:saveHeaderTable", "height", height, "hash", common.ToHex(hash), "err", err)
		return err
	}
	for _, kv := range headerkvs {
		storeBatch.Set(kv.GetKey(), kv.GetValue())
	}

	//只过滤主链上的平行链交易
	if isBestChain && !bs.isParaChain {
		paratxkvs, err := saveParaTxTable(cfg, bs.db, height, hash, blockdetail.Block.Txs)
		if err != nil {
			storeLog.Error("SaveBlock:saveParaTxTable", "height", height, "hash", common.ToHex(hash), "err", err)
			return err
		}
		for _, kv := range paratxkvs {
			storeBatch.Set(kv.GetKey(), kv.GetValue())
		}
	}
	return nil
}

//loadBlockByIndex 通过索引获取BlockDetail信息
func (bs *BlockStore) loadBlockByIndex(indexName string, prefix []byte, primaryKey []byte) (*types.BlockDetail, error) {
	//获取header
	blockheader, err := getHeaderByIndex(bs.db, indexName, prefix, primaryKey)
	if blockheader == nil || err != nil {
		if err != dbm.ErrNotFoundInDb {
			storeLog.Error("loadBlockByIndex:getHeaderByIndex", "indexName", indexName, "prefix", prefix, "primaryKey", primaryKey, "err", err)
		}
		return nil, types.ErrHashNotExist
	}

	//获取body
	blockbody, err := getBodyByIndex(bs.db, indexName, prefix, primaryKey)
	if blockbody == nil || err != nil {
		if err != dbm.ErrNotFoundInDb {
			storeLog.Error("loadBlockByIndex:getBodyByIndex", "indexName", indexName, "prefix", prefix, "primaryKey", primaryKey, "err", err)
		}
		return nil, types.ErrHashNotExist
	}
	var blockdetail types.BlockDetail
	var block types.Block

	block.Version = blockheader.Version
	block.ParentHash = blockheader.ParentHash
	block.TxHash = blockheader.TxHash
	block.StateHash = blockheader.StateHash
	block.Height = blockheader.Height
	block.BlockTime = blockheader.BlockTime
	block.Signature = blockheader.Signature
	block.Difficulty = blockheader.Difficulty
	block.Txs = blockbody.Txs
	block.MainHeight = blockbody.MainHeight
	block.MainHash = blockbody.MainHash

	blockdetail.Receipts = blockbody.Receipts
	blockdetail.Block = &block
	return &blockdetail, nil
}

//loadHeaderByIndex 通过索引获取区块头信息
func (bs *BlockStore) loadHeaderByIndex(height int64) (*types.Header, error) {

	hash, err := bs.GetBlockHashByHeight(height)
	if err != nil {
		return nil, err
	}

	header, err := getHeaderByIndex(bs.db, "", calcHeightHashKey(height, hash), nil)
	if header == nil || err != nil {
		if err != dbm.ErrNotFoundInDb {
			storeLog.Error("loadHeaderByHeight:getHeaderByIndex", "error", err)
		}
		return nil, types.ErrHashNotExist
	}
	return header, nil
}

//loadBlockByHashOld 需要在db升级之前使用旧的key值获取block信息
func (bs *BlockStore) loadBlockByHashOld(hash []byte) (*types.BlockDetail, error) {
	var blockdetail types.BlockDetail
	var blockheader types.Header
	var blockbody types.BlockBody
	var block types.Block

	//通过hash获取blockheader
	header, err := bs.db.Get(calcHashToBlockHeaderKey(hash))
	if header == nil || err != nil {
		if err != dbm.ErrNotFoundInDb {
			storeLog.Error("loadBlockByHashOld:calcHashToBlockHeaderKey", "hash", common.ToHex(hash), "err", err)
		}
		return nil, types.ErrHashNotExist
	}
	err = proto.Unmarshal(header, &blockheader)
	if err != nil {
		storeLog.Error("loadBlockByHashOld", "err", err)
		return nil, err
	}

	//通过hash获取blockbody
	body, err := bs.db.Get(calcHashToBlockBodyKey(hash))
	if body == nil || err != nil {
		if err != dbm.ErrNotFoundInDb {
			storeLog.Error("loadBlockByHashOld:calcHashToBlockBodyKey ", "err", err)
		}
		return nil, types.ErrHashNotExist
	}
	err = proto.Unmarshal(body, &blockbody)
	if err != nil {
		storeLog.Error("loadBlockByHashOld", "err", err)
		return nil, err
	}

	block.Version = blockheader.Version
	block.ParentHash = blockheader.ParentHash
	block.TxHash = blockheader.TxHash
	block.StateHash = blockheader.StateHash
	block.Height = blockheader.Height
	block.BlockTime = blockheader.BlockTime
	block.Signature = blockheader.Signature
	block.Difficulty = blockheader.Difficulty
	block.Txs = blockbody.Txs
	block.MainHeight = blockbody.MainHeight
	block.MainHash = blockbody.MainHash
	blockdetail.Receipts = blockbody.Receipts
	blockdetail.Block = &block

	return &blockdetail, nil
}

//loadBlockByHeightOld 在版本升级到2.0.0时需要使用旧接口获取block信息
func (bs *BlockStore) loadBlockByHeightOld(height int64) (*types.BlockDetail, error) {
	hash, err := bs.GetBlockHashByHeight(height)
	if err != nil {
		return nil, err
	}
	return bs.loadBlockByHashOld(hash)
}

//getBlockHeaderByHeightOld 需要在db升级之前使用旧的key值获取header信息
func (bs *BlockStore) getBlockHeaderByHeightOld(height int64) (*types.Header, error) {
	blockheader, err := bs.db.Get(calcHeightToBlockHeaderKey(height))
	if err != nil {
		var hash []byte
		hash, err = bs.GetBlockHashByHeight(height)
		if err != nil {
			return nil, err
		}
		blockheader, err = bs.db.Get(calcHashToBlockHeaderKey(hash))
	}
	if blockheader == nil || err != nil {
		if err != dbm.ErrNotFoundInDb {
			storeLog.Error("getBlockHeaderByHeightOld:calcHashToBlockHeaderKey", "error", err)
		}
		return nil, types.ErrHashNotExist
	}
	var header types.Header
	err = proto.Unmarshal(blockheader, &header)
	if err != nil {
		storeLog.Error("getBlockHeaderByHeightOld", "Could not unmarshal blockheader:", blockheader)
		return nil, err
	}
	return &header, nil
}

//loadBlockBySequenceOld 通过seq高度获取BlockDetail信息,v2版本升级时调用
//可能存在回滚的处理，所以先查旧的，查抄不到就按新的方式再查
func (bs *BlockStore) loadBlockBySequenceOld(Sequence int64) (*types.BlockDetail, int64, error) {

	blockSeq, err := bs.GetBlockSequence(Sequence)
	if err != nil {
		return nil, 0, err
	}

	block, err := bs.loadBlockByHashOld(blockSeq.Hash)
	if err != nil {
		block, err = bs.LoadBlockByHash(blockSeq.Hash)
		if err != nil {
			storeLog.Error("getBlockHeaderByHeightOld", "Sequence", Sequence, "type", blockSeq.Type, "hash", common.ToHex(blockSeq.Hash), "err", err)
			panic(err)
		}
	}
	return block, blockSeq.GetType(), nil
>>>>>>> c8c9ba9f
}<|MERGE_RESOLUTION|>--- conflicted
+++ resolved
@@ -664,53 +664,9 @@
 	if len(blockdetail.Receipts) == 0 && len(blockdetail.Block.Txs) != 0 {
 		storeLog.Error("SaveBlock Receipts is nil ", "height", height)
 	}
-<<<<<<< HEAD
-	cfg := bs.client.GetConfig()
-	hash := blockdetail.Block.Hash(cfg)
-
-	// Save blockbody通过block hash
-	var blockbody types.BlockBody
-	blockbody.Txs = blockdetail.Block.Txs
-	blockbody.Receipts = blockdetail.Receipts
-	blockbody.MainHash = hash
-	blockbody.MainHeight = height
-	if cfg.IsPara() {
-		blockbody.MainHash = blockdetail.Block.MainHash
-		blockbody.MainHeight = blockdetail.Block.MainHeight
-	}
-
-	body, err := proto.Marshal(&blockbody)
-	if err != nil {
-		storeLog.Error("SaveBlock Marshal blockbody", "height", height, "hash", common.ToHex(hash), "error", err)
-		return lastSequence, err
-	}
-	storeBatch.Set(calcHashToBlockBodyKey(hash), body)
-
-	// 精简localdb时候需要缓存blockbody
-	if cfg.IsEnable("reduceLocaldb") {
-		bs.AddCacheBlockBody(height, body)
-	}
-
-	// Save blockheader通过block hash
-	var blockheader types.Header
-	blockheader.Version = blockdetail.Block.Version
-	blockheader.ParentHash = blockdetail.Block.ParentHash
-	blockheader.TxHash = blockdetail.Block.TxHash
-	blockheader.StateHash = blockdetail.Block.StateHash
-	blockheader.Height = blockdetail.Block.Height
-	blockheader.BlockTime = blockdetail.Block.BlockTime
-	blockheader.Signature = blockdetail.Block.Signature
-	blockheader.Difficulty = blockdetail.Block.Difficulty
-
-	blockheader.Hash = hash
-	blockheader.TxCount = int64(len(blockdetail.Block.Txs))
-
-	header, err := proto.Marshal(&blockheader)
-=======
 	hash := blockdetail.Block.Hash(bs.client.GetConfig())
 	//存储区块body和header信息
 	err := bs.saveBlockForTable(storeBatch, blockdetail, true)
->>>>>>> c8c9ba9f
 	if err != nil {
 		storeLog.Error("SaveBlock:saveBlockForTable", "height", height, "hash", common.ToHex(hash), "error", err)
 		return lastSequence, err
@@ -1432,28 +1388,6 @@
 	return err
 }
 
-<<<<<<< HEAD
-func (bs *BlockStore) AddCacheBlockBody(height int64, value []byte) {
-	if bs.cacheBody == nil {
-		// 这里lru缓存的size要大于回退高度
-		cacheBody := NewFIFO(int(MaxRollBlockNum * 3 / 2))
-		if cacheBody == nil {
-			panic("NewFIFO fail")
-		}
-		bs.cacheBody = cacheBody
-	}
-	bs.cacheBody.Add(height, value)
-}
-
-func (bs *BlockStore) GetCacheBlockBody(height int64) []byte {
-	if bs.cacheBody == nil {
-		return nil
-	}
-	if value, ok := bs.cacheBody.Get(height); ok {
-		return value.([]byte)
-	}
-	return nil
-=======
 //saveBlockForTable 将block的header和body以及paratx保存成table形式，方便快速查询
 func (bs *BlockStore) saveBlockForTable(storeBatch dbm.Batch, blockdetail *types.BlockDetail, isBestChain bool) error {
 
@@ -1480,6 +1414,11 @@
 	}
 	for _, kv := range bodykvs {
 		storeBatch.Set(kv.GetKey(), kv.GetValue())
+	}
+
+	// 精简localdb时候需要缓存blockbody
+	if cfg.IsEnable("reduceLocaldb") {
+		bs.AddCacheBlockBody(height, body)
 	}
 
 	// Save blockheader
@@ -1680,5 +1619,26 @@
 		}
 	}
 	return block, blockSeq.GetType(), nil
->>>>>>> c8c9ba9f
+}
+
+func (bs *BlockStore) AddCacheBlockBody(height int64, value []byte) {
+	if bs.cacheBody == nil {
+		// 这里lru缓存的size要大于回退高度
+		cacheBody := NewFIFO(int(MaxRollBlockNum * 3 / 2))
+		if cacheBody == nil {
+			panic("NewFIFO fail")
+		}
+		bs.cacheBody = cacheBody
+	}
+	bs.cacheBody.Add(height, value)
+}
+
+func (bs *BlockStore) GetCacheBlockBody(height int64) []byte {
+	if bs.cacheBody == nil {
+		return nil
+	}
+	if value, ok := bs.cacheBody.Get(height); ok {
+		return value.([]byte)
+	}
+	return nil
 }