--- conflicted
+++ resolved
@@ -1333,55 +1333,6 @@
 		panic("CreateSequences newBatch.Write" + err.Error())
 	}
 	storeLog.Info("CreateSequences done")
-<<<<<<< HEAD
-}
-
-//DeleteSequences 删除本地数据库里的sequence记录
-func (bs *BlockStore) DeleteSequences(batchSize int64) {
-	lastSeq, err := bs.LoadBlockLastSequence()
-	if err != nil {
-		if err != types.ErrHeightNotExist {
-			storeLog.Error("DeleteSequences LoadBlockLastSequence", "error", err)
-			panic("DeleteSequences LoadBlockLastSequence" + err.Error())
-		}
-	}
-	storeLog.Info("DeleteSequences LoadBlockLastSequence", "start", lastSeq)
-
-	newBatch := bs.NewBatch(true)
-
-	for i := lastSeq; i >= 0; i-- {
-		seq := i
-		header, err := bs.GetBlockHeaderByHeight(i)
-		if err != nil {
-			storeLog.Error("DeleteSequences GetBlockHeaderByHeight", "height", i, "error", err)
-			panic("DeleteSequences GetBlockHeaderByHeight" + err.Error())
-		}
-
-		// seq->hash
-		newBatch.Delete(calcSequenceToHashKey(seq, bs.isParaChain))
-		// hash -> seq
-		newBatch.Delete(calcHashToSequenceKey(header.Hash, bs.isParaChain))
-
-		if lastSeq-i == batchSize {
-			storeLog.Info("DeleteSequences ", "height", i)
-			newBatch.Set(calcLastSeqKey(bs.isParaChain), types.Encode(&types.Int64{Data: i - 1}))
-			err = newBatch.Write()
-			if err != nil {
-				storeLog.Error("DeleteSequences newBatch.Write", "error", err)
-				panic("DeleteSequences newBatch.Write" + err.Error())
-			}
-			lastSeq = i - 1
-			newBatch.Reset()
-		}
-	}
-	// last seq
-	newBatch.Delete(calcLastSeqKey(bs.isParaChain))
-	err = newBatch.Write()
-	if err != nil {
-		storeLog.Error("DeleteSequences newBatch.Write", "error", err)
-		panic("DeleteSequences newBatch.Write" + err.Error())
-	}
-	storeLog.Info("DeleteSequences done")
 }
 
 //Set 设置kv到数据库,当value是空时需要delete操作
@@ -1407,6 +1358,4 @@
 		panic(err)
 	}
 	return err
-=======
->>>>>>> e91709cd
 }