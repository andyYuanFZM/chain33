--- conflicted
+++ resolved
@@ -511,45 +511,8 @@
 		storeLog.Error("SaveBlock Receipts is nil ", "height", height)
 	}
 	hash := blockdetail.Block.Hash(bs.client.GetConfig())
-
-<<<<<<< HEAD
 	//存储区块body和header信息
 	err := bs.saveBlockForTable(storeBatch, blockdetail, true)
-=======
-	// Save blockbody通过block hash
-	var blockbody types.BlockBody
-	blockbody.Txs = blockdetail.Block.Txs
-	blockbody.Receipts = blockdetail.Receipts
-	blockbody.MainHash = hash
-	blockbody.MainHeight = height
-	if bs.client.GetConfig().IsPara() {
-		blockbody.MainHash = blockdetail.Block.MainHash
-		blockbody.MainHeight = blockdetail.Block.MainHeight
-	}
-
-	body, err := proto.Marshal(&blockbody)
-	if err != nil {
-		storeLog.Error("SaveBlock Marshal blockbody", "height", height, "hash", common.ToHex(hash), "error", err)
-		return lastSequence, err
-	}
-	storeBatch.Set(calcHashToBlockBodyKey(hash), body)
-
-	// Save blockheader通过block hash
-	var blockheader types.Header
-	blockheader.Version = blockdetail.Block.Version
-	blockheader.ParentHash = blockdetail.Block.ParentHash
-	blockheader.TxHash = blockdetail.Block.TxHash
-	blockheader.StateHash = blockdetail.Block.StateHash
-	blockheader.Height = blockdetail.Block.Height
-	blockheader.BlockTime = blockdetail.Block.BlockTime
-	blockheader.Signature = blockdetail.Block.Signature
-	blockheader.Difficulty = blockdetail.Block.Difficulty
-
-	blockheader.Hash = hash
-	blockheader.TxCount = int64(len(blockdetail.Block.Txs))
-
-	header, err := proto.Marshal(&blockheader)
->>>>>>> 35a79536
 	if err != nil {
 		storeLog.Error("SaveBlock:saveBlockForTable", "height", height, "hash", common.ToHex(hash), "error", err)
 		return lastSequence, err
@@ -821,42 +784,8 @@
 	hash := blockdetail.Block.Hash(bs.client.GetConfig())
 	storeBatch := bs.NewBatch(sync)
 
-<<<<<<< HEAD
 	//Save block header和body使用table形式存储
 	err := bs.saveBlockForTable(storeBatch, blockdetail, false)
-=======
-	// Save blockbody通过block hash
-	var blockbody types.BlockBody
-	blockbody.Txs = blockdetail.Block.Txs
-	blockbody.Receipts = blockdetail.Receipts
-	blockbody.MainHash = hash
-	blockbody.MainHeight = height
-	if bs.client.GetConfig().IsPara() {
-		blockbody.MainHash = blockdetail.Block.MainHash
-		blockbody.MainHeight = blockdetail.Block.MainHeight
-	}
-	body, err := proto.Marshal(&blockbody)
-	if err != nil {
-		storeLog.Error("dbMaybeStoreBlock Marshal blockbody", "height", height, "hash", common.ToHex(hash), "error", err)
-		return types.ErrMarshal
-	}
-	storeBatch.Set(calcHashToBlockBodyKey(hash), body)
-
-	// Save blockheader通过block hash
-	var blockheader types.Header
-	blockheader.Version = blockdetail.Block.Version
-	blockheader.ParentHash = blockdetail.Block.ParentHash
-	blockheader.TxHash = blockdetail.Block.TxHash
-	blockheader.StateHash = blockdetail.Block.StateHash
-	blockheader.Height = blockdetail.Block.Height
-	blockheader.BlockTime = blockdetail.Block.BlockTime
-	blockheader.Signature = blockdetail.Block.Signature
-	blockheader.Difficulty = blockdetail.Block.Difficulty
-	blockheader.Hash = hash
-	blockheader.TxCount = int64(len(blockdetail.Block.Txs))
-
-	header, err := proto.Marshal(&blockheader)
->>>>>>> 35a79536
 	if err != nil {
 		chainlog.Error("dbMaybeStoreBlock:saveBlockForTable", "height", height, "hash", common.ToHex(hash), "err", err)
 		return err
