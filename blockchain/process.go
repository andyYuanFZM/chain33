--- conflicted
+++ resolved
@@ -278,11 +278,7 @@
 
 	var privacyKV *types.PrivacyKV
 	if !isStrongConsistency || blockdetail.Receipts == nil {
-<<<<<<< HEAD
-		blockdetail, _, privacyKV, err = util.ExecBlock(b.client.Clone(), prevStateHash, block, true, sync)
-=======
-		blockdetail, _, err = util.ExecBlock(b.client, prevStateHash, block, true, sync)
->>>>>>> 91c5f792
+		blockdetail, _, privacyKV, err = util.ExecBlock(b.client, prevStateHash, block, true, sync)
 		if err != nil {
 			//记录执行出错的block信息
 			b.RecordFaultPeer(node.pid, block.Height, block.Hash(), err)
