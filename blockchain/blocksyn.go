// Copyright Fuzamei Corp. 2018 All Rights Reserved.
// Use of this source code is governed by a BSD-style
// license that can be found in the LICENSE file.

package blockchain

import (
	"bytes"
	"math/big"
	"sort"
	"sync"
	"sync/atomic"
	"time"

	"github.com/33cn/chain33/common"
	"github.com/33cn/chain33/types"
)

//var
var (
	synBlocklock     sync.Mutex
	peerMaxBlklock   sync.Mutex
	castlock         sync.Mutex
	ntpClockSynclock sync.Mutex
	faultpeerlock    sync.Mutex
	bestpeerlock     sync.Mutex

	isNtpClockSync = true //ntp时间是否同步

	MaxFetchBlockNum        int64 = 128 * 6 //一次最多申请获取block个数
	TimeoutSeconds          int64 = 2
	BackBlockNum            int64 = 128    //节点高度不增加时向后取blocks的个数
	BackwardBlockNum        int64 = 16     //本节点高度不增加时并且落后peer的高度数
	checkHeightNoIncSeconds int64 = 5 * 60 //高度不增长时的检测周期目前暂定5分钟
	checkBlockHashSeconds   int64 = 1 * 60 //1分钟检测一次tip hash和peer 对应高度的hash是否一致
	fetchPeerListSeconds    int64 = 5      //5 秒获取一个peerlist
	MaxRollBlockNum         int64 = 10000  //最大回退block数量
	//TODO
	blockSynInterVal        = time.Duration(TimeoutSeconds)
	batchsyncblocknum int64 = 5000 //同步阶段，如果自己高度小于最大高度5000个时，saveblock到db时批量处理不刷盘

	synlog = chainlog.New("submodule", "syn")
)

//ForkInfo blockchain模块fork处理结构体
type ForkInfo struct {
	ForkStartHeight int64
	ForkEndHeight   int64
	ForkPid         string
}

//PeerInfo blockchain模块需要保存的peerinfo
type PeerInfo struct {
	Name       string
	ParentHash []byte
	Height     int64
	Hash       []byte
}

//PeerInfoList 节点列表
type PeerInfoList []*PeerInfo

//Len 长度
func (list PeerInfoList) Len() int {
	return len(list)
}

//Less 小于
func (list PeerInfoList) Less(i, j int) bool {
	if list[i].Height < list[j].Height {
		return true
	} else if list[i].Height > list[j].Height {
		return false
	} else {
		return list[i].Name < list[j].Name
	}
}

//Swap 交换
func (list PeerInfoList) Swap(i, j int) {
	temp := list[i]
	list[i] = list[j]
	list[j] = temp
}

//FaultPeerInfo 可疑故障节点信息
type FaultPeerInfo struct {
	Peer        *PeerInfo
	FaultHeight int64
	FaultHash   []byte
	ErrInfo     error
	ReqFlag     bool
}

//BestPeerInfo 用于记录最优链的信息
type BestPeerInfo struct {
	Peer        *PeerInfo
	Height      int64
	Hash        []byte
	Td          *big.Int
	ReqFlag     bool
	IsBestChain bool
}

//SynRoutine 同步事务
func (chain *BlockChain) SynRoutine() {
	//获取peerlist的定时器，默认1分钟
	fetchPeerListTicker := time.NewTicker(time.Duration(fetchPeerListSeconds) * time.Second)

	//向peer请求同步block的定时器，默认2s
	blockSynTicker := time.NewTicker(blockSynInterVal * time.Second)

	//5分钟检测一次bestchain主链高度是否有增长，如果没有增长可能是目前主链在侧链上，
	//需要从最高peer向后同步指定的headers用来获取分叉点，再后从指定peer获取分叉点以后的blocks
	checkHeightNoIncreaseTicker := time.NewTicker(time.Duration(checkHeightNoIncSeconds) * time.Second)

	//目前暂定1分钟检测一次本bestchain的tiphash和最高peer的对应高度的blockshash是否一致。
	//如果不一致可能两个节点在各自的链上挖矿，需要从peer的对应高度向后获取指定数量的headers寻找分叉点
	//考虑叉后的第一个block没有广播到本节点，导致接下来广播过来的blocks都是孤儿节点，无法进行主侧链总难度对比
	checkBlockHashTicker := time.NewTicker(time.Duration(checkBlockHashSeconds) * time.Second)

	//5分钟检测一次系统时间，不同步提示告警
	checkClockDriftTicker := time.NewTicker(300 * time.Second)

	//3分钟尝试检测一次故障peer是否已经恢复
	recoveryFaultPeerTicker := time.NewTicker(180 * time.Second)

	//2分钟尝试检测一次最优链，确保本节点在最优链
	checkBestChainTicker := time.NewTicker(120 * time.Second)

	for {
		select {
		case <-chain.quit:
			//synlog.Info("quit SynRoutine!")
			return
		case <-blockSynTicker.C:
			//synlog.Info("blockSynTicker")
			//SynBlocksFromPeers在task任务中也会go线程调用
			//WaitGroup不太好处理，暂时不加入WaitGroup中
			go chain.SynBlocksFromPeers()

		case <-fetchPeerListTicker.C:
			//synlog.Info("blockUpdateTicker")
			chain.tickerwg.Add(1)
			go chain.FetchPeerList()

		case <-checkHeightNoIncreaseTicker.C:
			//synlog.Info("CheckHeightNoIncrease")
			chain.tickerwg.Add(1)
			go chain.CheckHeightNoIncrease()

		case <-checkBlockHashTicker.C:
			//synlog.Info("checkBlockHashTicker")
			chain.tickerwg.Add(1)
			go chain.CheckTipBlockHash()

			//定时检查系统时间，如果系统时间有问题，那么会有一个报警
		case <-checkClockDriftTicker.C:
			// ntp可能存在一直没有回应的情况导致go线程不退出，暂时不在WaitGroup中处理
			go checkClockDrift()

			//定时检查故障peer，如果执行出错高度的blockhash值有变化，说明故障peer已经纠正
		case <-recoveryFaultPeerTicker.C:
			chain.tickerwg.Add(1)
			go chain.RecoveryFaultPeer()

			//定时检查peerlist中的节点是否在同一条链上，获取同一高度的blockhash来做对比
		case <-checkBestChainTicker.C:
			chain.tickerwg.Add(1)
			go chain.CheckBestChain(false)
		}
	}
}

/*
FetchBlock 函数功能：
通过向P2P模块送 EventFetchBlock(types.RequestGetBlock)，向其他节点主动请求区块，
P2P区块收到这个消息后，会向blockchain 模块回复， EventReply。
其他节点如果有这个范围的区块，P2P模块收到其他节点发来的数据，
会发送送EventAddBlocks(types.Blocks) 给 blockchain 模块，
blockchain 模块回复 EventReply
syncOrfork:true fork分叉处理，不需要处理请求block的个数
          :fasle 区块同步处理，一次请求128个block
*/
func (chain *BlockChain) FetchBlock(start int64, end int64, pid []string, syncOrfork bool) (err error) {
	if chain.client == nil {
		synlog.Error("FetchBlock chain client not bind message queue.")
		return types.ErrClientNotBindQueue
	}

	synlog.Debug("FetchBlock input", "StartHeight", start, "EndHeight", end, "pid", pid)
	blockcount := end - start
	if blockcount < 0 {
		return types.ErrStartBigThanEnd
	}
	var requestblock types.ReqBlocks
	requestblock.Start = start
	requestblock.IsDetail = false
	requestblock.Pid = pid

	//同步block一次请求128个
	if blockcount >= MaxFetchBlockNum {
		requestblock.End = start + MaxFetchBlockNum - 1
	} else {
		requestblock.End = end
	}
	var cb func()
	if syncOrfork {
		//还有区块需要请求，挂接钩子回调函数
		if requestblock.End < chain.forkInfo.ForkEndHeight {
			cb = func() {
				chain.ReqForkBlocks()
			}
			chain.UpdateForkStartHeight(requestblock.End + 1)
		} else { // 所有fork block已请求结束，恢复forkinfo为默认值
			chain.DefaultForkInfo()
		}
		err = chain.forktask.Start(requestblock.Start, requestblock.End, cb)
		if err != nil {
			return err
		}
	} else {
		if chain.GetPeerMaxBlkHeight()-requestblock.End > BackBlockNum {
			cb = func() {
				chain.SynBlocksFromPeers()
			}
		}
		err = chain.task.Start(requestblock.Start, requestblock.End, cb)
		if err != nil {
			return err
		}
	}

	synlog.Debug("FetchBlock", "Start", requestblock.Start, "End", requestblock.End)
	msg := chain.client.NewMessage("p2p", types.EventFetchBlocks, &requestblock)
	Err := chain.client.Send(msg, true)
	if Err != nil {
		synlog.Error("FetchBlock", "client.Send err:", Err)
		return err
	}
	resp, err := chain.client.Wait(msg)
	if err != nil {
		synlog.Error("FetchBlock", "client.Wait err:", err)
		return err
	}
	return resp.Err()
}

//FetchPeerList 从p2p模块获取peerlist，用于获取active链上最新的高度。
//如果没有收到广播block就主动向p2p模块发送请求
func (chain *BlockChain) FetchPeerList() {
	defer chain.tickerwg.Done()
	chain.fetchPeerList()
}

func (chain *BlockChain) fetchPeerList() error {
	if chain.client == nil {
		synlog.Error("fetchPeerList chain client not bind message queue.")
		return nil
	}
	msg := chain.client.NewMessage("p2p", types.EventPeerInfo, nil)
	Err := chain.client.SendTimeout(msg, true, 30*time.Second)
	if Err != nil {
		synlog.Error("fetchPeerList", "client.Send err:", Err)
		return Err
	}
	resp, err := chain.client.WaitTimeout(msg, 60*time.Second)
	if err != nil {
		synlog.Error("fetchPeerList", "client.Wait err:", err)
		return err
	}

	peerlist := resp.GetData().(*types.PeerList)
	if peerlist == nil {
		synlog.Error("fetchPeerList", "peerlist", "is nil")
		return types.ErrNoPeer
	}
	curheigt := chain.GetBlockHeight()

	var peerInfoList PeerInfoList
	for _, peer := range peerlist.Peers {
		//chainlog.Info("fetchPeerList", "peername:", peer.Name, "peerHeight:", peer.Header.Height)

		//过滤掉自己和小于自己5个高度的节点
		if peer.Self || curheigt > peer.Header.Height+5 {
			continue
		}
		var peerInfo PeerInfo
		peerInfo.Name = peer.Name
		peerInfo.ParentHash = peer.Header.ParentHash
		peerInfo.Height = peer.Header.Height
		peerInfo.Hash = peer.Header.Hash
		peerInfoList = append(peerInfoList, &peerInfo)
	}
	//peerlist中没有比自己节点高的就不做处理直接返回
	if len(peerInfoList) == 0 {
		return nil
	}
	//按照height给peer排序从小到大
	sort.Sort(peerInfoList)

	subInfoList := peerInfoList

	peerMaxBlklock.Lock()
	chain.peerList = subInfoList
	peerMaxBlklock.Unlock()

	//获取到peerlist之后，需要判断是否已经发起了最优链的检测。如果没有就触发一次最优链的检测
	if atomic.LoadInt32(&chain.firstcheckbestchain) == 0 {
		synlog.Info("fetchPeerList trigger first CheckBestChain")
		chain.CheckBestChain(true)
	}
	return nil
}

//GetRcvLastCastBlkHeight 存储广播的block最新高度
func (chain *BlockChain) GetRcvLastCastBlkHeight() int64 {
	castlock.Lock()
	defer castlock.Unlock()
	return chain.rcvLastBlockHeight
}

//UpdateRcvCastBlkHeight 更新广播的block最新高度
func (chain *BlockChain) UpdateRcvCastBlkHeight(height int64) {
	castlock.Lock()
	defer castlock.Unlock()
	chain.rcvLastBlockHeight = height
}

//GetsynBlkHeight 存储已经同步到db的block高度
func (chain *BlockChain) GetsynBlkHeight() int64 {
	synBlocklock.Lock()
	defer synBlocklock.Unlock()
	return chain.synBlockHeight
}

//UpdatesynBlkHeight 更新已经同步到db的block高度
func (chain *BlockChain) UpdatesynBlkHeight(height int64) {
	synBlocklock.Lock()
	defer synBlocklock.Unlock()
	chain.synBlockHeight = height
}

//GetPeerMaxBlkHeight 获取peerlist中合法的最新block高度
func (chain *BlockChain) GetPeerMaxBlkHeight() int64 {
	peerMaxBlklock.Lock()
	defer peerMaxBlklock.Unlock()

	//获取peerlist中最高的高度，peerlist是已经按照高度排序了的。
	if chain.peerList != nil {
		peerlen := len(chain.peerList)
		for i := peerlen - 1; i >= 0; i-- {
			if chain.peerList[i] != nil {
				ok := chain.IsFaultPeer(chain.peerList[i].Name)
				if !ok {
					return chain.peerList[i].Height
				}
			}
		}
		//没有合法的peer，此时本节点可能在侧链上，返回peerlist中最高的peer尝试矫正
		maxpeer := chain.peerList[peerlen-1]
		if maxpeer != nil {
			synlog.Debug("GetPeerMaxBlkHeight all peers are faultpeer maybe self on Side chain", "pid", maxpeer.Name, "Height", maxpeer.Height, "Hash", common.ToHex(maxpeer.Hash))
			return maxpeer.Height
		}
	}
	return -1
}

//GetPeerInfo 通过peerid获取peerinfo
func (chain *BlockChain) GetPeerInfo(pid string) *PeerInfo {
	peerMaxBlklock.Lock()
	defer peerMaxBlklock.Unlock()

	//获取peerinfo
	if chain.peerList != nil {
		for _, peer := range chain.peerList {
			if pid == peer.Name {
				return peer
			}
		}
	}
	return nil
}

//GetMaxPeerInfo 获取peerlist中最高节点的peerinfo
func (chain *BlockChain) GetMaxPeerInfo() *PeerInfo {
	peerMaxBlklock.Lock()
	defer peerMaxBlklock.Unlock()

	//获取peerlist中高度最高的peer，peerlist是已经按照高度排序了的。
	if chain.peerList != nil {
		peerlen := len(chain.peerList)
		for i := peerlen - 1; i >= 0; i-- {
			if chain.peerList[i] != nil {
				ok := chain.IsFaultPeer(chain.peerList[i].Name)
				if !ok {
					return chain.peerList[i]
				}
			}
		}
		//没有合法的peer，此时本节点可能在侧链上，返回peerlist中最高的peer尝试矫正
		maxpeer := chain.peerList[peerlen-1]
		if maxpeer != nil {
			synlog.Debug("GetMaxPeerInfo all peers are faultpeer maybe self on Side chain", "pid", maxpeer.Name, "Height", maxpeer.Height, "Hash", common.ToHex(maxpeer.Hash))
			return maxpeer
		}
	}
	return nil
}

//GetPeers 获取所有peers
func (chain *BlockChain) GetPeers() PeerInfoList {
	peerMaxBlklock.Lock()
	defer peerMaxBlklock.Unlock()

	//获取peerinfo
	var peers PeerInfoList

	if chain.peerList != nil {
		peers = append(peers, chain.peerList...)
	}
	return peers
}

//IsFaultPeer 判断指定pid是否在故障faultPeerList中
func (chain *BlockChain) IsFaultPeer(pid string) bool {
	faultpeerlock.Lock()
	defer faultpeerlock.Unlock()
<<<<<<< HEAD

	if chain.faultPeerList[pid] != nil {
		return true
	}
	return false

=======
	return chain.faultPeerList[pid] != nil
>>>>>>> cbc8729a
}

//IsErrExecBlock 判断此block是否被记录在本节点执行错误。
func (chain *BlockChain) IsErrExecBlock(height int64, hash []byte) (bool, error) {
	faultpeerlock.Lock()
	defer faultpeerlock.Unlock()

	//循环遍历故障peerlist，尝试检测故障peer是否已经恢复
	for _, faultpeer := range chain.faultPeerList {
		if faultpeer.FaultHeight == height && bytes.Equal(hash, faultpeer.FaultHash) {
			return true, faultpeer.ErrInfo
		}
	}
	return false, nil
}

//GetFaultPeer 获取指定pid是否在故障faultPeerList中
func (chain *BlockChain) GetFaultPeer(pid string) *FaultPeerInfo {
	faultpeerlock.Lock()
	defer faultpeerlock.Unlock()

	return chain.faultPeerList[pid]
}

//RecoveryFaultPeer 尝试恢复故障peer节点，定时从出错的peer获取出错block的头信息。
//看对应的block是否有更新。有更新就说明故障peer节点已经恢复ok
func (chain *BlockChain) RecoveryFaultPeer() {
	faultpeerlock.Lock()
	defer faultpeerlock.Unlock()

	defer chain.tickerwg.Done()

	//循环遍历故障peerlist，尝试检测故障peer是否已经恢复
	for pid, faultpeer := range chain.faultPeerList {
		//需要考虑回退的情况，可能本地节点已经回退，恢复以前的故障节点，获取故障高度的区块的hash是否在本地已经校验通过。校验通过就直接说明故障已经恢复
		//获取本节点指定高度的blockhash做判断，hash相同就确认故障已经恢复
		blockhash, err := chain.blockStore.GetBlockHashByHeight(faultpeer.FaultHeight)
		if err == nil {
			if bytes.Equal(faultpeer.FaultHash, blockhash) {
				synlog.Debug("RecoveryFaultPeer ", "Height", faultpeer.FaultHeight, "FaultHash", common.ToHex(faultpeer.FaultHash), "pid", pid)
				delete(chain.faultPeerList, pid)
				continue
			}
		}

		chain.FetchBlockHeaders(faultpeer.FaultHeight, faultpeer.FaultHeight, pid)
		chain.faultPeerList[pid].ReqFlag = true
		synlog.Debug("RecoveryFaultPeer", "pid", faultpeer.Peer.Name, "FaultHeight", faultpeer.FaultHeight, "FaultHash", common.ToHex(faultpeer.FaultHash), "Err", faultpeer.ErrInfo)
	}
}

//AddFaultPeer 添加故障节点到故障FaultPeerList中
func (chain *BlockChain) AddFaultPeer(faultpeer *FaultPeerInfo) {
	faultpeerlock.Lock()
	defer faultpeerlock.Unlock()

	//此节点已经存在故障peerlist中打印信息
	faultnode := chain.faultPeerList[faultpeer.Peer.Name]
	if faultnode != nil {
		synlog.Debug("AddFaultPeer old", "pid", faultnode.Peer.Name, "FaultHeight", faultnode.FaultHeight, "FaultHash", common.ToHex(faultnode.FaultHash), "Err", faultnode.ErrInfo)
	}
	chain.faultPeerList[faultpeer.Peer.Name] = faultpeer
	synlog.Debug("AddFaultPeer new", "pid", faultpeer.Peer.Name, "FaultHeight", faultpeer.FaultHeight, "FaultHash", common.ToHex(faultpeer.FaultHash), "Err", faultpeer.ErrInfo)
}

//RemoveFaultPeer 此pid对应的故障已经修复，将此pid从故障列表中移除
func (chain *BlockChain) RemoveFaultPeer(pid string) {
	faultpeerlock.Lock()
	defer faultpeerlock.Unlock()
	synlog.Debug("RemoveFaultPeer", "pid", pid)

	delete(chain.faultPeerList, pid)
}

//UpdateFaultPeer 更新此故障peer的请求标志位
func (chain *BlockChain) UpdateFaultPeer(pid string, reqFlag bool) {
	faultpeerlock.Lock()
	defer faultpeerlock.Unlock()

	faultpeer := chain.faultPeerList[pid]
	if faultpeer != nil {
		faultpeer.ReqFlag = reqFlag
	}
}

//RecordFaultPeer 当blcok执行出错时，记录出错block高度，hash值，以及出错信息和对应的peerid
func (chain *BlockChain) RecordFaultPeer(pid string, height int64, hash []byte, err error) {

	var faultnode FaultPeerInfo

	//通过pid获取peerinfo
	peerinfo := chain.GetPeerInfo(pid)
	if peerinfo == nil {
		synlog.Error("RecordFaultPeerNode GetPeerInfo is nil", "pid", pid)
		return
	}
	faultnode.Peer = peerinfo
	faultnode.FaultHeight = height
	faultnode.FaultHash = hash
	faultnode.ErrInfo = err
	faultnode.ReqFlag = false
	chain.AddFaultPeer(&faultnode)
}

//PrintFaultPeer 打印出错的节点
func (chain *BlockChain) PrintFaultPeer() {
	faultpeerlock.Lock()
	defer faultpeerlock.Unlock()

	//循环遍历故障peerlist，尝试检测故障peer是否已经恢复
	for pid, faultpeer := range chain.faultPeerList {
		synlog.Debug("PrintFaultPeer", "pid", pid, "FaultHeight", faultpeer.FaultHeight, "FaultHash", common.ToHex(faultpeer.FaultHash), "Err", faultpeer.ErrInfo)
	}
}

//SynBlocksFromPeers blockSynSeconds时间检测一次本节点的height是否有增长，没有增长就需要通过对端peerlist获取最新高度，发起同步
func (chain *BlockChain) SynBlocksFromPeers() {

	curheight := chain.GetBlockHeight()
	RcvLastCastBlkHeight := chain.GetRcvLastCastBlkHeight()
	peerMaxBlkHeight := chain.GetPeerMaxBlkHeight()

	// 节点同步阶段自己高度小于最大高度batchsyncblocknum时存储block到db批量处理时不刷盘
	if peerMaxBlkHeight > curheight+batchsyncblocknum && !chain.cfgBatchSync {
		atomic.CompareAndSwapInt32(&chain.isbatchsync, 1, 0)
	} else {
		atomic.CompareAndSwapInt32(&chain.isbatchsync, 0, 1)
	}
	//synlog.Info("SynBlocksFromPeers", "isbatchsync", chain.isbatchsync)

	//如果任务正常，那么不重复启动任务
	if chain.task.InProgress() {
		synlog.Info("chain task InProgress")
		return
	}
	//获取peers的最新高度.处理没有收到广播block的情况
	if curheight+1 < peerMaxBlkHeight {
		synlog.Info("SynBlocksFromPeers", "curheight", curheight, "LastCastBlkHeight", RcvLastCastBlkHeight, "peerMaxBlkHeight", peerMaxBlkHeight)
		pids := chain.GetBestChainPids()
		if pids != nil {
			chain.FetchBlock(curheight+1, peerMaxBlkHeight, pids, false)
		} else {
			synlog.Info("SynBlocksFromPeers GetBestChainPids is nil")
		}
	}
}

//CheckHeightNoIncrease 在规定时间本链的高度没有增长，但peerlist中最新高度远远高于本节点高度，
//可能当前链是在分支链上,需从指定最长链的peer向后请求指定数量的blockheader
//请求bestchain.Height -BackBlockNum -- bestchain.Height的header
//需要考虑收不到分叉之后的第一个广播block，这样就会导致后面的广播block都在孤儿节点中了。
func (chain *BlockChain) CheckHeightNoIncrease() {
	synlog.Debug("CheckHeightNoIncrease")
	defer chain.tickerwg.Done()

	//获取当前主链的最新高度
	tipheight := chain.bestChain.Height()
	laststorheight := chain.blockStore.Height()

	if tipheight != laststorheight {
		synlog.Error("CheckHeightNoIncrease", "tipheight", tipheight, "laststorheight", laststorheight)
		return
	}
	//获取上个检测周期时的检测高度
	checkheight := chain.GetsynBlkHeight()

	//bestchain的tip高度在变化，更新最新的检测高度即可，高度可能在增长或者回退
	if tipheight != checkheight {
		chain.UpdatesynBlkHeight(tipheight)
		return
	}
	//一个检测周期bestchain的tip高度没有变化。并且远远落后于peer的最新高度
	//本节点可能在侧链上，需要从最新的peer上向后取BackBlockNum个headers

	maxpeer := chain.GetMaxPeerInfo()
	if maxpeer == nil {
		synlog.Error("CheckHeightNoIncrease GetMaxPeerInfo is nil")
		return
	}
	peermaxheight := maxpeer.Height
	pid := maxpeer.Name

	if peermaxheight > tipheight && (peermaxheight-tipheight) > BackwardBlockNum {
		//从指定peer 请求BackBlockNum个blockheaders
		if tipheight > BackBlockNum {
			chain.FetchBlockHeaders(tipheight-BackBlockNum, tipheight, pid)
		} else {
			chain.FetchBlockHeaders(0, tipheight, pid)
		}
	}
}

//FetchBlockHeaders 从指定pid获取start到end之间的headers
func (chain *BlockChain) FetchBlockHeaders(start int64, end int64, pid string) (err error) {
	if chain.client == nil {
		synlog.Error("FetchBlockHeaders chain client not bind message queue.")
		return types.ErrClientNotBindQueue
	}

	chainlog.Debug("FetchBlockHeaders", "StartHeight", start, "EndHeight", end, "pid", pid)

	var requestblock types.ReqBlocks
	requestblock.Start = start
	requestblock.End = end
	requestblock.IsDetail = false
	requestblock.Pid = []string{pid}

	msg := chain.client.NewMessage("p2p", types.EventFetchBlockHeaders, &requestblock)
	Err := chain.client.Send(msg, true)
	if Err != nil {
		synlog.Error("FetchBlockHeaders", "client.Send err:", Err)
		return err
	}
	resp, err := chain.client.Wait(msg)
	if err != nil {
		synlog.Error("FetchBlockHeaders", "client.Wait err:", err)
		return err
	}
	return resp.Err()
}

//ProcBlockHeader 一个block header消息的处理，分tiphash的校验，故障peer的故障block是否恢复的校验
func (chain *BlockChain) ProcBlockHeader(headers *types.Headers, peerid string) error {

	//判断是否是用于检测故障peer而请求的block header
	faultPeer := chain.GetFaultPeer(peerid)
	if faultPeer != nil && faultPeer.ReqFlag && faultPeer.FaultHeight == headers.Items[0].Height {
		//同一高度的block hash有更新，表示故障peer的故障已经恢复，将此peer从故障peerlist中移除
		if !bytes.Equal(headers.Items[0].Hash, faultPeer.FaultHash) {
			chain.RemoveFaultPeer(peerid)
		} else {
			chain.UpdateFaultPeer(peerid, false)
		}
		return nil
	}

	//检测最优链的处理
	bestchainPeer := chain.GetBestChainPeer(peerid)
	if bestchainPeer != nil && bestchainPeer.ReqFlag && headers.Items[0].Height == bestchainPeer.Height {
		chain.CheckBestChainProc(headers, peerid)
		return nil
	}

	// 用于tiphash对比而请求的block header
	height := headers.Items[0].Height
	//获取height高度在本节点的headers信息
	header, err := chain.blockStore.GetBlockHeaderByHeight(height)
	if err != nil {
		return err
	}
	//对应高度hash不相等就向后寻找分叉点
	if !bytes.Equal(headers.Items[0].Hash, header.Hash) {
		synlog.Info("ProcBlockHeader hash no equal", "height", height, "self hash", common.ToHex(header.Hash), "peer hash", common.ToHex(headers.Items[0].Hash))

		if height > BackBlockNum {
			chain.FetchBlockHeaders(height-BackBlockNum, height, peerid)
		} else if height != 0 {
			chain.FetchBlockHeaders(0, height, peerid)
		}
	}
	return nil
}

//ProcBlockHeaders 多个headers消息的处理，主要用于寻找分叉节点
func (chain *BlockChain) ProcBlockHeaders(headers *types.Headers, pid string) error {
	var ForkHeight int64 = -1
	var forkhash []byte
	count := len(headers.Items)
	tipheight := chain.bestChain.Height()

	//循环找到分叉点
	for i := count - 1; i >= 0; i-- {
		exists := chain.bestChain.HaveBlock(headers.Items[i].Hash, headers.Items[i].Height)
		if exists {
			ForkHeight = headers.Items[i].Height
			forkhash = headers.Items[i].Hash
			break
		}
	}
	if ForkHeight == -1 {
		synlog.Error("ProcBlockHeaders do not find fork point ")
		synlog.Error("ProcBlockHeaders start headerinfo", "height", headers.Items[0].Height, "hash", common.ToHex(headers.Items[0].Hash))
		synlog.Error("ProcBlockHeaders end headerinfo", "height", headers.Items[count-1].Height, "hash", common.ToHex(headers.Items[count-1].Hash))

		//回退5000个block之后不再回退了，直接返回错误
		startheight := headers.Items[0].Height
		if tipheight > startheight && (tipheight-startheight) > MaxRollBlockNum {
			synlog.Error("ProcBlockHeaders Not Roll Back!", "selfheight", tipheight, "RollBackedhieght", startheight)
			return types.ErrNotRollBack
		}
		//继续向后取指定数量的headers
		height := headers.Items[0].Height
		if height > BackBlockNum {
			chain.FetchBlockHeaders(height-BackBlockNum, height, pid)
		} else {
			chain.FetchBlockHeaders(0, height, pid)
		}
		return types.ErrContinueBack
	}
	synlog.Info("ProcBlockHeaders find fork point", "height", ForkHeight, "hash", common.ToHex(forkhash))

	//获取此pid对应的peer信息，
	peerinfo := chain.GetPeerInfo(pid)
	if peerinfo == nil {
		synlog.Error("ProcBlockHeaders GetPeerInfo is nil", "pid", pid)
		return types.ErrPeerInfoIsNil
	}

	//从分叉节点高度继续请求block，从pid
	peermaxheight := peerinfo.Height

	//启动一个线程在后台获取分叉的blcok
	if chain.forktask.InProgress() {
		synlog.Info("ProcBlockHeaders forktask.InProgress")
		return nil
	}
	go chain.ProcBlockChainFork(ForkHeight, peermaxheight, pid)
	return nil
}

//ProcBlockChainFork 处理从peer获取的headers消息
func (chain *BlockChain) ProcBlockChainFork(forkStartHeight int64, forkEndHeight int64, pid string) {
	forkinfo := chain.GetForkInfo()

	//可能存在上次fork 处理过程中下载区块超时，forktask任务退出，但forkinfo没有恢复成默认值
	if forkinfo.ForkStartHeight != -1 || forkinfo.ForkEndHeight != -1 {
		synlog.Error("ProcBlockChainFork Fork processing", "pid", forkinfo.ForkPid, "ForkStartHeight", forkinfo.ForkStartHeight, "ForkEndHeight", forkinfo.ForkEndHeight)
	}

	chain.DefaultForkInfo()
	chain.InitForkInfo(forkStartHeight, forkEndHeight, pid)
	chain.ReqForkBlocks()
}

//InitForkInfo 开始新的fork处理
func (chain *BlockChain) InitForkInfo(forkStartHeight int64, forkEndHeight int64, pid string) {
	chain.forklock.Lock()
	defer chain.forklock.Unlock()

	chain.forkInfo.ForkStartHeight = forkStartHeight
	chain.forkInfo.ForkEndHeight = forkEndHeight
	chain.forkInfo.ForkPid = pid
	synlog.Debug("InitForkInfo Fork process begin", "ForkStartHeight", forkStartHeight, "ForkEndHeight", forkEndHeight, "pid", pid)

}

//DefaultForkInfo 将forkinfo恢复成默认值
func (chain *BlockChain) DefaultForkInfo() {
	chain.forklock.Lock()
	defer chain.forklock.Unlock()

	chain.forkInfo.ForkStartHeight = -1
	chain.forkInfo.ForkEndHeight = -1
	chain.forkInfo.ForkPid = ""
	synlog.Debug("DefaultForkInfo")
}

//GetForkInfo 获取forkinfo
func (chain *BlockChain) GetForkInfo() *ForkInfo {
	chain.forklock.Lock()
	defer chain.forklock.Unlock()

	return chain.forkInfo
}

//UpdateForkStartHeight 更新fork 请求的起始block高度
func (chain *BlockChain) UpdateForkStartHeight(forkStartHeight int64) {
	chain.forklock.Lock()
	defer chain.forklock.Unlock()

	chain.forkInfo.ForkStartHeight = forkStartHeight
	synlog.Debug("UpdateForkStartHeight", "ForkStartHeight", chain.forkInfo.ForkStartHeight, "ForkEndHeight", chain.forkInfo.ForkEndHeight, "pid", chain.forkInfo.ForkPid)
}

//ReqForkBlocks 请求fork处理的blocks
func (chain *BlockChain) ReqForkBlocks() {
	forkinfo := chain.GetForkInfo()
	if forkinfo.ForkStartHeight != -1 && forkinfo.ForkEndHeight != -1 && forkinfo.ForkPid != "" {
		synlog.Info("ReqForkBlocks", "ForkStartHeight", forkinfo.ForkStartHeight, "ForkEndHeight", forkinfo.ForkEndHeight, "pid", forkinfo.ForkPid)
		chain.FetchBlock(forkinfo.ForkStartHeight, forkinfo.ForkEndHeight, []string{forkinfo.ForkPid}, true)
	}
}

//ProcAddBlockHeadersMsg 处理从peer获取的headers消息
func (chain *BlockChain) ProcAddBlockHeadersMsg(headers *types.Headers, pid string) error {
	if headers == nil {
		return types.ErrInvalidParam
	}
	count := len(headers.Items)
	synlog.Debug("ProcAddBlockHeadersMsg", "count", count, "pid", pid)
	if count == 1 {
		return chain.ProcBlockHeader(headers, pid)
	}
	return chain.ProcBlockHeaders(headers, pid)

}

//CheckTipBlockHash 在规定时间本链的高度没有增长，但peerlist中最新高度远远高于本节点高度，
//可能当前链是在分支链上,需从指定最长链的peer向后请求指定数量的blockheader
//请求bestchain.Height -BackBlockNum -- bestchain.Height的header
//需要考虑收不到分叉之后的第一个广播block，这样就会导致后面的广播block都在孤儿节点中了。
func (chain *BlockChain) CheckTipBlockHash() {
	synlog.Debug("CheckTipBlockHash")
	defer chain.tickerwg.Done()

	//获取当前主链的高度
	tipheight := chain.bestChain.Height()
	tiphash := chain.bestChain.Tip().hash
	laststorheight := chain.blockStore.Height()

	if tipheight != laststorheight {
		synlog.Error("CheckTipBlockHash", "tipheight", tipheight, "laststorheight", laststorheight)
		return
	}

	maxpeer := chain.GetMaxPeerInfo()
	if maxpeer == nil {
		synlog.Error("CheckTipBlockHash GetMaxPeerInfo is nil")
		return
	}
	peermaxheight := maxpeer.Height
	pid := maxpeer.Name
	peerhash := maxpeer.Hash

	//和最高的peer做tip block hash的校验
	if peermaxheight > tipheight {
		//从指定peer 请求BackBlockNum个blockheaders
		synlog.Debug("CheckTipBlockHash >", "peermaxheight", peermaxheight, "tipheight", tipheight)
		chain.FetchBlockHeaders(tipheight, tipheight, pid)
	} else if peermaxheight == tipheight {
		// 直接tip block hash比较,如果不相等需要从peer向后去指定的headers，尝试寻找分叉点
		if !bytes.Equal(tiphash, peerhash) {
			if tipheight > BackBlockNum {
				synlog.Debug("CheckTipBlockHash ==", "peermaxheight", peermaxheight, "tipheight", tipheight)
				chain.FetchBlockHeaders(tipheight-BackBlockNum, tipheight, pid)
			} else {
				synlog.Debug("CheckTipBlockHash !=", "peermaxheight", peermaxheight, "tipheight", tipheight)
				chain.FetchBlockHeaders(1, tipheight, pid)
			}
		}
	} else {

		header, err := chain.blockStore.GetBlockHeaderByHeight(peermaxheight)
		if err != nil {
			return
		}
		if !bytes.Equal(header.Hash, peerhash) {
			if peermaxheight > BackBlockNum {
				synlog.Debug("CheckTipBlockHash<!=", "peermaxheight", peermaxheight, "tipheight", tipheight)
				chain.FetchBlockHeaders(peermaxheight-BackBlockNum, peermaxheight, pid)
			} else {
				synlog.Debug("CheckTipBlockHash<!=", "peermaxheight", peermaxheight, "tipheight", tipheight)
				chain.FetchBlockHeaders(1, peermaxheight, pid)
			}
		}
	}
}

//IsCaughtUp 本节点是否已经追赶上主链高度，追赶上之后通知本节点的共识模块开始挖矿
func (chain *BlockChain) IsCaughtUp() bool {

	height := chain.GetBlockHeight()

	//peerMaxBlklock.Lock()
	//defer peerMaxBlklock.Unlock()
	peers := chain.GetPeers()
	// peer中只有自己节点，没有其他节点
	if peers == nil {
		synlog.Debug("IsCaughtUp has no peers")
		return chain.cfg.SingleMode
	}

	var maxPeerHeight int64 = -1
	peersNo := 0
	for _, peer := range peers {
		if peer != nil && maxPeerHeight < peer.Height {
			ok := chain.IsFaultPeer(peer.Name)
			if !ok {
				maxPeerHeight = peer.Height
			}
		}
		peersNo++
	}

	isCaughtUp := (height > 0 || types.Since(chain.startTime) > 60*time.Second) && (maxPeerHeight == 0 || (height >= maxPeerHeight && maxPeerHeight != -1))

	synlog.Debug("IsCaughtUp", "IsCaughtUp ", isCaughtUp, "height", height, "maxPeerHeight", maxPeerHeight, "peersNo", peersNo)
	return isCaughtUp
}

//GetNtpClockSyncStatus 获取ntp时间是否同步状态
func GetNtpClockSyncStatus() bool {
	ntpClockSynclock.Lock()
	defer ntpClockSynclock.Unlock()
	return isNtpClockSync
}

//UpdateNtpClockSyncStatus 定时更新ntp时间同步状态
func UpdateNtpClockSyncStatus(Sync bool) {
	ntpClockSynclock.Lock()
	defer ntpClockSynclock.Unlock()
	isNtpClockSync = Sync
}

//CheckBestChain 定时确保本节点在最优链上,定时向peer请求指定高度的header
func (chain *BlockChain) CheckBestChain(isFirst bool) {
	if !isFirst {
		defer chain.tickerwg.Done()
	}
	peers := chain.GetPeers()
	// peer中只有自己节点，没有其他节点
	if peers == nil {
		synlog.Debug("CheckBestChain has no peers")
		return
	}

	//设置首次检测最优链的标志
	atomic.CompareAndSwapInt32(&chain.firstcheckbestchain, 0, 1)

	tipheight := chain.bestChain.Height()

	bestpeerlock.Lock()
	defer bestpeerlock.Unlock()

	for _, peer := range peers {
		bestpeer := chain.bestChainPeerList[peer.Name]
		if bestpeer != nil {
			bestpeer.Peer = peer
			bestpeer.Height = tipheight
			bestpeer.Hash = nil
			bestpeer.Td = nil
			bestpeer.ReqFlag = true
		} else {
			if peer.Height < tipheight {
				continue
			}
			var newbestpeer BestPeerInfo
			newbestpeer.Peer = peer
			newbestpeer.Height = tipheight
			newbestpeer.Hash = nil
			newbestpeer.Td = nil
			newbestpeer.ReqFlag = true
			newbestpeer.IsBestChain = false
			chain.bestChainPeerList[peer.Name] = &newbestpeer
		}
		synlog.Debug("CheckBestChain FetchBlockHeaders", "height", tipheight, "pid", peer.Name)
		chain.FetchBlockHeaders(tipheight, tipheight, peer.Name)
	}
}

//GetBestChainPeer 获取最优节点
func (chain *BlockChain) GetBestChainPeer(pid string) *BestPeerInfo {
	bestpeerlock.Lock()
	defer bestpeerlock.Unlock()
	return chain.bestChainPeerList[pid]
}

//GetBestChainPids 定时确保本节点在最优链上,定时向peer请求指定高度的header
func (chain *BlockChain) GetBestChainPids() []string {
	var PeerPids []string
	bestpeerlock.Lock()
	defer bestpeerlock.Unlock()

	for key, value := range chain.bestChainPeerList {
		if value.IsBestChain {
			ok := chain.IsFaultPeer(value.Peer.Name)
			if !ok {
				PeerPids = append(PeerPids, key)
			}
		}
	}
	synlog.Debug("GetBestChainPids ", "pids", PeerPids)
	return PeerPids
}

//CheckBestChainProc 检查最优链
func (chain *BlockChain) CheckBestChainProc(headers *types.Headers, pid string) {

	//获取本节点指定高度的blockhash
	blockhash, err := chain.blockStore.GetBlockHashByHeight(headers.Items[0].Height)
	if err != nil {
		synlog.Debug("CheckBestChainProc GetBlockHashByHeight", "Height", headers.Items[0].Height, "err", err)
		return
	}

	bestpeerlock.Lock()
	defer bestpeerlock.Unlock()

	bestchainpeer := chain.bestChainPeerList[pid]
	if bestchainpeer == nil {
		synlog.Debug("CheckBestChainProc bestChainPeerList is nil", "Height", headers.Items[0].Height, "pid", pid)
		return
	}
	//
	if bestchainpeer.Height == headers.Items[0].Height {
		bestchainpeer.Hash = headers.Items[0].Hash
		bestchainpeer.ReqFlag = false
		if bytes.Equal(headers.Items[0].Hash, blockhash) {
			bestchainpeer.IsBestChain = true
			synlog.Debug("CheckBestChainProc IsBestChain ", "Height", headers.Items[0].Height, "pid", pid)
		} else {
			bestchainpeer.IsBestChain = false
			synlog.Debug("CheckBestChainProc NotBestChain", "Height", headers.Items[0].Height, "pid", pid)
		}
	}
}<|MERGE_RESOLUTION|>--- conflicted
+++ resolved
@@ -427,16 +427,8 @@
 func (chain *BlockChain) IsFaultPeer(pid string) bool {
 	faultpeerlock.Lock()
 	defer faultpeerlock.Unlock()
-<<<<<<< HEAD
-
-	if chain.faultPeerList[pid] != nil {
-		return true
-	}
-	return false
-
-=======
+
 	return chain.faultPeerList[pid] != nil
->>>>>>> cbc8729a
 }
 
 //IsErrExecBlock 判断此block是否被记录在本节点执行错误。
