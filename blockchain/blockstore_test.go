package blockchain

import (
	"testing"

	"io/ioutil"
	"os"

	dbm "github.com/33cn/chain33/common/db"
	"github.com/33cn/chain33/types"
	"github.com/stretchr/testify/assert"
	"github.com/stretchr/testify/require"
	"fmt"
)

func TestGetStoreUpgradeMeta(t *testing.T) {
	dir, err := ioutil.TempDir("", "example")
	assert.Nil(t, err)
	defer os.RemoveAll(dir) // clean up
	os.RemoveAll(dir)       //删除已存在目录

	blockStoreDB := dbm.NewDB("blockchain", "leveldb", dir, 100)

	blockStore := NewBlockStore(nil, blockStoreDB, nil)
	require.NotNil(t, blockStore)

	meta, err := blockStore.GetStoreUpgradeMeta()
	require.NoError(t, err)
	require.Equal(t, meta.Version, "0.0.0")

	meta.Version = "1.0.0"
	err = blockStore.SetStoreUpgradeMeta(meta)
	require.NoError(t, err)
	meta, err = blockStore.GetStoreUpgradeMeta()
	require.NoError(t, err)
	require.Equal(t, meta.Version, "1.0.0")
}

func TestSeqSaveAndGet(t *testing.T) {
	dir, err := ioutil.TempDir("", "example")
	assert.Nil(t, err)
	defer os.RemoveAll(dir) // clean up
	os.RemoveAll(dir)       //删除已存在目录

	blockStoreDB := dbm.NewDB("blockchain", "leveldb", dir, 100)

	blockStore := NewBlockStore(nil, blockStoreDB, nil)
	assert.NotNil(t, blockStore)
	blockStore.saveSequence = true
	blockStore.isParaChain = false

	newBatch := blockStore.NewBatch(true)
	seq, err := blockStore.saveBlockSequence(newBatch, []byte("s0"), 0, 1, 0)
	assert.Nil(t, err)
	assert.Equal(t, int64(0), seq)
	err = newBatch.Write()
	assert.Nil(t, err)

	newBatch = blockStore.NewBatch(true)
	seq, err = blockStore.saveBlockSequence(newBatch, []byte("s1"), 1, 1, 0)
	assert.Nil(t, err)
	assert.Equal(t, int64(1), seq)
	err = newBatch.Write()
	assert.Nil(t, err)

	s, err := blockStore.LoadBlockLastSequence()
	assert.Nil(t, err)
	assert.Equal(t, int64(1), s)

	s2, err := blockStore.GetBlockSequence(s)
	assert.Nil(t, err)
	assert.Equal(t, []byte("s1"), s2.Hash)

	s3, err := blockStore.GetSequenceByHash([]byte("s1"))
	assert.Nil(t, err)
	assert.Equal(t, int64(1), s3)
}

func TestParaSeqSaveAndGet(t *testing.T) {
	dir, err := ioutil.TempDir("", "example")
	assert.Nil(t, err)
	defer os.RemoveAll(dir) // clean up
	os.RemoveAll(dir)       //删除已存在目录

	blockStoreDB := dbm.NewDB("blockchain", "leveldb", dir, 100)

	blockStore := NewBlockStore(nil, blockStoreDB, nil)
	assert.NotNil(t, blockStore)
	blockStore.saveSequence = true
	blockStore.isParaChain = true

	newBatch := blockStore.NewBatch(true)
	seq, err := blockStore.saveBlockSequence(newBatch, []byte("s0"), 0, 1, 1)
	assert.Nil(t, err)
	assert.Equal(t, int64(0), seq)
	err = newBatch.Write()
	assert.Nil(t, err)

	newBatch = blockStore.NewBatch(true)
	seq, err = blockStore.saveBlockSequence(newBatch, []byte("s1"), 1, 1, 10)
	assert.Nil(t, err)
	assert.Equal(t, int64(1), seq)
	err = newBatch.Write()
	assert.Nil(t, err)

	s, err := blockStore.LoadBlockLastSequence()
	assert.Nil(t, err)
	assert.Equal(t, int64(1), s)

	s2, err := blockStore.GetBlockSequence(s)
	assert.Nil(t, err)
	assert.Equal(t, []byte("s1"), s2.Hash)

	s3, err := blockStore.GetSequenceByHash([]byte("s1"))
	assert.Nil(t, err)
	assert.Equal(t, int64(1), s3)

	s4, err := blockStore.GetMainSequenceByHash([]byte("s1"))
	assert.Nil(t, err)
	assert.Equal(t, int64(10), s4)

	s5, err := blockStore.LoadBlockLastMainSequence()
	assert.Nil(t, err)
	assert.Equal(t, int64(10), s5)

	s6, err := blockStore.GetBlockByMainSequence(1)
	assert.Nil(t, err)
	assert.Equal(t, []byte("s0"), s6.Hash)

	chain := &BlockChain{
		blockStore: blockStore,
	}
	s7, err := chain.ProcGetMainSeqByHash([]byte("s0"))
	assert.Nil(t, err)
	assert.Equal(t, int64(1), s7)

	_, err = chain.ProcGetMainSeqByHash([]byte("s0-not-exist"))
	assert.NotNil(t, err)
}

func TestSeqCreateAndDelete(t *testing.T) {
	dir, err := ioutil.TempDir("", "example")
	assert.Nil(t, err)
	defer os.RemoveAll(dir) // clean up
	os.RemoveAll(dir)       //删除已存在目录

	blockStoreDB := dbm.NewDB("blockchain", "leveldb", dir, 100)

	blockStore := NewBlockStore(nil, blockStoreDB, nil)
	assert.NotNil(t, blockStore)
	blockStore.saveSequence = false
	blockStore.isParaChain = true

	batch := blockStore.NewBatch(true)
	for i := 0; i <= 100; i++ {
		var header types.Header
		h0 := calcHeightToBlockHeaderKey(int64(i))
		header.Hash = []byte(fmt.Sprintf("%d", i))
		types.Encode(&header)
		batch.Set(h0, types.Encode(&header))
	}
	blockStore.height = 100
	batch.Write()

	blockStore.saveSequence = true
	blockStore.CreateSequences(10)
	seq, err := blockStore.LoadBlockLastSequence()
	assert.Nil(t, err)
	assert.Equal(t, int64(100), seq)

	seq, err = blockStore.GetSequenceByHash([]byte("1"))
	assert.Nil(t, err)
	assert.Equal(t, int64(1), seq)

<<<<<<< HEAD
 	seq, err = blockStore.GetSequenceByHash([]byte("0"))
 	assert.Nil(t, err)
 	assert.Equal(t, int64(0), seq)
=======
	seq, err = blockStore.GetSequenceByHash([]byte("00"))
	assert.Nil(t, err)
	assert.Equal(t, int64(0), seq)
>>>>>>> e74c3cf5

	blockStore.saveSequence = false
	blockStore.DeleteSequences(10)
	seq, err = blockStore.LoadBlockLastSequence()
	assert.NotNil(t, err)
	assert.Equal(t, int64(-1), seq)
}<|MERGE_RESOLUTION|>--- conflicted
+++ resolved
@@ -172,15 +172,9 @@
 	assert.Nil(t, err)
 	assert.Equal(t, int64(1), seq)
 
-<<<<<<< HEAD
  	seq, err = blockStore.GetSequenceByHash([]byte("0"))
  	assert.Nil(t, err)
  	assert.Equal(t, int64(0), seq)
-=======
-	seq, err = blockStore.GetSequenceByHash([]byte("00"))
-	assert.Nil(t, err)
-	assert.Equal(t, int64(0), seq)
->>>>>>> e74c3cf5
 
 	blockStore.saveSequence = false
 	blockStore.DeleteSequences(10)
