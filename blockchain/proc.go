package blockchain

//message callback
import (
	"gitlab.33.cn/chain33/chain33/common"
	"gitlab.33.cn/chain33/chain33/common/db"
	"gitlab.33.cn/chain33/chain33/queue"
	"gitlab.33.cn/chain33/chain33/types"
)

//blockchain模块的消息接收处理
func (chain *BlockChain) ProcRecvMsg() {
	reqnum := make(chan struct{}, 1000)
	for msg := range chain.client.Recv() {
		chainlog.Debug("blockchain recv", "msg", types.GetEventName(int(msg.Ty)), "id", msg.Id, "cap", len(reqnum))
		msgtype := msg.Ty
		reqnum <- struct{}{}
		chain.recvwg.Add(1)
		switch msgtype {
		case types.EventLocalGet:
			go chain.processMsg(msg, reqnum, chain.localGet)
		case types.EventLocalList:
			go chain.processMsg(msg, reqnum, chain.localList)
		case types.EventQueryTx:
			go chain.processMsg(msg, reqnum, chain.queryTx)
		case types.EventGetBlocks:
			go chain.processMsg(msg, reqnum, chain.getBlocks)
		case types.EventSyncBlock: // block
			go chain.processMsg(msg, reqnum, chain.addBlock)
		case types.EventGetBlockHeight:
			go chain.processMsg(msg, reqnum, chain.getBlockHeight)
		case types.EventTxHashList:
			go chain.processMsg(msg, reqnum, chain.txHashList)
		case types.EventGetHeaders:
			go chain.processMsg(msg, reqnum, chain.getHeaders)
		case types.EventGetLastHeader:
			go chain.processMsg(msg, reqnum, chain.getLastHeader)
		case types.EventAddBlockDetail:
			go chain.processMsg(msg, reqnum, chain.addBlockDetail)
		case types.EventBroadcastAddBlock: //block
			go chain.processMsg(msg, reqnum, chain.broadcastAddBlock)
		case types.EventGetTransactionByAddr:
			go chain.processMsg(msg, reqnum, chain.getTransactionByAddr)
		case types.EventGetTransactionByHash:
			go chain.processMsg(msg, reqnum, chain.getTransactionByHashes)
		case types.EventGetBlockOverview: //blockOverview
			go chain.processMsg(msg, reqnum, chain.getBlockOverview)
		case types.EventGetAddrOverview: //addrOverview
			go chain.processMsg(msg, reqnum, chain.getAddrOverview)
		case types.EventGetBlockHash: //GetBlockHash
			go chain.processMsg(msg, reqnum, chain.getBlockHash)
		case types.EventQuery:
			go chain.processMsg(msg, reqnum, chain.getQuery)
		case types.EventAddBlockHeaders:
			go chain.processMsg(msg, reqnum, chain.addBlockHeaders)
		case types.EventGetLastBlock:
			go chain.processMsg(msg, reqnum, chain.getLastBlock)
		case types.EventIsSync:
			go chain.processMsg(msg, reqnum, chain.isSync)
		case types.EventIsNtpClockSync:
			go chain.processMsg(msg, reqnum, chain.isNtpClockSync)
<<<<<<< HEAD
		case types.EventGetPrivacyTransaction:
			go chain.processMsg(msg, reqnum, chain.getPrivacyTransaction)
		case types.EventGetGlobalIndex:
			go chain.processMsg(msg, reqnum, chain.getGlobalIndex)
=======

		case types.EventGetLastBlockSequence:
			go chain.processMsg(msg, reqnum, chain.getLastBlockSequence)

		case types.EventGetBlockSequences:
			go chain.processMsg(msg, reqnum, chain.getBlockSequences)

		case types.EventGetBlockByHashes:
			go chain.processMsg(msg, reqnum, chain.getBlockByHashes)

		case types.EventDelParaChainBlockDetail:
			go chain.processMsg(msg, reqnum, chain.delParaChainBlockDetail)

		case types.EventAddParaChainBlockDetail:
			go chain.processMsg(msg, reqnum, chain.addParaChainBlockDetail)

		case types.EventGetSeqByHash:
			go chain.processMsg(msg, reqnum, chain.getSeqByHash)

>>>>>>> 7a76dc08
		default:
			<-reqnum
			chainlog.Warn("ProcRecvMsg unknow msg", "msgtype", msgtype)
		}
	}
}

func (chain *BlockChain) queryTx(msg queue.Message) {
	txhash := (msg.Data).(*types.ReqHash)
	TransactionDetail, err := chain.ProcQueryTxMsg(txhash.Hash)
	if err != nil {
		chainlog.Error("ProcQueryTxMsg", "err", err.Error())
		msg.Reply(chain.client.NewMessage("rpc", types.EventTransactionDetail, err))
	} else {
		//chainlog.Debug("ProcQueryTxMsg", "success", "ok")
		msg.Reply(chain.client.NewMessage("rpc", types.EventTransactionDetail, TransactionDetail))
	}
}

func (chain *BlockChain) getBlocks(msg queue.Message) {
	requestblocks := (msg.Data).(*types.ReqBlocks)
	blocks, err := chain.ProcGetBlockDetailsMsg(requestblocks)
	if err != nil {
		chainlog.Error("ProcGetBlockDetailsMsg", "err", err.Error())
		msg.Reply(chain.client.NewMessage("rpc", types.EventBlocks, err))
	} else {
		//chainlog.Debug("ProcGetBlockDetailsMsg", "success", "ok")
		msg.Reply(chain.client.NewMessage("rpc", types.EventBlocks, blocks))
	}
}

func (chain *BlockChain) addBlock(msg queue.Message) {
	//var block *types.Block
	var reply types.Reply
	reply.IsOk = true
	blockpid := msg.Data.(*types.BlockPid)
	err := chain.ProcAddBlockMsg(false, &types.BlockDetail{Block: blockpid.Block}, blockpid.Pid)
	if err != nil {
		chainlog.Error("ProcAddBlockMsg", "err", err.Error())
		reply.IsOk = false
		reply.Msg = []byte(err.Error())
	} else {
		//chain.notifySync()
	}
	chainlog.Debug("EventAddBlock", "height", blockpid.Block.Height, "pid", blockpid.Pid, "success", "ok")
	msg.Reply(chain.client.NewMessage("p2p", types.EventReply, &reply))
}

func (chain *BlockChain) getBlockHeight(msg queue.Message) {
	var replyBlockHeight types.ReplyBlockHeight
	replyBlockHeight.Height = chain.GetBlockHeight()
	//chainlog.Debug("EventGetBlockHeight", "success", "ok")
	msg.Reply(chain.client.NewMessage("consensus", types.EventReplyBlockHeight, &replyBlockHeight))
}

func (chain *BlockChain) txHashList(msg queue.Message) {
	txhashlist := (msg.Data).(*types.TxHashList)
	duptxhashlist := chain.GetDuplicateTxHashList(txhashlist)
	//chainlog.Debug("EventTxHashList", "success", "ok")
	msg.Reply(chain.client.NewMessage("consensus", types.EventTxHashListReply, duptxhashlist))
}

func (chain *BlockChain) getHeaders(msg queue.Message) {
	requestblocks := (msg.Data).(*types.ReqBlocks)
	headers, err := chain.ProcGetHeadersMsg(requestblocks)
	if err != nil {
		chainlog.Error("ProcGetHeadersMsg", "err", err.Error())
		msg.Reply(chain.client.NewMessage("rpc", types.EventHeaders, err))
	} else {
		//chainlog.Debug("EventGetHeaders", "success", "ok")
		msg.Reply(chain.client.NewMessage("rpc", types.EventHeaders, headers))
	}
}

func (chain *BlockChain) isSync(msg queue.Message) {
	ok := chain.IsCaughtUp()
	msg.Reply(chain.client.NewMessage("", types.EventReplyIsSync, &types.IsCaughtUp{ok}))
}

func (chain *BlockChain) getLastHeader(msg queue.Message) {
	header, err := chain.ProcGetLastHeaderMsg()
	if err != nil {
		chainlog.Error("ProcGetLastHeaderMsg", "err", err.Error())
		msg.Reply(chain.client.NewMessage("account", types.EventHeader, err))
	} else {
		//chainlog.Debug("EventGetLastHeader", "success", "ok")
		msg.Reply(chain.client.NewMessage("account", types.EventHeader, header))
	}
	//本节点共识模块发送过来的blockdetail，需要广播到全网
}

func (chain *BlockChain) addBlockDetail(msg queue.Message) {
	var blockDetail *types.BlockDetail
	var reply types.Reply
	reply.IsOk = true
	blockDetail = msg.Data.(*types.BlockDetail)

	chainlog.Info("EventAddBlockDetail", "height", blockDetail.Block.Height, "hash", common.HashHex(blockDetail.Block.Hash()))

	err := chain.ProcAddBlockMsg(true, blockDetail, "self")
	if err != nil {
		chainlog.Error("ProcAddBlockMsg", "err", err.Error())
		reply.IsOk = false
		reply.Msg = []byte(err.Error())
	} else {
		//chain.wg.Add(1)
		//chain.SynBlockToDbOneByOne()
	}
	chainlog.Debug("EventAddBlockDetail", "success", "ok")
	msg.Reply(chain.client.NewMessage("p2p", types.EventReply, &reply))

	//收到p2p广播过来的block，如果刚好是我们期望的就添加到db并广播到全网
}

func (chain *BlockChain) broadcastAddBlock(msg queue.Message) {
	var reply types.Reply
	reply.IsOk = true
	blockwithpid := msg.Data.(*types.BlockPid)

	castheight := blockwithpid.Block.Height
	curheight := chain.GetBlockHeight()
	//当本节点在同步阶段并且远远落后主网最新高度时不处理广播block,暂定落后128个区块
	//以免广播区块占用go goroutine资源
	if blockwithpid.Block.Height > curheight+BackBlockNum {
		chainlog.Debug("EventBroadcastAddBlock", "curheight", curheight, "castheight", castheight, "hash", common.ToHex(blockwithpid.Block.Hash()), "pid", blockwithpid.Pid, "result", "Do not handle broad cast Block in sync")
		msg.Reply(chain.client.NewMessage("p2p", types.EventReply, &reply))
		return
	}
	err := chain.ProcAddBlockMsg(true, &types.BlockDetail{Block: blockwithpid.Block}, blockwithpid.Pid)
	if err != nil {
		chainlog.Error("ProcAddBlockMsg", "err", err.Error())
		reply.IsOk = false
		reply.Msg = []byte(err.Error())
	} else {
		//chain.notifySync()
	}
	chainlog.Debug("EventBroadcastAddBlock", "height", blockwithpid.Block.Height, "hash", common.ToHex(blockwithpid.Block.Hash()), "pid", blockwithpid.Pid, "success", "ok")

	msg.Reply(chain.client.NewMessage("p2p", types.EventReply, &reply))
}

func (chain *BlockChain) getTransactionByAddr(msg queue.Message) {
	addr := (msg.Data).(*types.ReqAddr)
	chainlog.Warn("EventGetTransactionByAddr", "req", addr)
	replyTxInfos, err := chain.ProcGetTransactionByAddr(addr)
	if err != nil {
		chainlog.Error("ProcGetTransactionByAddr", "err", err.Error())
		msg.Reply(chain.client.NewMessage("rpc", types.EventReplyTxInfo, err))
	} else {
		//chainlog.Debug("EventGetTransactionByAddr", "success", "ok")
		msg.Reply(chain.client.NewMessage("rpc", types.EventReplyTxInfo, replyTxInfos))
	}
}

func (chain *BlockChain) getPrivacyTransaction(msg queue.Message) {
	privacyReq := (msg.Data).(*types.ReqPrivacy)
	chainlog.Info("getPrivacyTransaction", "req", privacyReq)
	replyTxInfos, err := chain.procgetPrivacyTransaction(privacyReq)
	if err != nil {
		chainlog.Error("getPrivacyTransaction", "err", err.Error())
		msg.Reply(chain.client.NewMessage("rpc", types.EventReplyGetPrivacyTransaction, err))
	} else {
		chainlog.Debug("getPrivacyTransaction", "success", "ok")
		msg.Reply(chain.client.NewMessage("rpc", types.EventReplyGetPrivacyTransaction, replyTxInfos))
	}
}

func (chain *BlockChain) getTransactionByHashes(msg queue.Message) {
	txhashs := (msg.Data).(*types.ReqHashes)
	chainlog.Info("EventGetTransactionByHash", "hash", txhashs)
	TransactionDetails, err := chain.ProcGetTransactionByHashes(txhashs.Hashes)
	if err != nil {
		chainlog.Error("ProcGetTransactionByHashes", "err", err.Error())
		msg.Reply(chain.client.NewMessage("rpc", types.EventTransactionDetails, err))
	} else {
		//chainlog.Debug("EventGetTransactionByHash", "success", "ok")
		msg.Reply(chain.client.NewMessage("rpc", types.EventTransactionDetails, TransactionDetails))
	}
}

func (chain *BlockChain) getBlockOverview(msg queue.Message) {
	ReqHash := (msg.Data).(*types.ReqHash)
	BlockOverview, err := chain.ProcGetBlockOverview(ReqHash)
	if err != nil {
		chainlog.Error("ProcGetBlockOverview", "err", err.Error())
		msg.Reply(chain.client.NewMessage("rpc", types.EventReplyBlockOverview, err))
	} else {
		//chainlog.Debug("ProcGetBlockOverview", "success", "ok")
		msg.Reply(chain.client.NewMessage("rpc", types.EventReplyBlockOverview, BlockOverview))
	}
}

func (chain *BlockChain) getAddrOverview(msg queue.Message) {
	addr := (msg.Data).(*types.ReqAddr)
	AddrOverview, err := chain.ProcGetAddrOverview(addr)
	if err != nil {
		chainlog.Error("ProcGetAddrOverview", "err", err.Error())
		msg.Reply(chain.client.NewMessage("rpc", types.EventReplyAddrOverview, err))
	} else {
		//chainlog.Debug("ProcGetAddrOverview", "success", "ok")
		msg.Reply(chain.client.NewMessage("rpc", types.EventReplyAddrOverview, AddrOverview))
	}
}

func (chain *BlockChain) getBlockHash(msg queue.Message) {
	height := (msg.Data).(*types.ReqInt)
	replyhash, err := chain.ProcGetBlockHash(height)
	if err != nil {
		chainlog.Error("ProcGetBlockHash", "err", err.Error())
		msg.Reply(chain.client.NewMessage("rpc", types.EventBlockHash, err))
	} else {
		//chainlog.Debug("ProcGetBlockHash", "success", "ok")
		msg.Reply(chain.client.NewMessage("rpc", types.EventBlockHash, replyhash))
	}
}

func (chain *BlockChain) localGet(msg queue.Message) {
	keys := (msg.Data).(*types.LocalDBGet)
	values := chain.blockStore.Get(keys)
	msg.Reply(chain.client.NewMessage("rpc", types.EventLocalReplyValue, values))
}

func (chain *BlockChain) localList(msg queue.Message) {
	q := (msg.Data).(*types.LocalDBList)
	values := db.NewListHelper(chain.blockStore.db).List(q.Prefix, q.Key, q.Count, q.Direction)
	msg.Reply(chain.client.NewMessage("rpc", types.EventLocalReplyValue, &types.LocalReplyValue{Values: values}))
}

func (chain *BlockChain) getQuery(msg queue.Message) {
	query := (msg.Data).(*types.Query)
	reply, err := chain.query.Query(string(query.Execer), query.FuncName, query.Payload)
	if err != nil {
		msg.Reply(chain.client.NewMessage("rpc", types.EventReplyQuery, err))
	} else {
		msg.Reply(chain.client.NewMessage("rpc", types.EventReplyQuery, reply))
	}
}

func (chain *BlockChain) addBlockHeaders(msg queue.Message) {
	var reply types.Reply
	reply.IsOk = true
	headerspid := msg.Data.(*types.HeadersPid)
	err := chain.ProcAddBlockHeadersMsg(headerspid.Headers, headerspid.Pid)
	if err != nil {
		chainlog.Error("addBlockHeaders", "err", err.Error())
		reply.IsOk = false
		reply.Msg = []byte(err.Error())
	} else {
	}
	chainlog.Debug("addBlockHeaders", "pid", headerspid.Pid, "success", "ok")
	msg.Reply(chain.client.NewMessage("p2p", types.EventReply, &reply))
}

func (chain *BlockChain) getLastBlock(msg queue.Message) {
	block, err := chain.ProcGetLastBlockMsg()
	if err != nil {
		chainlog.Error("ProcGetLastBlockMsg", "err", err.Error())
		msg.Reply(chain.client.NewMessage("consensus", types.EventBlock, err))
	} else {
		//chainlog.Debug("ProcGetLastBlockMsg", "success", "ok")
		msg.Reply(chain.client.NewMessage("consensus", types.EventBlock, block))
	}
}

func (chain *BlockChain) isNtpClockSync(msg queue.Message) {
	ok := GetNtpClockSyncStatus()
	msg.Reply(chain.client.NewMessage("", types.EventReplyIsNtpClockSync, &types.IsNtpClockSync{ok}))
}

func (chain *BlockChain) getGlobalIndex(msg queue.Message) {
	reqUTXOGlobalIndex := msg.Data.(*types.ReqUTXOGlobalIndex)
	response, err := chain.ProcGetGlobalIndexMsg(reqUTXOGlobalIndex)
	if err != nil {
		chainlog.Error("ProcGetGlobalIndexMsg", "err", err.Error())
		msg.Reply(chain.client.NewMessage("wallet", types.EventReplyGetGlobalIndex, err))
	} else {
		chainlog.Debug("ProcGetGlobalIndexMsg", "success", "ok")
		msg.Reply(chain.client.NewMessage("wallet", types.EventReplyGetGlobalIndex, response))
	}
}

type funcProcess func(msg queue.Message)

func (chain *BlockChain) processMsg(msg queue.Message, reqnum chan struct{}, cb funcProcess) {
	beg := types.Now()
	defer func() {
		<-reqnum
		chain.recvwg.Done()
		chainlog.Debug("process", "cost", types.Since(beg), "msg", types.GetEventName(int(msg.Ty)))
	}()
	cb(msg)
}

//获取最新的block执行序列号
func (chain *BlockChain) getLastBlockSequence(msg queue.Message) {
	var lastSequence types.Int64
	lastSequence.Data, _ = chain.blockStore.LoadBlockLastSequence()
	msg.Reply(chain.client.NewMessage("rpc", types.EventReplyLastBlockSequence, &lastSequence))
}

//获取指定区间的block执行序列信息，包含blockhash和操作类型：add/del
func (chain *BlockChain) getBlockSequences(msg queue.Message) {
	requestSequences := (msg.Data).(*types.ReqBlocks)
	BlockSequences, err := chain.GetBlockSequences(requestSequences)
	if err != nil {
		chainlog.Error("GetBlockSequences", "err", err.Error())
		msg.Reply(chain.client.NewMessage("rpc", types.EventReplyBlockSequences, err))
	} else {
		msg.Reply(chain.client.NewMessage("rpc", types.EventReplyBlockSequences, BlockSequences))
	}
}

func (chain *BlockChain) getBlockByHashes(msg queue.Message) {
	blockhashes := (msg.Data).(*types.ReqHashes)
	BlockDetails, err := chain.GetBlockByHashes(blockhashes.Hashes)
	if err != nil {
		chainlog.Error("GetBlockByHashes", "err", err.Error())
		msg.Reply(chain.client.NewMessage("rpc", types.EventBlocks, err))
	} else {
		msg.Reply(chain.client.NewMessage("rpc", types.EventBlocks, BlockDetails))
	}
}

//平行链del block的处理
func (chain *BlockChain) delParaChainBlockDetail(msg queue.Message) {
	var parablockDetail *types.ParaChainBlockDetail
	var reply types.Reply
	reply.IsOk = true
	parablockDetail = msg.Data.(*types.ParaChainBlockDetail)

	chainlog.Debug("delParaChainBlockDetail", "height", parablockDetail.Blockdetail.Block.Height, "hash", common.HashHex(parablockDetail.Blockdetail.Block.Hash()))

	err := chain.ProcDelParaChainBlockMsg(true, parablockDetail, "self")
	if err != nil {
		chainlog.Error("ProcDelParaChainBlockMsg", "err", err.Error())
		reply.IsOk = false
		reply.Msg = []byte(err.Error())
	}
	chainlog.Debug("delParaChainBlockDetail", "success", "ok")
	msg.Reply(chain.client.NewMessage("p2p", types.EventReply, &reply))
}

//平行链add block的处理
func (chain *BlockChain) addParaChainBlockDetail(msg queue.Message) {
	var parablockDetail *types.ParaChainBlockDetail
	var reply types.Reply
	reply.IsOk = true
	parablockDetail = msg.Data.(*types.ParaChainBlockDetail)

	chainlog.Debug("EventAddParaChainBlockDetail", "height", parablockDetail.Blockdetail.Block.Height, "hash", common.HashHex(parablockDetail.Blockdetail.Block.Hash()))

	err := chain.ProcAddParaChainBlockMsg(true, parablockDetail, "self")
	if err != nil {
		chainlog.Error("ProcAddParaChainBlockMsg", "err", err.Error())
		reply.IsOk = false
		reply.Msg = []byte(err.Error())
	}
	chainlog.Debug("EventAddParaChainBlockDetail", "success", "ok")
	msg.Reply(chain.client.NewMessage("p2p", types.EventReply, &reply))
}

//parachian 通过blockhash获取对应的seq，只记录了addblock时的seq
func (chain *BlockChain) getSeqByHash(msg queue.Message) {
	var sequence types.Int64

	blockhash := (msg.Data).(*types.ReqHash)
	sequence.Data, _ = chain.ProcGetSeqByHash(blockhash.Hash)
	msg.Reply(chain.client.NewMessage("rpc", types.EventGetSeqByHash, &sequence))
}<|MERGE_RESOLUTION|>--- conflicted
+++ resolved
@@ -59,13 +59,10 @@
 			go chain.processMsg(msg, reqnum, chain.isSync)
 		case types.EventIsNtpClockSync:
 			go chain.processMsg(msg, reqnum, chain.isNtpClockSync)
-<<<<<<< HEAD
 		case types.EventGetPrivacyTransaction:
 			go chain.processMsg(msg, reqnum, chain.getPrivacyTransaction)
 		case types.EventGetGlobalIndex:
 			go chain.processMsg(msg, reqnum, chain.getGlobalIndex)
-=======
-
 		case types.EventGetLastBlockSequence:
 			go chain.processMsg(msg, reqnum, chain.getLastBlockSequence)
 
@@ -83,8 +80,6 @@
 
 		case types.EventGetSeqByHash:
 			go chain.processMsg(msg, reqnum, chain.getSeqByHash)
-
->>>>>>> 7a76dc08
 		default:
 			<-reqnum
 			chainlog.Warn("ProcRecvMsg unknow msg", "msgtype", msgtype)
