--- conflicted
+++ resolved
@@ -116,12 +116,8 @@
 	storeBatch.Set(blockStoreKey, bytes)
 	//删除block hash和height的对应关系
 	storeBatch.Delete(calcBlockHashKey(blockdetail.Block.Hash()))
-<<<<<<< HEAD
-	storelog.Error("DelBlock success", "blockheight", height)
-=======
 
 	storelog.Debug("DelBlock success", "blockheight", height)
->>>>>>> 1f7323cb
 	return nil
 }
 
@@ -166,7 +162,6 @@
 }
 
 //通过批量删除tx信息从db中
-<<<<<<< HEAD
 func (bs *BlockStore) DelTxs(storeBatch dbm.Batch, blockdetail *types.BlockDetail) error {
 	//存储key:addr:flag:height ,value:txhash
 	//flag :0-->from,1--> to
@@ -175,56 +170,6 @@
 	if err != nil {
 		storelog.Error("indexTxs getLocalKV err", "Height", blockdetail.Block.Height, "err", err)
 		return err
-=======
-func (bs *BlockStore) DelTxs(storeBatch dbm.Batch, cacheDB *CacheDB, blockdetail *types.BlockDetail) error {
-
-	txlen := len(blockdetail.Block.Txs)
-
-	for index := 0; index < txlen; index++ {
-		//计算tx hash
-		txhash := blockdetail.Block.Txs[index].Hash()
-		storeBatch.Delete(txhash)
-
-		//存储key:addr:flag:height ,value:txhash
-		//flag :0-->from,1--> to
-		//height=height*10000+index 存储账户地址相关的交易
-
-		blockheight := blockdetail.Block.Height*MaxTxsPerBlock + int64(index)
-		heightstr := fmt.Sprintf("%018d", blockheight)
-
-		//from addr
-		pubkey := blockdetail.Block.Txs[index].Signature.GetPubkey()
-		addr := account.PubKeyToAddress(pubkey)
-		fromaddress := addr.String()
-		if len(fromaddress) != 0 {
-			fromkey := calcTxAddrDirHashKey(fromaddress, 1, heightstr)
-			storeBatch.Delete(fromkey)
-			storeBatch.Delete(calcTxAddrHashKey(fromaddress, heightstr))
-			storelog.Debug("DelTxs address ", "fromaddress", fromaddress, "value", txhash)
-		}
-		//toaddr
-		toaddr := blockdetail.Block.Txs[index].GetTo()
-		if len(toaddr) != 0 {
-			tokey := calcTxAddrDirHashKey(toaddr, 2, heightstr)
-			storeBatch.Delete([]byte(tokey))
-			storeBatch.Delete(calcTxAddrHashKey(toaddr, heightstr))
-			storelog.Debug("DelTxs address ", "toaddr", toaddr, "value", txhash)
-
-			//更新地址收到的amount,从原来的基础上减去Amount
-			var action types.CoinsAction
-			err := types.Decode(blockdetail.Block.Txs[index].GetPayload(), &action)
-			if err == nil {
-				if action.Ty == types.CoinsActionTransfer && action.GetTransfer() != nil {
-					transfer := action.GetTransfer()
-					bs.UpdateAddrReciver(cacheDB, toaddr, transfer.Amount, false)
-				} else if action.Ty == types.CoinsActionGenesis && action.GetGenesis() != nil {
-					gen := action.GetGenesis()
-					bs.UpdateAddrReciver(cacheDB, toaddr, gen.Amount, false)
-				}
-			}
-		}
-		storelog.Debug("DelTxs txresult", "Height", blockdetail.Block.Height, "index", index, "txhashbyte", txhash)
->>>>>>> 1f7323cb
 	}
 	for i := 0; i < len(kv.KV); i++ {
 		if kv.KV[i].Value == nil {
