--- conflicted
+++ resolved
@@ -88,20 +88,11 @@
 }
 
 const (
-<<<<<<< HEAD
 	cacerts              = "cacerts"
 	admincerts           = "admincerts"
 	signcerts            = "signcerts"
 	intermediatecerts    = "intermediatecerts"
 	crlsfolder           = "crls"
-=======
-	cacerts           = "cacerts"
-	admincerts        = "admincerts"
-	signcerts         = "signcerts"
-	keystore          = "keystore"
-	intermediatecerts = "intermediatecerts"
-	crlsfolder        = "crls"
->>>>>>> 1b67c5a8
 )
 
 func SetupBCCSPKeystoreConfig(bccspConfig *factory.FactoryOpts, conf *cryptosuite.CryptoConfig) *factory.FactoryOpts {
