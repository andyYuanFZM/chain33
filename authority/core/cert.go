package core

import (
	"bytes"
	"crypto/ecdsa"
	"crypto/x509"
	"crypto/x509/pkix"
	"encoding/asn1"
	"errors"
	"math/big"
	"time"

	"github.com/tjfoc/gmsm/sm2"
	ecdsa_util "gitlab.33.cn/chain33/chain33/common/crypto/ecdsa"
)

type validity struct {
	NotBefore, NotAfter time.Time
}

type publicKeyInfo struct {
	Raw       asn1.RawContent
	Algorithm pkix.AlgorithmIdentifier
	PublicKey asn1.BitString
}

type certificate struct {
	Raw                asn1.RawContent
	TBSCertificate     tbsCertificate
	SignatureAlgorithm pkix.AlgorithmIdentifier
	SignatureValue     asn1.BitString
}

type tbsCertificate struct {
	Raw                asn1.RawContent
	Version            int `asn1:"optional,explicit,default:0,tag:0"`
	SerialNumber       *big.Int
	SignatureAlgorithm pkix.AlgorithmIdentifier
	Issuer             asn1.RawValue
	Validity           validity
	Subject            asn1.RawValue
	PublicKey          publicKeyInfo
	UniqueId           asn1.BitString   `asn1:"optional,tag:1"`
	SubjectUniqueId    asn1.BitString   `asn1:"optional,tag:2"`
	Extensions         []pkix.Extension `asn1:"optional,explicit,tag:3"`
}

func isECDSASignedCert(cert *x509.Certificate) bool {
	return cert.SignatureAlgorithm == x509.ECDSAWithSHA1 ||
		cert.SignatureAlgorithm == x509.ECDSAWithSHA256 ||
		cert.SignatureAlgorithm == x509.ECDSAWithSHA384 ||
		cert.SignatureAlgorithm == x509.ECDSAWithSHA512
}

func sanitizeECDSASignedCert(cert *x509.Certificate, parentCert *x509.Certificate) (*x509.Certificate, error) {
	if cert == nil {
		return nil, errors.New("Certificate must be different from nil.")
	}
	if parentCert == nil {
		return nil, errors.New("Parent certificate must be different from nil.")
	}

	expectedSig, err := signatureToLowS(parentCert.PublicKey.(*ecdsa.PublicKey), cert.Signature)
	if err != nil {
		return nil, err
	}

	if bytes.Equal(cert.Signature, expectedSig) {
		return cert, nil
	}

	var newCert certificate
	newCert, err = certFromX509Cert(cert)
	if err != nil {
		return nil, err
	}

	newCert.SignatureValue = asn1.BitString{Bytes: expectedSig, BitLength: len(expectedSig) * 8}

	newCert.Raw = nil
	newRaw, err := asn1.Marshal(newCert)
	if err != nil {
		return nil, err
	}

	return x509.ParseCertificate(newRaw)
}

func signatureToLowS(k *ecdsa.PublicKey, signature []byte) ([]byte, error) {
	r, s, err := ecdsa_util.UnmarshalECDSASignature(signature)
	if err != nil {
		return nil, err
	}

	s = ecdsa_util.ToLowS(k, s)
	return ecdsa_util.MarshalECDSASignature(r, s)
}

func certFromX509Cert(cert *x509.Certificate) (certificate, error) {
	var newCert certificate
	_, err := asn1.Unmarshal(cert.Raw, &newCert)
	if err != nil {
		return certificate{}, err
	}
	return newCert, nil
}

<<<<<<< HEAD
func ParseECDSAPubKey2SM2PubKey(key *ecdsa.PublicKey) (*sm2.PublicKey) {
=======
func certFromSM2Cert(cert *sm2.Certificate) (certificate, error) {
	var newCert certificate
	_, err := asn1.Unmarshal(cert.Raw, &newCert)
	if err != nil {
		return certificate{}, err
	}
	return newCert, nil
}

func ParseECDSAPubKey2SM2PubKey(key *ecdsa.PublicKey) *sm2.PublicKey {
>>>>>>> 20c98026
	sm2Key := &sm2.PublicKey{
		key.Curve,
		key.X,
		key.Y,
	}

	return sm2Key
}<|MERGE_RESOLUTION|>--- conflicted
+++ resolved
@@ -12,6 +12,7 @@
 
 	"github.com/tjfoc/gmsm/sm2"
 	ecdsa_util "gitlab.33.cn/chain33/chain33/common/crypto/ecdsa"
+	"gitlab.33.cn/chain33/chain33/executor/drivers/cert"
 )
 
 type validity struct {
@@ -105,20 +106,7 @@
 	return newCert, nil
 }
 
-<<<<<<< HEAD
 func ParseECDSAPubKey2SM2PubKey(key *ecdsa.PublicKey) (*sm2.PublicKey) {
-=======
-func certFromSM2Cert(cert *sm2.Certificate) (certificate, error) {
-	var newCert certificate
-	_, err := asn1.Unmarshal(cert.Raw, &newCert)
-	if err != nil {
-		return certificate{}, err
-	}
-	return newCert, nil
-}
-
-func ParseECDSAPubKey2SM2PubKey(key *ecdsa.PublicKey) *sm2.PublicKey {
->>>>>>> 20c98026
 	sm2Key := &sm2.PublicKey{
 		key.Curve,
 		key.X,
