// Copyright Fuzamei Corp. 2018 All Rights Reserved.
// Use of this source code is governed by a BSD-style
// license that can be found in the LICENSE file.

// Package address 计算地址相关的函数
package address

import (
	"bytes"
	"encoding/hex"
	"errors"

	"github.com/33cn/chain33/common"
	"github.com/decred/base58"
	lru "github.com/hashicorp/golang-lru"
)

var addrSeed = []byte("address seed bytes for public key")
var addressCache *lru.Cache
var pubkeyCache *lru.Cache
var checkAddressCache *lru.Cache
var multisignCache *lru.Cache
var multiCheckAddressCache *lru.Cache

// ErrCheckVersion :
var ErrCheckVersion = errors.New("check version error")

//ErrCheckChecksum :
var ErrCheckChecksum = errors.New("Address Checksum error")

//MaxExecNameLength 执行器名最大长度
const MaxExecNameLength = 100

//NormalVer 普通地址的版本号
const NormalVer byte = 0

//MultiSignVer 多重签名地址的版本号
const MultiSignVer byte = 5

func init() {
<<<<<<< HEAD
	var err error
	multisignCache, err = lru.New(10240)
	if err != nil {
		panic(err)
	}
	addressCache, err = lru.New(10240)
	if err != nil {
		panic(err)
	}
	checkAddressCache, err = lru.New(10240)
	if err != nil {
		panic(err)
	}
	multiCheckAddressCache, err = lru.New(10240)
	if err != nil {
		panic(err)
	}
=======
	multisignCache, _ = lru.New(10240)
	pubkeyCache, _ = lru.New(10240)
	addressCache, _ = lru.New(10240)
	checkAddressCache, _ = lru.New(10240)
	multiCheckAddressCache, _ = lru.New(10240)
>>>>>>> 110ee911
}

//ExecPubKey 计算公钥
func ExecPubKey(name string) []byte {
	if len(name) > MaxExecNameLength {
		panic("name too long")
	}
	var bname [200]byte
	buf := append(bname[:0], addrSeed...)
	buf = append(buf, []byte(name)...)
	hash := common.Sha2Sum(buf)
	return hash[:]
}

//ExecAddress 计算量有点大，做一次cache
func ExecAddress(name string) string {
	if value, ok := addressCache.Get(name); ok {
		return value.(string)
	}
	addr := GetExecAddress(name)
	addrstr := addr.String()
	addressCache.Add(name, addrstr)
	return addrstr
}

//MultiSignAddress create a multi sign address
func MultiSignAddress(pubkey []byte) string {
	if value, ok := multisignCache.Get(string(pubkey)); ok {
		return value.(string)
	}
	addr := HashToAddress(MultiSignVer, pubkey)
	addrstr := addr.String()
	multisignCache.Add(string(pubkey), addrstr)
	return addrstr
}

//ExecPubkey 计算公钥
func ExecPubkey(name string) []byte {
	if len(name) > MaxExecNameLength {
		panic("name too long")
	}
	var bname [200]byte
	buf := append(bname[:0], addrSeed...)
	buf = append(buf, []byte(name)...)
	hash := common.Sha2Sum(buf)
	return hash[:]
}

//GetExecAddress 获取地址
func GetExecAddress(name string) *Address {
	hash := ExecPubkey(name)
	addr := PubKeyToAddress(hash[:])
	return addr
}

//PubKeyToAddress 公钥转为地址
func PubKeyToAddress(in []byte) *Address {
	return HashToAddress(NormalVer, in)
}

//PubKeyToAddr 公钥转为地址
func PubKeyToAddr(in []byte) string {
	if value, ok := pubkeyCache.Get(string(in)); ok {
		return value.(string)
	}
	addr := HashToAddress(NormalVer, in).String()
	pubkeyCache.Add(string(in), addr)
	return addr
}

//HashToAddress hash32 to address
func HashToAddress(version byte, in []byte) *Address {
	a := new(Address)
	a.Pubkey = make([]byte, len(in))
	copy(a.Pubkey[:], in[:])
	a.Version = version
	a.SetBytes(common.Rimp160(in))
	return a
}

func checkAddress(ver byte, addr string) (e error) {
	dec := base58.Decode(addr)
	if dec == nil {
		e = errors.New("Cannot decode b58 string '" + addr + "'")
		checkAddressCache.Add(addr, e)
		return
	}
	if len(dec) < 25 {
		e = errors.New("Address too short " + hex.EncodeToString(dec))
		checkAddressCache.Add(addr, e)
		return
	}
	if len(dec) == 25 {
		sh := common.Sha2Sum(dec[0:21])
		if !bytes.Equal(sh[:4], dec[21:25]) {
			e = ErrCheckChecksum
		}
	}
	if dec[0] != ver {
		e = ErrCheckVersion
	}
	return e
}

//CheckMultiSignAddress 检查多重签名地址的有效性
func CheckMultiSignAddress(addr string) (e error) {
	if value, ok := multiCheckAddressCache.Get(addr); ok {
		if value == nil {
			return nil
		}
		return value.(error)
	}
	e = checkAddress(MultiSignVer, addr)
	multiCheckAddressCache.Add(addr, e)
	return
}

//CheckAddress 检查地址
func CheckAddress(addr string) (e error) {
	if value, ok := checkAddressCache.Get(addr); ok {
		if value == nil {
			return nil
		}
		return value.(error)
	}
	e = checkAddress(NormalVer, addr)
	checkAddressCache.Add(addr, e)
	return
}

//NewAddrFromString new 地址
func NewAddrFromString(hs string) (a *Address, e error) {
	dec := base58.Decode(hs)
	if dec == nil {
		e = errors.New("Cannot decode b58 string '" + hs + "'")
		return
	}
	if len(dec) < 25 {
		e = errors.New("Address too short " + hex.EncodeToString(dec))
		return
	}
	if len(dec) == 25 {
		sh := common.Sha2Sum(dec[0:21])
		if !bytes.Equal(sh[:4], dec[21:25]) {
			e = ErrCheckChecksum
		} else {
			a = new(Address)
			a.Version = dec[0]
			copy(a.Hash160[:], dec[1:21])
			a.Checksum = make([]byte, 4)
			copy(a.Checksum, dec[21:25])
			a.Enc58str = hs
		}
	}
	return
}

//Address 地址
type Address struct {
	Version  byte
	Hash160  [20]byte // For a stealth address: it's HASH160
	Checksum []byte   // Unused for a stealth address
	Pubkey   []byte   // Unused for a stealth address
	Enc58str string
}

//SetBytes 设置地址的bytes
func (a *Address) SetBytes(b []byte) {
	copy(a.Hash160[:], b)
}

func (a *Address) String() string {
	if a.Enc58str == "" {
		var ad [25]byte
		ad[0] = a.Version
		copy(ad[1:21], a.Hash160[:])
		if a.Checksum == nil {
			sh := common.Sha2Sum(ad[0:21])
			a.Checksum = make([]byte, 4)
			copy(a.Checksum, sh[:4])
		}
		copy(ad[21:25], a.Checksum[:])
		a.Enc58str = base58.Encode(ad[:])
	}
	return a.Enc58str
}<|MERGE_RESOLUTION|>--- conflicted
+++ resolved
@@ -38,12 +38,15 @@
 const MultiSignVer byte = 5
 
 func init() {
-<<<<<<< HEAD
 	var err error
 	multisignCache, err = lru.New(10240)
 	if err != nil {
 		panic(err)
 	}
+	pubkeyCache, err = lru.New(10240)
+	if err != nil {
+		panic(err)
+	}
 	addressCache, err = lru.New(10240)
 	if err != nil {
 		panic(err)
@@ -56,13 +59,6 @@
 	if err != nil {
 		panic(err)
 	}
-=======
-	multisignCache, _ = lru.New(10240)
-	pubkeyCache, _ = lru.New(10240)
-	addressCache, _ = lru.New(10240)
-	checkAddressCache, _ = lru.New(10240)
-	multiCheckAddressCache, _ = lru.New(10240)
->>>>>>> 110ee911
 }
 
 //ExecPubKey 计算公钥
