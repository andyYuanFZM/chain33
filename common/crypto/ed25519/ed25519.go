package ed25519

import (
	"bytes"
	"errors"
	"fmt"

<<<<<<< HEAD
	. "gitlab.33.cn/chain33/chain33/common/crypto"
	"gitlab.33.cn/chain33/chain33/common/ed25519"
)

type Ed25519Driver struct{}
=======
	"github.com/tendermint/ed25519"
	"gitlab.33.cn/chain33/chain33/common/crypto"
)

type Driver struct{}
>>>>>>> 91c5f792

// Crypto
func (d Driver) GenKey() (crypto.PrivKey, error) {
	privKeyBytes := new([64]byte)
	copy(privKeyBytes[:32], crypto.CRandBytes(32))
	ed25519.MakePublicKey(privKeyBytes)
	return PrivKeyEd25519(*privKeyBytes), nil
}

func (d Driver) PrivKeyFromBytes(b []byte) (privKey crypto.PrivKey, err error) {
	if len(b) != 64 {
		return nil, errors.New("invalid priv key byte")
	}
	privKeyBytes := new([64]byte)
	copy(privKeyBytes[:32], b[:32])
	ed25519.MakePublicKey(privKeyBytes)
	return PrivKeyEd25519(*privKeyBytes), nil
}

func (d Driver) PubKeyFromBytes(b []byte) (pubKey crypto.PubKey, err error) {
	if len(b) != 32 {
		return nil, errors.New("invalid pub key byte")
	}
	pubKeyBytes := new([32]byte)
	copy(pubKeyBytes[:], b[:])
	return PubKeyEd25519(*pubKeyBytes), nil
}

func (d Driver) SignatureFromBytes(b []byte) (sig crypto.Signature, err error) {
	sigBytes := new([64]byte)
	copy(sigBytes[:], b[:])
	return SignatureEd25519(*sigBytes), nil
}

// PrivKey
type PrivKeyEd25519 [64]byte

func (privKey PrivKeyEd25519) Bytes() []byte {
	s := make([]byte, 64)
	copy(s, privKey[:])
	return s
}

func (privKey PrivKeyEd25519) Sign(msg []byte) crypto.Signature {
	privKeyBytes := [64]byte(privKey)
	signatureBytes := ed25519.Sign(&privKeyBytes, msg)
	return SignatureEd25519(*signatureBytes)
}

func (privKey PrivKeyEd25519) PubKey() crypto.PubKey {
	privKeyBytes := [64]byte(privKey)
	return PubKeyEd25519(*ed25519.MakePublicKey(&privKeyBytes))
}

func (privKey PrivKeyEd25519) Equals(other crypto.PrivKey) bool {
	if otherEd, ok := other.(PrivKeyEd25519); ok {
		return bytes.Equal(privKey[:], otherEd[:])
	} else {
		return false
	}
}

// PubKey
type PubKeyEd25519 [32]byte

func (pubKey PubKeyEd25519) Bytes() []byte {
	s := make([]byte, 32)
	copy(s, pubKey[:])
	return s
}

func (pubKey PubKeyEd25519) VerifyBytes(msg []byte, sig crypto.Signature) bool {
	// unwrap if needed
	if wrap, ok := sig.(SignatureS); ok {
		sig = wrap.Signature
	}
	// make sure we use the same algorithm to sign
	sigEd25519, ok := sig.(SignatureEd25519)
	if !ok {
		return false
	}
	pubKeyBytes := [32]byte(pubKey)
	sigBytes := [64]byte(sigEd25519)
	return ed25519.Verify(&pubKeyBytes, msg, &sigBytes)
}

func (pubKey PubKeyEd25519) KeyString() string {
	return fmt.Sprintf("%X", pubKey[:])
}

func (pubKey PubKeyEd25519) Equals(other crypto.PubKey) bool {
	if otherEd, ok := other.(PubKeyEd25519); ok {
		return bytes.Equal(pubKey[:], otherEd[:])
	} else {
		return false
	}
}

// Signature
type SignatureEd25519 [64]byte

type SignatureS struct {
	crypto.Signature
}

func (sig SignatureEd25519) Bytes() []byte {
	s := make([]byte, 64)
	copy(s, sig[:])
	return s
}

func (sig SignatureEd25519) IsZero() bool { return len(sig) == 0 }

func (sig SignatureEd25519) String() string {
	fingerprint := make([]byte, len(sig[:]))
	copy(fingerprint, sig[:])
	return fmt.Sprintf("/%X.../", fingerprint)
}

func (sig SignatureEd25519) Equals(other crypto.Signature) bool {
	if otherEd, ok := other.(SignatureEd25519); ok {
		return bytes.Equal(sig[:], otherEd[:])
	} else {
		return false
	}
}

func init() {
<<<<<<< HEAD
	Register(SignNameED25519, &Ed25519Driver{})
=======
	crypto.Register("ed25519", &Driver{})
>>>>>>> 91c5f792
}<|MERGE_RESOLUTION|>--- conflicted
+++ resolved
@@ -5,19 +5,11 @@
 	"errors"
 	"fmt"
 
-<<<<<<< HEAD
-	. "gitlab.33.cn/chain33/chain33/common/crypto"
-	"gitlab.33.cn/chain33/chain33/common/ed25519"
-)
-
-type Ed25519Driver struct{}
-=======
 	"github.com/tendermint/ed25519"
 	"gitlab.33.cn/chain33/chain33/common/crypto"
 )
 
 type Driver struct{}
->>>>>>> 91c5f792
 
 // Crypto
 func (d Driver) GenKey() (crypto.PrivKey, error) {
@@ -146,9 +138,5 @@
 }
 
 func init() {
-<<<<<<< HEAD
-	Register(SignNameED25519, &Ed25519Driver{})
-=======
-	crypto.Register("ed25519", &Driver{})
->>>>>>> 91c5f792
+	crypto.Register(crypto.SignNameED25519, &Driver{})
 }