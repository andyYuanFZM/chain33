package db

import (
	"errors"
	"fmt"
)

<<<<<<< HEAD
type KVDB interface {
	Get(key []byte) (value []byte, err error)
	BatchGet(keys [][]byte) (values [][]byte, err error)
=======
var ErrNotFoundInDb = errors.New("ErrNotFoundInDb")

type Lister interface {
	List(prefix, key []byte, count, direction int32) ([][]byte, error)
}

type KV interface {
	Get(key []byte) ([]byte, error)
>>>>>>> 91c5f792
	Set(key []byte, value []byte) (err error)
	Begin()
	Rollback()
	Commit()
}

type KVDB interface {
	KV
	Lister
}

type DB interface {
	KV
	SetSync([]byte, []byte) error
	Delete([]byte) error
	DeleteSync([]byte) error
	Close()
	NewBatch(sync bool) Batch
	//迭代prefix 范围的所有key value, 支持正反顺序迭代
	Iterator(prefix []byte, reserver bool) Iterator
	// For debugging
	Print()
	Stats() map[string]string
}

type Batch interface {
	Set(key, value []byte)
	Delete(key []byte)
	Write() error
}

type IteratorSeeker interface {
	Rewind() bool
	Seek(key []byte) bool
	Next() bool
}

type Iterator interface {
	IteratorSeeker
	Valid() bool
	Key() []byte
	Value() []byte
	ValueCopy() []byte
	Error() error
	Close()
}

func bytesPrefix(prefix []byte) []byte {
	var limit []byte
	for i := len(prefix) - 1; i >= 0; i-- {
		c := prefix[i]
		if c < 0xff {
			limit = make([]byte, i+1)
			copy(limit, prefix)
			limit[i] = c + 1
			break
		}
	}
	return limit
}

//-----------------------------------------------------------------------------

const (
	levelDBBackendStr    = "leveldb" // legacy, defaults to goleveldb.
	goLevelDBBackendStr  = "goleveldb"
	memDBBackendStr      = "memdb"
	goBadgerDBBackendStr = "gobadgerdb"
)

type dbCreator func(name string, dir string, cache int) (DB, error)

var backends = map[string]dbCreator{}

func registerDBCreator(backend string, creator dbCreator, force bool) {
	_, ok := backends[backend]
	if !force && ok {
		return
	}
	backends[backend] = creator
}

func NewDB(name string, backend string, dir string, cache int32) DB {
	dbCreator, ok := backends[backend]
	if !ok {
		fmt.Printf("Error initializing DB: %v\n", backend)
		panic("initializing DB error")
	}
	db, err := dbCreator(name, dir, int(cache))
	if err != nil {
		fmt.Printf("Error initializing DB: %v\n", err)
		panic("initializing DB error")
	}
	return db
}<|MERGE_RESOLUTION|>--- conflicted
+++ resolved
@@ -5,11 +5,6 @@
 	"fmt"
 )
 
-<<<<<<< HEAD
-type KVDB interface {
-	Get(key []byte) (value []byte, err error)
-	BatchGet(keys [][]byte) (values [][]byte, err error)
-=======
 var ErrNotFoundInDb = errors.New("ErrNotFoundInDb")
 
 type Lister interface {
@@ -18,7 +13,7 @@
 
 type KV interface {
 	Get(key []byte) ([]byte, error)
->>>>>>> 91c5f792
+	BatchGet(keys [][]byte) (values [][]byte, err error)
 	Set(key []byte, value []byte) (err error)
 	Begin()
 	Rollback()
