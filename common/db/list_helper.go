--- conflicted
+++ resolved
@@ -107,11 +107,7 @@
 			values = nil
 			return
 		}
-<<<<<<< HEAD
-		//listlog.Debug("PrefixScan", "key", string(it.Key()), "value", value)
-=======
 		//println(string(it.Key()))
->>>>>>> 1b68a174
 		values = append(values, value)
 		i++
 		if i == count {
