--- conflicted
+++ resolved
@@ -105,24 +105,6 @@
 	return data[:]
 }
 
-<<<<<<< HEAD
-func sha2Hash(b []byte, out []byte) {
-	s := sha256.New()
-	_, err := s.Write(b[:])
-	if err != nil {
-		return
-	}
-	tmp := s.Sum(nil)
-	s.Reset()
-	_, err = s.Write(tmp)
-	if err != nil {
-		return
-	}
-	copy(out[:], s.Sum(nil))
-}
-
-=======
->>>>>>> 110ee911
 // Sha2Sum Returns hash: SHA256( SHA256( data ) )
 // Where possible, using ShaHash() should be a bit faster
 func Sha2Sum(b []byte) []byte {
