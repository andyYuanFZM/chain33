package merkle

import (
	"bytes"
	"crypto/sha256"
<<<<<<< HEAD
	"math"

	"code.aliyun.com/chain33/chain33/types"
=======

	log "github.com/inconshreveable/log15"
>>>>>>> 51fb08b2
)

var merklelog = log.New("module", "merkle")

/*     WARNING! If you're reading this because you're learning about crypto
       and/or designing a new system that will use merkle trees, keep in mind
       that the following merkle tree algorithm has a serious flaw related to
       duplicate txids, resulting in a vulnerability (CVE-2012-2459).

       The reason is that if the number of hashes in the list at a given time
       is odd, the last one is duplicated before computing the next level (which
       is unusual in Merkle trees). This results in certain sequences of
       transactions leading to the same merkle root. For example, these two
       trees:

                    A               A
                  /  \            /   \
                B     C         B       C
               / \    |        / \     / \
              D   E   F       D   E   F   F
             / \ / \ / \     / \ / \ / \ / \
             1 2 3 4 5 6     1 2 3 4 5 6 5 6

       for transaction lists [1,2,3,4,5,6] and [1,2,3,4,5,6,5,6] (where 5 and
       6 are repeated) result in the same root hash A (because the hash of both
       of (F) and (F,F) is C).

       The vulnerability results from being able to send a block with such a
       transaction list, with the same merkle root, and the same block hash as
       the original without duplication, resulting in failed validation. If the
       receiving node proceeds to mark that block as permanently invalid
       however, it will fail to accept further unmodified (and thus potentially
       valid) versions of the same block. We defend against this by detecting
       the case where we would hash two identical hashes at the end of the list
       together, and treating that identically to the block having an invalid
       merkle root. Assuming no double-SHA256 collisions, this will detect all
       known ways of changing the transactions without affecting the merkle
       root.
*/

/* This implements a constant-space merkle root/path calculator, limited to 2^32 leaves. */
//flage =1 只计算roothash  flage =2 只计算branch  flage =3 计算roothash 和 branch
func MerkleComputation(leaves [][]byte, flage int, branchpos uint32) (roothash []byte, mutated bool, pbranch [][]byte) {
	if len(leaves) == 0 {
		return nil, false, nil
	}
	if flage < 1 || flage > 3 {
		return nil, false, nil
	}

	var count int = 0
	var branch [][]byte
	var level uint32
	var h []byte
	inner := make([][]byte, 32)
	var matchlevel uint32 = 0xff
	mutated = false
	var matchh bool
	for count, h = range leaves {

		if (uint32(count) == branchpos) && (flage&2) != 0 {
			matchh = true
		} else {
			matchh = false
		}
		count++
		// 1左移level位
		for level = 0; 0 == ((count) & (1 << uint32(level))); level++ {
			//需要计算branch
			if (flage & 2) != 0 {
				if matchh == true {
					branch = append(branch, inner[level])
				} else if matchlevel == level {
					branch = append(branch, h)
					matchh = true
				}
			}
			if bytes.Equal(inner[level], h) {
				mutated = true
			}
			//计算inner[level] + h 的hash值
			h = GetHashFromTwoHash(inner[level], h)
		}
		inner[level] = h
		if matchh {
			matchlevel = level
		}
	}

	for level = 0; 0 == (count & (1 << level)); level++ {
	}
	h = inner[level]
	matchh = matchlevel == level
	for count != (1 << level) {
		if (flage&2) != 0 && matchh {
			branch = append(branch, h)
		}
		h = GetHashFromTwoHash(h, h)
		count += (1 << level)
		level++
		// And propagate the result upwards accordingly.
		for 0 == (count & (1 << level)) {
			if (flage & 2) != 0 {
				if matchh {
					branch = append(branch, inner[level])
				} else if matchlevel == level {
					branch = append(branch, h)
					matchh = true
				}
			}
			h = GetHashFromTwoHash(inner[level], h)
			level++
		}
	}
	return h, mutated, branch
}

//计算左右节点hash的父hash
func GetHashFromTwoHash(left []byte, right []byte) []byte {
	if left == nil || right == nil {
		return nil
	}
	leftlen := len(left)
	rightlen := len(right)

	parent := make([]byte, leftlen+rightlen)

	copy(parent, left)
	copy(parent[leftlen:], right)
	hash := sha256.Sum256(parent)
	parenthash := sha256.Sum256(hash[:])
	return parenthash[:]
}

//获取merkle roothash
func GetMerkleRoot(leaves [][]byte) (roothash []byte) {
	if leaves == nil {
		return nil
	}
	proothash, _, _ := MerkleComputation(leaves, 1, 0)
	return proothash
}

//获取指定txindex的branch position 从0开始
func GetMerkleBranch(leaves [][]byte, position uint32) [][]byte {
	_, _, branchs := MerkleComputation(leaves, 2, position)
	return branchs
}

// 通过branch 获取对应的roothash 用于指定txhash的proof证明
func GetMerkleRootFromBranch(merkleBranch [][]byte, leaf []byte, Index uint32) []byte {
	hash := leaf
	for _, branch := range merkleBranch {
		if (Index & 1) != 0 {
			hash = GetHashFromTwoHash(branch, hash)
		} else {
			hash = GetHashFromTwoHash(hash, branch)
		}
		Index >>= 1
	}
	return hash
}

//获取merkle roothash 以及指定tx index的branch，注释：position从0开始
func GetMerkleRootAndBranch(leaves [][]byte, position uint32) (roothash []byte, branchs [][]byte) {
	roothash, _, branchs = MerkleComputation(leaves, 3, position)
	return
}

var zeroHash [32]byte

func CalcMerkleRoot(txs []*types.Transaction) []byte {
	var hashes [][]byte
	for _, tx := range txs {
		hashes = append(hashes, tx.Hash())
	}
	merkleroot := GenerateMerkle(hashes)
	if merkleroot == nil {
		return zeroHash[:]
	}
	return merkleroot[0]
}<|MERGE_RESOLUTION|>--- conflicted
+++ resolved
@@ -1,195 +1,175 @@
 package merkle
 
 import (
-	"bytes"
-	"crypto/sha256"
-<<<<<<< HEAD
-	"math"
+"bytes"
+"crypto/sha256"
 
-	"code.aliyun.com/chain33/chain33/types"
-=======
-
-	log "github.com/inconshreveable/log15"
->>>>>>> 51fb08b2
+log "github.com/inconshreveable/log15"
 )
 
 var merklelog = log.New("module", "merkle")
 
 /*     WARNING! If you're reading this because you're learning about crypto
-       and/or designing a new system that will use merkle trees, keep in mind
-       that the following merkle tree algorithm has a serious flaw related to
-       duplicate txids, resulting in a vulnerability (CVE-2012-2459).
+and/or designing a new system that will use merkle trees, keep in mind
+that the following merkle tree algorithm has a serious flaw related to
+duplicate txids, resulting in a vulnerability (CVE-2012-2459).
 
-       The reason is that if the number of hashes in the list at a given time
-       is odd, the last one is duplicated before computing the next level (which
-       is unusual in Merkle trees). This results in certain sequences of
-       transactions leading to the same merkle root. For example, these two
-       trees:
+The reason is that if the number of hashes in the list at a given time
+is odd, the last one is duplicated before computing the next level (which
+is unusual in Merkle trees). This results in certain sequences of
+transactions leading to the same merkle root. For example, these two
+trees:
 
-                    A               A
-                  /  \            /   \
-                B     C         B       C
-               / \    |        / \     / \
-              D   E   F       D   E   F   F
-             / \ / \ / \     / \ / \ / \ / \
-             1 2 3 4 5 6     1 2 3 4 5 6 5 6
+A               A
+/  \            /   \
+B     C         B       C
+/ \    |        / \     / \
+D   E   F       D   E   F   F
+/ \ / \ / \     / \ / \ / \ / \
+1 2 3 4 5 6     1 2 3 4 5 6 5 6
 
-       for transaction lists [1,2,3,4,5,6] and [1,2,3,4,5,6,5,6] (where 5 and
-       6 are repeated) result in the same root hash A (because the hash of both
-       of (F) and (F,F) is C).
+for transaction lists [1,2,3,4,5,6] and [1,2,3,4,5,6,5,6] (where 5 and
+6 are repeated) result in the same root hash A (because the hash of both
+of (F) and (F,F) is C).
 
-       The vulnerability results from being able to send a block with such a
-       transaction list, with the same merkle root, and the same block hash as
-       the original without duplication, resulting in failed validation. If the
-       receiving node proceeds to mark that block as permanently invalid
-       however, it will fail to accept further unmodified (and thus potentially
-       valid) versions of the same block. We defend against this by detecting
-       the case where we would hash two identical hashes at the end of the list
-       together, and treating that identically to the block having an invalid
-       merkle root. Assuming no double-SHA256 collisions, this will detect all
-       known ways of changing the transactions without affecting the merkle
-       root.
+The vulnerability results from being able to send a block with such a
+transaction list, with the same merkle root, and the same block hash as
+the original without duplication, resulting in failed validation. If the
+receiving node proceeds to mark that block as permanently invalid
+however, it will fail to accept further unmodified (and thus potentially
+valid) versions of the same block. We defend against this by detecting
+the case where we would hash two identical hashes at the end of the list
+together, and treating that identically to the block having an invalid
+merkle root. Assuming no double-SHA256 collisions, this will detect all
+known ways of changing the transactions without affecting the merkle
+root.
 */
 
 /* This implements a constant-space merkle root/path calculator, limited to 2^32 leaves. */
 //flage =1 只计算roothash  flage =2 只计算branch  flage =3 计算roothash 和 branch
 func MerkleComputation(leaves [][]byte, flage int, branchpos uint32) (roothash []byte, mutated bool, pbranch [][]byte) {
-	if len(leaves) == 0 {
-		return nil, false, nil
-	}
-	if flage < 1 || flage > 3 {
-		return nil, false, nil
-	}
+if len(leaves) == 0 {
+return nil, false, nil
+}
+if flage < 1 || flage > 3 {
+return nil, false, nil
+}
 
-	var count int = 0
-	var branch [][]byte
-	var level uint32
-	var h []byte
-	inner := make([][]byte, 32)
-	var matchlevel uint32 = 0xff
-	mutated = false
-	var matchh bool
-	for count, h = range leaves {
+var count int = 0
+var branch [][]byte
+var level uint32
+var h []byte
+inner := make([][]byte, 32)
+var matchlevel uint32 = 0xff
+mutated = false
+var matchh bool
+for count, h = range leaves {
 
-		if (uint32(count) == branchpos) && (flage&2) != 0 {
-			matchh = true
-		} else {
-			matchh = false
-		}
-		count++
-		// 1左移level位
-		for level = 0; 0 == ((count) & (1 << uint32(level))); level++ {
-			//需要计算branch
-			if (flage & 2) != 0 {
-				if matchh == true {
-					branch = append(branch, inner[level])
-				} else if matchlevel == level {
-					branch = append(branch, h)
-					matchh = true
-				}
-			}
-			if bytes.Equal(inner[level], h) {
-				mutated = true
-			}
-			//计算inner[level] + h 的hash值
-			h = GetHashFromTwoHash(inner[level], h)
-		}
-		inner[level] = h
-		if matchh {
-			matchlevel = level
-		}
-	}
+if (uint32(count) == branchpos) && (flage&2) != 0 {
+matchh = true
+} else {
+matchh = false
+}
+count++
+// 1左移level位
+for level = 0; 0 == ((count) & (1 << uint32(level))); level++ {
+//需要计算branch
+if (flage & 2) != 0 {
+if matchh == true {
+branch = append(branch, inner[level])
+} else if matchlevel == level {
+branch = append(branch, h)
+matchh = true
+}
+}
+if bytes.Equal(inner[level], h) {
+mutated = true
+}
+//计算inner[level] + h 的hash值
+h = GetHashFromTwoHash(inner[level], h)
+}
+inner[level] = h
+if matchh {
+matchlevel = level
+}
+}
 
-	for level = 0; 0 == (count & (1 << level)); level++ {
-	}
-	h = inner[level]
-	matchh = matchlevel == level
-	for count != (1 << level) {
-		if (flage&2) != 0 && matchh {
-			branch = append(branch, h)
-		}
-		h = GetHashFromTwoHash(h, h)
-		count += (1 << level)
-		level++
-		// And propagate the result upwards accordingly.
-		for 0 == (count & (1 << level)) {
-			if (flage & 2) != 0 {
-				if matchh {
-					branch = append(branch, inner[level])
-				} else if matchlevel == level {
-					branch = append(branch, h)
-					matchh = true
-				}
-			}
-			h = GetHashFromTwoHash(inner[level], h)
-			level++
-		}
-	}
-	return h, mutated, branch
+for level = 0; 0 == (count & (1 << level)); level++ {
+}
+h = inner[level]
+matchh = matchlevel == level
+for count != (1 << level) {
+if (flage&2) != 0 && matchh {
+branch = append(branch, h)
+}
+h = GetHashFromTwoHash(h, h)
+count += (1 << level)
+level++
+// And propagate the result upwards accordingly.
+for 0 == (count & (1 << level)) {
+if (flage & 2) != 0 {
+if matchh {
+branch = append(branch, inner[level])
+} else if matchlevel == level {
+branch = append(branch, h)
+matchh = true
+}
+}
+h = GetHashFromTwoHash(inner[level], h)
+level++
+}
+}
+return h, mutated, branch
 }
 
 //计算左右节点hash的父hash
 func GetHashFromTwoHash(left []byte, right []byte) []byte {
-	if left == nil || right == nil {
-		return nil
-	}
-	leftlen := len(left)
-	rightlen := len(right)
+if left == nil || right == nil {
+return nil
+}
+leftlen := len(left)
+rightlen := len(right)
 
-	parent := make([]byte, leftlen+rightlen)
+parent := make([]byte, leftlen+rightlen)
 
-	copy(parent, left)
-	copy(parent[leftlen:], right)
-	hash := sha256.Sum256(parent)
-	parenthash := sha256.Sum256(hash[:])
-	return parenthash[:]
+copy(parent, left)
+copy(parent[leftlen:], right)
+hash := sha256.Sum256(parent)
+parenthash := sha256.Sum256(hash[:])
+return parenthash[:]
 }
 
 //获取merkle roothash
 func GetMerkleRoot(leaves [][]byte) (roothash []byte) {
-	if leaves == nil {
-		return nil
-	}
-	proothash, _, _ := MerkleComputation(leaves, 1, 0)
-	return proothash
+if leaves == nil {
+return nil
+}
+proothash, _, _ := MerkleComputation(leaves, 1, 0)
+return proothash
 }
 
 //获取指定txindex的branch position 从0开始
 func GetMerkleBranch(leaves [][]byte, position uint32) [][]byte {
-	_, _, branchs := MerkleComputation(leaves, 2, position)
-	return branchs
+_, _, branchs := MerkleComputation(leaves, 2, position)
+return branchs
 }
 
 // 通过branch 获取对应的roothash 用于指定txhash的proof证明
 func GetMerkleRootFromBranch(merkleBranch [][]byte, leaf []byte, Index uint32) []byte {
-	hash := leaf
-	for _, branch := range merkleBranch {
-		if (Index & 1) != 0 {
-			hash = GetHashFromTwoHash(branch, hash)
-		} else {
-			hash = GetHashFromTwoHash(hash, branch)
-		}
-		Index >>= 1
-	}
-	return hash
+hash := leaf
+for _, branch := range merkleBranch {
+if (Index & 1) != 0 {
+hash = GetHashFromTwoHash(branch, hash)
+} else {
+hash = GetHashFromTwoHash(hash, branch)
+}
+Index >>= 1
+}
+return hash
 }
 
 //获取merkle roothash 以及指定tx index的branch，注释：position从0开始
 func GetMerkleRootAndBranch(leaves [][]byte, position uint32) (roothash []byte, branchs [][]byte) {
-	roothash, _, branchs = MerkleComputation(leaves, 3, position)
-	return
-}
-
-var zeroHash [32]byte
-
-func CalcMerkleRoot(txs []*types.Transaction) []byte {
-	var hashes [][]byte
-	for _, tx := range txs {
-		hashes = append(hashes, tx.Hash())
-	}
-	merkleroot := GenerateMerkle(hashes)
-	if merkleroot == nil {
-		return zeroHash[:]
-	}
-	return merkleroot[0]
+roothash, _, branchs = MerkleComputation(leaves, 3, position)
+return
 }