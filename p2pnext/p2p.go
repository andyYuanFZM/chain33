package p2pnext

import (
	"context"
	"fmt"
<<<<<<< HEAD
	"sync"
	"sync/atomic"
=======
	p2pty "github.com/33cn/chain33/p2pnext/types"
>>>>>>> 37deff7e
	"time"

	"github.com/33cn/chain33/client"
	logger "github.com/33cn/chain33/common/log/log15"
	"github.com/33cn/chain33/p2pnext/dht"
	"github.com/33cn/chain33/p2pnext/manage"

	"github.com/33cn/chain33/p2pnext/protocol"
	prototypes "github.com/33cn/chain33/p2pnext/protocol/types"
	"github.com/33cn/chain33/queue"
	"github.com/33cn/chain33/types"
	libp2p "github.com/libp2p/go-libp2p"
	core "github.com/libp2p/go-libp2p-core"

	"github.com/libp2p/go-libp2p-core/metrics"

	p2pcrypto "github.com/libp2p/go-libp2p-core/crypto"

	multiaddr "github.com/multiformats/go-multiaddr"
	p2pmgr "github.com/33cn/chain33/p2p/manage"
)

<<<<<<< HEAD
var log = l.New("module", "p2pnext")
=======
var log = logger.New("module", "p2pnext")

func init() {
	p2pmgr.RegisterP2PCreate(p2pmgr.DHTTypeName, New)
}


>>>>>>> 37deff7e

type P2P struct {
	chainCfg      *types.Chain33Config
	host          core.Host
	discovery     *dht.Discovery
	connManag     *manage.ConnManager
	peerInfoManag *manage.PeerInfoManager
	api           client.QueueProtocolAPI
	client        queue.Client
	addrbook      *AddrBook
<<<<<<< HEAD
	taskGroup     *sync.WaitGroup

	closed int32
=======
	Node          *Node
	p2pCfg   *types.P2P
	subCfg   *p2pty.P2PSubConfig
	mgr      *p2pmgr.P2PMgr
	subChan  chan interface{}
>>>>>>> 37deff7e
}

func New(mgr *p2pmgr.P2PMgr, subCfg []byte) p2pmgr.IP2P {

	chainCfg := mgr.ChainCfg
	p2pCfg := chainCfg.GetModuleConfig().P2P
	mcfg := &p2pty.P2PSubConfig{}
	types.MustDecode(subCfg, mcfg)
	if mcfg.Port == 0 {
		mcfg.Port = 13803
	}

	m, err := multiaddr.NewMultiaddr(fmt.Sprintf("/ip4/0.0.0.0/tcp/%d", mcfg.Port))
	if err != nil {
		return nil
	}

	log.Info("NewMulti", "addr", m.String())
<<<<<<< HEAD
	addrbook := NewAddrBook(cfg.GetModuleConfig().P2P)
=======
	addrbook := NewAddrBook(p2pCfg)
>>>>>>> 37deff7e
	priv := addrbook.GetPrivkey()

	bandwidthTracker := metrics.NewBandwidthCounter()
	host := newHost(cfg.GetModuleConfig().P2P, priv, bandwidthTracker)
	p2p := &P2P{host: host}
	p2p.peerInfoManag = manage.NewPeerInfoManager()
	p2p.chainCfg = cfg
	p2p.addrbook = addrbook
	p2p.discovery = new(dht.Discovery)
	p2p.discovery.InitDht(p2p.host, cfg.GetModuleConfig().P2P.Seeds, p2p.addrbook.AddrsInfo())
	p2p.connManag = manage.NewConnManager(p2p.host, p2p.discovery, bandwidthTracker)
	p2p.taskGroup = &sync.WaitGroup{}

	log.Info("NewP2p", "peerId", p2p.host.ID(), "addrs", p2p.host.Addrs())
	return p2p
}

func newHost(cfg *types.P2P, priv p2pcrypto.PrivKey, bandwidthTracker *metrics.BandwidthCounter) core.Host {
	m, err := multiaddr.NewMultiaddr(fmt.Sprintf("/ip4/0.0.0.0/tcp/%d", cfg.Port))
	if err != nil {
		return nil
	}
	log.Info("NewMulti", "addr", m.String())
	if bandwidthTracker == nil {
		bandwidthTracker = metrics.NewBandwidthCounter()
	}

	host, err := libp2p.New(context.Background(),
		libp2p.ListenAddrs(m),
		libp2p.Identity(priv),
		libp2p.BandwidthReporter(bandwidthTracker),
		libp2p.NATPortMap(),
	)

	if err != nil {
		panic(err)
	}
<<<<<<< HEAD

	return host
}

func (p *P2P) managePeers() {
	go p.connManag.MonitorAllPeers(p.chainCfg.GetModuleConfig().P2P.Seeds, p.host)
=======
	p2p := &P2P{
		host : host,
		peerInfoManag: manage.NewPeerInfoManager(),
		chainCfg:chainCfg,
		subCfg: mcfg,
		p2pCfg:p2pCfg,
		client:mgr.Client,
		api: mgr.SysApi,
		discovery: &dht.Discovery{},
		addrbook:addrbook,
		mgr:mgr,
	}
	p2p.connManag = manage.NewConnManager(p2p.host, p2p.discovery, bandwidthTracker)
	p2p.Node = NewNode(p2p, mcfg)
	log.Info("NewP2p", "peerId", p2p.host.ID(), "addrs", p2p.host.Addrs())
	return p2p
}

func (p *P2P) managePeers() {
	go p.connManag.MonitorAllPeers(p.Node.subCfg.Seeds, p.host)
>>>>>>> 37deff7e

	for {
		peerlist := p.discovery.RoutingTale()
		log.Info("managePeers", "RoutingTale show peerlist>>>>>>>>>", peerlist,
			"table size", p.discovery.RoutingTableSize())
		if p.isClose() {
			log.Info("managePeers", "p2p", "closed")

			return
		}
		select {
		case <-time.After(time.Minute * 10):
			//Reflesh addrbook
			peersInfo := p.discovery.FindLocalPeers(p.connManag.Fetch())
			p.addrbook.SaveAddr(peersInfo)

		}
	}

}

// SetQueueClient
<<<<<<< HEAD
func (p *P2P) SetQueueClient(cli queue.Client) {
	var err error
	p.api, err = client.New(cli, nil)
	if err != nil {
		//panic("SetQueueClient client.New err")
	}
	if p.client == nil {
		p.client = cli
	}
=======
func (p *P2P) StartP2P() {

>>>>>>> 37deff7e
	//提供给其他插件使用的共享接口
	globalData := &prototypes.GlobalData{
		ChainCfg:        p.chainCfg,
		QueueClient:     p.client,
		Host:            p.host,
		ConnManager:     p.connManag,
		Discovery:       p.discovery,
		PeerInfoManager: p.peerInfoManag,
		P2PManager:p.mgr,
		SubConfig:p.subCfg,
	}
	protocol.Init(globalData)
	//初始化dht列表需要优先执行, 否则放在协程中有先后秩序问题, 导致未初始化在其他协程中被使用
	p.discovery.InitDht(p.host, p.Node.subCfg.Seeds, p.addrbook.AddrsInfo())
	go p.managePeers()
	go p.processP2P()

}

func (p *P2P) processP2P() {

	p.subChan = p.mgr.PubSub.Sub(p2pmgr.DHTTypeName)

	//TODO, control goroutine num
<<<<<<< HEAD
	for msg := range p.client.Recv() {
		if p.isClose() {
			return
		}
		p.taskGroup.Add(1)
		go func() {
			defer p.taskGroup.Done()
			protocol.HandleEvent(msg)

		}()
=======
	for data := range p.subChan {
		msg, ok := data.(*queue.Message)

		if ok {
			log.Debug("processP2P", "recv msg ty", msg.Ty)
			go protocol.HandleEvent(msg)
		}else {
			log.Error("processP2P", "recv invalid msg, data=", data)
		}

>>>>>>> 37deff7e
	}
}

func (p *P2P) Wait() {

}

<<<<<<< HEAD
func (p *P2P) ReStart() {
	client := p.client

	p.Close()
	p = New(p.chainCfg)
	p.SetQueueClient(client)

}

func (p *P2P) Close() {
	log.Info("p2p closed")
	atomic.StoreInt32(&p.closed, 1)
	p.waitTaskDone()
	p.connManag.Close()
	p.host.Close()
	prototypes.ClearEventHandler()

=======
func (p *P2P) CloseP2P() {
	close(p.Done)
	p.mgr.PubSub.Unsub(p.subChan)
	log.Info("p2p closed")
>>>>>>> 37deff7e
	return
}

func (p *P2P) isClose() bool {
	return atomic.LoadInt32(&p.closed) == 1
}

func (p *P2P) waitTaskDone() {

	waitDone := make(chan struct{})
	go func() {
		defer close(waitDone)
		p.taskGroup.Wait()
	}()
	select {
	case <-waitDone:
	case <-time.After(time.Second * 20):
		log.Error("waitTaskDone", "err", "20s timeout")
	}
}<|MERGE_RESOLUTION|>--- conflicted
+++ resolved
@@ -3,18 +3,16 @@
 import (
 	"context"
 	"fmt"
-<<<<<<< HEAD
 	"sync"
 	"sync/atomic"
-=======
-	p2pty "github.com/33cn/chain33/p2pnext/types"
->>>>>>> 37deff7e
+
 	"time"
 
 	"github.com/33cn/chain33/client"
 	logger "github.com/33cn/chain33/common/log/log15"
 	"github.com/33cn/chain33/p2pnext/dht"
 	"github.com/33cn/chain33/p2pnext/manage"
+	p2pty "github.com/33cn/chain33/p2pnext/types"
 
 	"github.com/33cn/chain33/p2pnext/protocol"
 	prototypes "github.com/33cn/chain33/p2pnext/protocol/types"
@@ -27,21 +25,15 @@
 
 	p2pcrypto "github.com/libp2p/go-libp2p-core/crypto"
 
+	p2pmgr "github.com/33cn/chain33/p2p/manage"
 	multiaddr "github.com/multiformats/go-multiaddr"
-	p2pmgr "github.com/33cn/chain33/p2p/manage"
 )
 
-<<<<<<< HEAD
-var log = l.New("module", "p2pnext")
-=======
 var log = logger.New("module", "p2pnext")
 
 func init() {
 	p2pmgr.RegisterP2PCreate(p2pmgr.DHTTypeName, New)
 }
-
-
->>>>>>> 37deff7e
 
 type P2P struct {
 	chainCfg      *types.Chain33Config
@@ -52,17 +44,13 @@
 	api           client.QueueProtocolAPI
 	client        queue.Client
 	addrbook      *AddrBook
-<<<<<<< HEAD
 	taskGroup     *sync.WaitGroup
 
-	closed int32
-=======
-	Node          *Node
-	p2pCfg   *types.P2P
-	subCfg   *p2pty.P2PSubConfig
-	mgr      *p2pmgr.P2PMgr
-	subChan  chan interface{}
->>>>>>> 37deff7e
+	closed  int32
+	p2pCfg  *types.P2P
+	subCfg  *p2pty.P2PSubConfig
+	mgr     *p2pmgr.P2PMgr
+	subChan chan interface{}
 }
 
 func New(mgr *p2pmgr.P2PMgr, subCfg []byte) p2pmgr.IP2P {
@@ -75,35 +63,31 @@
 		mcfg.Port = 13803
 	}
 
-	m, err := multiaddr.NewMultiaddr(fmt.Sprintf("/ip4/0.0.0.0/tcp/%d", mcfg.Port))
-	if err != nil {
-		return nil
-	}
-
-	log.Info("NewMulti", "addr", m.String())
-<<<<<<< HEAD
-	addrbook := NewAddrBook(cfg.GetModuleConfig().P2P)
-=======
 	addrbook := NewAddrBook(p2pCfg)
->>>>>>> 37deff7e
 	priv := addrbook.GetPrivkey()
 
 	bandwidthTracker := metrics.NewBandwidthCounter()
-	host := newHost(cfg.GetModuleConfig().P2P, priv, bandwidthTracker)
-	p2p := &P2P{host: host}
-	p2p.peerInfoManag = manage.NewPeerInfoManager()
-	p2p.chainCfg = cfg
-	p2p.addrbook = addrbook
-	p2p.discovery = new(dht.Discovery)
-	p2p.discovery.InitDht(p2p.host, cfg.GetModuleConfig().P2P.Seeds, p2p.addrbook.AddrsInfo())
+	host := newHost(mcfg, priv, bandwidthTracker)
+	p2p := &P2P{
+		host:          host,
+		peerInfoManag: manage.NewPeerInfoManager(),
+		chainCfg:      chainCfg,
+		subCfg:        mcfg,
+		p2pCfg:        p2pCfg,
+		client:        mgr.Client,
+		api:           mgr.SysApi,
+		discovery:     &dht.Discovery{},
+		addrbook:      addrbook,
+		mgr:           mgr,
+		taskGroup:     &sync.WaitGroup{},
+	}
+
 	p2p.connManag = manage.NewConnManager(p2p.host, p2p.discovery, bandwidthTracker)
-	p2p.taskGroup = &sync.WaitGroup{}
-
 	log.Info("NewP2p", "peerId", p2p.host.ID(), "addrs", p2p.host.Addrs())
 	return p2p
 }
 
-func newHost(cfg *types.P2P, priv p2pcrypto.PrivKey, bandwidthTracker *metrics.BandwidthCounter) core.Host {
+func newHost(cfg *p2pty.P2PSubConfig, priv p2pcrypto.PrivKey, bandwidthTracker *metrics.BandwidthCounter) core.Host {
 	m, err := multiaddr.NewMultiaddr(fmt.Sprintf("/ip4/0.0.0.0/tcp/%d", cfg.Port))
 	if err != nil {
 		return nil
@@ -123,35 +107,12 @@
 	if err != nil {
 		panic(err)
 	}
-<<<<<<< HEAD
 
 	return host
 }
 
 func (p *P2P) managePeers() {
-	go p.connManag.MonitorAllPeers(p.chainCfg.GetModuleConfig().P2P.Seeds, p.host)
-=======
-	p2p := &P2P{
-		host : host,
-		peerInfoManag: manage.NewPeerInfoManager(),
-		chainCfg:chainCfg,
-		subCfg: mcfg,
-		p2pCfg:p2pCfg,
-		client:mgr.Client,
-		api: mgr.SysApi,
-		discovery: &dht.Discovery{},
-		addrbook:addrbook,
-		mgr:mgr,
-	}
-	p2p.connManag = manage.NewConnManager(p2p.host, p2p.discovery, bandwidthTracker)
-	p2p.Node = NewNode(p2p, mcfg)
-	log.Info("NewP2p", "peerId", p2p.host.ID(), "addrs", p2p.host.Addrs())
-	return p2p
-}
-
-func (p *P2P) managePeers() {
-	go p.connManag.MonitorAllPeers(p.Node.subCfg.Seeds, p.host)
->>>>>>> 37deff7e
+	go p.connManag.MonitorAllPeers(p.subCfg.Seeds, p.host)
 
 	for {
 		peerlist := p.discovery.RoutingTale()
@@ -173,21 +134,8 @@
 
 }
 
-// SetQueueClient
-<<<<<<< HEAD
-func (p *P2P) SetQueueClient(cli queue.Client) {
-	var err error
-	p.api, err = client.New(cli, nil)
-	if err != nil {
-		//panic("SetQueueClient client.New err")
-	}
-	if p.client == nil {
-		p.client = cli
-	}
-=======
 func (p *P2P) StartP2P() {
 
->>>>>>> 37deff7e
 	//提供给其他插件使用的共享接口
 	globalData := &prototypes.GlobalData{
 		ChainCfg:        p.chainCfg,
@@ -196,12 +144,12 @@
 		ConnManager:     p.connManag,
 		Discovery:       p.discovery,
 		PeerInfoManager: p.peerInfoManag,
-		P2PManager:p.mgr,
-		SubConfig:p.subCfg,
+		P2PManager:      p.mgr,
+		SubConfig:       p.subCfg,
 	}
 	protocol.Init(globalData)
 	//初始化dht列表需要优先执行, 否则放在协程中有先后秩序问题, 导致未初始化在其他协程中被使用
-	p.discovery.InitDht(p.host, p.Node.subCfg.Seeds, p.addrbook.AddrsInfo())
+	p.discovery.InitDht(p.host, p.subCfg.Seeds, p.addrbook.AddrsInfo())
 	go p.managePeers()
 	go p.processP2P()
 
@@ -210,31 +158,25 @@
 func (p *P2P) processP2P() {
 
 	p.subChan = p.mgr.PubSub.Sub(p2pmgr.DHTTypeName)
-
 	//TODO, control goroutine num
-<<<<<<< HEAD
-	for msg := range p.client.Recv() {
+	for data := range p.subChan {
 		if p.isClose() {
 			return
 		}
+		msg, ok := data.(*queue.Message)
+		if !ok {
+			log.Error("processP2P", "recv invalid msg, data=", data)
+		}
 		p.taskGroup.Add(1)
-		go func() {
+		go func(qmsg *queue.Message) {
 			defer p.taskGroup.Done()
-			protocol.HandleEvent(msg)
-
-		}()
-=======
-	for data := range p.subChan {
-		msg, ok := data.(*queue.Message)
-
-		if ok {
-			log.Debug("processP2P", "recv msg ty", msg.Ty)
-			go protocol.HandleEvent(msg)
-		}else {
-			log.Error("processP2P", "recv invalid msg, data=", data)
-		}
-
->>>>>>> 37deff7e
+
+			log.Debug("processP2P", "recv msg ty", qmsg.Ty)
+
+			protocol.HandleEvent(qmsg)
+
+		}(msg)
+
 	}
 }
 
@@ -242,31 +184,24 @@
 
 }
 
-<<<<<<< HEAD
 func (p *P2P) ReStart() {
-	client := p.client
-
+	/*client := p.client
 	p.Close()
 	p = New(p.chainCfg)
-	p.SetQueueClient(client)
-
-}
-
-func (p *P2P) Close() {
+	p.client = client
+	p.StartP2P()*/
+
+}
+
+func (p *P2P) CloseP2P() {
 	log.Info("p2p closed")
+	p.mgr.PubSub.Unsub(p.subChan)
 	atomic.StoreInt32(&p.closed, 1)
 	p.waitTaskDone()
 	p.connManag.Close()
 	p.host.Close()
 	prototypes.ClearEventHandler()
 
-=======
-func (p *P2P) CloseP2P() {
-	close(p.Done)
-	p.mgr.PubSub.Unsub(p.subChan)
-	log.Info("p2p closed")
->>>>>>> 37deff7e
-	return
 }
 
 func (p *P2P) isClose() bool {
