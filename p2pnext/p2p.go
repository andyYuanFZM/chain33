package p2pnext

import (
	"context"
	"fmt"
	"sync"
	"sync/atomic"

	"time"

	"github.com/33cn/chain33/client"
	logger "github.com/33cn/chain33/common/log/log15"
	"github.com/33cn/chain33/p2pnext/dht"
	"github.com/33cn/chain33/p2pnext/manage"
	p2pty "github.com/33cn/chain33/p2pnext/types"

	"github.com/33cn/chain33/p2pnext/protocol"
	prototypes "github.com/33cn/chain33/p2pnext/protocol/types"
	"github.com/33cn/chain33/queue"
	"github.com/33cn/chain33/types"
	libp2p "github.com/libp2p/go-libp2p"
	core "github.com/libp2p/go-libp2p-core"

	"github.com/libp2p/go-libp2p-core/metrics"

	p2pcrypto "github.com/libp2p/go-libp2p-core/crypto"

	p2pmgr "github.com/33cn/chain33/p2p/manage"
	multiaddr "github.com/multiformats/go-multiaddr"
)

var log = logger.New("module", "p2pnext")

func init() {
	p2pmgr.RegisterP2PCreate(p2pmgr.DHTTypeName, New)
}

type P2P struct {
	chainCfg      *types.Chain33Config
	host          core.Host
	discovery     *dht.Discovery
	connManag     *manage.ConnManager
	peerInfoManag *manage.PeerInfoManager
	api           client.QueueProtocolAPI
	client        queue.Client
	addrbook      *AddrBook
	taskGroup     *sync.WaitGroup

	closed  int32
	p2pCfg  *types.P2P
	subCfg  *p2pty.P2PSubConfig
	mgr     *p2pmgr.P2PMgr
	subChan chan interface{}
}

func New(mgr *p2pmgr.P2PMgr, subCfg []byte) p2pmgr.IP2P {

	chainCfg := mgr.ChainCfg
	p2pCfg := chainCfg.GetModuleConfig().P2P
	mcfg := &p2pty.P2PSubConfig{}
	types.MustDecode(subCfg, mcfg)
	if mcfg.Port == 0 {
		mcfg.Port = 13803
	}

	addrbook := NewAddrBook(p2pCfg)
	priv := addrbook.GetPrivkey()

	bandwidthTracker := metrics.NewBandwidthCounter()
	host := newHost(mcfg, priv, bandwidthTracker)
	p2p := &P2P{
		host:          host,
		peerInfoManag: manage.NewPeerInfoManager(mgr.Client),
		chainCfg:      chainCfg,
		subCfg:        mcfg,
		p2pCfg:        p2pCfg,
		client:        mgr.Client,
		api:           mgr.SysApi,
		discovery:     &dht.Discovery{},
		addrbook:      addrbook,
		mgr:           mgr,
		taskGroup:     &sync.WaitGroup{},
	}

	p2p.connManag = manage.NewConnManager(p2p.host, p2p.discovery, bandwidthTracker)
	log.Info("NewP2p", "peerId", p2p.host.ID(), "addrs", p2p.host.Addrs())
	return p2p
}

func newHost(cfg *p2pty.P2PSubConfig, priv p2pcrypto.PrivKey, bandwidthTracker *metrics.BandwidthCounter) core.Host {
	m, err := multiaddr.NewMultiaddr(fmt.Sprintf("/ip4/0.0.0.0/tcp/%d", cfg.Port))
	if err != nil {
		return nil
	}
	log.Info("NewMulti", "addr", m.String())
	if bandwidthTracker == nil {
		bandwidthTracker = metrics.NewBandwidthCounter()
	}

	host, err := libp2p.New(context.Background(),
		libp2p.ListenAddrs(m),
		libp2p.Identity(priv),
		libp2p.BandwidthReporter(bandwidthTracker),
		libp2p.NATPortMap(),
	)

	if err != nil {
		panic(err)
	}

	return host
}

func (p *P2P) managePeers() {
	go p.connManag.MonitorAllPeers(p.subCfg.Seeds, p.host)

	for {
		peerlist := p.discovery.RoutingTale()
		log.Info("managePeers", "RoutingTale show peerlist>>>>>>>>>", peerlist,
			"table size", p.discovery.RoutingTableSize())
		if p.isClose() {
			log.Info("managePeers", "p2p", "closed")

			return
		}
		select {
		case <-time.After(time.Minute * 10):
			//Reflesh addrbook
			peersInfo := p.discovery.FindLocalPeers(p.connManag.Fetch())
			p.addrbook.SaveAddr(peersInfo)

		}
	}

}

func (p *P2P) StartP2P() {

	//提供给其他插件使用的共享接口
	globalData := &prototypes.GlobalData{
		ChainCfg:        p.chainCfg,
		QueueClient:     p.client,
		Host:            p.host,
		ConnManager:     p.connManag,
		Discovery:       p.discovery,
		PeerInfoManager: p.peerInfoManag,
		P2PManager:      p.mgr,
		SubConfig:       p.subCfg,
	}
	protocol.Init(globalData)
	//初始化dht列表需要优先执行, 否则放在协程中有先后秩序问题, 导致未初始化在其他协程中被使用
	p.discovery.InitDht(p.host, p.subCfg.Seeds, p.addrbook.AddrsInfo())
	go p.managePeers()
	go p.handleP2PEvent()

}

func (p *P2P) handleP2PEvent() {

	p.subChan = p.mgr.PubSub.Sub(p2pmgr.DHTTypeName)
	//TODO, control goroutine num
	for data := range p.subChan {
		if p.isClose() {
			return
		}
		msg, ok := data.(*queue.Message)
		if !ok {
			log.Error("handleP2PEvent", "recv invalid msg, data=", data)
		}
		p.taskGroup.Add(1)
		go func(qmsg *queue.Message) {
			defer p.taskGroup.Done()
<<<<<<< HEAD

			log.Debug("handleP2PEvent", "recv msg ty", qmsg.Ty)
=======
			log.Debug("processP2P", "recv msg ty", qmsg.Ty)
>>>>>>> 241e08a9

			protocol.HandleEvent(qmsg)

		}(msg)

	}
}

<<<<<<< HEAD
=======
func (p *P2P) Wait() {

}

func (p *P2P) ReStart() {

}

>>>>>>> 241e08a9
func (p *P2P) CloseP2P() {
	log.Info("p2p closed")
	p.mgr.PubSub.Unsub(p.subChan)
	atomic.StoreInt32(&p.closed, 1)
	p.waitTaskDone()
	p.connManag.Close()
	p.peerInfoManag.Close()
	p.host.Close()
	prototypes.ClearEventHandler()

}

func (p *P2P) isClose() bool {
	return atomic.LoadInt32(&p.closed) == 1
}

func (p *P2P) waitTaskDone() {

	waitDone := make(chan struct{})
	go func() {
		defer close(waitDone)
		p.taskGroup.Wait()
	}()
	select {
	case <-waitDone:
	case <-time.After(time.Second * 20):
		log.Error("waitTaskDone", "err", "20s timeout")
	}
}<|MERGE_RESOLUTION|>--- conflicted
+++ resolved
@@ -170,13 +170,7 @@
 		p.taskGroup.Add(1)
 		go func(qmsg *queue.Message) {
 			defer p.taskGroup.Done()
-<<<<<<< HEAD
-
 			log.Debug("handleP2PEvent", "recv msg ty", qmsg.Ty)
-=======
-			log.Debug("processP2P", "recv msg ty", qmsg.Ty)
->>>>>>> 241e08a9
-
 			protocol.HandleEvent(qmsg)
 
 		}(msg)
@@ -184,17 +178,6 @@
 	}
 }
 
-<<<<<<< HEAD
-=======
-func (p *P2P) Wait() {
-
-}
-
-func (p *P2P) ReStart() {
-
-}
-
->>>>>>> 241e08a9
 func (p *P2P) CloseP2P() {
 	log.Info("p2p closed")
 	p.mgr.PubSub.Unsub(p.subChan)
@@ -204,7 +187,6 @@
 	p.peerInfoManag.Close()
 	p.host.Close()
 	prototypes.ClearEventHandler()
-
 }
 
 func (p *P2P) isClose() bool {
