package rpc

import (
	"encoding/json"

	l "github.com/inconshreveable/log15"
)

var log = l.New("module", "rpc")

type userWrite struct {
	Topic   string `json:"topic"`
	Content string `json:"content"`
}

type TransParm struct {
	Execer    string     `json:"execer"`
	Payload   string     `json:"payload"`
	Signature *Signature `json:"signature"`
	Fee       int64      `json:"fee"`
}

type SignedTx struct {
	Unsign string `json:"unsignTx"`
	Sign   string `json:"sign"`
	Pubkey string `json:"pubkey"`
	Ty     int32  `json:"ty"`
}

type RawParm struct {
	Data string `json:"data"`
}

type QueryParm struct {
	Hash string `json:"hash"`
}

type BlockParam struct {
	Start    int64 `json:"start"`
	End      int64 `json:"end"`
	Isdetail bool  `json:"isDetail"`
}

type Header struct {
	Version    int64  `json:"version"`
	ParentHash string `json:"parentHash"`
	TxHash     string `json:"txHash"`
	StateHash  string `json:"stateHash"`
	Height     int64  `json:"height"`
	BlockTime  int64  `json:"blockTime"`
	TxCount    int64  `json:"txCount"`
	Hash       string `json:"hash"`
}

type Signature struct {
	Ty        int32  `json:"ty"`
	Pubkey    string `json:"pubkey"`
	Signature string `json:"signature"`
}

type Transaction struct {
	Execer     string      `json:"execer"`
	Payload    interface{} `json:"payload"`
	RawPayload string      `json:"rawPayload"`
	Signature  *Signature  `json:"signature"`
	Fee        int64       `json:"fee"`
	Expire     int64       `json:"expire"`
	Nonce      int64       `json:"nonce"`
	From       string      `json:"from,omitempty"`
	To         string      `json:"to"`
	Amount     int64       `json:"amount,omitempty"`
}

type ReceiptLog struct {
	Ty  int32  `json:"ty"`
	Log string `json:"log"`
}

type ReceiptData struct {
	Ty   int32         `json:"ty"`
	Logs []*ReceiptLog `json:"logs"`
}

type ReceiptDataResult struct {
	Ty     int32               `json:"ty"`
	TyName string              `json:"tyName"`
	Logs   []*ReceiptLogResult `json:"logs"`
}

type ReceiptLogResult struct {
	Ty     int32       `json:"ty"`
	TyName string      `json:"tyName"`
	Log    interface{} `json:"log"`
	RawLog string      `json:"rawLog"`
}

type Block struct {
	Version    int64          `json:"version"`
	ParentHash string         `json:"parentHash"`
	TxHash     string         `json:"txHash"`
	StateHash  string         `json:"stateHash"`
	Height     int64          `json:"height"`
	BlockTime  int64          `json:"blockTime"`
	Txs        []*Transaction `json:"txs"`
}

type BlockDetail struct {
	Block    *Block               `json:"block"`
	Receipts []*ReceiptDataResult `json:"recipts"`
}

type BlockDetails struct {
	Items []*BlockDetail `json:"items"`
}

type TransactionDetail struct {
	Tx         *Transaction       `json:"tx"`
	Receipt    *ReceiptDataResult `json:"receipt"`
	Proofs     []string           `json:"proofs"`
	Height     int64              `json:"height"`
	Index      int64              `json:"index"`
	Blocktime  int64              `json:"blockTime"`
	Amount     int64              `json:"amount"`
	Fromaddr   string             `json:"fromAddr"`
	ActionName string             `json:"actionName"`
}

type ReplyTxInfos struct {
	TxInfos []*ReplyTxInfo `protobuf:"bytes,1,rep,name=txInfos" json:"txInfos"`
}

type ReplyTxInfo struct {
	Hash   string `json:"hash"`
	Height int64  `json:"height"`
	Index  int64  `json:"index"`
}

type TransactionDetails struct {
	//Txs []*Transaction `json:"txs"`
	Txs []*TransactionDetail `protobuf:"bytes,1,rep,name=txs" json:"txs"`
}

type ReplyTxList struct {
	Txs []*Transaction `json:"txs"`
}

type ReplyHash struct {
	Hash string `json:"hash"`
}

type ReplyHashes struct {
	Hashes []string `json:"hashes"`
}
type PeerList struct {
	Peers []*Peer `json:"peers"`
}
type Peer struct {
	Addr        string  `json:"addr"`
	Port        int32   `json:"port"`
	Name        string  `json:"name"`
	MempoolSize int32   `json:"mempoolSize"`
	Self        bool    `json:"self"`
	Header      *Header `json:"header"`
}

// Wallet Module
type WalletAccounts struct {
	Wallets []*WalletAccount `protobuf:"bytes,1,rep,name=wallets" json:"wallets"`
}
type WalletAccount struct {
	Acc   *Account `protobuf:"bytes,1,opt,name=acc" json:"acc"`
	Label string   `protobuf:"bytes,2,opt,name=label" json:"label"`
}

type Account struct {
	Currency int32  `protobuf:"varint,1,opt,name=currency" json:"currency"`
	Balance  int64  `protobuf:"varint,2,opt,name=balance" json:"balance"`
	Frozen   int64  `protobuf:"varint,3,opt,name=frozen" json:"frozen"`
	Addr     string `protobuf:"bytes,4,opt,name=addr" json:"addr"`
}
type Reply struct {
	IsOk bool   `protobuf:"varint,1,opt,name=isOk" json:"isOK"`
	Msg  string `protobuf:"bytes,2,opt,name=msg,proto3" json:"msg"`
}
type Headers struct {
	Items []*Header `protobuf:"bytes,1,rep,name=items" json:"items"`
}

type ReqAddr struct {
	Addr string `json:"addr"`
}

type ReqHashes struct {
	Hashes        []string `json:"hashes"`
	DisableDetail bool     `json:"disableDetail"`
}

type ReqWalletTransactionList struct {
	FromTx    string `json:"fromTx"`
	Count     int32  `json:"count"`
	Direction int32  `json:"direction"`
}
type WalletTxDetails struct {
	TxDetails []*WalletTxDetail `protobuf:"bytes,1,rep,name=txDetails" json:"txDetails"`
}
type WalletTxDetail struct {
	Tx         *Transaction       `protobuf:"bytes,1,opt,name=tx" json:"tx"`
	Receipt    *ReceiptDataResult `protobuf:"bytes,2,opt,name=receipt" json:"receipt"`
	Height     int64              `protobuf:"varint,3,opt,name=height" json:"height"`
	Index      int64              `protobuf:"varint,4,opt,name=index" json:"index"`
	BlockTime  int64              `json:"blockTime"`
	Amount     int64              `json:"amount"`
	FromAddr   string             `json:"fromAddr"`
	TxHash     string             `json:"txHash"`
	ActionName string             `json:"actionName"`
}

type BlockOverview struct {
	Head     *Header  `protobuf:"bytes,1,opt,name=head" json:"head"`
	TxCount  int64    `protobuf:"varint,2,opt,name=txCount" json:"txCount"`
	TxHashes []string `protobuf:"bytes,3,rep,name=txHashes,proto3" json:"txHashes"`
}

type Query4Cli struct {
	Execer   string      `protobuf:"bytes,1,opt,name=execer,proto3" json:"execer"`
	FuncName string      `protobuf:"bytes,2,opt,name=funcName" json:"funcName"`
	Payload  interface{} `protobuf:"bytes,3,opt,name=payload" json:"payload"`
}

type Query4Jrpc struct {
	Execer   string          `protobuf:"bytes,1,opt,name=execer,proto3" json:"execer"`
	FuncName string          `protobuf:"bytes,2,opt,name=funcName" json:"funcName"`
	Payload  json.RawMessage `protobuf:"bytes,3,opt,name=payload" json:"payload"`
}

type WalletStatus struct {
	IsWalletLock bool `json:"isWalletLock"`
	IsAutoMining bool `json:"isAutoMining"`
	IsHasSeed    bool `json:"isHasSeed"`
	IsTicketLock bool `json:"isTicketLock"`
}

// Token Transaction
type TokenPreCreateTx struct {
	Price        int64  `json:"price"`
	Name         string `json:"name"`
	Symbol       string `json:"symbol"`
	Introduction string `json:"introduction"`
	OwnerAddr    string `json:"ownerAddr"`
	Total        int64  `json:"total"`
	Fee          int64  `json:"fee"`
}

type TokenFinishTx struct {
	OwnerAddr string `json:"ownerAddr"`
	Symbol    string `json:"symbol"`
	Fee       int64  `json:"fee"`
}

type TokenRevokeTx struct {
	OwnerAddr string `json:"ownerAddr"`
	Symbol    string `json:"symbol"`
	Fee       int64  `json:"fee"`
}

// Trade Transaction
type TradeSellTx struct {
	TokenSymbol       string `json:"tokenSymbol"`
	AmountPerBoardlot int64  `json:"amountPerBoardlot"`
	MinBoardlot       int64  `json:"minBoardlot"`
	PricePerBoardlot  int64  `json:"pricePerBoardlot"`
	TotalBoardlot     int64  `json:"totalBoardlot"`
	Fee               int64  `json:"fee"`
}

type TradeBuyTx struct {
	SellID      string `json:"sellID"`
	BoardlotCnt int64  `json:"boardlotCnt"`
	Fee         int64  `json:"fee"`
}

type TradeRevokeTx struct {
	SellID string `json:"sellID,"`
	Fee    int64  `json:"fee"`
}

type TradeBuyLimitTx struct {
	TokenSymbol       string `json:"tokenSymbol"`
	AmountPerBoardlot int64  `json:"amountPerBoardlot"`
	MinBoardlot       int64  `json:"minBoardlot"`
	PricePerBoardlot  int64  `json:"pricePerBoardlot"`
	TotalBoardlot     int64  `json:"totalBoardlot"`
	Fee               int64  `json:"fee"`
}

type TradeSellMarketTx struct {
	BuyID       string `json:"buyID"`
	BoardlotCnt int64  `json:"boardlotCnt"`
	Fee         int64  `json:"fee"`
}

type TradeRevokeBuyTx struct {
	BuyID string `json:"buyID,"`
	Fee   int64  `json:"fee"`
}

type NodeNetinfo struct {
	Externaladdr string `json:"externalAddr"`
	Localaddr    string `json:"localAddr"`
	Service      bool   `json:"service"`
	Outbounds    int32  `json:"outbounds"`
	Inbounds     int32  `json:"inbounds"`
}

<<<<<<< HEAD
type TransactionCreate struct {
	Execer     string          `protobuf:"bytes,1,opt,name=execer,proto3" json:"execer"`
	ActionName string          `protobuf:"bytes,2,opt,name=actionName" json:"actionName"`
	Payload    json.RawMessage `protobuf:"bytes,3,opt,name=payload" json:"payload"`
=======
type TimeStatus struct {
	NtpTime   string `json:"ntpTime"`
	LocalTime string `json:"localTime"`
	Diff      int64  `json:"diff"`
}
type ReplyBlkSeqs struct {
	BlkSeqInfos []*ReplyBlkSeq `json:"blkseqInfos"`
}

type ReplyBlkSeq struct {
	Hash string `json:"hash"`
	Type int64  `json:"type"`
>>>>>>> 53751914
}<|MERGE_RESOLUTION|>--- conflicted
+++ resolved
@@ -312,23 +312,22 @@
 	Inbounds     int32  `json:"inbounds"`
 }
 
-<<<<<<< HEAD
+type TimeStatus struct {
+	NtpTime   string `json:"ntpTime"`
+	LocalTime string `json:"localTime"`
+	Diff      int64  `json:"diff"`
+}
+type ReplyBlkSeqs struct {
+	BlkSeqInfos []*ReplyBlkSeq `json:"blkseqInfos"`
+}
+
+type ReplyBlkSeq struct {
+	Hash string `json:"hash"`
+	Type int64  `json:"type"`
+}
+
 type TransactionCreate struct {
 	Execer     string          `protobuf:"bytes,1,opt,name=execer,proto3" json:"execer"`
 	ActionName string          `protobuf:"bytes,2,opt,name=actionName" json:"actionName"`
 	Payload    json.RawMessage `protobuf:"bytes,3,opt,name=payload" json:"payload"`
-=======
-type TimeStatus struct {
-	NtpTime   string `json:"ntpTime"`
-	LocalTime string `json:"localTime"`
-	Diff      int64  `json:"diff"`
-}
-type ReplyBlkSeqs struct {
-	BlkSeqInfos []*ReplyBlkSeq `json:"blkseqInfos"`
-}
-
-type ReplyBlkSeq struct {
-	Hash string `json:"hash"`
-	Type int64  `json:"type"`
->>>>>>> 53751914
 }