--- conflicted
+++ resolved
@@ -319,7 +319,6 @@
 	Inbounds     int32  `json:"inbounds"`
 }
 
-<<<<<<< HEAD
 type ReplyPrivacyPkPair struct {
 	ShowSuccessful bool   `json:"showSuccessful,omitempty"`
 	ViewPub        string `json:"viewPub,omitempty"`
@@ -328,7 +327,8 @@
 
 type ReplyCacheTxList struct {
 	Txs []*Transaction `json:"txs,omitempty"`
-=======
+}
+
 type TimeStatus struct {
 	NtpTime   string `json:"ntpTime"`
 	LocalTime string `json:"localTime"`
@@ -388,5 +388,4 @@
 	PreviousHash string `json:"previousHash"`
 	IsReset      bool   `json:"isReset"`
 	Fee          int64  `json:"fee"`
->>>>>>> 7a76dc08
 }