package rpc

import (
	"encoding/json"

	l "github.com/inconshreveable/log15"
)

var log = l.New("module", "rpc")

type userWrite struct {
	Topic   string `json:"topic"`
	Content string `json:"content"`
}

type TransParm struct {
	Execer    string     `json:"execer"`
	Payload   string     `json:"payload"`
	Signature *Signature `json:"signature"`
	Fee       int64      `json:"fee"`
}

type SignedTx struct {
	Unsign string `json:"unsignTx"`
	Sign   string `json:"sign"`
	Pubkey string `json:"pubkey"`
	Ty     int32  `json:"ty"`
}

type RawParm struct {
	Data string `json:"data"`
}

type QueryParm struct {
	Hash string `json:"hash"`
}

type BlockParam struct {
	Start    int64 `json:"start"`
	End      int64 `json:"end"`
	Isdetail bool  `json:"isDetail"`
}

type Header struct {
	Version    int64  `json:"version"`
	ParentHash string `json:"parentHash"`
	TxHash     string `json:"txHash"`
	StateHash  string `json:"stateHash"`
	Height     int64  `json:"height"`
	BlockTime  int64  `json:"blockTime"`
	TxCount    int64  `json:"txCount"`
	Hash       string `json:"hash"`
}

type Signature struct {
	Ty        int32  `json:"ty"`
	Pubkey    string `json:"pubkey"`
	Signature string `json:"signature"`
}

type Transaction struct {
	Execer     string      `json:"execer"`
	Payload    interface{} `json:"payload"`
	RawPayload string      `json:"rawPayload"`
	Signature  *Signature  `json:"signature"`
	Fee        int64       `json:"fee"`
	Expire     int64       `json:"expire"`
	Nonce      int64       `json:"nonce"`
	From       string      `json:"from,omitempty"`
	To         string      `json:"to"`
	Amount     int64       `json:"amount,omitempty"`
}

type ReceiptLog struct {
	Ty  int32  `json:"ty"`
	Log string `json:"log"`
}

type ReceiptData struct {
	Ty   int32         `json:"ty"`
	Logs []*ReceiptLog `json:"logs"`
}

type ReceiptDataResult struct {
	Ty     int32               `json:"ty"`
	TyName string              `json:"tyName"`
	Logs   []*ReceiptLogResult `json:"logs"`
}

type ReceiptLogResult struct {
	Ty     int32       `json:"ty"`
	TyName string      `json:"tyName"`
	Log    interface{} `json:"log"`
	RawLog string      `json:"rawLog"`
}

type Block struct {
	Version    int64          `json:"version"`
	ParentHash string         `json:"parentHash"`
	TxHash     string         `json:"txHash"`
	StateHash  string         `json:"stateHash"`
	Height     int64          `json:"height"`
	BlockTime  int64          `json:"blockTime"`
	Txs        []*Transaction `json:"txs"`
}

type BlockDetail struct {
	Block    *Block               `json:"block"`
	Receipts []*ReceiptDataResult `json:"recipts"`
}

type BlockDetails struct {
	Items []*BlockDetail `json:"items"`
}

type TransactionDetail struct {
	Tx         *Transaction       `json:"tx"`
	Receipt    *ReceiptDataResult `json:"receipt"`
	Proofs     []string           `json:"proofs"`
	Height     int64              `json:"height"`
	Index      int64              `json:"index"`
	Blocktime  int64              `json:"blockTime"`
	Amount     int64              `json:"amount"`
	Fromaddr   string             `json:"fromAddr"`
	ActionName string             `json:"actionName"`
}

type ReplyTxInfos struct {
	TxInfos []*ReplyTxInfo `protobuf:"bytes,1,rep,name=txInfos" json:"txInfos"`
}

type ReplyTxInfo struct {
	Hash   string `json:"hash"`
	Height int64  `json:"height"`
	Index  int64  `json:"index"`
}

type TransactionDetails struct {
	//Txs []*Transaction `json:"txs"`
	Txs []*TransactionDetail `protobuf:"bytes,1,rep,name=txs" json:"txs"`
}

type ReplyTxList struct {
	Txs []*Transaction `json:"txs"`
}

type ReplyHash struct {
	Hash string `json:"hash"`
}

type ReplyHashes struct {
	Hashes []string `json:"hashes"`
}
type PeerList struct {
	Peers []*Peer `json:"peers"`
}
type Peer struct {
	Addr        string  `json:"addr"`
	Port        int32   `json:"port"`
	Name        string  `json:"name"`
	MempoolSize int32   `json:"mempoolSize"`
	Self        bool    `json:"self"`
	Header      *Header `json:"header"`
}

// Wallet Module
type WalletAccounts struct {
	Wallets []*WalletAccount `protobuf:"bytes,1,rep,name=wallets" json:"wallets"`
}
type WalletAccount struct {
	Acc   *Account `protobuf:"bytes,1,opt,name=acc" json:"acc"`
	Label string   `protobuf:"bytes,2,opt,name=label" json:"label"`
}

type Account struct {
	Currency int32  `protobuf:"varint,1,opt,name=currency" json:"currency"`
	Balance  int64  `protobuf:"varint,2,opt,name=balance" json:"balance"`
	Frozen   int64  `protobuf:"varint,3,opt,name=frozen" json:"frozen"`
	Addr     string `protobuf:"bytes,4,opt,name=addr" json:"addr"`
}
type Reply struct {
	IsOk bool   `protobuf:"varint,1,opt,name=isOk" json:"isOK"`
	Msg  string `protobuf:"bytes,2,opt,name=msg,proto3" json:"msg"`
}
type Headers struct {
	Items []*Header `protobuf:"bytes,1,rep,name=items" json:"items"`
}

type ReqAddr struct {
	Addr string `json:"addr"`
}

type ReqHashes struct {
	Hashes        []string `json:"hashes"`
	DisableDetail bool     `json:"disableDetail"`
}

type ReqWalletTransactionList struct {
<<<<<<< HEAD
	Isprivacy bool   `json:"Isprivacy"`
	FromTx    string `json:"fromtx"`
=======
	FromTx    string `json:"fromTx"`
>>>>>>> 91c5f792
	Count     int32  `json:"count"`
	Direction int32  `json:"direction"`
}
type WalletTxDetails struct {
	TxDetails []*WalletTxDetail `protobuf:"bytes,1,rep,name=txDetails" json:"txDetails"`
}
type WalletTxDetail struct {
	Tx         *Transaction       `protobuf:"bytes,1,opt,name=tx" json:"tx"`
	Receipt    *ReceiptDataResult `protobuf:"bytes,2,opt,name=receipt" json:"receipt"`
	Height     int64              `protobuf:"varint,3,opt,name=height" json:"height"`
	Index      int64              `protobuf:"varint,4,opt,name=index" json:"index"`
	BlockTime  int64              `json:"blockTime"`
	Amount     int64              `json:"amount"`
	FromAddr   string             `json:"fromAddr"`
	TxHash     string             `json:"txHash"`
	ActionName string             `json:"actionName"`
}

type BlockOverview struct {
	Head     *Header  `protobuf:"bytes,1,opt,name=head" json:"head"`
	TxCount  int64    `protobuf:"varint,2,opt,name=txCount" json:"txCount"`
	TxHashes []string `protobuf:"bytes,3,rep,name=txHashes,proto3" json:"txHashes"`
}

type Query4Cli struct {
	Execer   string      `protobuf:"bytes,1,opt,name=execer,proto3" json:"execer"`
	FuncName string      `protobuf:"bytes,2,opt,name=funcName" json:"funcName"`
	Payload  interface{} `protobuf:"bytes,3,opt,name=payload" json:"payload"`
}

type Query4Jrpc struct {
	Execer   string          `protobuf:"bytes,1,opt,name=execer,proto3" json:"execer"`
	FuncName string          `protobuf:"bytes,2,opt,name=funcName" json:"funcName"`
	Payload  json.RawMessage `protobuf:"bytes,3,opt,name=payload" json:"payload"`
}

type WalletStatus struct {
<<<<<<< HEAD
	IsWalletLock bool `json:"iswalletlock"`
	IsAutoMining bool `json:"isautomining"`
	IsHasSeed    bool `json:"ishasseed"`
	IsTicketLock bool `json:"isticketlock"`
}

type ReplyPrivacyPkPair struct {
	ShowSuccessful bool   `json:"showSuccessful,omitempty"`
	ViewPub        string `json:"viewPub,omitempty"`
	SpendPub       string `json:"spendPub,omitempty"`
=======
	IsWalletLock bool `json:"isWalletLock"`
	IsAutoMining bool `json:"isAutoMining"`
	IsHasSeed    bool `json:"isHasSeed"`
	IsTicketLock bool `json:"isTicketLock"`
}

// Token Transaction
type TokenPreCreateTx struct {
	Price        int64  `json:"price"`
	Name         string `json:"name"`
	Symbol       string `json:"symbol"`
	Introduction string `json:"introduction"`
	OwnerAddr    string `json:"ownerAddr"`
	Total        int64  `json:"total"`
	Fee          int64  `json:"fee"`
}

type TokenFinishTx struct {
	OwnerAddr string `json:"ownerAddr"`
	Symbol    string `json:"symbol"`
	Fee       int64  `json:"fee"`
}

type TokenRevokeTx struct {
	OwnerAddr string `json:"ownerAddr"`
	Symbol    string `json:"symbol"`
	Fee       int64  `json:"fee"`
}

// Trade Transaction
type TradeSellTx struct {
	TokenSymbol       string `json:"tokenSymbol"`
	AmountPerBoardlot int64  `json:"amountPerBoardlot"`
	MinBoardlot       int64  `json:"minBoardlot"`
	PricePerBoardlot  int64  `json:"pricePerBoardlot"`
	TotalBoardlot     int64  `json:"totalBoardlot"`
	Fee               int64  `json:"fee"`
}

type TradeBuyTx struct {
	SellID      string `json:"sellID"`
	BoardlotCnt int64  `json:"boardlotCnt"`
	Fee         int64  `json:"fee"`
}

type TradeRevokeTx struct {
	SellID string `json:"sellID,"`
	Fee    int64  `json:"fee"`
}

type TradeBuyLimitTx struct {
	TokenSymbol       string `json:"tokenSymbol"`
	AmountPerBoardlot int64  `json:"amountPerBoardlot"`
	MinBoardlot       int64  `json:"minBoardlot"`
	PricePerBoardlot  int64  `json:"pricePerBoardlot"`
	TotalBoardlot     int64  `json:"totalBoardlot"`
	Fee               int64  `json:"fee"`
}

type TradeSellMarketTx struct {
	BuyID       string `json:"buyID"`
	BoardlotCnt int64  `json:"boardlotCnt"`
	Fee         int64  `json:"fee"`
}

type TradeRevokeBuyTx struct {
	BuyID string `json:"buyID,"`
	Fee   int64  `json:"fee"`
}

type NodeNetinfo struct {
	Externaladdr string `json:"externalAddr"`
	Localaddr    string `json:"localAddr"`
	Service      bool   `json:"service"`
	Outbounds    int32  `json:"outbounds"`
	Inbounds     int32  `json:"inbounds"`
>>>>>>> 91c5f792
}<|MERGE_RESOLUTION|>--- conflicted
+++ resolved
@@ -196,12 +196,8 @@
 }
 
 type ReqWalletTransactionList struct {
-<<<<<<< HEAD
 	Isprivacy bool   `json:"Isprivacy"`
-	FromTx    string `json:"fromtx"`
-=======
 	FromTx    string `json:"fromTx"`
->>>>>>> 91c5f792
 	Count     int32  `json:"count"`
 	Direction int32  `json:"direction"`
 }
@@ -239,18 +235,6 @@
 }
 
 type WalletStatus struct {
-<<<<<<< HEAD
-	IsWalletLock bool `json:"iswalletlock"`
-	IsAutoMining bool `json:"isautomining"`
-	IsHasSeed    bool `json:"ishasseed"`
-	IsTicketLock bool `json:"isticketlock"`
-}
-
-type ReplyPrivacyPkPair struct {
-	ShowSuccessful bool   `json:"showSuccessful,omitempty"`
-	ViewPub        string `json:"viewPub,omitempty"`
-	SpendPub       string `json:"spendPub,omitempty"`
-=======
 	IsWalletLock bool `json:"isWalletLock"`
 	IsAutoMining bool `json:"isAutoMining"`
 	IsHasSeed    bool `json:"isHasSeed"`
@@ -327,5 +311,10 @@
 	Service      bool   `json:"service"`
 	Outbounds    int32  `json:"outbounds"`
 	Inbounds     int32  `json:"inbounds"`
->>>>>>> 91c5f792
+}
+
+type ReplyPrivacyPkPair struct {
+	ShowSuccessful bool   `json:"showSuccessful,omitempty"`
+	ViewPub        string `json:"viewPub,omitempty"`
+	SpendPub       string `json:"spendPub,omitempty"`
 }