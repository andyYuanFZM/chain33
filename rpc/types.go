package rpc

import (
	"encoding/json"

	l "github.com/inconshreveable/log15"
)

var log = l.New("module", "rpc")

type TransParm struct {
	Execer    string     `json:"execer"`
	Payload   string     `json:"payload"`
	Signature *Signature `json:"signature"`
	Fee       int64      `json:"fee"`
}

type SignedTx struct {
	Unsign string `json:"unsigntx"`
	Sign   string `json:"sign"`
	Pubkey string `json:"pubkey"`
	Ty     int32  `json:"ty"`
}

type RawParm struct {
	Data string `json:"data"`
}

type QueryParm struct {
	Hash string `json:"hash"`
}

type BlockParam struct {
	Start    int64 `json:"start"`
	End      int64 `json:"end"`
	Isdetail bool  `json:"isdetail"`
}

type Header struct {
	Version    int64  `json:"version"`
	ParentHash string `json:"parenthash"`
	TxHash     string `json:"txhash"`
	StateHash  string `json:"statehash"`
	Height     int64  `json:"height"`
	BlockTime  int64  `json:"blocktime"`
	TxCount    int64  `json:"txcount"`
	Hash       string `json:"hash"`
}

type Signature struct {
	Ty        int32  `json:"ty"`
	Pubkey    string `json:"pubkey"`
	Signature string `json:"signature"`
}

type Transaction struct {
	Execer     string      `json:"execer"`
	Payload    interface{} `json:"payload"`
	RawPayload string      `json:"rawpayload"`
	Signature  *Signature  `json:"signature"`
	Fee        int64       `json:"fee"`
	Expire     int64       `json:"expire"`
	Nonce      int64       `json:"nonce"`
	From       string      `json:"from,omitempty"`
	To         string      `json:"to"`
	Amount     int64       `json:"amount,omitempty"`
}

type ReceiptLog struct {
	Ty  int32  `json:"ty"`
	Log string `json:"log"`
}

type ReceiptData struct {
	Ty   int32         `json:"ty"`
	Logs []*ReceiptLog `json:"logs"`
}

type ReceiptDataResult struct {
	Ty     int32               `json:"ty"`
	TyName string              `json:"tyname"`
	Logs   []*ReceiptLogResult `json:"logs"`
}

type ReceiptLogResult struct {
	Ty     int32       `json:"ty"`
	TyName string      `json:"tyname"`
	Log    interface{} `json:"log"`
	RawLog string      `json:"rawlog"`
}

type Block struct {
	Version    int64          `json:"version"`
	ParentHash string         `json:"parenthash"`
	TxHash     string         `json:"txhash"`
	StateHash  string         `json:"statehash"`
	Height     int64          `json:"height"`
	BlockTime  int64          `json:"blocktime"`
	Txs        []*Transaction `json:"txs"`
}

type BlockDetail struct {
	Block    *Block               `json:"block"`
	Receipts []*ReceiptDataResult `json:"recipts"`
}

type BlockDetails struct {
	Items []*BlockDetail `json:"items"`
}

type TransactionDetail struct {
	Tx         *Transaction       `json:"tx"`
	Receipt    *ReceiptDataResult `json:"receipt"`
	Proofs     []string           `json:"proofs"`
	Height     int64              `json:"height"`
	Index      int64              `json:"index"`
	Blocktime  int64              `json:"blocktime"`
	Amount     int64              `json:"amount"`
	Fromaddr   string             `json:"fromaddr"`
	ActionName string             `json:"actionname"`
}

type ReplyTxInfos struct {
	TxInfos []*ReplyTxInfo `protobuf:"bytes,1,rep,name=txInfos" json:"txinfos"`
}

type ReplyTxInfo struct {
	Hash   string `json:"hash"`
	Height int64  `json:"height"`
	Index  int64  `json:"index"`
}

type TransactionDetails struct {
	//Txs []*Transaction `json:"txs"`
	Txs []*TransactionDetail `protobuf:"bytes,1,rep,name=txs" json:"txs"`
}

type ReplyTxList struct {
	Txs []*Transaction `json:"txs"`
}

type ReplyHash struct {
	Hash string `json:"hash"`
}

type ReplyHashes struct {
	Hashes []string `json:"hashes"`
}
type PeerList struct {
	Peers []*Peer `json:"peers"`
}
type Peer struct {
	Addr        string  `json:"addr"`
	Port        int32   `json:"port"`
	Name        string  `json:"name"`
	MempoolSize int32   `json:"mempoolsize"`
	Self        bool    `json:"self"`
	Header      *Header `json:"header"`
}

// Wallet Module
type WalletAccounts struct {
	Wallets []*WalletAccount `protobuf:"bytes,1,rep,name=wallets" json:"wallets"`
}
type WalletAccount struct {
	Acc   *Account `protobuf:"bytes,1,opt,name=acc" json:"acc"`
	Label string   `protobuf:"bytes,2,opt,name=label" json:"label"`
}

type Account struct {
	Currency int32  `protobuf:"varint,1,opt,name=currency" json:"currency"`
	Balance  int64  `protobuf:"varint,2,opt,name=balance" json:"balance"`
	Frozen   int64  `protobuf:"varint,3,opt,name=frozen" json:"frozen"`
	Addr     string `protobuf:"bytes,4,opt,name=addr" json:"addr"`
}
type Reply struct {
	IsOk bool   `protobuf:"varint,1,opt,name=isOk" json:"isok"`
	Msg  string `protobuf:"bytes,2,opt,name=msg,proto3" json:"msg"`
}
type Headers struct {
	Items []*Header `protobuf:"bytes,1,rep,name=items" json:"items"`
}

type ReqAddr struct {
	Addr string `json:"addr"`
}

type ReqHashes struct {
	Hashes []string `json:"hashes"`
}

type ReqWalletTransactionList struct {
	FromTx    string `json:"fromtx"`
	Count     int32  `json:"count"`
	Direction int32  `json:"direction"`
}
type WalletTxDetails struct {
	TxDetails []*WalletTxDetail `protobuf:"bytes,1,rep,name=txDetails" json:"txdetails"`
}
type WalletTxDetail struct {
	Tx         *Transaction       `protobuf:"bytes,1,opt,name=tx" json:"tx"`
	Receipt    *ReceiptDataResult `protobuf:"bytes,2,opt,name=receipt" json:"receipt"`
	Height     int64              `protobuf:"varint,3,opt,name=height" json:"height"`
	Index      int64              `protobuf:"varint,4,opt,name=index" json:"index"`
	Blocktime  int64              `json:"blocktime"`
	Amount     int64              `json:"amount"`
	Fromaddr   string             `json:"fromaddr"`
	Txhash     string             `json:"txhash"`
	ActionName string             `json:"actionname"`
}

type BlockOverview struct {
	Head     *Header  `protobuf:"bytes,1,opt,name=head" json:"head"`
	TxCount  int64    `protobuf:"varint,2,opt,name=txCount" json:"txcount"`
	TxHashes []string `protobuf:"bytes,3,rep,name=txHashes,proto3" json:"txhashes"`
}

type Query4Cli struct {
	Execer   string      `protobuf:"bytes,1,opt,name=execer,proto3" json:"execer"`
	FuncName string      `protobuf:"bytes,2,opt,name=funcName" json:"funcName"`
	Payload  interface{} `protobuf:"bytes,3,opt,name=payload" json:"payload"`
}

type Query4Jrpc struct {
	Execer   string          `protobuf:"bytes,1,opt,name=execer,proto3" json:"execer"`
	FuncName string          `protobuf:"bytes,2,opt,name=funcName" json:"funcName"`
	Payload  json.RawMessage `protobuf:"bytes,3,opt,name=payload" json:"payload"`
}

type WalletStatus struct {
	IsWalletLock bool `json:"iswalletlock"`
	IsAutoMining bool `json:"isautomining"`
	IsHasSeed    bool `json:"ishasseed"`
	IsTicketLock bool `json:"isticketlock"`
}

// Token Transaction
type TokenPreCreateTx struct {
	Price        int64  `json:"price"`
	Name         string `json:"name"`
	Symbol       string `json:"symbol"`
	Introduction string `json:"introduction"`
	OwnerAddr    string `json:"owner_addr"`
	Total        int64  `json:"total"`
	Fee          int64  `json:"fee"`
}

type TokenFinishTx struct {
	OwnerAddr string `json:"owner_addr"`
	Symbol    string `json:"symbol"`
	Fee       int64  `json:"fee"`
}

type TokenRevokeTx struct {
	OwnerAddr string `json:"owner_addr"`
	Symbol    string `json:"symbol"`
	Fee       int64  `json:"fee"`
}

// Trade Transaction
type TradeSellTx struct {
	TokenSymbol       string `json:"token_symbol"`
	AmountPerBoardlot int64  `json:"amount_per_boardlot"`
	MinBoardlot       int64  `json:"min_boardlot"`
	PricePerBoardlot  int64  `json:"price_per_boardlot"`
	TotalBoardlot     int64  `json:"total_boardlot"`
	Fee               int64  `json:"fee"`
}

type TradeBuyTx struct {
	SellId      string `json:"sell_id"`
	BoardlotCnt int64  `json:"boardlot_cnt"`
	Fee         int64  `json:"fee"`
}

type TradeRevokeTx struct {
	SellId string `json:"sell_id,"`
	Fee    int64  `json:"fee"`
}

type TradeBuyLimitTx struct {
	TokenSymbol       string `json:"token_symbol"`
	AmountPerBoardlot int64  `json:"amount_per_boardlot"`
	MinBoardlot       int64  `json:"min_boardlot"`
	PricePerBoardlot  int64  `json:"price_per_boardlot"`
	TotalBoardlot     int64  `json:"total_boardlot"`
	Fee               int64  `json:"fee"`
}

type TradeSellMarketTx struct {
	BuyId      string `json:"buy_id"`
	BoardlotCnt int64  `json:"boardlot_cnt"`
	Fee         int64  `json:"fee"`
}

type TradeRevokeBuyTx struct {
	BuyId string `json:"buy_id,"`
	Fee    int64  `json:"fee"`
}

type NodeNetinfo struct {
	Externaladdr string `json:"externaladdr"`
	Localaddr    string `json:"localaddr"`
	Service      bool   `json:"service"`
<<<<<<< HEAD
}

=======
	Outbounds    int32  `json:"outbounds"`
	Inbounds     int32  `json:"inbounds"`
}
>>>>>>> b9af081b
<|MERGE_RESOLUTION|>--- conflicted
+++ resolved
@@ -302,11 +302,7 @@
 	Externaladdr string `json:"externaladdr"`
 	Localaddr    string `json:"localaddr"`
 	Service      bool   `json:"service"`
-<<<<<<< HEAD
-}
-
-=======
 	Outbounds    int32  `json:"outbounds"`
 	Inbounds     int32  `json:"inbounds"`
 }
->>>>>>> b9af081b
+
