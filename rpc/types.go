--- conflicted
+++ resolved
@@ -279,12 +279,12 @@
 	Type int64  `json:"type"`
 }
 
-<<<<<<< HEAD
 type TransactionCreate struct {
 	Execer     string          `protobuf:"bytes,1,opt,name=execer,proto3" json:"execer"`
 	ActionName string          `protobuf:"bytes,2,opt,name=actionName" json:"actionName"`
 	Payload    json.RawMessage `protobuf:"bytes,3,opt,name=payload" json:"payload"`
-=======
+}
+
 //Relay Transaction
 type RelayOrderTx struct {
 	Operation uint32 `json:"operation"`
@@ -340,5 +340,4 @@
 type ExecAccount struct {
 	Execer  string   `json:"execer"`
 	Account *Account `json:"account"`
->>>>>>> d3a551e4
 }