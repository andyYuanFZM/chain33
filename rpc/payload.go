--- conflicted
+++ resolved
@@ -102,7 +102,7 @@
 	return req, nil
 }
 
-<<<<<<< HEAD
+
 func privacyPayloadType(funcname string) (proto.Message, error) {
 	var req proto.Message
 	switch funcname {
@@ -110,7 +110,12 @@
 		req = &types.ReqPrivacyToken{}
 	case "ShowUTXOs4SpecifiedAmount":
 		req = &types.ReqPrivacyToken{}
-=======
+	default:
+		return nil, types.ErrInputPara
+	}
+	return req, nil
+}
+
 func relayPayloadType(funcname string) (proto.Message, error) {
 	var req proto.Message
 	switch funcname {
@@ -126,7 +131,6 @@
 		req = &types.ReqRelayBtcHeaderHeightList{}
 	case "GetBTCHeaderCurHeight":
 		req = &types.ReqRelayQryBTCHeadHeight{}
->>>>>>> 7a76dc08
 	default:
 		return nil, types.ErrInputPara
 	}
@@ -149,13 +153,10 @@
 		return tradePayloadType(funcname)
 	case "evm":
 		return evmPayloadType(funcname)
-<<<<<<< HEAD
 	case "privacy":
 		return privacyPayloadType(funcname)
-=======
 	case "relay":
 		return relayPayloadType(funcname)
->>>>>>> 7a76dc08
 	}
 	return nil, types.ErrInputPara
 }
