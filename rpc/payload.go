--- conflicted
+++ resolved
@@ -74,50 +74,6 @@
 	return req, nil
 }
 
-<<<<<<< HEAD
-func evmPayloadType(funcname string) (proto.Message, error) {
-	var req proto.Message
-	switch funcname {
-	case "CheckAddrExists":
-		req = &types.CheckEVMAddrReq{}
-	case "EstimateGas":
-		req = &types.EstimateEVMGasReq{}
-	case "EvmDebug":
-		req = &types.EvmDebugReq{}
-=======
-func tradePayloadType(funcname string) (proto.Message, error) {
-	var req proto.Message
-	switch funcname {
-	case "GetOnesSellOrder", "GetOnesBuyOrder", "GetOnesSellOrderWithStatus", "GetOnesBuyOrderWithStatus":
-		req = &types.ReqAddrTokens{}
-	case "GetTokenSellOrderByStatus":
-		req = &types.ReqTokenSellOrder{}
-	case "GetTokenBuyOrderByStatus":
-		req = &types.ReqTokenBuyOrder{}
->>>>>>> 17a175a3
-	default:
-		return nil, types.ErrInputPara
-	}
-	return req, nil
-}
-<<<<<<< HEAD
-
-//func tradePayloadType(funcname string) (proto.Message, error) {
-//	var req proto.Message
-//	switch funcname {
-//	case "GetOnesSellOrder", "GetOnesBuyOrder", "GetOnesSellOrderWithStatus", "GetOnesBuyOrderWithStatus":
-//		req = &types.ReqAddrTokens{}
-//	case "GetTokenSellOrderByStatus":
-//		req = &types.ReqTokenSellOrder{}
-//	case "GetTokenBuyOrderByStatus":
-//		req = &types.ReqTokenBuyOrder{}
-//	default:
-//		return nil, types.ErrInputPara
-//	}
-//	return req, nil
-//}
-=======
->>>>>>> 17a175a3
 
 func privacyPayloadType(funcname string) (proto.Message, error) {
 	var req proto.Message
@@ -186,15 +142,6 @@
 		return retrievePayloadType(funcname)
 	case types.ExecName(types.TicketX): // D
 		return ticketPayloadType(funcname)
-<<<<<<< HEAD
-	//case types.ExecName(types.TradeX): // D
-	//	return tradePayloadType(funcname)
-	case types.ExecName(types.EvmX):
-		return evmPayloadType(funcname)
-=======
-	case types.ExecName(types.TradeX): // D
-		return tradePayloadType(funcname)
->>>>>>> 17a175a3
 	case types.ExecName(types.PrivacyX):
 		return privacyPayloadType(funcname)
 	case types.ExecName(types.RelayX):
