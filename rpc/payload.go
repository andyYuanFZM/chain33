package rpc

import (
	"bytes"
	"encoding/json"

	"github.com/golang/protobuf/proto"
	rpctypes "gitlab.33.cn/chain33/chain33/rpc/types"
	"gitlab.33.cn/chain33/chain33/types"
)

<<<<<<< HEAD
=======
func tokenPayloadType(funcname string) (proto.Message, error) {
	var req proto.Message
	switch funcname {
	case "GetTokens":
		req = &types.ReqTokens{}
	case "GetTokenInfo":
		req = &types.ReqString{}
	//case "GetAddrReceiverforTokens":
	//	req = &types.ReqAddrTokens{}
	case "GetAccountTokenAssets":
		req = &types.ReqAccountTokenAssets{}
	default:
		return nil, types.ErrInputPara
	}
	return req, nil
}

>>>>>>> 992f6935
func coinsPayloadType(funcname string) (proto.Message, error) {
	var req proto.Message
	switch funcname {
	case "GetAddrReciver", "GetTxsByAddr":
		req = &types.ReqAddr{}
	default:
		return nil, types.ErrInputPara
	}
	return req, nil
}

func managePayloadType(funcname string) (proto.Message, error) {
	var req proto.Message
	switch funcname {
	case "GetConfigItem":
		req = &types.ReqString{}
	default:
		return nil, types.ErrInputPara
	}
	return req, nil
}

func retrievePayloadType(funcname string) (proto.Message, error) {
	var req proto.Message
	switch funcname {
	case "GetRetrieveInfo":
		req = &types.ReqRetrieveInfo{}
	default:
		return nil, types.ErrInputPara
	}
	return req, nil
}

func ticketPayloadType(funcname string) (proto.Message, error) {
	var req proto.Message
	switch funcname {
	case "TicketInfos":
		req = &types.TicketInfos{}
	case "TicketList":
		req = &types.TicketList{}
	case "MinerAddress", "MinerSourceList":
		req = &types.ReqString{}
	default:
		return nil, types.ErrInputPara
	}
	return req, nil
}

func privacyPayloadType(funcname string) (proto.Message, error) {
	var req proto.Message
	switch funcname {
	case "ShowAmountsOfUTXO":
		req = &types.ReqPrivacyToken{}
	case "ShowUTXOs4SpecifiedAmount":
		req = &types.ReqPrivacyToken{}
	default:
		return nil, types.ErrInputPara
	}
	return req, nil
}

func relayPayloadType(funcname string) (proto.Message, error) {
	var req proto.Message
	switch funcname {
	case "GetRelayOrderByStatus":
		req = &types.ReqRelayAddrCoins{}
	case "GetSellRelayOrder":
		req = &types.ReqRelayAddrCoins{}
	case "GetBuyRelayOrder":
		req = &types.ReqRelayAddrCoins{}
	case "GetBTCHeaderList":
		req = &types.ReqRelayBtcHeaderHeightList{}
	case "GetBTCHeaderMissList":
		req = &types.ReqRelayBtcHeaderHeightList{}
	case "GetBTCHeaderCurHeight":
		req = &types.ReqRelayQryBTCHeadHeight{}
	default:
		return nil, types.ErrInputPara
	}
	return req, nil
}

func payloadType(execer, funcname string) (proto.Message, error) {
	switch execer {
	case types.ExecName(types.CoinsX): // D
		return coinsPayloadType(funcname)
	case types.ExecName(types.ManageX): // D
		return managePayloadType(funcname)
	case types.ExecName(types.RetrieveX): // D
		return retrievePayloadType(funcname)
	case types.ExecName(types.TicketX): // D
		return ticketPayloadType(funcname)
	case types.ExecName(types.PrivacyX):
		return privacyPayloadType(funcname)
	case types.ExecName(types.RelayX):
		return relayPayloadType(funcname)
		//case types.ExecName(types.LotteryX):
		//	return lotteryPayloadType(funcname)
	}
	return nil, types.ErrInputPara
}

func protoPayload(execer, funcname string, payload *json.RawMessage) ([]byte, error) {
	if payload == nil {
		return nil, types.ErrInputPara
	}

	req, err := payloadType(execer, funcname)
	if err != nil {
		return nil, err
	}
	err = json.Unmarshal(*payload, &req)
	if err != nil {
		return nil, types.ErrInputPara
	}
	return types.Encode(req), nil
}

func decodeUserWrite(payload []byte) *rpctypes.UserWrite {
	var article rpctypes.UserWrite
	if len(payload) != 0 {
		if payload[0] == '#' {
			data := bytes.SplitN(payload[1:], []byte("#"), 2)
			if len(data) == 2 {
				article.Topic = string(data[0])
				article.Content = string(data[1])
				return &article
			}
		}
	}
	article.Topic = ""
	article.Content = string(payload)
	return &article
}<|MERGE_RESOLUTION|>--- conflicted
+++ resolved
@@ -9,26 +9,6 @@
 	"gitlab.33.cn/chain33/chain33/types"
 )
 
-<<<<<<< HEAD
-=======
-func tokenPayloadType(funcname string) (proto.Message, error) {
-	var req proto.Message
-	switch funcname {
-	case "GetTokens":
-		req = &types.ReqTokens{}
-	case "GetTokenInfo":
-		req = &types.ReqString{}
-	//case "GetAddrReceiverforTokens":
-	//	req = &types.ReqAddrTokens{}
-	case "GetAccountTokenAssets":
-		req = &types.ReqAccountTokenAssets{}
-	default:
-		return nil, types.ErrInputPara
-	}
-	return req, nil
-}
-
->>>>>>> 992f6935
 func coinsPayloadType(funcname string) (proto.Message, error) {
 	var req proto.Message
 	switch funcname {
