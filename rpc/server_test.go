package rpc

import (
	"errors"
	"testing"
	"time"

	"github.com/stretchr/testify/assert"
	"github.com/stretchr/testify/mock"
	"gitlab.33.cn/chain33/chain33/client/mocks"
	qmocks "gitlab.33.cn/chain33/chain33/queue/mocks"
	"gitlab.33.cn/chain33/chain33/types"
	"golang.org/x/net/context"
	"google.golang.org/grpc"
)

func TestCheckIpWhitelist(t *testing.T) {
	address := "127.0.0.1"
	assert.True(t, checkIpWhitelist(address))

	address = "::1"
	assert.True(t, checkIpWhitelist(address))

	address = "192.168.3.1"
	remoteIpWhitelist[address] = true
	assert.False(t, checkIpWhitelist("192.168.3.2"))

	remoteIpWhitelist["0.0.0.0"] = true
	assert.True(t, checkIpWhitelist(address))
	assert.True(t, checkIpWhitelist("192.168.3.2"))

}

func TestJSONClient_Call(t *testing.T) {
	rpcCfg = new(types.Rpc)
	rpcCfg.GrpcBindAddr = "127.0.0.1:8101"
	rpcCfg.JrpcBindAddr = "127.0.0.1:8200"
	rpcCfg.Whitelist = []string{"127.0.0.1", "0.0.0.0"}
	rpcCfg.JrpcFuncWhitelist = []string{"*"}
	rpcCfg.GrpcFuncWhitelist = []string{"*"}
	Init(rpcCfg)
	server := NewJSONRPCServer(&qmocks.Client{})
	assert.NotNil(t, server)

	api := new(mocks.QueueProtocolAPI)
	testChain33 := newTestChain33(api)
	assert.NotNil(t, testChain33)
	server.jrpc = *testChain33
	done := make(chan struct{}, 1)
	go func() {
		done <- struct{}{}
		server.Listen()
	}()
	<-done
	time.Sleep(time.Millisecond)
	ret := &types.Reply{
		IsOk: true,
		Msg:  []byte("123"),
	}
	api.On("IsSync").Return(ret, nil)
	api.On("Close").Return()
<<<<<<< HEAD

=======
>>>>>>> a71bd270
	jsonClient, err := NewJSONClient("http://" + rpcCfg.JrpcBindAddr + "/root")
	assert.Nil(t, err)
	assert.NotNil(t, jsonClient)
	var result = ""
	err = jsonClient.Call("Chain33.Version", nil, &result)
	assert.NotNil(t, err)
	assert.Empty(t, result)

	jsonClient, err = NewJSONClient("http://" + rpcCfg.JrpcBindAddr)
	assert.Nil(t, err)
	assert.NotNil(t, jsonClient)

	err = jsonClient.Call("Chain33.Version", nil, &result)
	assert.Nil(t, err)
	assert.NotEmpty(t, result)

	var isSnyc bool
	err = jsonClient.Call("Chain33.IsSync", &types.ReqNil{}, &isSnyc)
	assert.Nil(t, err)
	assert.Equal(t, ret.GetIsOk(), isSnyc)

	var mingResult Reply
	api.On("WalletAutoMiner", mock.Anything).Return(&types.Reply{IsOk: true, Msg: []byte("yes")}, nil)
	err = jsonClient.Call("Chain33.SetAutoMining", types.MinerFlag{}, &mingResult)
	assert.Nil(t, err)
	assert.True(t, mingResult.IsOk, "SetAutoMining")

	var ticketResult int64
	var expectRet = &types.Int64{Data: 100}
	api.On("GetTicketCount", mock.Anything).Return(expectRet, nil)
	err = jsonClient.Call("Chain33.GetTicketCount", &types.ReqNil{}, &ticketResult)
	assert.Nil(t, err)
	assert.Equal(t, expectRet.GetData(), ticketResult, "GetTicketCount")

	var nodeInfo NodeNetinfo
	api.On("GetNetInfo", mock.Anything).Return(&types.NodeNetInfo{Externaladdr: "123"}, nil)
	err = jsonClient.Call("Chain33.GetNetInfo", &types.ReqNil{}, &nodeInfo)
	assert.Nil(t, err)
	assert.Equal(t, "123", nodeInfo.Externaladdr)

	var singRet = ""
	api.On("SignRawTx", mock.Anything).Return(&types.ReplySignRawTx{TxHex: "123"}, nil)
	err = jsonClient.Call("Chain33.SignRawTx", &types.ReqSignRawTx{}, &singRet)
	assert.Nil(t, err)
	assert.Equal(t, "123", singRet)

	var fee types.TotalFee
	api.On("LocalGet", mock.Anything).Return(nil, errors.New("error value"))
	err = jsonClient.Call("Chain33.QueryTotalFee", &types.ReqSignRawTx{}, &fee)
	assert.NotNil(t, err)

	var ticket []types.TicketMinerInfo
	api.On("LocalList", mock.Anything).Return(nil, errors.New("error value"))
	err = jsonClient.Call("Chain33.QueryTicketInfoList", &types.ReqSignRawTx{}, &ticket)
	assert.NotNil(t, err)

	var retNtp bool
	api.On("IsNtpClockSync", mock.Anything).Return(&types.Reply{IsOk: true, Msg: []byte("yes")}, nil)
	err = jsonClient.Call("Chain33.IsNtpClockSync", &types.ReqNil{}, &retNtp)
	assert.Nil(t, err)
	assert.True(t, retNtp)

	server.Close()
	mock.AssertExpectationsForObjects(t, api)
}

func TestGrpc_Call(t *testing.T) {
	rpcCfg = new(types.Rpc)
	rpcCfg.GrpcBindAddr = "127.0.0.1:8101"
	rpcCfg.JrpcBindAddr = "127.0.0.1:8200"
	rpcCfg.Whitelist = []string{"127.0.0.1", "0.0.0.0"}
	rpcCfg.JrpcFuncWhitelist = []string{"*"}
	rpcCfg.GrpcFuncWhitelist = []string{"*"}
	Init(rpcCfg)
	server := NewGRpcServer(&qmocks.Client{})
	assert.NotNil(t, server)

	api := new(mocks.QueueProtocolAPI)
	server.grpc.cli.QueueProtocolAPI = api
	go server.Listen()
	time.Sleep(time.Second)
	ret := &types.Reply{
		IsOk: true,
		Msg:  []byte("123"),
	}
	api.On("IsSync").Return(ret, nil)
	api.On("Close").Return()

	ctx := context.Background()
	c, err := grpc.DialContext(ctx, rpcCfg.GrpcBindAddr, grpc.WithInsecure())
	assert.Nil(t, err)
	assert.NotNil(t, c)

	client := types.NewGrpcserviceClient(c)
	result, err := client.IsSync(ctx, &types.ReqNil{})

	assert.Nil(t, err)
	assert.Equal(t, ret, result)

	server.Close()
	mock.AssertExpectationsForObjects(t, api)
}<|MERGE_RESOLUTION|>--- conflicted
+++ resolved
@@ -59,10 +59,7 @@
 	}
 	api.On("IsSync").Return(ret, nil)
 	api.On("Close").Return()
-<<<<<<< HEAD
 
-=======
->>>>>>> a71bd270
 	jsonClient, err := NewJSONClient("http://" + rpcCfg.JrpcBindAddr + "/root")
 	assert.Nil(t, err)
 	assert.NotNil(t, jsonClient)
@@ -134,7 +131,6 @@
 	rpcCfg.GrpcBindAddr = "127.0.0.1:8101"
 	rpcCfg.JrpcBindAddr = "127.0.0.1:8200"
 	rpcCfg.Whitelist = []string{"127.0.0.1", "0.0.0.0"}
-	rpcCfg.JrpcFuncWhitelist = []string{"*"}
 	rpcCfg.GrpcFuncWhitelist = []string{"*"}
 	Init(rpcCfg)
 	server := NewGRpcServer(&qmocks.Client{})
