package rpc

import (
	"encoding/hex"
	"time"

	pb "gitlab.33.cn/chain33/chain33/types"
	"golang.org/x/net/context"
)

func (g *Grpc) SendTransaction(ctx context.Context, in *pb.Transaction) (*pb.Reply, error) {
	return g.cli.SendTx(in)
}

func (g *Grpc) CreateRawTransaction(ctx context.Context, in *pb.CreateTx) (*pb.UnsignTx, error) {
	reply, err := g.cli.CreateRawTransaction(in)
	if err != nil {
		return nil, err
	}
	return &pb.UnsignTx{Data: reply}, nil
}

func (g *Grpc) SendRawTransaction(ctx context.Context, in *pb.SignedTx) (*pb.Reply, error) {
	return g.cli.SendRawTransaction(in)
}

func (g *Grpc) QueryTransaction(ctx context.Context, in *pb.ReqHash) (*pb.TransactionDetail, error) {
	return g.cli.QueryTx(in)
}

func (g *Grpc) GetBlocks(ctx context.Context, in *pb.ReqBlocks) (*pb.Reply, error) {
	reply, err := g.cli.GetBlocks(&pb.ReqBlocks{in.Start, in.End, in.IsDetail, []string{""}})
	if err != nil {
		return nil, err
	}
	return &pb.Reply{
			IsOk: true,
			Msg:  pb.Encode(reply)},
		nil
}

func (g *Grpc) GetLastHeader(ctx context.Context, in *pb.ReqNil) (*pb.Header, error) {
	return g.cli.GetLastHeader()
}

func (g *Grpc) GetTransactionByAddr(ctx context.Context, in *pb.ReqAddr) (*pb.ReplyTxInfos, error) {
	return g.cli.GetTransactionByAddr(in)
}

func (g *Grpc) GetHexTxByHash(ctx context.Context, in *pb.ReqHash) (*pb.HexTx, error) {
	reply, err := g.cli.QueryTx(in)
	if err != nil {
		return nil, err
	}
	tx := reply.GetTx()
	if tx == nil {
		return &pb.HexTx{}, nil
	}
	return &pb.HexTx{Tx: hex.EncodeToString(pb.Encode(reply.GetTx()))}, nil
}

func (g *Grpc) GetTransactionByHashes(ctx context.Context, in *pb.ReqHashes) (*pb.TransactionDetails, error) {
	return g.cli.GetTransactionByHash(in)
}

func (g *Grpc) GetMemPool(ctx context.Context, in *pb.ReqNil) (*pb.ReplyTxList, error) {
	return g.cli.GetMempool()
}

func (g *Grpc) GetAccounts(ctx context.Context, in *pb.ReqNil) (*pb.WalletAccounts, error) {
	return g.cli.WalletGetAccountList()
}

func (g *Grpc) NewAccount(ctx context.Context, in *pb.ReqNewAccount) (*pb.WalletAccount, error) {
	return g.cli.NewAccount(in)
}

func (g *Grpc) WalletTransactionList(ctx context.Context, in *pb.ReqWalletTransactionList) (*pb.WalletTxDetails, error) {
	return g.cli.WalletTransactionList(in)
}

func (g *Grpc) ImportPrivKey(ctx context.Context, in *pb.ReqWalletImportPrivKey) (*pb.WalletAccount, error) {
	return g.cli.WalletImportprivkey(in)
}

func (g *Grpc) SendToAddress(ctx context.Context, in *pb.ReqWalletSendToAddress) (*pb.ReplyHash, error) {
	return g.cli.WalletSendToAddress(in)
}

func (g *Grpc) SetTxFee(ctx context.Context, in *pb.ReqWalletSetFee) (*pb.Reply, error) {
	return g.cli.WalletSetFee(in)
}

func (g *Grpc) SetLabl(ctx context.Context, in *pb.ReqWalletSetLabel) (*pb.WalletAccount, error) {
	return g.cli.WalletSetLabel(in)
}

func (g *Grpc) MergeBalance(ctx context.Context, in *pb.ReqWalletMergeBalance) (*pb.ReplyHashes, error) {
	return g.cli.WalletMergeBalance(in)
}

func (g *Grpc) SetPasswd(ctx context.Context, in *pb.ReqWalletSetPasswd) (*pb.Reply, error) {
	return g.cli.WalletSetPasswd(in)
}

func (g *Grpc) Lock(ctx context.Context, in *pb.ReqNil) (*pb.Reply, error) {
	return g.cli.WalletLock()
}

func (g *Grpc) UnLock(ctx context.Context, in *pb.WalletUnLock) (*pb.Reply, error) {
	return g.cli.WalletUnLock(in)
}

func (g *Grpc) GetPeerInfo(ctx context.Context, in *pb.ReqNil) (*pb.PeerList, error) {
	return g.cli.PeerInfo()
}

func (g *Grpc) GetHeaders(ctx context.Context, in *pb.ReqBlocks) (*pb.Headers, error) {
	return g.cli.GetHeaders(in)
}

func (g *Grpc) GetLastMemPool(ctx context.Context, in *pb.ReqNil) (*pb.ReplyTxList, error) {
	return g.cli.GetLastMempool()
}

//add by hyb
//GetBlockOverview(parm *types.ReqHash) (*types.BlockOverview, error)
func (g *Grpc) GetBlockOverview(ctx context.Context, in *pb.ReqHash) (*pb.BlockOverview, error) {
	return g.cli.GetBlockOverview(in)
}

func (g *Grpc) GetAddrOverview(ctx context.Context, in *pb.ReqAddr) (*pb.AddrOverview, error) {
	return g.cli.GetAddrOverview(in)
}

func (g *Grpc) GetBlockHash(ctx context.Context, in *pb.ReqInt) (*pb.ReplyHash, error) {
	return g.cli.GetBlockHash(in)
}

//seed
func (g *Grpc) GenSeed(ctx context.Context, in *pb.GenSeedLang) (*pb.ReplySeed, error) {
	return g.cli.GenSeed(in)
}

func (g *Grpc) GetSeed(ctx context.Context, in *pb.GetSeedByPw) (*pb.ReplySeed, error) {
	return g.cli.GetSeed(in)
}

func (g *Grpc) SaveSeed(ctx context.Context, in *pb.SaveSeedByPw) (*pb.Reply, error) {
	return g.cli.SaveSeed(in)
}

func (g *Grpc) GetWalletStatus(ctx context.Context, in *pb.ReqNil) (*pb.WalletStatus, error) {
	return g.cli.GetWalletStatus()
}

func (g *Grpc) GetBalance(ctx context.Context, in *pb.ReqBalance) (*pb.Accounts, error) {
	reply, err := g.cli.GetBalance(in)
	if err != nil {
		return nil, err
	}
	return &pb.Accounts{Acc: reply}, nil
}

func (g *Grpc) GetTokenBalance(ctx context.Context, in *pb.ReqTokenBalance) (*pb.Accounts, error) {
	reply, err := g.cli.GetTokenBalance(in)
	if err != nil {
		return nil, err
	}
	return &pb.Accounts{Acc: reply}, nil
}

func (g *Grpc) QueryChain(ctx context.Context, in *pb.Query) (*pb.Reply, error) {
	msg, err := g.cli.Query(in)
	if err != nil {
		return nil, err
	}
	var reply pb.Reply
	reply.IsOk = true
	reply.Msg = pb.Encode(*msg)
	return &reply, nil
}

func (g *Grpc) SetAutoMining(ctx context.Context, in *pb.MinerFlag) (*pb.Reply, error) {

	return g.cli.WalletAutoMiner(in)
}

func (g *Grpc) GetTicketCount(ctx context.Context, in *pb.ReqNil) (*pb.Int64, error) {

	return g.cli.GetTicketCount()
}

func (g *Grpc) DumpPrivkey(ctx context.Context, in *pb.ReqStr) (*pb.ReplyStr, error) {

	return g.cli.DumpPrivkey(in)
}

func (g *Grpc) CloseTickets(ctx context.Context, in *pb.ReqNil) (*pb.ReplyHashes, error) {

	return g.cli.CloseTickets()
}

func (g *Grpc) Version(ctx context.Context, in *pb.ReqNil) (*pb.Reply, error) {

	return g.cli.Version()
}

func (g *Grpc) IsSync(ctx context.Context, in *pb.ReqNil) (*pb.Reply, error) {

	return g.cli.IsSync()
}

func (g *Grpc) IsNtpClockSync(ctx context.Context, in *pb.ReqNil) (*pb.Reply, error) {

	return g.cli.IsNtpClockSync()
}

func (g *Grpc) NetInfo(ctx context.Context, in *pb.ReqNil) (*pb.NodeNetInfo, error) {

	return g.cli.GetNetInfo()
}

func (g *Grpc) GetFatalFailure(ctx context.Context, in *pb.ReqNil) (*pb.Int32, error) {
	return g.cli.GetFatalFailure()
}

func (g *Grpc) CloseQueue(ctx context.Context, in *pb.ReqNil) (*pb.Reply, error) {
	go func() {
		time.Sleep(time.Millisecond * 100)
		g.cli.CloseQueue()
	}()

	return &pb.Reply{IsOk: true, Msg: []byte("Ok")}, nil
}

<<<<<<< HEAD
func (g *Grpc) GetFatalFailure(ctx context.Context, in *pb.ReqNil) (*pb.Int32, error) {
	if !g.checkWhitlist(ctx) {
		return nil, fmt.Errorf("reject")
	}
	return g.cli.GetFatalFailure()
}

// 显示一个指定地址上隐私合约的总余额信息
func (g *Grpc) ShowPrivacyBalance(ctx context.Context, in *pb.ReqPrivBal4AddrToken) (*pb.Account, error) {
	if !g.checkWhitlist(ctx) {
		return nil, fmt.Errorf("reject")
	}
	return g.cli.ShowPrivacyBalance(in)
}

// 显示一个指定地址上隐私交易总额
func (g *Grpc) ShowPrivacyAccount(ctx context.Context, in *pb.ReqPrivBal4AddrToken) (*pb.UTXOs, error) {
	if !g.checkWhitlist(ctx) {
		return nil, fmt.Errorf("reject")
	}
	return g.cli.ShowPrivacyAccount(in)

}

// 显示指定地址的公钥对信息，可以作为后续交易参数
func (g *Grpc) ShowPrivacyKey(ctx context.Context, in *pb.ReqStr) (*pb.ReplyPrivacyPkPair, error) {
	if !g.checkWhitlist(ctx) {
		return nil, fmt.Errorf("reject")
	}
	return g.cli.ShowPrivacyKey(in)

}

// 创建一系列UTXO
func (g *Grpc) CreateUTXOs(ctx context.Context, in *pb.ReqCreateUTXOs) (*pb.Reply, error) {
	if !g.checkWhitlist(ctx) {
		return nil, fmt.Errorf("reject")
	}
	return g.cli.CreateUTXOs(in)
}

// 将资金从公开到隐私转移
func (g *Grpc) MakeTxPublic2Privacy(ctx context.Context, in *pb.ReqPub2Pri) (*pb.Reply, error) {
	if !g.checkWhitlist(ctx) {
		return nil, fmt.Errorf("reject")
	}
	return g.cli.Publick2Privacy(in)
}

// 将资产从隐私到隐私进行转移
func (g *Grpc) MakeTxPrivacy2Privacy(ctx context.Context, in *pb.ReqPri2Pri) (*pb.Reply, error) {
	if !g.checkWhitlist(ctx) {
		return nil, fmt.Errorf("reject")
	}
	return g.cli.Privacy2Privacy(in)
}

// 将资产从隐私到公开进行转移
func (g *Grpc) MakeTxPrivacy2Public(ctx context.Context, in *pb.ReqPri2Pub) (*pb.Reply, error) {
	if !g.checkWhitlist(ctx) {
		return nil, fmt.Errorf("reject")
	}
	return g.cli.Privacy2Public(in)
=======
func (g *Grpc) GetLastBlockSequence(ctx context.Context, in *pb.ReqNil) (*pb.Int64, error) {
	return g.cli.GetLastBlockSequence()
}
func (g *Grpc) GetBlockSequences(ctx context.Context, in *pb.ReqBlocks) (*pb.BlockSequences, error) {
	return g.cli.GetBlockSequences(in)
}
func (g *Grpc) GetBlockByHashes(ctx context.Context, in *pb.ReqHashes) (*pb.BlockDetails, error) {
	return g.cli.GetBlockByHashes(in)
>>>>>>> 7a76dc08
}<|MERGE_RESOLUTION|>--- conflicted
+++ resolved
@@ -234,78 +234,38 @@
 	return &pb.Reply{IsOk: true, Msg: []byte("Ok")}, nil
 }
 
-<<<<<<< HEAD
-func (g *Grpc) GetFatalFailure(ctx context.Context, in *pb.ReqNil) (*pb.Int32, error) {
-	if !g.checkWhitlist(ctx) {
-		return nil, fmt.Errorf("reject")
-	}
-	return g.cli.GetFatalFailure()
-}
-
-// 显示一个指定地址上隐私合约的总余额信息
-func (g *Grpc) ShowPrivacyBalance(ctx context.Context, in *pb.ReqPrivBal4AddrToken) (*pb.Account, error) {
-	if !g.checkWhitlist(ctx) {
-		return nil, fmt.Errorf("reject")
-	}
-	return g.cli.ShowPrivacyBalance(in)
-}
-
-// 显示一个指定地址上隐私交易总额
-func (g *Grpc) ShowPrivacyAccount(ctx context.Context, in *pb.ReqPrivBal4AddrToken) (*pb.UTXOs, error) {
-	if !g.checkWhitlist(ctx) {
-		return nil, fmt.Errorf("reject")
-	}
-	return g.cli.ShowPrivacyAccount(in)
-
+func (g *Grpc) GetLastBlockSequence(ctx context.Context, in *pb.ReqNil) (*pb.Int64, error) {
+	return g.cli.GetLastBlockSequence()
+}
+func (g *Grpc) GetBlockSequences(ctx context.Context, in *pb.ReqBlocks) (*pb.BlockSequences, error) {
+	return g.cli.GetBlockSequences(in)
+}
+func (g *Grpc) GetBlockByHashes(ctx context.Context, in *pb.ReqHashes) (*pb.BlockDetails, error) {
+	return g.cli.GetBlockByHashes(in)
 }
 
 // 显示指定地址的公钥对信息，可以作为后续交易参数
 func (g *Grpc) ShowPrivacyKey(ctx context.Context, in *pb.ReqStr) (*pb.ReplyPrivacyPkPair, error) {
-	if !g.checkWhitlist(ctx) {
-		return nil, fmt.Errorf("reject")
-	}
 	return g.cli.ShowPrivacyKey(in)
 
 }
 
 // 创建一系列UTXO
 func (g *Grpc) CreateUTXOs(ctx context.Context, in *pb.ReqCreateUTXOs) (*pb.Reply, error) {
-	if !g.checkWhitlist(ctx) {
-		return nil, fmt.Errorf("reject")
-	}
 	return g.cli.CreateUTXOs(in)
 }
 
 // 将资金从公开到隐私转移
 func (g *Grpc) MakeTxPublic2Privacy(ctx context.Context, in *pb.ReqPub2Pri) (*pb.Reply, error) {
-	if !g.checkWhitlist(ctx) {
-		return nil, fmt.Errorf("reject")
-	}
 	return g.cli.Publick2Privacy(in)
 }
 
 // 将资产从隐私到隐私进行转移
 func (g *Grpc) MakeTxPrivacy2Privacy(ctx context.Context, in *pb.ReqPri2Pri) (*pb.Reply, error) {
-	if !g.checkWhitlist(ctx) {
-		return nil, fmt.Errorf("reject")
-	}
 	return g.cli.Privacy2Privacy(in)
 }
 
 // 将资产从隐私到公开进行转移
 func (g *Grpc) MakeTxPrivacy2Public(ctx context.Context, in *pb.ReqPri2Pub) (*pb.Reply, error) {
-	if !g.checkWhitlist(ctx) {
-		return nil, fmt.Errorf("reject")
-	}
 	return g.cli.Privacy2Public(in)
-=======
-func (g *Grpc) GetLastBlockSequence(ctx context.Context, in *pb.ReqNil) (*pb.Int64, error) {
-	return g.cli.GetLastBlockSequence()
-}
-func (g *Grpc) GetBlockSequences(ctx context.Context, in *pb.ReqBlocks) (*pb.BlockSequences, error) {
-	return g.cli.GetBlockSequences(in)
-}
-func (g *Grpc) GetBlockByHashes(ctx context.Context, in *pb.ReqHashes) (*pb.BlockDetails, error) {
-	return g.cli.GetBlockByHashes(in)
->>>>>>> 7a76dc08
 }