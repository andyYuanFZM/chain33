--- conflicted
+++ resolved
@@ -243,7 +243,11 @@
 		transactions = append(transactions, tx)
 	}
 
-<<<<<<< HEAD
+	//平行链下不允许设置高度作为过期判定, issue#706
+	if in.GetExpire() != "" && expire <= types.ExpireBound && isParaTx {
+		return nil, types.ErrInvalidExpire
+	}
+
 	feeRate := cfg.GInt("MinFee")
 	//get proper fee rate
 	proper, err := c.GetProperFee(nil)
@@ -259,70 +263,6 @@
 		return nil, err
 	}
 	err = group.Check(cfg, 0, cfg.GInt("MinFee"), cfg.GInt("MaxFee"))
-	if err != nil {
-		return nil, err
-	}
-
-	newtx := group.Tx()
-	//如果可能要做签名
-	if in.PayAddr != "" || in.Privkey != "" {
-		rawTx := hex.EncodeToString(types.Encode(newtx))
-		req := &types.ReqSignRawTx{Addr: in.PayAddr, Privkey: in.Privkey, Expire: in.Expire, TxHex: rawTx, Index: 1}
-		signedTx, err := c.SignRawTx(req)
-		if err != nil {
-			return nil, err
-		}
-		return decodeTx(signedTx.TxHex)
-	}
-	return newtx, nil
-}
-
-// CreateNoBalanceTransaction create the transaction with no balance
-// 实际使用的时候要注意，一般情况下，不要传递 private key 到服务器端，除非是本地localhost 的服务。
-func (c *channelClient) CreateNoBalanceTransaction(in *types.NoBalanceTx) (*types.Transaction, error) {
-	if c.QueueProtocolAPI == nil || c.QueueProtocolAPI.GetConfig() == nil {
-		panic("api or Chain33Config is nil, can not get Chain33Config")
-	}
-	cfg := c.QueueProtocolAPI.GetConfig()
-	txNone := &types.Transaction{Execer: []byte(cfg.ExecName(types.NoneX)), Payload: []byte("no-fee-transaction")}
-	txNone.To = address.ExecAddress(string(txNone.Execer))
-	txNone, err := types.FormatTx(cfg, cfg.ExecName(types.NoneX), txNone)
-	if err != nil {
-		return nil, err
-	}
-	tx, err := decodeTx(in.TxHex)
-	if err != nil {
-		return nil, err
-	}
-	transactions := []*types.Transaction{txNone, tx}
-	feeRate := cfg.GInt("MinFee")
-=======
-	//平行链下不允许设置高度作为过期判定, issue#706
-	if in.GetExpire() != "" && expire <= types.ExpireBound && isParaTx {
-		return nil, types.ErrInvalidExpire
-	}
-
-	feeRate := types.GInt("MinFee")
->>>>>>> 4180fe9f
-	//get proper fee rate
-	proper, err := c.GetProperFee(nil)
-	if err != nil {
-		log.Error("CreateNoBalance", "GetProperFeeErr", err)
-		return nil, err
-	}
-	if proper.GetProperFee() > feeRate {
-		feeRate = proper.ProperFee
-	}
-	group, err := types.CreateTxGroup(transactions, feeRate)
-	if err != nil {
-		return nil, err
-	}
-<<<<<<< HEAD
-
-	err = group.Check(cfg, 0, feeRate, cfg.GInt("MaxFee"))
-=======
-	err = group.Check(0, types.GInt("MinFee"), types.GInt("MaxFee"))
->>>>>>> 4180fe9f
 	if err != nil {
 		return nil, err
 	}
