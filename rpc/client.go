--- conflicted
+++ resolved
@@ -326,42 +326,6 @@
 
 	data := types.Encode(tx)
 	return data, nil
-<<<<<<< HEAD
-}
-
-func (c *channelClient) SignRawTx(in *types.ReqSignRawTx) (*types.ReplySignRawTx, error) {
-	data := &types.ReqSignRawTx{
-		Addr:    in.GetAddr(),
-		PrivKey: in.GetPrivKey(),
-		TxHex:   in.GetTxHex(),
-		Expire:  in.GetExpire(),
-	}
-	msg := c.NewMessage("wallet", types.EventSignRawTx, data)
-	err := c.Send(msg, true)
-	if err != nil {
-		log.Error("SignRawTx", "Error", err.Error())
-		return nil, err
-	}
-	resp, err := c.Wait(msg)
-	if err != nil {
-		return nil, err
-	}
-	return resp.GetData().(*types.ReplySignRawTx), nil
-}
-
-func (c *channelClient) GetNetInfo() (*types.NodeNetInfo, error) {
-	msg := c.NewMessage("p2p", types.EventGetNetInfo, nil)
-	err := c.Send(msg, true)
-	if err != nil {
-		log.Error("NetInfo", "Error", err.Error())
-		return nil, err
-	}
-	resp, err := c.Wait(msg)
-	if err != nil {
-		return nil, err
-	}
-
-	return resp.GetData().(*types.NodeNetInfo), nil
 }
 
 func (c *channelClient) CreateRawTradeBuyLimitTx(parm *TradeBuyLimitTx) ([]byte, error) {
@@ -432,6 +396,4 @@
 
 	data := types.Encode(tx)
 	return data, nil
-=======
->>>>>>> b9af081b
 }