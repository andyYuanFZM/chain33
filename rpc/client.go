package rpc

import (
	"errors"
	"math/rand"
	"time"

	"code.aliyun.com/chain33/chain33/account"
	"code.aliyun.com/chain33/chain33/queue"
	"code.aliyun.com/chain33/chain33/types"
)

//提供系统rpc接口

var accountdb = account.NewCoinsAccount()

type channelClient struct {
	queue.Client
}

func (c *channelClient) CreateRawTransaction(parm *types.CreateTx) ([]byte, error) {
	if parm == nil {
		return nil, errors.New("parm is null")
	}
	v := &types.CoinsAction_Transfer{&types.CoinsTransfer{Amount: parm.GetAmount(), Note: parm.GetNote()}}
	transfer := &types.CoinsAction{Value: v, Ty: types.CoinsActionTransfer}

	//初始化随机数
	r := rand.New(rand.NewSource(time.Now().UnixNano()))
	tx := &types.Transaction{Execer: []byte("coins"), Payload: types.Encode(transfer), Fee: parm.GetFee(), To: parm.GetTo(), Nonce: r.Int63()}
	data := types.Encode(tx)
	return data, nil

}

func (c *channelClient) SendRawTransaction(parm *types.SignedTx) queue.Message {
	var tx types.Transaction
	err := types.Decode(parm.GetUnsign(), &tx)

	if err == nil {
		tx.Signature = &types.Signature{parm.GetTy(), parm.GetPubkey(), parm.GetSign()}
		msg := c.NewMessage("mempool", types.EventTx, &tx)
		err := c.Send(msg, true)
		if err != nil {
			var msg queue.Message
			log.Error("SendRawTransaction", "Error", err.Error())
			msg.Data = err
			return msg
		}
		resp, err := c.Wait(msg)

		if err != nil {

			resp.Data = err

		}
		if resp.GetData().(*types.Reply).GetIsOk() {
			resp.GetData().(*types.Reply).Msg = tx.Hash()
		}

		return resp
	}
	var msg queue.Message
	msg.Data = err
	return msg

}

//channel
func (c *channelClient) SendTx(tx *types.Transaction) queue.Message {
	if c == nil {
		panic("c not bind message queue.")
	}
	msg := c.NewMessage("mempool", types.EventTx, tx)
	err := c.Send(msg, true)
	if err != nil {
		var msg queue.Message
		log.Error("SendTx", "Error", err.Error())
		msg.Data = err
		return msg
	}
	resp, err := c.Wait(msg)
	if err != nil {

		resp.Data = err
	}
	if resp.GetData().(*types.Reply).GetIsOk() {
		resp.GetData().(*types.Reply).Msg = tx.Hash()
	}
	return resp
}

func (c *channelClient) GetBlocks(start int64, end int64, isdetail bool) (*types.BlockDetails, error) {
	msg := c.NewMessage("blockchain", types.EventGetBlocks, &types.ReqBlocks{start, end, isdetail, []string{""}})
	err := c.Send(msg, true)
	if err != nil {

		log.Error("SendRawTransaction", "Error", err.Error())

		return nil, err
	}
	resp, err := c.Wait(msg)
	if err != nil {
		return nil, err
	}

	return resp.Data.(*types.BlockDetails), nil
}

func (c *channelClient) QueryTx(hash []byte) (*types.TransactionDetail, error) {
	msg := c.NewMessage("blockchain", types.EventQueryTx, &types.ReqHash{hash})
	err := c.Send(msg, true)
	if err != nil {
		log.Error("QueryTx", "Error", err.Error())
		return nil, err
	}
	resp, err := c.Wait(msg)
	if err != nil {
		return nil, err
	}

	return resp.Data.(*types.TransactionDetail), nil
}

func (c *channelClient) GetLastHeader() (*types.Header, error) {
	msg := c.NewMessage("blockchain", types.EventGetLastHeader, nil)
	err := c.Send(msg, true)
	if err != nil {
		log.Error("GetLastHeader", "Error", err.Error())
		return nil, err
	}
	resp, err := c.Wait(msg)
	if err != nil {
		return nil, err
	}

	return resp.Data.(*types.Header), nil
}

func (c *channelClient) GetTxByAddr(parm *types.ReqAddr) (*types.ReplyTxInfos, error) {
	msg := c.NewMessage("blockchain", types.EventGetTransactionByAddr, parm)
	err := c.Send(msg, true)
	if err != nil {
		log.Error("GetTxByAddr", "Error", err.Error())
		return nil, err
	}
	resp, err := c.Wait(msg)
	if err != nil {
		return nil, err
	}

	return resp.Data.(*types.ReplyTxInfos), nil
}

func (c *channelClient) GetTxByHashes(parm *types.ReqHashes) (*types.TransactionDetails, error) {

	msg := c.NewMessage("blockchain", types.EventGetTransactionByHash, parm)
	err := c.Send(msg, true)
	if err != nil {
		log.Error("GetTxByHashes", "Error", err.Error())
		return nil, err
	}
	resp, err := c.Wait(msg)
	if err != nil {
		return nil, err
	}

	return resp.Data.(*types.TransactionDetails), nil
}

func (c *channelClient) GetMempool() (*types.ReplyTxList, error) {
	msg := c.NewMessage("mempool", types.EventGetMempool, nil)
	err := c.Send(msg, true)
	if err != nil {
		log.Error("GetMempool", "Error", err.Error())
		return nil, err
	}
	resp, err := c.Wait(msg)
	if err != nil {
		return nil, err
	}

	return resp.Data.(*types.ReplyTxList), nil
}

func (c *channelClient) GetAccounts() (*types.WalletAccounts, error) {
	msg := c.NewMessage("wallet", types.EventWalletGetAccountList, nil)
	err := c.Send(msg, true)
	if err != nil {
		log.Error("GetAccounts", "Error", err.Error())
		return nil, err
	}
	resp, err := c.Wait(msg)
	if err != nil {
		return nil, err
	}

	return resp.Data.(*types.WalletAccounts), nil
}

func (c *channelClient) NewAccount(parm *types.ReqNewAccount) (*types.WalletAccount, error) {
	msg := c.NewMessage("wallet", types.EventNewAccount, parm)
	err := c.Send(msg, true)
	if err != nil {
		log.Error("NewAccount", "Error", err.Error())
		return nil, err
	}
	resp, err := c.Wait(msg)
	if err != nil {
		return nil, err
	}

	return resp.Data.(*types.WalletAccount), nil
}

func (c *channelClient) WalletTxList(parm *types.ReqWalletTransactionList) (*types.WalletTxDetails, error) {
	msg := c.NewMessage("wallet", types.EventWalletTransactionList, parm)
	err := c.Send(msg, true)
	if err != nil {
		log.Error("NewAccount", "Error", err.Error())
		return nil, err
	}
	resp, err := c.Wait(msg)
	if err != nil {
		return nil, err
	}

	return resp.Data.(*types.WalletTxDetails), nil
}

func (c *channelClient) ImportPrivkey(parm *types.ReqWalletImportPrivKey) (*types.WalletAccount, error) {
	msg := c.NewMessage("wallet", types.EventWalletImportprivkey, parm)
	err := c.Send(msg, true)
	if err != nil {
		log.Error("ImportPrivkey", "Error", err.Error())
		return nil, err
	}
	resp, err := c.Wait(msg)
	if err != nil {
		return nil, err
	}

	return resp.Data.(*types.WalletAccount), nil
}

func (c *channelClient) SendToAddress(parm *types.ReqWalletSendToAddress) (*types.ReplyHash, error) {
	msg := c.NewMessage("wallet", types.EventWalletSendToAddress, parm)
	err := c.Send(msg, true)
	if err != nil {
		log.Error("SendToAddress", "Error", err.Error())
		return nil, err
	}
	resp, err := c.Wait(msg)
	if err != nil {
		return nil, err
	}

	return resp.Data.(*types.ReplyHash), nil
}

func (c *channelClient) SetTxFee(parm *types.ReqWalletSetFee) (*types.Reply, error) {
	msg := c.NewMessage("wallet", types.EventWalletSetFee, parm)
	err := c.Send(msg, true)
	if err != nil {
		log.Error("SetTxFee", "Error", err.Error())
		return nil, err
	}
	resp, err := c.Wait(msg)
	if err != nil {
		return nil, err
	}

	return resp.Data.(*types.Reply), nil

}

func (c *channelClient) SetLabl(parm *types.ReqWalletSetLabel) (*types.WalletAccount, error) {
	msg := c.NewMessage("wallet", types.EventWalletSetLabel, parm)
	err := c.Send(msg, true)
	if err != nil {
		log.Error("SetLabl", "Error", err.Error())
		return nil, err
	}
	resp, err := c.Wait(msg)
	if err != nil {
		return nil, err
	}
	if resp.Err() != nil {
		return nil, resp.Err()
	}
	return resp.Data.(*types.WalletAccount), nil
}

func (c *channelClient) MergeBalance(parm *types.ReqWalletMergeBalance) (*types.ReplyHashes, error) {
	msg := c.NewMessage("wallet", types.EventWalletMergeBalance, parm)
	err := c.Send(msg, true)
	if err != nil {
		log.Error("MergeBalance", "Error", err.Error())
		return nil, err
	}
	resp, err := c.Wait(msg)
	if err != nil {
		return nil, err
	}

	return resp.Data.(*types.ReplyHashes), nil
}

func (c *channelClient) SetPasswd(parm *types.ReqWalletSetPasswd) (*types.Reply, error) {
	msg := c.NewMessage("wallet", types.EventWalletSetPasswd, parm)
	err := c.Send(msg, true)
	if err != nil {
		log.Error("SetPasswd", "Error", err.Error())
		return nil, err
	}
	resp, err := c.Wait(msg)
	if err != nil {
		return nil, err
	}

	return resp.Data.(*types.Reply), nil
}

func (c *channelClient) Lock() (*types.Reply, error) {
	msg := c.NewMessage("wallet", types.EventWalletLock, nil)
	err := c.Send(msg, true)
	if err != nil {
		log.Error("Lock", "Error", err.Error())
		return nil, err
	}
	resp, err := c.Wait(msg)
	if err != nil {
		return nil, err
	}

	return resp.Data.(*types.Reply), nil
}

func (c *channelClient) UnLock(parm *types.WalletUnLock) (*types.Reply, error) {
	msg := c.NewMessage("wallet", types.EventWalletUnLock, parm)
	err := c.Send(msg, true)
	if err != nil {
		log.Error("UnLock", "Error", err.Error())
		return nil, err
	}
	resp, err := c.Wait(msg)
	if err != nil {
		return nil, err
	}

	return resp.Data.(*types.Reply), nil
}

func (c *channelClient) GetPeerInfo() (*types.PeerList, error) {
	msg := c.NewMessage("p2p", types.EventPeerInfo, nil)
	err := c.Send(msg, true)
	if err != nil {
		log.Error("GetPeerInfo", "Error", err.Error())
		return nil, err
	}
	resp, err := c.Wait(msg)
	if err != nil {
		return nil, err
	}
	return resp.Data.(*types.PeerList), nil
}

func (c *channelClient) GetHeaders(in *types.ReqBlocks) (*types.Headers, error) {
	msg := c.NewMessage("blockchain", types.EventGetHeaders, &types.ReqBlocks{Start: in.GetStart(), End: in.GetEnd(),
		Isdetail: in.GetIsdetail()})
	err := c.Send(msg, true)
	if err != nil {
		log.Error("GetHeaders", "Error", err.Error())
		return nil, err
	}
	resp, err := c.Wait(msg)
	if err != nil {
		return nil, err
	}
	return resp.Data.(*types.Headers), nil
}

func (c *channelClient) GetLastMemPool(*types.ReqNil) (*types.ReplyTxList, error) {
	msg := c.NewMessage("mempool", types.EventGetLastMempool, nil)
	err := c.Send(msg, true)
	if err != nil {
		log.Error("GetLastMemPool", "Error", err.Error())
		return nil, err
	}
	resp, err := c.Wait(msg)
	if err != nil {
		return nil, err
	}
	return resp.Data.(*types.ReplyTxList), nil
}

func (c *channelClient) GetBlockOverview(parm *types.ReqHash) (*types.BlockOverview, error) {
	msg := c.NewMessage("blockchain", types.EventGetBlockOverview, parm)
	err := c.Send(msg, true)
	if err != nil {
		log.Error("GetBlockOverview", "Error", err.Error())
		return nil, err
	}
	resp, err := c.Wait(msg)
	if err != nil {
		return nil, err
	}

	return resp.Data.(*types.BlockOverview), nil
}

func (c *channelClient) GetAddrOverview(parm *types.ReqAddr) (*types.AddrOverview, error) {
	msg := c.NewMessage("blockchain", types.EventGetAddrOverview, parm)
	err := c.Send(msg, true)
	if err != nil {
		log.Error("GetAddrOverview", "Error", err.Error())
		return nil, err
	}
	resp, err := c.Wait(msg)
	if err != nil {
		return nil, err
	}
	addrOverview := resp.Data.(*types.AddrOverview)

	//获取地址账户的余额通过account模块
	addrs := make([]string, 1)
	addrs[0] = parm.Addr
	accounts, err := accountdb.LoadAccounts(c.Client, addrs)
	if err != nil {
		return nil, err
	}
	if len(accounts) != 0 {
		addrOverview.Balance = accounts[0].Balance
	}
	return addrOverview, nil
}

func (c *channelClient) GetBlockHash(parm *types.ReqInt) (*types.ReplyHash, error) {
	msg := c.NewMessage("blockchain", types.EventGetBlockHash, parm)
	err := c.Send(msg, true)
	if err != nil {
		log.Error("GetBlockHash", "Error", err.Error())
		return nil, err
	}
	resp, err := c.Wait(msg)
	if err != nil {
		return nil, err
	}

	return resp.Data.(*types.ReplyHash), nil
}

//seed
func (c *channelClient) GenSeed(parm *types.GenSeedLang) (*types.ReplySeed, error) {
	msg := c.NewMessage("wallet", types.EventGenSeed, parm)
	err := c.Send(msg, true)
	if err != nil {
		log.Error("GenSeed", "Error", err.Error())
		return nil, err
	}
	resp, err := c.Wait(msg)
	if err != nil {
		return nil, err
	}
	return resp.Data.(*types.ReplySeed), nil
}

func (c *channelClient) SaveSeed(parm *types.SaveSeedByPw) (*types.Reply, error) {
	msg := c.NewMessage("wallet", types.EventSaveSeed, parm)
	err := c.Send(msg, true)
	if err != nil {
		log.Error("SaveSeed", "Error", err.Error())
		return nil, err
	}
	resp, err := c.Wait(msg)
	if err != nil {
		return nil, err
	}
	return resp.Data.(*types.Reply), nil
}
func (c *channelClient) GetSeed(parm *types.GetSeedByPw) (*types.ReplySeed, error) {
	msg := c.NewMessage("wallet", types.EventGetSeed, parm)
	err := c.Send(msg, true)
	if err != nil {
		log.Error("GetSeed", "Error", err.Error())
		return nil, err
	}
	resp, err := c.Wait(msg)
	if err != nil {
		return nil, err
	}
	return resp.Data.(*types.ReplySeed), nil
}

func (c *channelClient) GetWalletStatus() (*WalletStatus, error) {
	msg := c.NewMessage("wallet", types.EventGetWalletStatus, nil)
	err := c.Send(msg, true)
	if err != nil {
		log.Error("GetWalletStatus", "Error", err.Error())
		return nil, err
	}
	resp, err := c.Wait(msg)
	if err != nil {
		return nil, err
	}

	return (*WalletStatus)(resp.Data.(*types.WalletStatus)), nil
}

func (c *channelClient) GetBalance(in *types.ReqBalance) ([]*types.Account, error) {

	switch in.GetExecer() {
	case "coins":
		addrs := in.GetAddresses()
		var exaddrs []string
		for _, addr := range addrs {
			if err := account.CheckAddress(addr); err != nil {
				addr = account.ExecAddress(addr).String()

			}
			exaddrs = append(exaddrs, addr)
		}

		accounts, err := accountdb.LoadAccounts(c.Client, exaddrs)
		if err != nil {
			log.Error("GetBalance", "err", err.Error())
			return nil, err
		}
		return accounts, nil
	default:
		execaddress := account.ExecAddress(in.GetExecer())
		addrs := in.GetAddresses()
		var accounts []*types.Account
		for _, addr := range addrs {

			account, err := accountdb.LoadExecAccountQueue(c.Client, addr, execaddress.String())
			if err != nil {
				log.Error("GetBalance", "err", err.Error())
				continue
			}
			accounts = append(accounts, account)
		}

		return accounts, nil
	}
	return nil, nil
}
//TODO:和GetBalance进行泛化处理，同时LoadAccounts和LoadExecAccountQueue也需要进行泛化处理, added by hzj
func (c *channelClient) GetTokenBalance(in *types.ReqTokenBalance) ([]*types.Account, error) {
	accountTokendb := account.NewTokenAccountWithoutDB(in.GetTokenSymbol())

	switch in.GetExecer() {
	case "token":
		addrs := in.GetAddresses()
		var queryAddrs []string
		for _, addr := range addrs {
			if err := account.CheckAddress(addr); err != nil {
				addr = account.ExecAddress(addr).String()

			}
			queryAddrs = append(queryAddrs, addr)
		}

		accounts, err := accountTokendb.LoadAccounts(c.Client, queryAddrs)
		if err != nil {
			log.Error("GetTokenBalance", "err", err.Error(), "token symbol", in.GetTokenSymbol(), "address", queryAddrs)
			return nil, err
		}
		return accounts, nil

	default: //trade
		execaddress := account.ExecAddress(in.GetExecer())
		addrs := in.GetAddresses()
		var accounts []*types.Account
		for _, addr := range addrs {
			account, err := accountTokendb.LoadExecAccountQueue(c.Client, addr, execaddress.String())
			if err != nil {
				log.Error("GetTokenBalance for exector", "err", err.Error(), "token symbol", in.GetTokenSymbol(),
					"address", addr)
				continue
			}
			accounts = append(accounts, account)
		}

		return accounts, nil
	}
	return nil, nil
}

func (c *channelClient) QueryHash(in *types.Query) (*types.Message, error) {

	msg := c.NewMessage("blockchain", types.EventQuery, in)
	err := c.Send(msg, true)
	if err != nil {
		return nil, err
	}
	resp, err := c.Wait(msg)
	if err != nil {
		return nil, err
	}
	querydata := resp.GetData().(types.Message)

	return &querydata, nil

}

func (c *channelClient) SetAutoMiner(in *types.MinerFlag) (*types.Reply, error) {

	msg := c.NewMessage("wallet", types.EventWalletAutoMiner, in)
	err := c.Send(msg, true)
	if err != nil {
		return nil, err
	}
	resp, err := c.Wait(msg)
	if err != nil {
		return nil, err
	}
	return resp.GetData().(*types.Reply), nil
}

func (c *channelClient) GetTicketCount() (*types.Int64, error) {
	msg := c.NewMessage("consensus", types.EventGetTicketCount, nil)
	err := c.Send(msg, true)
	if err != nil {
		return nil, err
	}
	resp, err := c.Wait(msg)
	if err != nil {
		return nil, err
	}
	return resp.GetData().(*types.Int64), nil
}

func (c *channelClient) DumpPrivkey(in *types.ReqStr) (*types.ReplyStr, error) {
	msg := c.NewMessage("wallet", types.EventDumpPrivkey, in)
	err := c.Send(msg, true)
	if err != nil {
		return nil, err
	}
	resp, err := c.Wait(msg)
	if err != nil {
		return nil, err
	}
	return resp.GetData().(*types.ReplyStr), nil
}

func (c *channelClient) TokenPreCreate(parm *types.ReqTokenPreCreate) (*types.ReplyHash, error) {
	msg := c.NewMessage("wallet", types.EventTokenPreCreate, parm)
	err := c.Send(msg, true)
	if err != nil {
		log.Error("TokenPreCreate", "Error", err.Error())
		return nil, err
	}
	resp, err := c.Wait(msg)
	if err != nil {
		log.Error("TokenPreCreate", "Error", err.Error())
		return nil, err
	}
	log.Info("TokenPreCreate", "result", "success", "symbol", parm.GetSymbol())
<<<<<<< HEAD
	return resp.Data.(*types.Reply), nil
}

func (c *channelClient) SellToken(parm *types.ReqSellToken) (*types.Reply, error) {
	msg := c.NewMessage("wallet", types.EventSellToken, parm)
	err := c.Send(msg, true)
	if err != nil {
		log.Error("SellToken", "Error", err.Error())
=======
	return resp.Data.(*types.ReplyHash), nil
}

func (c *channelClient) TokenFinishCreate(parm *types.ReqTokenFinishCreate) (*types.ReplyHash, error) {
	msg := c.NewMessage("wallet", types.EventTokenFinishCreate, parm)
	err := c.Send(msg, true)
	if err != nil {
		log.Error("TokenFinishCreate", "Error", err.Error())
>>>>>>> a57e8ab8
		return nil, err
	}
	resp, err := c.Wait(msg)
	if err != nil {
<<<<<<< HEAD
		log.Error("SellToken", "Error", err.Error())
		return nil, err
	}
	log.Info("SellToken", "result", "success", "symbol", parm.Sell.Tokensymbol)
	return resp.Data.(*types.Reply), nil
}

func (c *channelClient) BuyToken(parm *types.ReqBuyToken) (*types.Reply, error) {
	msg := c.NewMessage("wallet", types.EventBuyToken, parm)
	err := c.Send(msg, true)
	if err != nil {
		log.Error("BuyToken", "Error", err.Error())
=======
		log.Error("TokenFinishCreate", "Error", err.Error())
		return nil, err
	}
	log.Info("TokenFinishCreate", "result", "success", "symbol", parm.GetSymbol())
	return resp.Data.(*types.ReplyHash), nil
}

func (c *channelClient) TokenRevokeCreate(parm *types.ReqTokenRevokeCreate) (*types.ReplyHash, error) {
	msg := c.NewMessage("wallet", types.EventTokenRevokeCreate, parm)
	err := c.Send(msg, true)
	if err != nil {
		log.Error("TokenRevokeCreate", "Error", err.Error())
>>>>>>> a57e8ab8
		return nil, err
	}
	resp, err := c.Wait(msg)
	if err != nil {
<<<<<<< HEAD
		log.Error("BuyToken", "Error", err.Error())
		return nil, err
	}
	log.Info("BuyToken", "result", "send tx successful", "buyer", parm.Buyer, "sell order", parm.Buy.Sellid)
	return resp.Data.(*types.Reply), nil
}

func (c *channelClient) RevokeSellToken(parm *types.ReqRevokeSell) (*types.Reply, error) {
	msg := c.NewMessage("wallet", types.EventRevokeSellToken, parm)
	err := c.Send(msg, true)
	if err != nil {
		log.Error("RevokeSellToken", "Error", err.Error())
		return nil, err
	}
	resp, err := c.Wait(msg)
	if err != nil {
		log.Error("RevokeSellToken", "Error", err.Error())
		return nil, err
	}
	log.Info("RevokeSellToken", "result", "send tx successful", "order owner", parm.Owner, "sell order", parm.Revoke.Sellid)
	return resp.Data.(*types.Reply), nil
=======
		log.Error("TokenRevokeCreate", "Error", err.Error())
		return nil, err
	}
	log.Info("TokenRevokeCreate", "result", "success", "symbol", parm.GetSymbol())
	return resp.Data.(*types.ReplyHash), nil
>>>>>>> a57e8ab8
}<|MERGE_RESOLUTION|>--- conflicted
+++ resolved
@@ -657,8 +657,40 @@
 		return nil, err
 	}
 	log.Info("TokenPreCreate", "result", "success", "symbol", parm.GetSymbol())
-<<<<<<< HEAD
-	return resp.Data.(*types.Reply), nil
+	return resp.Data.(*types.ReplyHash), nil
+}
+
+func (c *channelClient) TokenFinishCreate(parm *types.ReqTokenFinishCreate) (*types.ReplyHash, error) {
+	msg := c.NewMessage("wallet", types.EventTokenFinishCreate, parm)
+	err := c.Send(msg, true)
+	if err != nil {
+		log.Error("TokenFinishCreate", "Error", err.Error())
+		return nil, err
+	}
+	resp, err := c.Wait(msg)
+	if err != nil {
+		log.Error("TokenFinishCreate", "Error", err.Error())
+		return nil, err
+	}
+	log.Info("TokenFinishCreate", "result", "success", "symbol", parm.GetSymbol())
+	return resp.Data.(*types.ReplyHash), nil
+}
+
+func (c *channelClient) TokenRevokeCreate(parm *types.ReqTokenRevokeCreate) (*types.ReplyHash, error) {
+	msg := c.NewMessage("wallet", types.EventTokenRevokeCreate, parm)
+	err := c.Send(msg, true)
+	if err != nil {
+		log.Error("TokenRevokeCreate", "Error", err.Error())
+
+		return nil, err
+	}
+	resp, err := c.Wait(msg)
+	if err != nil {
+		log.Error("TokenRevokeCreate", "Error", err.Error())
+		return nil, err
+	}
+	log.Info("TokenRevokeCreate", "result", "success", "symbol", parm.GetSymbol())
+	return resp.Data.(*types.ReplyHash), nil
 }
 
 func (c *channelClient) SellToken(parm *types.ReqSellToken) (*types.Reply, error) {
@@ -666,21 +698,10 @@
 	err := c.Send(msg, true)
 	if err != nil {
 		log.Error("SellToken", "Error", err.Error())
-=======
-	return resp.Data.(*types.ReplyHash), nil
-}
-
-func (c *channelClient) TokenFinishCreate(parm *types.ReqTokenFinishCreate) (*types.ReplyHash, error) {
-	msg := c.NewMessage("wallet", types.EventTokenFinishCreate, parm)
-	err := c.Send(msg, true)
-	if err != nil {
-		log.Error("TokenFinishCreate", "Error", err.Error())
->>>>>>> a57e8ab8
-		return nil, err
-	}
-	resp, err := c.Wait(msg)
-	if err != nil {
-<<<<<<< HEAD
+		return nil, err
+	}
+	resp, err := c.Wait(msg)
+	if err != nil {
 		log.Error("SellToken", "Error", err.Error())
 		return nil, err
 	}
@@ -693,28 +714,15 @@
 	err := c.Send(msg, true)
 	if err != nil {
 		log.Error("BuyToken", "Error", err.Error())
-=======
-		log.Error("TokenFinishCreate", "Error", err.Error())
-		return nil, err
-	}
-	log.Info("TokenFinishCreate", "result", "success", "symbol", parm.GetSymbol())
-	return resp.Data.(*types.ReplyHash), nil
-}
-
-func (c *channelClient) TokenRevokeCreate(parm *types.ReqTokenRevokeCreate) (*types.ReplyHash, error) {
-	msg := c.NewMessage("wallet", types.EventTokenRevokeCreate, parm)
-	err := c.Send(msg, true)
-	if err != nil {
-		log.Error("TokenRevokeCreate", "Error", err.Error())
->>>>>>> a57e8ab8
-		return nil, err
-	}
-	resp, err := c.Wait(msg)
-	if err != nil {
-<<<<<<< HEAD
+		return nil, err
+	}
+
+	resp, err := c.Wait(msg)
+	if err != nil {
 		log.Error("BuyToken", "Error", err.Error())
 		return nil, err
 	}
+
 	log.Info("BuyToken", "result", "send tx successful", "buyer", parm.Buyer, "sell order", parm.Buy.Sellid)
 	return resp.Data.(*types.Reply), nil
 }
@@ -733,11 +741,4 @@
 	}
 	log.Info("RevokeSellToken", "result", "send tx successful", "order owner", parm.Owner, "sell order", parm.Revoke.Sellid)
 	return resp.Data.(*types.Reply), nil
-=======
-		log.Error("TokenRevokeCreate", "Error", err.Error())
-		return nil, err
-	}
-	log.Info("TokenRevokeCreate", "result", "success", "symbol", parm.GetSymbol())
-	return resp.Data.(*types.ReplyHash), nil
->>>>>>> a57e8ab8
 }