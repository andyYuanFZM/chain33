--- conflicted
+++ resolved
@@ -41,57 +41,10 @@
 	if param.Amount < 0 {
 		return nil, types.ErrAmount
 	}
-<<<<<<< HEAD
 	if param.IsToken {
 		tx = createTokenTransfer(param)
 	} else {
 		tx = createCoinsTransfer(param)
-=======
-	if !param.IsToken {
-		transfer := &types.CoinsAction{}
-		if !param.IsWithdraw {
-			if param.ExecName != "" {
-				v := &types.CoinsAction_TransferToExec{TransferToExec: &types.CoinsTransferToExec{Amount: amount, Note: param.GetNote(), ExecName: param.GetExecName()}}
-				transfer.Value = v
-				transfer.Ty = types.CoinsActionTransferToExec
-			} else {
-				v := &types.CoinsAction_Transfer{Transfer: &types.CoinsTransfer{Amount: amount, Note: param.GetNote()}}
-				transfer.Value = v
-				transfer.Ty = types.CoinsActionTransfer
-			}
-		} else {
-			v := &types.CoinsAction_Withdraw{Withdraw: &types.CoinsWithdraw{Amount: amount, Note: param.GetNote(), ExecName: param.GetExecName()}}
-			transfer.Value = v
-			transfer.Ty = types.CoinsActionWithdraw
-		}
-		if param.To == "" {
-			if param.ExecName == "" {
-				return nil, types.ErrExecNameNotAllow
-			} else {
-				param.To = address.ExecAddress(param.ExecName)
-			}
-		}
-		tx = &types.Transaction{Execer: []byte("coins"), Payload: types.Encode(transfer), To: param.GetTo()}
-	} else {
-		transfer := &types.TokenAction{}
-		if !param.IsWithdraw {
-			v := &types.TokenAction_Transfer{Transfer: &types.CoinsTransfer{Cointoken: param.GetTokenSymbol(), Amount: amount, Note: param.GetNote()}}
-			transfer.Value = v
-			transfer.Ty = types.ActionTransfer
-		} else {
-			v := &types.TokenAction_Withdraw{Withdraw: &types.CoinsWithdraw{Cointoken: param.GetTokenSymbol(), Amount: amount, Note: param.GetNote(), ExecName: param.GetExecName()}}
-			transfer.Value = v
-			transfer.Ty = types.ActionWithdraw
-		}
-		if param.To == "" {
-			if param.ExecName == "" {
-				return nil, types.ErrExecNameNotAllow
-			} else {
-				param.To = address.ExecAddress(param.ExecName)
-			}
-		}
-		tx = &types.Transaction{Execer: []byte("token"), Payload: types.Encode(transfer), To: param.GetTo()}
->>>>>>> 74e7120e
 	}
 
 	var err error
