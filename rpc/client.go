--- conflicted
+++ resolved
@@ -776,7 +776,6 @@
 	return resp.Data.(*types.Reply), nil
 }
 
-<<<<<<< HEAD
 func (c *channelClient) ModifyConfig(parm *types.ReqModifyConfig) (*types.ReplyHash, error) {
 	msg := c.NewMessage("wallet", types.EventModifyConfig, parm)
 	err := c.Send(msg, true)
@@ -790,7 +789,8 @@
 	}
 
 	return resp.Data.(*types.ReplyHash), nil
-=======
+}
+
 func (c *channelClient) IsNtpClockSync() bool {
 	msg := c.NewMessage("blockchain", types.EventIsNtpClockSync, nil)
 	err := c.Send(msg, true)
@@ -805,5 +805,4 @@
 		return false
 	}
 	return resp.GetData().(*types.IsNtpClockSync).GetIsntpclocksync()
->>>>>>> 28ddecd0
 }