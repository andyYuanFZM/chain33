--- conflicted
+++ resolved
@@ -584,10 +584,7 @@
 		for _, addr := range addrs {
 			if err := account.CheckAddress(addr); err != nil {
 				addr = account.ExecAddress(addr).String()
-<<<<<<< HEAD
-=======
-
->>>>>>> aaf6cbca
+
 			}
 			exaddrs = append(exaddrs, addr)
 		}
