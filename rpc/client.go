--- conflicted
+++ resolved
@@ -334,28 +334,10 @@
 	return data, nil
 }
 
-<<<<<<< HEAD
 func (c *channelClient) CreateRawTradeRevokeTx(parm *TradeRevokeTx) ([]byte, error) {
 	if parm == nil {
 		return nil, types.ErrInvalidParam
 	}
-=======
-//////////privacy tx//////////////////////////////
-func (c *channelClient) ShowPrivacyBalance(parm *types.ReqPrivBal4AddrToken) (*types.Account, error) {
-	msg := c.NewMessage("wallet", types.EventShowPrivacyBalance, parm)
-	err := c.Send(msg, true)
-	if err != nil {
-		log.Error("ShowPrivacyBalance", "Error", err.Error())
-		return nil, err
-	}
-	resp, err := c.Wait(msg)
-	if err != nil {
-		log.Error("ShowPrivacyBalance", "Error", err.Error())
-		return nil, err
-	}
-	return resp.Data.(*types.Account), nil
-}
->>>>>>> 85e73f5c
 
 	v := &types.TradeForRevokeSell{SellID: parm.SellID}
 	buy := &types.Trade{
