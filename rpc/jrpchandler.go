package rpc

import (
	"bytes"
	"encoding/hex"
	"fmt"
	"time"

	"gitlab.33.cn/chain33/chain33/common"
	"gitlab.33.cn/chain33/chain33/common/address"
	"gitlab.33.cn/chain33/chain33/common/version"
	"gitlab.33.cn/chain33/chain33/rpc/jsonclient"
	"gitlab.33.cn/chain33/chain33/types"

	hashlocktype "gitlab.33.cn/chain33/chain33/plugin/dapp/hashlock/types"
	lotterytype "gitlab.33.cn/chain33/chain33/plugin/dapp/lottery/types"

	tradetype "gitlab.33.cn/chain33/chain33/plugin/dapp/trade/types"

	retrievetype "gitlab.33.cn/chain33/chain33/plugin/dapp/retrieve/types"
	rpctypes "gitlab.33.cn/chain33/chain33/rpc/types"
)

func (c *Chain33) CreateRawTransaction(in *types.CreateTx, result *interface{}) error {
	reply, err := c.cli.CreateRawTransaction(in)
	if err != nil {
		return err
	}

	*result = hex.EncodeToString(reply)
	return nil
}

func (c *Chain33) CreateRawTxGroup(in *types.CreateTransactionGroup, result *interface{}) error {
	reply, err := c.cli.CreateRawTxGroup(in)
	if err != nil {
		return err
	}

	*result = hex.EncodeToString(reply)
	return nil
}

func (c *Chain33) CreateNoBalanceTransaction(in *types.NoBalanceTx, result *string) error {
	tx, err := c.cli.CreateNoBalanceTransaction(in)
	if err != nil {
		return err
	}
	grouptx := hex.EncodeToString(types.Encode(tx))
	*result = grouptx
	return nil
}

func (c *Chain33) SendRawTransaction(in rpctypes.SignedTx, result *interface{}) error {
	var stx types.SignedTx
	var err error

	stx.Pubkey, err = hex.DecodeString(in.Pubkey)
	if err != nil {
		return err
	}

	stx.Sign, err = hex.DecodeString(in.Sign)
	if err != nil {
		return err
	}
	stx.Unsign, err = hex.DecodeString(in.Unsign)
	if err != nil {
		return err
	}
	stx.Ty = in.Ty
	reply, err := c.cli.SendRawTransaction(&stx)
	if err != nil {
		return err
	}
	if reply.IsOk {
		*result = "0x" + hex.EncodeToString(reply.Msg)
		return nil
	} else {
		return fmt.Errorf(string(reply.Msg))
	}
}

//used only in parachain
func forwardTranToMainNet(in rpctypes.RawParm, result *interface{}) error {
	if rpcCfg.GetMainnetJrpcAddr() == "" {
		return types.ErrInvalidMainnetRpcAddr
	}
	rpc, err := jsonclient.NewJSONClient(rpcCfg.GetMainnetJrpcAddr())

	if err != nil {
		return err
	}

	err = rpc.Call("Chain33.SendTransaction", in, result)
	return err
}

func (c *Chain33) SendTransaction(in rpctypes.RawParm, result *interface{}) error {
	if types.IsPara() {
		return forwardTranToMainNet(in, result)
	}
	var parm types.Transaction
	data, err := common.FromHex(in.Data)
	if err != nil {
		return err
	}
	types.Decode(data, &parm)
	log.Debug("SendTransaction", "parm", parm)
	reply, err := c.cli.SendTx(&parm)
	if err == nil {
		*result = common.ToHex(reply.GetMsg())
	}
	return err
}

func (c *Chain33) GetHexTxByHash(in rpctypes.QueryParm, result *interface{}) error {
	var data types.ReqHash
	hash, err := common.FromHex(in.Hash)
	if err != nil {
		return err
	}
	data.Hash = hash
	reply, err := c.cli.QueryTx(&data)
	if err != nil {
		return err
	}
	*result = hex.EncodeToString(types.Encode(reply.GetTx()))
	return err
}

func (c *Chain33) QueryTransaction(in rpctypes.QueryParm, result *interface{}) error {
	var data types.ReqHash
	hash, err := common.FromHex(in.Hash)
	if err != nil {
		return err
	}

	data.Hash = hash
	reply, err := c.cli.QueryTx(&data)
	if err != nil {
		return err
	}

	{ //重新格式化数据

		var transDetail rpctypes.TransactionDetail
		transDetail.Tx, err = DecodeTx(reply.GetTx())
		if err != nil {
			return err
		}

		receiptTmp := &rpctypes.ReceiptData{Ty: reply.GetReceipt().GetTy()}
		logs := reply.GetReceipt().GetLogs()
		for _, log := range logs {
			receiptTmp.Logs = append(receiptTmp.Logs,
				&rpctypes.ReceiptLog{Ty: log.GetTy(), Log: common.ToHex(log.GetLog())})
		}

		transDetail.Receipt, err = rpctypes.DecodeLog([]byte(transDetail.Tx.Execer), receiptTmp)
		if err != nil {
			return err
		}

		for _, proof := range reply.Proofs {
			transDetail.Proofs = append(transDetail.Proofs, common.ToHex(proof))
		}
		transDetail.Height = reply.GetHeight()
		transDetail.Index = reply.GetIndex()
		transDetail.Blocktime = reply.GetBlocktime()
		transDetail.Amount = reply.GetAmount()
		transDetail.Fromaddr = reply.GetFromaddr()
		transDetail.ActionName = reply.GetActionName()

		*result = &transDetail
	}
	return nil
}

func (c *Chain33) GetBlocks(in rpctypes.BlockParam, result *interface{}) error {
	reply, err := c.cli.GetBlocks(&types.ReqBlocks{Start: in.Start, End: in.End, IsDetail: in.Isdetail, Pid: []string{""}})
	if err != nil {
		return err
	}
	{
		var blockDetails rpctypes.BlockDetails
		items := reply.GetItems()
		for _, item := range items {
			var bdtl rpctypes.BlockDetail
			var block rpctypes.Block
			block.BlockTime = item.Block.GetBlockTime()
			block.Height = item.Block.GetHeight()
			block.Version = item.Block.GetVersion()
			block.ParentHash = common.ToHex(item.Block.GetParentHash())
			block.StateHash = common.ToHex(item.Block.GetStateHash())
			block.TxHash = common.ToHex(item.Block.GetTxHash())
			txs := item.Block.GetTxs()
			if len(txs) != len(item.Receipts) {
				return types.ErrDecode
			}
			for _, tx := range txs {
				tran, err := DecodeTx(tx)
				if err != nil {
					continue
				}
				block.Txs = append(block.Txs, tran)
			}
			bdtl.Block = &block

			for i, rp := range item.Receipts {
				var recp rpctypes.ReceiptData
				recp.Ty = rp.GetTy()
				for _, log := range rp.Logs {
					recp.Logs = append(recp.Logs,
						&rpctypes.ReceiptLog{Ty: log.Ty, Log: common.ToHex(log.GetLog())})
				}
				rd, err := rpctypes.DecodeLog(txs[i].Execer, &recp)
				if err != nil {
					continue
				}
				bdtl.Receipts = append(bdtl.Receipts, rd)
			}

			blockDetails.Items = append(blockDetails.Items, &bdtl)
		}
		*result = &blockDetails
	}

	return nil

}

func (c *Chain33) GetLastHeader(in *types.ReqNil, result *interface{}) error {

	reply, err := c.cli.GetLastHeader()
	if err != nil {
		return err
	}

	{
		var header rpctypes.Header
		header.BlockTime = reply.GetBlockTime()
		header.Height = reply.GetHeight()
		header.ParentHash = common.ToHex(reply.GetParentHash())
		header.StateHash = common.ToHex(reply.GetStateHash())
		header.TxHash = common.ToHex(reply.GetTxHash())
		header.Version = reply.GetVersion()
		header.Hash = common.ToHex(reply.GetHash())
		header.TxCount = reply.TxCount
		header.Difficulty = reply.GetDifficulty()
		/* 空值，斩不显示
		Signature: &Signature{
			Ty:        reply.GetSignature().GetTy(),
			Pubkey:    common.ToHex(reply.GetSignature().GetPubkey()),
			Signature: common.ToHex(reply.GetSignature().GetSignature()),
		}
		*/
		*result = &header
	}

	return nil
}

//GetTxByAddr(parm *types.ReqAddr) (*types.ReplyTxInfo, error)
func (c *Chain33) GetTxByAddr(in types.ReqAddr, result *interface{}) error {
	reply, err := c.cli.GetTransactionByAddr(&in)
	if err != nil {
		return err
	}
	{
		var txinfos rpctypes.ReplyTxInfos
		infos := reply.GetTxInfos()
		for _, info := range infos {
			txinfos.TxInfos = append(txinfos.TxInfos, &rpctypes.ReplyTxInfo{Hash: common.ToHex(info.GetHash()),
				Height: info.GetHeight(), Index: info.GetIndex()})
		}
		*result = &txinfos
	}

	return nil
}

/*
GetTxByHashes(parm *types.ReqHashes) (*types.TransactionDetails, error)
	GetMempool() (*types.ReplyTxList, error)
	GetAccounts() (*types.WalletAccounts, error)
*/

func (c *Chain33) GetTxByHashes(in rpctypes.ReqHashes, result *interface{}) error {
	log.Warn("GetTxByHashes", "hashes", in)
	var parm types.ReqHashes
	parm.Hashes = make([][]byte, 0)
	for _, v := range in.Hashes {
		//hb := common.FromHex(v)
		hb, err := common.FromHex(v)
		if err != nil {
			parm.Hashes = append(parm.Hashes, nil)
			continue
		}
		parm.Hashes = append(parm.Hashes, hb)

	}
	reply, err := c.cli.GetTransactionByHash(&parm)
	if err != nil {
		return err
	}
	txs := reply.GetTxs()
	log.Info("GetTxByHashes", "get tx with count", len(txs))
	var txdetails rpctypes.TransactionDetails
	if 0 != len(txs) {
		for _, tx := range txs {
			var recp rpctypes.ReceiptData
			var proofs []string
			var recpResult *rpctypes.ReceiptDataResult
			var err error
			recp.Ty = tx.GetReceipt().GetTy()
			logs := tx.GetReceipt().GetLogs()
			if in.DisableDetail {
				logs = nil
			}
			for _, lg := range logs {
				recp.Logs = append(recp.Logs,
					&rpctypes.ReceiptLog{Ty: lg.Ty, Log: common.ToHex(lg.GetLog())})
			}
			recpResult, err = rpctypes.DecodeLog(tx.Tx.Execer, &recp)
			if err != nil {
				log.Error("GetTxByHashes", "Failed to DecodeLog for type", err)
				txdetails.Txs = append(txdetails.Txs, nil)
				continue
			}
			txProofs := tx.GetProofs()
			for _, proof := range txProofs {
				proofs = append(proofs, common.ToHex(proof))
			}
			tran, err := DecodeTx(tx.GetTx())
			if err != nil {
				log.Info("GetTxByHashes", "Failed to DecodeTx due to", err)
				txdetails.Txs = append(txdetails.Txs, nil)
				continue
			}
			txdetails.Txs = append(txdetails.Txs,
				&rpctypes.TransactionDetail{
					Tx:         tran,
					Height:     tx.GetHeight(),
					Index:      tx.GetIndex(),
					Blocktime:  tx.GetBlocktime(),
					Receipt:    recpResult,
					Proofs:     proofs,
					Amount:     tx.GetAmount(),
					Fromaddr:   tx.GetFromaddr(),
					ActionName: tx.GetActionName(),
				})
		}
	}
	*result = &txdetails
	return nil
}

func (c *Chain33) GetMempool(in *types.ReqNil, result *interface{}) error {

	reply, err := c.cli.GetMempool()
	if err != nil {
		return err
	}
	{
		var txlist rpctypes.ReplyTxList
		txs := reply.GetTxs()
		for _, tx := range txs {
			amount, err := tx.Amount()
			if err != nil {
				amount = 0
			}
			tran, err := DecodeTx(tx)
			if err != nil {
				continue
			}
			tran.Amount = amount
			txlist.Txs = append(txlist.Txs, tran)
		}
		*result = &txlist
	}

	return nil
}

func (c *Chain33) GetAccountsV2(in *types.ReqNil, result *interface{}) error {
	req := &types.ReqAccountList{WithoutBalance: false}
	return c.GetAccounts(req, result)
}

func (c *Chain33) GetAccounts(in *types.ReqAccountList, result *interface{}) error {
	reply, err := c.cli.WalletGetAccountList(in)
	if err != nil {
		return err
	}
	var accounts rpctypes.WalletAccounts
	for _, wallet := range reply.Wallets {
		accounts.Wallets = append(accounts.Wallets, &rpctypes.WalletAccount{Label: wallet.GetLabel(),
			Acc: &rpctypes.Account{Currency: wallet.GetAcc().GetCurrency(), Balance: wallet.GetAcc().GetBalance(),
				Frozen: wallet.GetAcc().GetFrozen(), Addr: wallet.GetAcc().GetAddr()}})
	}
	*result = &accounts
	return nil
}

/*
	NewAccount(parm *types.ReqNewAccount) (*types.WalletAccount, error)
	WalletTxList(parm *types.ReqWalletTransactionList) (*types.TransactionDetails, error)
	ImportPrivkey(parm *types.ReqWalletImportPrivKey) (*types.WalletAccount, error)
	SendToAddress(parm *types.ReqWalletSendToAddress) (*types.ReplyHash, error)

*/

func (c *Chain33) NewAccount(in types.ReqNewAccount, result *interface{}) error {
	reply, err := c.cli.NewAccount(&in)
	if err != nil {
		return err
	}

	*result = reply
	return nil
}

func (c *Chain33) WalletTxList(in rpctypes.ReqWalletTransactionList, result *interface{}) error {
	var parm types.ReqWalletTransactionList
	parm.FromTx = []byte(in.FromTx)
	parm.Count = in.Count
	parm.Direction = in.Direction
	reply, err := c.cli.WalletTransactionList(&parm)
	if err != nil {
		return err
	}
	{
		var txdetails rpctypes.WalletTxDetails
		c.convertWalletTxDetailToJson(reply, &txdetails)
		*result = &txdetails
	}

	return nil
}

func (c *Chain33) ImportPrivkey(in types.ReqWalletImportPrivKey, result *interface{}) error {
	reply, err := c.cli.WalletImportprivkey(&in)
	if err != nil {
		return err
	}
	*result = reply
	return nil
}

func (c *Chain33) SendToAddress(in types.ReqWalletSendToAddress, result *interface{}) error {
	log.Debug("Rpc SendToAddress", "Tx", in)
	if types.IsPara() {
		createTx := &types.CreateTx{
			To:          in.GetTo(),
			Amount:      in.GetAmount(),
			Fee:         1e5,
			Note:        in.GetNote(),
			IsWithdraw:  false,
			IsToken:     true,
			TokenSymbol: in.GetTokenSymbol(),
			ExecName:    types.ExecName(types.TokenX),
		}
		tx, err := c.cli.CreateRawTransaction(createTx)
		if err != nil {
			log.Debug("ParaChain CreateRawTransaction", "Error", err.Error())
			return err
		}
		//不需要自己去导出私钥，signRawTx 里面只需带入公钥地址，也回优先去查出相应的私钥，前提是私钥已经导入
		reqSignRawTx := &types.ReqSignRawTx{
			Addr:    in.From,
			Privkey: "",
			TxHex:   hex.EncodeToString(tx),
			Expire:  "300s",
			Index:   0,
			Token:   "",
		}
		replySignRawTx, err := c.cli.SignRawTx(reqSignRawTx)
		if err != nil {
			log.Debug("ParaChain SignRawTx", "Error", err.Error())
			return err
		}
		rawParm := rpctypes.RawParm{
			Token: "",
			Data:  replySignRawTx.GetTxHex(),
		}
		var txHash interface{}
		err = forwardTranToMainNet(rawParm, &txHash)
		if err != nil {
			log.Debug("ParaChain forwardTranToMainNet", "Error", err.Error())
			return err
		}
		*result = &rpctypes.ReplyHash{Hash: txHash.(string)}
		return nil
	}
	reply, err := c.cli.WalletSendToAddress(&in)
	if err != nil {
		log.Debug("SendToAddress", "Error", err.Error())
		return err
	}
	log.Debug("sendtoaddr", "msg", reply.String())
	*result = &rpctypes.ReplyHash{Hash: common.ToHex(reply.GetHash())}
	log.Debug("SendToAddress", "resulrt", *result)
	return nil
}

/*
	SetTxFee(parm *types.ReqWalletSetFee) (*types.Reply, error)
	SetLabl(parm *types.ReqWalletSetLabel) (*types.WalletAccount, error)
	MergeBalance(parm *types.ReqWalletMergeBalance) (*types.ReplyHashes, error)
	SetPasswd(parm *types.ReqWalletSetPasswd) (*types.Reply, error)
*/

func (c *Chain33) SetTxFee(in types.ReqWalletSetFee, result *interface{}) error {
	reply, err := c.cli.WalletSetFee(&in)
	if err != nil {
		return err
	}
	var resp rpctypes.Reply
	resp.IsOk = reply.GetIsOk()
	resp.Msg = string(reply.GetMsg())
	*result = &resp
	return nil
}

func (c *Chain33) SetLabl(in types.ReqWalletSetLabel, result *interface{}) error {
	reply, err := c.cli.WalletSetLabel(&in)
	if err != nil {
		return err
	}

	*result = &rpctypes.WalletAccount{Acc: &rpctypes.Account{Addr: reply.GetAcc().Addr, Currency: reply.GetAcc().GetCurrency(),
		Frozen: reply.GetAcc().GetFrozen(), Balance: reply.GetAcc().GetBalance()}, Label: reply.GetLabel()}
	return nil
}

func (c *Chain33) MergeBalance(in types.ReqWalletMergeBalance, result *interface{}) error {
	reply, err := c.cli.WalletMergeBalance(&in)
	if err != nil {
		return err
	}
	{
		var hashes rpctypes.ReplyHashes
		for _, has := range reply.Hashes {
			hashes.Hashes = append(hashes.Hashes, common.ToHex(has))
		}
		*result = &hashes
	}

	return nil
}

func (c *Chain33) SetPasswd(in types.ReqWalletSetPasswd, result *interface{}) error {
	reply, err := c.cli.WalletSetPasswd(&in)
	if err != nil {
		return err
	}
	var resp rpctypes.Reply
	resp.IsOk = reply.GetIsOk()
	resp.Msg = string(reply.GetMsg())
	*result = &resp
	return nil
}

/*
	Lock() (*types.Reply, error)
	UnLock(parm *types.WalletUnLock) (*types.Reply, error)
	GetPeerInfo() (*types.PeerList, error)
*/

func (c *Chain33) Lock(in types.ReqNil, result *interface{}) error {
	reply, err := c.cli.WalletLock()
	if err != nil {
		return err
	}
	var resp rpctypes.Reply
	resp.IsOk = reply.GetIsOk()
	resp.Msg = string(reply.GetMsg())
	*result = &resp
	return nil
}

func (c *Chain33) UnLock(in types.WalletUnLock, result *interface{}) error {
	reply, err := c.cli.WalletUnLock(&in)
	if err != nil {
		return err
	}
	var resp rpctypes.Reply
	resp.IsOk = reply.GetIsOk()
	resp.Msg = string(reply.GetMsg())
	*result = &resp
	return nil
}

func (c *Chain33) GetPeerInfo(in types.ReqNil, result *interface{}) error {
	reply, err := c.cli.PeerInfo()
	if err != nil {
		return err
	}
	{

		var peerlist rpctypes.PeerList
		for _, peer := range reply.Peers {
			var pr rpctypes.Peer
			pr.Addr = peer.GetAddr()
			pr.MempoolSize = peer.GetMempoolSize()
			pr.Name = peer.GetName()
			pr.Port = peer.GetPort()
			pr.Self = peer.GetSelf()
			pr.Header = &rpctypes.Header{
				BlockTime:  peer.Header.GetBlockTime(),
				Height:     peer.Header.GetHeight(),
				ParentHash: common.ToHex(peer.GetHeader().GetParentHash()),
				StateHash:  common.ToHex(peer.GetHeader().GetStateHash()),
				TxHash:     common.ToHex(peer.GetHeader().GetTxHash()),
				Version:    peer.GetHeader().GetVersion(),
				Hash:       common.ToHex(peer.GetHeader().GetHash()),
				TxCount:    peer.GetHeader().GetTxCount(),
			}
			peerlist.Peers = append(peerlist.Peers, &pr)
		}
		*result = &peerlist
	}

	return nil
}

func (c *Chain33) GetHeaders(in types.ReqBlocks, result *interface{}) error {
	reply, err := c.cli.GetHeaders(&in)
	if err != nil {
		return err
	}
	var headers rpctypes.Headers
	{
		for _, item := range reply.Items {
			headers.Items = append(headers.Items, &rpctypes.Header{
				BlockTime:  item.GetBlockTime(),
				TxCount:    item.GetTxCount(),
				Hash:       common.ToHex(item.GetHash()),
				Height:     item.GetHeight(),
				ParentHash: common.ToHex(item.GetParentHash()),
				StateHash:  common.ToHex(item.GetStateHash()),
				TxHash:     common.ToHex(item.GetTxHash()),
				Difficulty: item.GetDifficulty(),
				/* 空值，斩不显示
				Signature: &Signature{
					Ty:        item.GetSignature().GetTy(),
					Pubkey:    common.ToHex(item.GetSignature().GetPubkey()),
					Signature: common.ToHex(item.GetSignature().GetSignature()),
				},
				*/
				Version: item.GetVersion()})
		}
		*result = &headers
	}
	return nil
}

func (c *Chain33) GetLastMemPool(in types.ReqNil, result *interface{}) error {
	reply, err := c.cli.GetLastMempool()
	if err != nil {
		return err
	}

	{
		var txlist rpctypes.ReplyTxList
		txs := reply.GetTxs()
		for _, tx := range txs {
			tran, err := DecodeTx(tx)
			if err != nil {
				continue
			}
			txlist.Txs = append(txlist.Txs, tran)
		}
		*result = &txlist
	}
	return nil
}

//GetBlockOverview(parm *types.ReqHash) (*types.BlockOverview, error)
func (c *Chain33) GetBlockOverview(in rpctypes.QueryParm, result *interface{}) error {
	var data types.ReqHash
	hash, err := common.FromHex(in.Hash)
	if err != nil {
		return err
	}

	data.Hash = hash
	reply, err := c.cli.GetBlockOverview(&data)
	if err != nil {
		return err
	}
	var blockOverview rpctypes.BlockOverview

	//获取blockheader信息
	var header rpctypes.Header
	header.BlockTime = reply.GetHead().GetBlockTime()
	header.Height = reply.GetHead().GetHeight()
	header.ParentHash = common.ToHex(reply.GetHead().GetParentHash())
	header.StateHash = common.ToHex(reply.GetHead().GetStateHash())
	header.TxHash = common.ToHex(reply.GetHead().GetTxHash())
	header.Version = reply.GetHead().GetVersion()
	header.Hash = common.ToHex(reply.GetHead().GetHash())
	header.TxCount = reply.GetHead().GetTxCount()
	header.Difficulty = reply.GetHead().GetDifficulty()
	/* 空值，斩不显示
	header.Signature = &Signature{
		Ty:        reply.GetHead().GetSignature().GetTy(),
		Pubkey:    common.ToHex(reply.GetHead().GetSignature().GetPubkey()),
		Signature: common.ToHex(reply.GetHead().GetSignature().GetSignature()),
	}
	*/
	blockOverview.Head = &header

	//获取blocktxhashs信息
	for _, has := range reply.GetTxHashes() {
		blockOverview.TxHashes = append(blockOverview.TxHashes, common.ToHex(has))
	}

	blockOverview.TxCount = reply.GetTxCount()
	*result = &blockOverview
	return nil
}

func (c *Chain33) GetAddrOverview(in types.ReqAddr, result *interface{}) error {
	reply, err := c.cli.GetAddrOverview(&in)
	if err != nil {
		return err
	}
	type AddrOverview struct {
		Reciver int64 `json:"reciver"`
		Balance int64 `json:"balance"`
		TxCount int64 `json:"txCount"`
	}

	*result = (*AddrOverview)(reply)
	return nil
}

func (c *Chain33) GetBlockHash(in types.ReqInt, result *interface{}) error {
	reply, err := c.cli.GetBlockHash(&in)
	if err != nil {
		return err
	}
	var replyHash rpctypes.ReplyHash
	replyHash.Hash = common.ToHex(reply.GetHash())
	*result = &replyHash
	return nil
}

//seed
func (c *Chain33) GenSeed(in types.GenSeedLang, result *interface{}) error {
	reply, err := c.cli.GenSeed(&in)
	if err != nil {
		return err
	}
	*result = reply
	return nil
}

func (c *Chain33) SaveSeed(in types.SaveSeedByPw, result *interface{}) error {
	reply, err := c.cli.SaveSeed(&in)
	if err != nil {
		return err
	}

	var resp rpctypes.Reply
	resp.IsOk = reply.GetIsOk()
	resp.Msg = string(reply.GetMsg())
	*result = &resp
	return nil
}

func (c *Chain33) GetSeed(in types.GetSeedByPw, result *interface{}) error {
	reply, err := c.cli.GetSeed(&in)
	if err != nil {
		return err
	}
	*result = reply
	return nil
}

func (c *Chain33) GetWalletStatus(in types.ReqNil, result *interface{}) error {
	reply, err := c.cli.GetWalletStatus()
	if err != nil {
		return err
	}

	*result = *(*rpctypes.WalletStatus)(reply)
	return nil
}

func (c *Chain33) GetBalance(in types.ReqBalance, result *interface{}) error {

	balances, err := c.cli.GetBalance(&in)
	if err != nil {
		return err
	}
	var accounts []*rpctypes.Account
	for _, balance := range balances {
		accounts = append(accounts, &rpctypes.Account{Addr: balance.GetAddr(),
			Balance:  balance.GetBalance(),
			Currency: balance.GetCurrency(),
			Frozen:   balance.GetFrozen()})
	}
	*result = accounts
	return nil
}

func (c *Chain33) GetAllExecBalance(in types.ReqAddr, result *interface{}) error {
	balance, err := c.cli.GetAllExecBalance(&in)
	if err != nil {
		return err
	}

	allBalance := &rpctypes.AllExecBalance{Addr: in.Addr}
	for _, execAcc := range balance.ExecAccount {
		res := &rpctypes.ExecAccount{Execer: execAcc.Execer}
		acc := &rpctypes.Account{
			Balance:  execAcc.Account.GetBalance(),
			Currency: execAcc.Account.GetCurrency(),
			Frozen:   execAcc.Account.GetFrozen(),
		}
		res.Account = acc
		allBalance.ExecAccount = append(allBalance.ExecAccount, res)
	}
	*result = allBalance
	return nil
}

func (c *Chain33) Query(in rpctypes.Query4Jrpc, result *interface{}) error {
	execty := types.LoadExecutorType(in.Execer)
	if execty == nil {
		log.Error("Query", "funcname", in.FuncName, "err", types.ErrNotSupport)
		return types.ErrNotSupport
	}
	decodePayload, err := execty.CreateQuery(in.FuncName, in.Payload)
	if err != nil {
		log.Error("EventQuery", "err", err.Error())
		return err
	}
	payloadData := types.Encode(decodePayload)
	resp, err := c.cli.Query(&types.Query{Execer: []byte(types.ExecName(in.Execer)), FuncName: in.FuncName, Payload: payloadData})
	if err != nil {
		log.Error("EventQuery", "err", err.Error())
		return err
	}
	*result, err = execty.QueryToJson(in.FuncName, resp)
	if err != nil {
		log.Error("EventQuery", "err", err.Error())
		return err
	}
	return nil
}

func (c *Chain33) SetAutoMining(in types.MinerFlag, result *interface{}) error {
	resp, err := c.cli.WalletAutoMiner(&in)
	if err != nil {
		log.Error("SetAutoMiner", "err", err.Error())
		return err
	}
	var reply rpctypes.Reply
	reply.IsOk = resp.GetIsOk()
	reply.Msg = string(resp.GetMsg())
	*result = &reply
	return nil
}

func (c *Chain33) GetTicketCount(in *types.ReqNil, result *interface{}) error {
	resp, err := c.cli.GetTicketCount()
	if err != nil {
		return err
	}
	*result = resp.GetData()
	return nil

}

func (c *Chain33) DumpPrivkey(in types.ReqStr, result *interface{}) error {
	reply, err := c.cli.DumpPrivkey(&in)
	if err != nil {
		return err
	}

	*result = reply
	return nil
}

func (c *Chain33) CloseTickets(in *types.ReqNil, result *interface{}) error {
	resp, err := c.cli.CloseTickets()
	if err != nil {
		return err
	}
	var hashes rpctypes.ReplyHashes
	for _, has := range resp.Hashes {
		hashes.Hashes = append(hashes.Hashes, hex.EncodeToString(has))
	}
	*result = &hashes
	return nil
}

func (c *Chain33) Version(in *types.ReqNil, result *interface{}) error {
	*result = version.GetVersion()
	return nil
}

func (c *Chain33) GetTotalCoins(in *types.ReqGetTotalCoins, result *interface{}) error {
	resp, err := c.cli.GetTotalCoins(in)
	if err != nil {
		return err
	}
	*result = resp
	return nil
}

func (c *Chain33) IsSync(in *types.ReqNil, result *interface{}) error {
	reply, _ := c.cli.IsSync()
	ret := false
	if reply != nil {
		ret = reply.IsOk
	}
	*result = ret
	return nil
}

func DecodeTx(tx *types.Transaction) (*rpctypes.Transaction, error) {
	if tx == nil {
		return nil, types.ErrEmpty
	}
	execStr := string(tx.Execer)
	var pl interface{}
	plType := types.LoadExecutorType(execStr)
	if plType != nil {
		var err error
		pl, err = plType.DecodePayload(tx)
		if err != nil {
			log.Info("decode payload err", err)
			pl = map[string]interface{}{"unkownpayload": string(tx.Payload)}
		}
	}
	if string(tx.Execer) == "user.write" {
		pl = decodeUserWrite(tx.GetPayload())
	}
	if pl == nil {
		pl = map[string]interface{}{"rawlog": common.ToHex(tx.GetPayload())}
	}
	result := &rpctypes.Transaction{
		Execer:     string(tx.Execer),
		Payload:    pl,
		RawPayload: common.ToHex(tx.GetPayload()),
		Signature: &rpctypes.Signature{
			Ty:        tx.GetSignature().GetTy(),
			Pubkey:    common.ToHex(tx.GetSignature().GetPubkey()),
			Signature: common.ToHex(tx.GetSignature().GetSignature()),
		},
		Fee:        tx.Fee,
		Expire:     tx.Expire,
		Nonce:      tx.Nonce,
		To:         tx.GetRealToAddr(),
		From:       tx.From(),
		GroupCount: tx.GroupCount,
		Header:     common.ToHex(tx.Header),
		Next:       common.ToHex(tx.Next),
	}
	return result, nil
}

func decodeUserWrite(payload []byte) *rpctypes.UserWrite {
	var article rpctypes.UserWrite
	if len(payload) != 0 {
		if payload[0] == '#' {
			data := bytes.SplitN(payload[1:], []byte("#"), 2)
			if len(data) == 2 {
				article.Topic = string(data[0])
				article.Content = string(data[1])
				return &article
			}
		}
	}
	article.Topic = ""
	article.Content = string(payload)
	return &article
}

func (c *Chain33) IsNtpClockSync(in *types.ReqNil, result *interface{}) error {
	reply, _ := c.cli.IsNtpClockSync()
	ret := false
	if reply != nil {
		ret = reply.IsOk
	}
	*result = ret
	return nil
}

func (c *Chain33) QueryTotalFee(in *types.LocalDBGet, result *interface{}) error {
	reply, err := c.cli.LocalGet(in)
	if err != nil {
		return err
	}

	var fee types.TotalFee
	err = types.Decode(reply.Values[0], &fee)
	if err != nil {
		return err
	}
	*result = fee
	return nil
}

func (c *Chain33) CreateRawTradeSellTx(in *tradetype.TradeSellTx, result *interface{}) error {
	reply, err := c.cli.CreateRawTradeSellTx(in)
	if err != nil {
		return err
	}

	*result = hex.EncodeToString(reply)
	return nil
}

func (c *Chain33) CreateRawTradeBuyTx(in *tradetype.TradeBuyTx, result *interface{}) error {
	reply, err := c.cli.CreateRawTradeBuyTx(in)
	if err != nil {
		return err
	}

	*result = hex.EncodeToString(reply)
	return nil
}

func (c *Chain33) CreateRawTradeRevokeTx(in *tradetype.TradeRevokeTx, result *interface{}) error {
	reply, err := c.cli.CreateRawTradeRevokeTx(in)
	if err != nil {
		return err
	}

	*result = hex.EncodeToString(reply)
	return nil
}

func (c *Chain33) CreateRawTradeBuyLimitTx(in *tradetype.TradeBuyLimitTx, result *interface{}) error {
	reply, err := c.cli.CreateRawTradeBuyLimitTx(in)
	if err != nil {
		return err
	}

	*result = hex.EncodeToString(reply)
	return nil
}

func (c *Chain33) CreateRawTradeSellMarketTx(in *tradetype.TradeSellMarketTx, result *interface{}) error {
	reply, err := c.cli.CreateRawTradeSellMarketTx(in)
	if err != nil {
		return err
	}

	*result = hex.EncodeToString(reply)
	return nil
}

func (c *Chain33) CreateRawTradeRevokeBuyTx(in *tradetype.TradeRevokeBuyTx, result *interface{}) error {
	reply, err := c.cli.CreateRawTradeRevokeBuyTx(in)
	if err != nil {
		return err
	}

	*result = hex.EncodeToString(reply)
	return nil
}

func (c *Chain33) CreateRawRetrieveBackupTx(in *retrievetype.RetrieveBackupTx, result *interface{}) error {
	reply, err := c.cli.CreateRawRetrieveBackupTx(in)
	if err != nil {
		return err
	}

	*result = hex.EncodeToString(reply)
	return nil
}

func (c *Chain33) CreateRawRetrievePrepareTx(in *retrievetype.RetrievePrepareTx, result *interface{}) error {
	reply, err := c.cli.CreateRawRetrievePrepareTx(in)
	if err != nil {
		return err
	}

	*result = hex.EncodeToString(reply)
	return nil
}

func (c *Chain33) CreateRawRetrievePerformTx(in *retrievetype.RetrievePerformTx, result *interface{}) error {
	reply, err := c.cli.CreateRawRetrievePerformTx(in)
	if err != nil {
		return err
	}

	*result = hex.EncodeToString(reply)
	return nil
}

func (c *Chain33) CreateRawRetrieveCancelTx(in *retrievetype.RetrieveCancelTx, result *interface{}) error {
	reply, err := c.cli.CreateRawRetrieveCancelTx(in)
	if err != nil {
		return err
	}

	*result = hex.EncodeToString(reply)
	return nil
}

func (c *Chain33) CreateRawHashlockLockTx(in *hashlocktype.HashlockLockTx, result *interface{}) error {
	reply, err := c.cli.CreateRawHashlockLockTx(in)
	if err != nil {
		return err
	}

	*result = hex.EncodeToString(reply)
	return nil
}

func (c *Chain33) CreateRawHashlockUnlockTx(in *hashlocktype.HashlockUnlockTx, result *interface{}) error {
	reply, err := c.cli.CreateRawHashlockUnlockTx(in)
	if err != nil {
		return err
	}

	*result = hex.EncodeToString(reply)
	return nil
}

func (c *Chain33) CreateRawHashlockSendTx(in *hashlocktype.HashlockSendTx, result *interface{}) error {
	reply, err := c.cli.CreateRawHashlockSendTx(in)
	if err != nil {
		return err
	}

	*result = hex.EncodeToString(reply)
	return nil
}

func (c *Chain33) CreateRawLotteryCreateTx(in *lotterytype.LotteryCreateTx, result *interface{}) error {
	reply, err := c.cli.CreateRawLotteryCreateTx(in)
	if err != nil {
		return err
	}

	*result = hex.EncodeToString(reply)
	return nil
}

func (c *Chain33) CreateRawLotteryBuyTx(in *lotterytype.LotteryBuyTx, result *interface{}) error {
	reply, err := c.cli.CreateRawLotteryBuyTx(in)
	if err != nil {
		return err
	}

	*result = hex.EncodeToString(reply)
	return nil
}

func (c *Chain33) CreateRawLotteryDrawTx(in *lotterytype.LotteryDrawTx, result *interface{}) error {
	reply, err := c.cli.CreateRawLotteryDrawTx(in)
	if err != nil {
		return err
	}

	*result = hex.EncodeToString(reply)
	return nil
}

func (c *Chain33) CreateRawLotteryCloseTx(in *lotterytype.LotteryCloseTx, result *interface{}) error {
	reply, err := c.cli.CreateRawLotteryCloseTx(in)
	if err != nil {
		return err
	}

	*result = hex.EncodeToString(reply)
	return nil
}

func (c *Chain33) SignRawTx(in *types.ReqSignRawTx, result *interface{}) error {
	resp, err := c.cli.SignRawTx(in)
	if err != nil {
		return err
	}
	*result = resp.TxHex
	return nil
}

func (c *Chain33) GetNetInfo(in *types.ReqNil, result *interface{}) error {
	resp, err := c.cli.GetNetInfo()
	if err != nil {
		return err
	}

	*result = &rpctypes.NodeNetinfo{resp.GetExternaladdr(), resp.GetLocaladdr(), resp.GetService(), resp.GetOutbounds(), resp.GetInbounds()}
	return nil
}

func (c *Chain33) GetFatalFailure(in *types.ReqNil, result *interface{}) error {
	resp, err := c.cli.GetFatalFailure()
	if err != nil {
		return err
	}
	*result = resp.GetData()
	return nil

}

func (c *Chain33) QueryTicketStat(in *types.LocalDBGet, result *interface{}) error {
	reply, err := c.cli.LocalGet(in)
	if err != nil {
		return err
	}

	var ticketStat types.TicketStatistic
	err = types.Decode(reply.Values[0], &ticketStat)
	if err != nil {
		return err
	}
	*result = ticketStat
	return nil
}

func (c *Chain33) QueryTicketInfo(in *types.LocalDBGet, result *interface{}) error {
	reply, err := c.cli.LocalGet(in)
	if err != nil {
		return err
	}

	var ticketInfo types.TicketMinerInfo
	err = types.Decode(reply.Values[0], &ticketInfo)
	if err != nil {
		return err
	}
	*result = ticketInfo
	return nil
}

func (c *Chain33) QueryTicketInfoList(in *types.LocalDBList, result *interface{}) error {
	reply, err := c.cli.LocalList(in)
	if err != nil {
		return err
	}

	var ticketInfo types.TicketMinerInfo
	var ticketList []types.TicketMinerInfo
	for _, v := range reply.Values {
		err = types.Decode(v, &ticketInfo)
		if err != nil {
			return err
		}
		ticketList = append(ticketList, ticketInfo)
	}
	*result = ticketList
	return nil
}

/////////////////privacy///////////////
func (c *Chain33) ShowPrivacyAccountSpend(in types.ReqPrivBal4AddrToken, result *interface{}) error {
	account, err := c.cli.ShowPrivacyAccountSpend(&in)
	if err != nil {
		log.Info("ShowPrivacyAccountSpend", "return err info", err)
		return err
	}
	*result = account
	return nil
}

func (c *Chain33) ShowPrivacykey(in types.ReqStr, result *interface{}) error {
	reply, err := c.cli.ShowPrivacyKey(&in)
	if err != nil {
		return err
	}
	*result = reply
	return nil
}

func (c *Chain33) MakeTxPublic2privacy(in types.ReqPub2Pri, result *interface{}) error {
	reply, err := c.cli.Publick2Privacy(&in)
	if err != nil {
		return err
	}

	*result = rpctypes.ReplyHash{Hash: common.ToHex(reply.GetMsg())}

	return nil
}

func (c *Chain33) DecodeRawTransaction(in *types.ReqDecodeRawTransaction, result *interface{}) error {
	reply, err := c.cli.DecodeRawTransaction(in)
	if err != nil {
		return err
	}
	res, err := DecodeTx(reply)
	if err != nil {
		return err
	}
	*result = res
	return nil
}

func (c *Chain33) GetTimeStatus(in *types.ReqNil, result *interface{}) error {
	reply, err := c.cli.GetTimeStatus()
	if err != nil {
		return err
	}

	timeStatus := &rpctypes.TimeStatus{
		NtpTime:   reply.NtpTime,
		LocalTime: reply.LocalTime,
		Diff:      reply.Diff,
	}

	*result = timeStatus

	return nil
}

func (c *Chain33) MakeTxPrivacy2privacy(in types.ReqPri2Pri, result *interface{}) error {
	reply, err := c.cli.Privacy2Privacy(&in)
	if err != nil {
		return err
	}

	*result = rpctypes.ReplyHash{Hash: common.ToHex(reply.GetMsg())}

	return nil
}

func (c *Chain33) MakeTxPrivacy2public(in types.ReqPri2Pub, result *interface{}) error {
	reply, err := c.cli.Privacy2Public(&in)
	if err != nil {
		return err
	}
	*result = rpctypes.ReplyHash{Hash: common.ToHex(reply.GetMsg())}

	return nil
}

func (c *Chain33) CreateUTXOs(in types.ReqCreateUTXOs, result *interface{}) error {

	reply, err := c.cli.CreateUTXOs(&in)
	if err != nil {
		return err
	}
	*result = rpctypes.ReplyHash{Hash: common.ToHex(reply.GetMsg())}

	return nil
}

func (c *Chain33) CreateTrasaction(in types.ReqCreateTransaction, result *interface{}) error {
	reply, err := c.cli.CreateTrasaction(&in)
	if err != nil {
		return err
	}
	txHex := types.Encode(reply)
	*result = hex.EncodeToString(txHex)
	return nil
}

func (c *Chain33) ShowPrivacyAccountInfo(in types.ReqPPrivacyAccount, result *interface{}) error {
	reply, err := c.cli.ShowPrivacyAccountInfo(&in)
	if err != nil {
		return err
	}
	*result = reply
	return nil
}

func (c *Chain33) CloseQueue(in *types.ReqNil, result *interface{}) error {
	go func() {
		time.Sleep(time.Millisecond * 100)
		c.cli.CloseQueue()
	}()

	*result = &types.Reply{IsOk: true}
	return nil
}

func (c *Chain33) GetLastBlockSequence(in *types.ReqNil, result *interface{}) error {
	resp, err := c.cli.GetLastBlockSequence()
	if err != nil {
		return err
	}
	*result = resp.GetData()
	return nil
}

// 获取指定区间的block加载序列号信息。输入信息只使用：start，end
func (c *Chain33) GetBlockSequences(in rpctypes.BlockParam, result *interface{}) error {
	resp, err := c.cli.GetBlockSequences(&types.ReqBlocks{Start: in.Start, End: in.End, IsDetail: in.Isdetail, Pid: []string{""}})
	if err != nil {
		return err
	}
	var BlkSeqs rpctypes.ReplyBlkSeqs
	items := resp.GetItems()
	for _, item := range items {
		BlkSeqs.BlkSeqInfos = append(BlkSeqs.BlkSeqInfos, &rpctypes.ReplyBlkSeq{Hash: common.ToHex(item.GetHash()),
			Type: item.GetType()})
	}
	*result = &BlkSeqs
	return nil
}

// 通过block hash 获取对应的block信息
func (c *Chain33) GetBlockByHashes(in rpctypes.ReqHashes, result *interface{}) error {
	log.Warn("GetBlockByHashes", "hashes", in)
	var parm types.ReqHashes
	parm.Hashes = make([][]byte, 0)
	for _, v := range in.Hashes {
		hb, err := common.FromHex(v)
		if err != nil {
			parm.Hashes = append(parm.Hashes, nil)
			continue
		}
		parm.Hashes = append(parm.Hashes, hb)

	}
	reply, err := c.cli.GetBlockByHashes(&parm)
	if err != nil {
		return err
	}
	*result = reply
	return nil
}

func (c *Chain33) CreateTransaction(in *rpctypes.CreateTxIn, result *interface{}) error {
	if in == nil {
		return types.ErrInputPara
	}
	exec := types.LoadExecutorType(in.Execer)
	if exec == nil {
		return types.ErrExecNameNotAllow
	}
	tx, err := exec.CreateTx(in.ActionName, in.Payload)
	if err != nil {
		log.Error("CreateTransaction", "err", err.Error())
		return err
	}
<<<<<<< HEAD
	*result = tx
	return nil
}

func (c *Chain33) convertWalletTxDetailToJson(in *types.WalletTxDetails, out *WalletTxDetails) error {
=======
	data := types.Encode(tx)
	*result = hex.EncodeToString(data)
	return nil
}

func (c *Chain33) convertWalletTxDetailToJson(in *types.WalletTxDetails, out *rpctypes.WalletTxDetails) error {
>>>>>>> 209182b6
	if in == nil || out == nil {
		return types.ErrInvalidParams
	}
	for _, tx := range in.TxDetails {
		var recp rpctypes.ReceiptData
		logs := tx.GetReceipt().GetLogs()
		recp.Ty = tx.GetReceipt().GetTy()
		for _, lg := range logs {
			recp.Logs = append(recp.Logs,
				&rpctypes.ReceiptLog{Ty: lg.Ty, Log: common.ToHex(lg.GetLog())})
		}
		rd, err := rpctypes.DecodeLog(tx.Tx.Execer, &recp)
		if err != nil {
			continue
		}
		tran, err := DecodeTx(tx.GetTx())
		if err != nil {
			continue
		}
		out.TxDetails = append(out.TxDetails, &rpctypes.WalletTxDetail{
			Tx:         tran,
			Receipt:    rd,
			Height:     tx.GetHeight(),
			Index:      tx.GetIndex(),
			BlockTime:  tx.GetBlocktime(),
			Amount:     tx.GetAmount(),
			FromAddr:   tx.GetFromaddr(),
			TxHash:     common.ToHex(tx.GetTxhash()),
			ActionName: tx.GetActionName(),
		})
	}
	return nil
}

// PrivacyTxList get all privacy transaction list by param
func (c *Chain33) PrivacyTxList(in *types.ReqPrivacyTransactionList, result *interface{}) error {
	reply, err := c.cli.PrivacyTransactionList(in)
	if err != nil {
		return err
	}
	{
		var txdetails rpctypes.WalletTxDetails
		c.convertWalletTxDetailToJson(reply, &txdetails)
		*result = &txdetails
	}
	return nil
}

func (c *Chain33) RescanUtxos(in types.ReqRescanUtxos, result *interface{}) error {
	reply, err := c.cli.RescanUtxos(&in)
	if err != nil {
		return err
	}
	*result = reply
	return nil
}

func (c *Chain33) EnablePrivacy(in types.ReqEnablePrivacy, result *interface{}) error {
	reply, err := c.cli.EnablePrivacy(&in)
	if err != nil {
		return err
	}
	*result = reply
	return nil
}

func (c *Chain33) ConvertExectoAddr(in rpctypes.ExecNameParm, result *string) error {
	*result = address.ExecAddress(in.ExecName)
	return nil
}<|MERGE_RESOLUTION|>--- conflicted
+++ resolved
@@ -1437,20 +1437,12 @@
 		log.Error("CreateTransaction", "err", err.Error())
 		return err
 	}
-<<<<<<< HEAD
-	*result = tx
-	return nil
-}
-
-func (c *Chain33) convertWalletTxDetailToJson(in *types.WalletTxDetails, out *WalletTxDetails) error {
-=======
 	data := types.Encode(tx)
 	*result = hex.EncodeToString(data)
 	return nil
 }
 
 func (c *Chain33) convertWalletTxDetailToJson(in *types.WalletTxDetails, out *rpctypes.WalletTxDetails) error {
->>>>>>> 209182b6
 	if in == nil || out == nil {
 		return types.ErrInvalidParams
 	}
