package rpc

import (
	"encoding/hex"
	"errors"
	"fmt"

	"code.aliyun.com/chain33/chain33/account"
	"code.aliyun.com/chain33/chain33/common"
	"code.aliyun.com/chain33/chain33/types"
)

func (c *Chain33) CreateRawTransaction(in *types.CreateTx, result *interface{}) error {

	reply, err := c.cli.CreateRawTransaction(in)
	if err != nil {
		return err
	}

	*result = hex.EncodeToString(reply)
	return nil

}

func (c *Chain33) SendRawTransaction(in SignedTx, result *interface{}) error {
	var stx types.SignedTx
	var err error

	stx.Pubkey, err = hex.DecodeString(in.Pubkey)
	if err != nil {
		return err
	}

	stx.Sign, err = hex.DecodeString(in.Sign)
	if err != nil {
		return err
	}
	stx.Unsign, err = hex.DecodeString(in.Unsign)
	if err != nil {
		return err
	}
	stx.Ty = in.Ty
	reply := c.cli.SendRawTransaction(&stx)
	if reply.GetData().(*types.Reply).IsOk {
		*result = "0x" + hex.EncodeToString(reply.GetData().(*types.Reply).Msg)
		return nil
	} else {

		return fmt.Errorf(string(reply.GetData().(*types.Reply).Msg))
	}
}

func (c *Chain33) SendTransaction(in RawParm, result *interface{}) error {
	var parm types.Transaction
	data, err := common.FromHex(in.Data)
	if err != nil {
		return err
	}
	types.Decode(data, &parm)
	log.Debug("SendTransaction", "parm", parm)
	reply := c.cli.SendTx(&parm)
	if reply.GetData().(*types.Reply).IsOk {
		*result = common.ToHex(reply.GetData().(*types.Reply).Msg)
		return nil
	} else {
		return fmt.Errorf(string(reply.GetData().(*types.Reply).Msg))
	}

}

func (c *Chain33) GetHexTxByHash(in QueryParm, result *interface{}) error {
	var data types.ReqHash
	hash, err := common.FromHex(in.Hash)
	if err != nil {
		return err
	}
	data.Hash = hash
	reply, err := c.cli.QueryTx(data.Hash)
	if err != nil {
		return err
	}
	*result = hex.EncodeToString(types.Encode(reply.GetTx()))
	return nil

}

func (c *Chain33) QueryTransaction(in QueryParm, result *interface{}) error {
	var data types.ReqHash
	hash, err := common.FromHex(in.Hash)
	if err != nil {
		return err
	}

	data.Hash = hash
	reply, err := c.cli.QueryTx(data.Hash)
	if err != nil {
		return err
	}

	{ //重新格式化数据

		var transDetail TransactionDetail
		transDetail.Tx, err = DecodeTx(reply.GetTx())
		if err != nil {
			return err
		}

		receiptTmp := &ReceiptData{Ty: reply.GetReceipt().GetTy()}
		logs := reply.GetReceipt().GetLogs()
		for _, log := range logs {
			receiptTmp.Logs = append(receiptTmp.Logs,
				&ReceiptLog{Ty: log.GetTy(), Log: common.ToHex(log.GetLog())})
		}

		transDetail.Receipt, err = DecodeLog(receiptTmp)
		if err != nil {
			return err
		}

		for _, proof := range reply.Proofs {
			transDetail.Proofs = append(transDetail.Proofs, common.ToHex(proof))
		}
		transDetail.Height = reply.GetHeight()
		transDetail.Index = reply.GetIndex()
		transDetail.Blocktime = reply.GetBlocktime()
		transDetail.Amount = reply.GetAmount()
		transDetail.Fromaddr = reply.GetFromaddr()
		transDetail.ActionName = reply.GetActionName()

		*result = &transDetail
	}

	return nil

}

func (c *Chain33) GetBlocks(in BlockParam, result *interface{}) error {
	var data types.ReqBlocks
	data.End = in.End
	data.Start = in.Start
	data.Isdetail = in.Isdetail
	reply, err := c.cli.GetBlocks(data.Start, data.End, data.Isdetail)
	if err != nil {
		return err
	}
	{

		var blockDetails BlockDetails
		items := reply.GetItems()
		for _, item := range items {
			var bdtl BlockDetail
			var block Block
			block.BlockTime = item.Block.GetBlockTime()
			block.Height = item.Block.GetHeight()
			block.Version = item.Block.GetVersion()
			block.ParentHash = common.ToHex(item.Block.GetParentHash())
			block.StateHash = common.ToHex(item.Block.GetStateHash())
			block.TxHash = common.ToHex(item.Block.GetTxHash())
			txs := item.Block.GetTxs()
			for _, tx := range txs {
				tran, err := DecodeTx(tx)
				if err != nil {
					continue
				}
				block.Txs = append(block.Txs, tran)
			}
			bdtl.Block = &block

			for _, rp := range item.Receipts {
				var recp ReceiptData
				recp.Ty = rp.GetTy()
				for _, log := range rp.Logs {
					recp.Logs = append(recp.Logs,
						&ReceiptLog{Ty: log.Ty, Log: common.ToHex(log.GetLog())})
				}
				rd, err := DecodeLog(&recp)
				if err != nil {
					continue
				}
				bdtl.Receipts = append(bdtl.Receipts, rd)
			}

			blockDetails.Items = append(blockDetails.Items, &bdtl)
		}
		*result = &blockDetails
	}

	return nil

}

func (c *Chain33) GetLastHeader(in *types.ReqNil, result *interface{}) error {

	reply, err := c.cli.GetLastHeader()
	if err != nil {
		return err
	}

	{
		var header Header
		header.BlockTime = reply.GetBlockTime()
		header.Height = reply.GetHeight()
		header.ParentHash = common.ToHex(reply.GetParentHash())
		header.StateHash = common.ToHex(reply.GetStateHash())
		header.TxHash = common.ToHex(reply.GetTxHash())
		header.Version = reply.GetVersion()
		header.Hash = common.ToHex(reply.GetHash())
		header.TxCount = reply.TxCount
		*result = &header
	}

	return nil
}

//GetTxByAddr(parm *types.ReqAddr) (*types.ReplyTxInfo, error)
func (c *Chain33) GetTxByAddr(in types.ReqAddr, result *interface{}) error {

	reply, err := c.cli.GetTxByAddr(&in)
	if err != nil {
		return err
	}
	{
		var txinfos ReplyTxInfos
		infos := reply.GetTxInfos()
		for _, info := range infos {
			txinfos.TxInfos = append(txinfos.TxInfos, &ReplyTxInfo{Hash: common.ToHex(info.GetHash()),
				Height: info.GetHeight(), Index: info.GetIndex()})
		}

		*result = &txinfos
	}

	return nil
}

/*
GetTxByHashes(parm *types.ReqHashes) (*types.TransactionDetails, error)
	GetMempool() (*types.ReplyTxList, error)
	GetAccounts() (*types.WalletAccounts, error)
*/

func (c *Chain33) GetTxByHashes(in ReqHashes, result *interface{}) error {
	log.Warn("GetTxByHashes", "hashes", in)
	var parm types.ReqHashes
	parm.Hashes = make([][]byte, 0)
	for _, v := range in.Hashes {
		//hb := common.FromHex(v)
		hb, err := common.FromHex(v)
		if err != nil {
			continue
		}
		parm.Hashes = append(parm.Hashes, hb)

	}
	reply, err := c.cli.GetTxByHashes(&parm)
	if err != nil {
		return err
	}
	{
		var txdetails TransactionDetails
		txs := reply.GetTxs()
		for _, tx := range txs {
			var recp ReceiptData
			logs := tx.GetReceipt().GetLogs()
			recp.Ty = tx.GetReceipt().GetTy()
			for _, lg := range logs {
				recp.Logs = append(recp.Logs,
					&ReceiptLog{Ty: lg.Ty, Log: common.ToHex(lg.GetLog())})
			}
			recpResult, err := DecodeLog(&recp)
			if err != nil {
				continue
			}

			var proofs []string
			txProofs := tx.GetProofs()
			for _, proof := range txProofs {
				proofs = append(proofs, common.ToHex(proof))
			}
			tran, err := DecodeTx(tx.GetTx())
			if err != nil {
				continue
			}

			txdetails.Txs = append(txdetails.Txs,
				&TransactionDetail{
					Tx:         tran,
					Height:     tx.GetHeight(),
					Index:      tx.GetIndex(),
					Blocktime:  tx.GetBlocktime(),
					Receipt:    recpResult,
					Proofs:     proofs,
					Amount:     tx.GetAmount(),
					Fromaddr:   tx.GetFromaddr(),
					ActionName: tx.GetActionName(),
				})
		}

		*result = &txdetails
	}

	return nil
}

func (c *Chain33) GetMempool(in *types.ReqNil, result *interface{}) error {

	reply, err := c.cli.GetMempool()
	if err != nil {
		return err
	}
	{
		var txlist ReplyTxList
		txs := reply.GetTxs()
		for _, tx := range txs {
			amount, err := tx.Amount()
			if err != nil {
				amount = 0
			}
			from := account.PubKeyToAddress(tx.GetSignature().GetPubkey()).String()
			tran, err := DecodeTx(tx)
			if err != nil {
				continue
			}
			tran.Amount = amount
			tran.From = from
			txlist.Txs = append(txlist.Txs, tran)
		}
		*result = &txlist
	}

	return nil
}

func (c *Chain33) GetAccounts(in *types.ReqNil, result *interface{}) error {

	reply, err := c.cli.GetAccounts()
	if err != nil {
		return err
	}
	var accounts WalletAccounts
	for _, wallet := range reply.Wallets {
		accounts.Wallets = append(accounts.Wallets, &WalletAccount{Label: wallet.GetLabel(),
			Acc: &Account{Currency: wallet.GetAcc().GetCurrency(), Balance: wallet.GetAcc().GetBalance(),
				Frozen: wallet.GetAcc().GetFrozen(), Addr: wallet.GetAcc().GetAddr()}})
	}
	*result = &accounts
	return nil
}

/*
	NewAccount(parm *types.ReqNewAccount) (*types.WalletAccount, error)
	WalletTxList(parm *types.ReqWalletTransactionList) (*types.TransactionDetails, error)
	ImportPrivkey(parm *types.ReqWalletImportPrivKey) (*types.WalletAccount, error)
	SendToAddress(parm *types.ReqWalletSendToAddress) (*types.ReplyHash, error)

*/

func (c *Chain33) NewAccount(in types.ReqNewAccount, result *interface{}) error {
	reply, err := c.cli.NewAccount(&in)
	if err != nil {
		return err
	}

	*result = reply
	return nil
}

func (c *Chain33) WalletTxList(in ReqWalletTransactionList, result *interface{}) error {
	var parm types.ReqWalletTransactionList
	parm.FromTx = []byte(in.FromTx)
	parm.Count = in.Count
	parm.Direction = in.Direction
	reply, err := c.cli.WalletTxList(&parm)
	if err != nil {
		return err
	}
	{

		var txdetails WalletTxDetails

		for _, tx := range reply.TxDetails {
			var recp ReceiptData
			logs := tx.GetReceipt().GetLogs()
			recp.Ty = tx.GetReceipt().GetTy()
			for _, lg := range logs {
				recp.Logs = append(recp.Logs,
					&ReceiptLog{Ty: lg.Ty, Log: common.ToHex(lg.GetLog())})
			}
			rd, err := DecodeLog(&recp)
			if err != nil {
				continue
			}
			tran, err := DecodeTx(tx.GetTx())
			if err != nil {
				continue
			}
			txdetails.TxDetails = append(txdetails.TxDetails, &WalletTxDetail{
				Tx:         tran,
				Receipt:    rd,
				Height:     tx.GetHeight(),
				Index:      tx.GetIndex(),
				Blocktime:  tx.GetBlocktime(),
				Amount:     tx.GetAmount(),
				Fromaddr:   tx.GetFromaddr(),
				Txhash:     common.ToHex(tx.GetTxhash()),
				ActionName: tx.GetActionName(),
			})
		}
		*result = &txdetails
	}

	return nil
}

func (c *Chain33) ImportPrivkey(in types.ReqWalletImportPrivKey, result *interface{}) error {
	reply, err := c.cli.ImportPrivkey(&in)
	if err != nil {
		return err
	}
	*result = reply
	return nil
}

func (c *Chain33) SendToAddress(in types.ReqWalletSendToAddress, result *interface{}) error {
	log.Debug("Rpc SendToAddress", "Tx", in)
	reply, err := c.cli.SendToAddress(&in)
	if err != nil {
		log.Debug("SendToAddress", "Error", err.Error())
		return err
	}
	log.Debug("sendtoaddr", "msg", reply.String())
	*result = &ReplyHash{Hash: common.ToHex(reply.GetHash())}
	log.Debug("SendToAddress", "resulrt", *result)
	return nil
}

/*
	SetTxFee(parm *types.ReqWalletSetFee) (*types.Reply, error)
	SetLabl(parm *types.ReqWalletSetLabel) (*types.WalletAccount, error)
	MergeBalance(parm *types.ReqWalletMergeBalance) (*types.ReplyHashes, error)
	SetPasswd(parm *types.ReqWalletSetPasswd) (*types.Reply, error)
*/

func (c *Chain33) SetTxFee(in types.ReqWalletSetFee, result *interface{}) error {
	reply, err := c.cli.SetTxFee(&in)
	if err != nil {
		return err
	}
	var resp Reply
	resp.IsOk = reply.GetIsOk()
	resp.Msg = string(reply.GetMsg())
	*result = &resp
	return nil
}

func (c *Chain33) SetLabl(in types.ReqWalletSetLabel, result *interface{}) error {
	reply, err := c.cli.SetLabl(&in)
	if err != nil {
		return err
	}

	*result = &WalletAccount{Acc: &Account{Addr: reply.GetAcc().Addr, Currency: reply.GetAcc().GetCurrency(),
		Frozen: reply.GetAcc().GetFrozen(), Balance: reply.GetAcc().GetBalance()}, Label: reply.GetLabel()}
	return nil
}

func (c *Chain33) MergeBalance(in types.ReqWalletMergeBalance, result *interface{}) error {
	reply, err := c.cli.MergeBalance(&in)
	if err != nil {
		return err
	}
	{
		var hashes ReplyHashes
		for _, has := range reply.Hashes {
			hashes.Hashes = append(hashes.Hashes, common.ToHex(has))
		}
		*result = &hashes
	}

	return nil
}

func (c *Chain33) SetPasswd(in types.ReqWalletSetPasswd, result *interface{}) error {
	reply, err := c.cli.SetPasswd(&in)
	if err != nil {
		return err
	}
	var resp Reply
	resp.IsOk = reply.GetIsOk()
	resp.Msg = string(reply.GetMsg())
	*result = &resp
	return nil
}

/*
	Lock() (*types.Reply, error)
	UnLock(parm *types.WalletUnLock) (*types.Reply, error)
	GetPeerInfo() (*types.PeerList, error)
*/

func (c *Chain33) Lock(in types.ReqNil, result *interface{}) error {
	reply, err := c.cli.Lock()
	if err != nil {
		return err
	}
	var resp Reply
	resp.IsOk = reply.GetIsOk()
	resp.Msg = string(reply.GetMsg())
	*result = &resp
	return nil
}

func (c *Chain33) UnLock(in types.WalletUnLock, result *interface{}) error {
	reply, err := c.cli.UnLock(&in)
	if err != nil {
		return err
	}
	var resp Reply
	resp.IsOk = reply.GetIsOk()
	resp.Msg = string(reply.GetMsg())
	*result = &resp
	return nil
}

func (c *Chain33) GetPeerInfo(in types.ReqNil, result *interface{}) error {
	reply, err := c.cli.GetPeerInfo()
	if err != nil {
		return err
	}
	{

		var peerlist PeerList
		for _, peer := range reply.Peers {
			var pr Peer
			pr.Addr = peer.GetAddr()
			pr.MempoolSize = peer.GetMempoolSize()
			pr.Name = peer.GetName()
			pr.Port = peer.GetPort()
			pr.Self = peer.GetSelf()
			pr.Header = &Header{
				BlockTime:  peer.Header.GetBlockTime(),
				Height:     peer.Header.GetHeight(),
				ParentHash: common.ToHex(peer.GetHeader().GetParentHash()),
				StateHash:  common.ToHex(peer.GetHeader().GetStateHash()),
				TxHash:     common.ToHex(peer.GetHeader().GetTxHash()),
				Version:    peer.GetHeader().GetVersion(),
			}
			peerlist.Peers = append(peerlist.Peers, &pr)
		}
		*result = &peerlist
	}

	return nil
}

func (c *Chain33) GetHeaders(in types.ReqBlocks, result *interface{}) error {
	reply, err := c.cli.GetHeaders(&in)
	if err != nil {
		return err
	}
	var headers Headers
	{
		for _, item := range reply.Items {
			headers.Items = append(headers.Items, &Header{
				BlockTime:  item.GetBlockTime(),
				TxCount:    item.GetTxCount(),
				Hash:       common.ToHex(item.GetHash()),
				Height:     item.GetHeight(),
				ParentHash: common.ToHex(item.GetParentHash()),
				StateHash:  common.ToHex(item.GetStateHash()),
				TxHash:     common.ToHex(item.GetTxHash()),
				Version:    item.GetVersion()})
		}
		*result = &headers
	}
	return nil
}

func (c *Chain33) GetLastMemPool(in types.ReqNil, result *interface{}) error {
	reply, err := c.cli.GetLastMemPool(&in)
	if err != nil {
		return err
	}

	{
		var txlist ReplyTxList
		txs := reply.GetTxs()
		for _, tx := range txs {
			tran, err := DecodeTx(tx)
			if err != nil {
				continue
			}
			txlist.Txs = append(txlist.Txs, tran)
		}
		*result = &txlist
	}
	return nil
}

//GetBlockOverview(parm *types.ReqHash) (*types.BlockOverview, error)
func (c *Chain33) GetBlockOverview(in QueryParm, result *interface{}) error {
	var data types.ReqHash
	hash, err := common.FromHex(in.Hash)
	if err != nil {
		return err
	}

	data.Hash = hash
	reply, err := c.cli.GetBlockOverview(&data)
	if err != nil {
		return err
	}
	var blockOverview BlockOverview

	//获取blockheader信息
	var header Header
	header.BlockTime = reply.GetHead().GetBlockTime()
	header.Height = reply.GetHead().GetHeight()
	header.ParentHash = common.ToHex(reply.GetHead().GetParentHash())
	header.StateHash = common.ToHex(reply.GetHead().GetStateHash())
	header.TxHash = common.ToHex(reply.GetHead().GetTxHash())
	header.Version = reply.GetHead().GetVersion()
	blockOverview.Head = &header

	//获取blocktxhashs信息
	for _, has := range reply.GetTxHashes() {
		blockOverview.TxHashes = append(blockOverview.TxHashes, common.ToHex(has))
	}

	blockOverview.TxCount = reply.GetTxCount()
	*result = &blockOverview
	return nil
}

func (c *Chain33) GetAddrOverview(in types.ReqAddr, result *interface{}) error {
	reply, err := c.cli.GetAddrOverview(&in)
	if err != nil {
		return err
	}
	type AddrOverview struct {
		Reciver int64 `json:"reciver"`
		Balance int64 `json:"balance"`
		TxCount int64 `json:"txcount"`
	}

	*result = (*AddrOverview)(reply)
	return nil
}

func (c *Chain33) GetBlockHash(in types.ReqInt, result *interface{}) error {
	reply, err := c.cli.GetBlockHash(&in)
	if err != nil {
		return err
	}
	var replyHash ReplyHash
	replyHash.Hash = common.ToHex(reply.GetHash())
	*result = &replyHash
	return nil
}

//seed
func (c *Chain33) GenSeed(in types.GenSeedLang, result *interface{}) error {
	reply, err := c.cli.GenSeed(&in)
	if err != nil {
		return err
	}
	*result = reply
	return nil
}

func (c *Chain33) SaveSeed(in types.SaveSeedByPw, result *interface{}) error {
	reply, err := c.cli.SaveSeed(&in)
	if err != nil {
		return err
	}

	var resp Reply
	resp.IsOk = reply.GetIsOk()
	resp.Msg = string(reply.GetMsg())
	*result = &resp
	return nil
}

func (c *Chain33) GetSeed(in types.GetSeedByPw, result *interface{}) error {
	reply, err := c.cli.GetSeed(&in)
	if err != nil {
		return err
	}
	*result = reply
	return nil
}

func (c *Chain33) GetWalletStatus(in types.ReqNil, result *interface{}) error {
	reply, err := c.cli.GetWalletStatus()
	if err != nil {
		return err
	}

	*result = reply
	return nil
}

func (c *Chain33) GetBalance(in types.ReqBalance, result *interface{}) error {

	balances, err := c.cli.GetBalance(&in)
	if err != nil {
		return err
	}
	var accounts []*Account
	for _, balance := range balances {
		accounts = append(accounts, &Account{Addr: balance.GetAddr(),
			Balance:  balance.GetBalance(),
			Currency: balance.GetCurrency(),
			Frozen:   balance.GetFrozen()})
	}
	*result = accounts
	return nil
}

func (c *Chain33) Query(in Query, result *interface{}) error {
	decodePayload, err := hex.DecodeString(in.Payload)
	if err != nil {
		return err
	}
	resp, err := c.cli.QueryHash(&types.Query{Execer: []byte(in.Execer), FuncName: in.FuncName, Payload: decodePayload})
	if err != nil {
		log.Error("EventQuery", "err", err.Error())
		return err
	}

	*result = resp
	return nil
}

func (c *Chain33) SetAutoMining(in types.MinerFlag, result *interface{}) error {
	resp, err := c.cli.SetAutoMiner(&in)
	if err != nil {
		log.Error("SetAutoMiner", "err", err.Error())
		return err
	}
	var reply Reply
	reply.IsOk = resp.GetIsOk()
	reply.Msg = string(resp.GetMsg())
	*result = &reply
	return nil
}

func (c *Chain33) GetTicketCount(in *types.ReqNil, result *interface{}) error {
	resp, err := c.cli.GetTicketCount()
	if err != nil {
		return err
	}
	*result = resp.GetData()
	return nil

}

func (c *Chain33) DumpPrivkey(in types.ReqStr, result *interface{}) error {
	reply, err := c.cli.DumpPrivkey(&in)
	if err != nil {
		return err
	}

	*result = reply
	return nil
}

func (c *Chain33) CloseTickets(in *types.ReqNil, result *interface{}) error {
	resp, err := c.cli.CloseTickets()
	if err != nil {
		return err
	}
	*result = resp
	return nil
}

func (c *Chain33) Version(in *types.ReqNil, result *interface{}) error {
	*result = common.GetVersion()
	return nil
}

<<<<<<< HEAD
func (c *Chain33) GetTotalCoins(in *types.ReqGetTotalCoins, result *interface{}) error {
	resp, err := c.cli.GetTotalCoins(in)
	if err != nil {
		return err
	}
	*result = resp
	return nil
}

func DecodeTx(tx types.Transaction) (*Transaction, error) {
=======
func (c *Chain33) IsSync(in *types.ReqNil, result *interface{}) error {
	*result = c.cli.IsSync()
	return nil
}

func DecodeTx(tx *types.Transaction) (*Transaction, error) {
	if tx == nil {
		return nil, types.ErrEmpty
	}
>>>>>>> c868f2d9
	var pl interface{}
	if "coins" == string(tx.Execer) {
		var action types.CoinsAction
		err := types.Decode(tx.GetPayload(), &action)
		if err != nil {
			return nil, err
		}
		pl = &action
	} else if "ticket" == string(tx.Execer) {
		var action types.TicketAction
		err := types.Decode(tx.GetPayload(), &action)
		if err != nil {
			return nil, err
		}
		pl = &action
	} else if "hashlock" == string(tx.Execer) {
		var action types.HashlockAction
		err := types.Decode(tx.GetPayload(), &action)
		if err != nil {
			return nil, err
		}
		pl = &action
	} else {
		pl = common.ToHex(tx.GetPayload())
	}
	result := &Transaction{
		Execer:     string(tx.Execer),
		Payload:    pl,
		RawPayload: common.ToHex(tx.GetPayload()),
		Signature: &Signature{
			Ty:        tx.GetSignature().GetTy(),
			Pubkey:    common.ToHex(tx.GetSignature().GetPubkey()),
			Signature: common.ToHex(tx.GetSignature().GetSignature()),
		},
		Fee:    tx.Fee,
		Expire: tx.Expire,
		Nonce:  tx.Nonce,
		To:     tx.To,
	}
	return result, nil
}

func DecodeLog(rlog *ReceiptData) (*ReceiptDataResult, error) {
	var rTy string
	switch rlog.Ty {
	case 0:
		rTy = "ExecErr"
	case 1:
		rTy = "ExecPack"
	case 2:
		rTy = "ExecOk"
	default:
		return nil, errors.New("wrong log type")
	}
	rd := &ReceiptDataResult{Ty: rlog.Ty, TyName: rTy}

	for _, l := range rlog.Logs {
		var lTy string
		var logIns interface{}

		lLog, err := hex.DecodeString(l.Log[2:])
		if err != nil {
			return nil, err
		}

		switch l.Ty {
		case 1:
			lTy = "LogErr"
			logIns = string(lLog)
		case 2:
			lTy = "LogFee"
			var logTmp types.ReceiptAccountTransfer
			err = types.Decode(lLog, &logTmp)
			if err != nil {
				return nil, err
			}
			logIns = logTmp
		case 3:
			lTy = "LogTransfer"
			var logTmp types.ReceiptAccountTransfer
			err = types.Decode(lLog, &logTmp)
			if err != nil {
				return nil, err
			}
			logIns = logTmp
		case 4:
			lTy = "LogGenesis"
			logIns = nil
		case 5:
			lTy = "LogDeposit"
			var logTmp types.ReceiptAccountTransfer
			err = types.Decode(lLog, &logTmp)
			if err != nil {
				return nil, err
			}
			logIns = logTmp
		case 6:
			lTy = "LogExecTransfer"
			var logTmp types.ReceiptExecAccountTransfer
			err = types.Decode(lLog, &logTmp)
			if err != nil {
				return nil, err
			}
			logIns = logTmp
		case 7:
			lTy = "LogExecWithdraw"
			var logTmp types.ReceiptExecAccountTransfer
			err = types.Decode(lLog, &logTmp)
			if err != nil {
				return nil, err
			}
			logIns = logTmp
		case 8:
			lTy = "LogExecDeposit"
			var logTmp types.ReceiptExecAccountTransfer
			err = types.Decode(lLog, &logTmp)
			if err != nil {
				return nil, err
			}
			logIns = logTmp
		case 9:
			lTy = "LogExecFrozen"
			var logTmp types.ReceiptExecAccountTransfer
			err = types.Decode(lLog, &logTmp)
			if err != nil {
				return nil, err
			}
			logIns = logTmp
		case 10:
			lTy = "LogExecActive"
			var logTmp types.ReceiptExecAccountTransfer
			err = types.Decode(lLog, &logTmp)
			if err != nil {
				return nil, err
			}
			logIns = logTmp
		case 11:
			lTy = "LogGenesisTransfer"
			var logTmp types.ReceiptAccountTransfer
			err = types.Decode(lLog, &logTmp)
			if err != nil {
				return nil, err
			}
			logIns = logTmp
		case 12:
			lTy = "LogGenesisDeposit"
			var logTmp types.ReceiptExecAccountTransfer
			err = types.Decode(lLog, &logTmp)
			if err != nil {
				return nil, err
			}
			logIns = logTmp
		case 111:
			lTy = "LogNewTicket"
			var logTmp types.ReceiptTicket
			err = types.Decode(lLog, &logTmp)
			if err != nil {
				return nil, err
			}
			logIns = logTmp
		case 112:
			lTy = "LogCloseTicket"
			var logTmp types.ReceiptTicket
			err = types.Decode(lLog, &logTmp)
			if err != nil {
				return nil, err
			}
			logIns = logTmp
		case 113:
			lTy = "LogMinerTicket"
			var logTmp types.ReceiptTicket
			err = types.Decode(lLog, &logTmp)
			if err != nil {
				return nil, err
			}
			logIns = logTmp
		case 114:
			lTy = "LogTicketBind"
			var logTmp types.ReceiptTicketBind
			err = types.Decode(lLog, &logTmp)
			if err != nil {
				return nil, err
			}
			logIns = logTmp
		default:
			return nil, errors.New("wrong log type")
		}
		rd.Logs = append(rd.Logs, &ReceiptLogResult{Ty: l.Ty, TyName: lTy, Log: logIns, RawLog: l.Log})
	}
	return rd, nil
}<|MERGE_RESOLUTION|>--- conflicted
+++ resolved
@@ -779,7 +779,6 @@
 	return nil
 }
 
-<<<<<<< HEAD
 func (c *Chain33) GetTotalCoins(in *types.ReqGetTotalCoins, result *interface{}) error {
 	resp, err := c.cli.GetTotalCoins(in)
 	if err != nil {
@@ -789,8 +788,6 @@
 	return nil
 }
 
-func DecodeTx(tx types.Transaction) (*Transaction, error) {
-=======
 func (c *Chain33) IsSync(in *types.ReqNil, result *interface{}) error {
 	*result = c.cli.IsSync()
 	return nil
@@ -800,7 +797,6 @@
 	if tx == nil {
 		return nil, types.ErrEmpty
 	}
->>>>>>> c868f2d9
 	var pl interface{}
 	if "coins" == string(tx.Execer) {
 		var action types.CoinsAction
