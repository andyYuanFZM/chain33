--- conflicted
+++ resolved
@@ -1388,7 +1388,16 @@
 	return nil
 }
 
-<<<<<<< HEAD
+func (c *Chain33) GetFatalFailure(in *types.ReqNil, result *interface{}) error {
+	resp, err := c.cli.GetFatalFailure()
+	if err != nil {
+		return err
+	}
+	*result = resp.GetData()
+	return nil
+
+}
+
 func (c *Chain33) QueryTicketStat(in *types.LocalDBGet, result *interface{}) error {
 	reply, err := c.cli.LocalGet(in)
 	if err != nil {
@@ -1436,14 +1445,4 @@
 	}
 	*result = ticketList
 	return nil
-=======
-func (c *Chain33) GetFatalFailure(in *types.ReqNil, result *interface{}) error {
-	resp, err := c.cli.GetFatalFailure()
-	if err != nil {
-		return err
-	}
-	*result = resp.GetData()
-	return nil
-
->>>>>>> 1ad57a03
-}+}
