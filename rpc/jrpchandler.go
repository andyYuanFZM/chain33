--- conflicted
+++ resolved
@@ -1202,7 +1202,6 @@
 				return nil, err
 			}
 			logIns = logTmp
-<<<<<<< HEAD
 		case types.TyLogCallContract:
 			lTy = "LogCallContract"
 			var logTmp types.ReceiptEVMContract
@@ -1222,11 +1221,14 @@
 		case types.TyLogContractState:
 			lTy = "LogContractState"
 			var logTmp types.EVMContractState
-=======
+			err = types.Decode(lLog, &logTmp)
+			if err != nil {
+				return nil, err
+			}
+			logIns = logTmp
 		case types.TyLogModifyConfig:
 			lTy = "LogModifyConfig"
 			var logTmp types.ReceiptConfig
->>>>>>> 010ac01a
 			err = types.Decode(lLog, &logTmp)
 			if err != nil {
 				return nil, err
