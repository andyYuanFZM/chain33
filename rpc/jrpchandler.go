--- conflicted
+++ resolved
@@ -1,6 +1,7 @@
 package rpc
 
 import (
+	"bytes"
 	"encoding/hex"
 	"fmt"
 	"strings"
@@ -967,23 +968,15 @@
 	}
 
 	var pl interface{}
+	// 先让插件处理下交易解码信息
+	pl = manager.DecodeTx(tx)
 	plType := types.LoadExecutor(execStr)
-	if plType == nil {
+	if plType == nil && pl == nil {
 		if "user.write" == string(tx.Execer) {
 			pl = decodeUserWrite(tx.GetPayload())
 		} else {
 			pl = map[string]interface{}{"rawlog": common.ToHex(tx.GetPayload())}
 		}
-<<<<<<< HEAD
-	} else if "user.write" == string(tx.Execer) {
-		pl = decodeUserWrite(tx.GetPayload())
-	} else {
-		pl = manager.DecodeTx(tx)
-	}
-
-	if pl == nil {
-		pl = map[string]interface{}{"rawlog": common.ToHex(tx.GetPayload())}
-=======
 	} else {
 		var err error
 		pl, err = plType.DecodePayload(tx)
@@ -991,7 +984,6 @@
 			log.Info("decode payload err", err)
 			pl = map[string]interface{}{"unkownpayload": string(tx.Payload)}
 		}
->>>>>>> f3c76533
 	}
 
 	result := &Transaction{
