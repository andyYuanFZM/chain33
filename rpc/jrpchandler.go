--- conflicted
+++ resolved
@@ -27,13 +27,6 @@
 
 }
 
-<<<<<<< HEAD
-=======
-type QueryParm struct {
-	Hash string
-}
-
->>>>>>> b52f6bd9
 func (req Chain33) QueryTransaction(in QueryParm, result *interface{}) error {
 	var data types.ReqHash
 
