--- conflicted
+++ resolved
@@ -764,17 +764,6 @@
 	return nil
 }
 
-func (c *Chain33) TokenPreCreate(in types.ReqTokenPreCreate, result *interface{}) error {
-
-	reply, err := c.cli.TokenPreCreate(&in)
-	if err != nil {
-		return err
-	}
-
-	*result = reply
-	return nil
-}
-
 func (c *Chain33) SellToken(in types.ReqSellToken, result *interface{}) error {
 
 	reply, err := c.cli.SellToken(&in)
@@ -849,8 +838,6 @@
 		To:     tx.To,
 	}
 	return result, nil
-<<<<<<< HEAD
-=======
 }
 
 func (c *Chain33) TokenPreCreate(in types.ReqTokenPreCreate, result *interface{}) error {
@@ -879,5 +866,4 @@
 	}
 	*result = &ReplyHash{Hash: common.ToHex(reply.GetHash())}
 	return nil
->>>>>>> a57e8ab8
 }