--- conflicted
+++ resolved
@@ -105,10 +105,7 @@
 		if err != nil {
 			return err
 		}
-<<<<<<< HEAD
-=======
-
->>>>>>> 887f003c
+
 		transDetail.Receipt = &ReceiptData{Ty: reply.GetReceipt().GetTy()}
 		logs := reply.GetReceipt().GetLogs()
 		for _, log := range logs {
@@ -272,10 +269,7 @@
 			if err != nil {
 				continue
 			}
-<<<<<<< HEAD
-
-=======
->>>>>>> 887f003c
+
 			txdetails.Txs = append(txdetails.Txs,
 				&TransactionDetail{
 					Tx:         tran,
@@ -758,8 +752,6 @@
 	return nil
 }
 
-<<<<<<< HEAD
-=======
 //type TxWithPayload struct {
 //	Execer    string      `json:"execer"`
 //	Payload   interface{} `json:"payload"`
@@ -770,7 +762,6 @@
 //	To        string      `json:"to"`
 //}
 
->>>>>>> 887f003c
 func DecodeTx(tx types.Transaction) (*Transaction, error) {
 	var pl interface{}
 	if "coins" == string(tx.Execer) {
