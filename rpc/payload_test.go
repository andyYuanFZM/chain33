--- conflicted
+++ resolved
@@ -7,8 +7,6 @@
 	"gitlab.33.cn/chain33/chain33/types"
 )
 
-<<<<<<< HEAD
-=======
 func TestTokenPayloadType(t *testing.T) {
 	msg, err := tokenPayloadType("GetTokens")
 	assert.Equal(t, &types.ReqTokens{}, msg)
@@ -31,7 +29,6 @@
 	assert.Equal(t, err, types.ErrInputPara)
 }
 
->>>>>>> 992f6935
 func TestCoinsPayloadType(t *testing.T) {
 	msg, err := coinsPayloadType("GetAddrReciver")
 	assert.Equal(t, &types.ReqAddr{}, msg)
