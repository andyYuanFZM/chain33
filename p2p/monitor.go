--- conflicted
+++ resolved
@@ -444,12 +444,6 @@
 			time.Sleep(time.Second * 10)
 			continue
 		}
-<<<<<<< HEAD
-		log.Debug("DialPeers", "peer", netAddr.String())
-		peer, err := P2pComm.dialPeer(netAddr, &n.nodeInfo)
-		if err != nil {
-			log.Error("dialPeers", "Err", err.Error())
-=======
 
 		log.Info("DialPeers", "peer", netAddr.String())
 		//并发连接节点，增加连接效率
@@ -457,7 +451,6 @@
 			pub.FIFOPub(addr, "addr")
 			time.Sleep(time.Second * 10)
 			dialCount = len(n.GetRegisterPeers()) + n.CacheBoundsSize()
->>>>>>> 9eb270b8
 			continue
 		}
 		dialCount++
