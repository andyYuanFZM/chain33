package p2p

import (
	"sync/atomic"
	"time"

	"code.aliyun.com/chain33/chain33/types"

	"code.aliyun.com/chain33/chain33/queue"
	l "github.com/inconshreveable/log15"
)

var log = l.New("module", "p2p")

type P2p struct {
	q           *queue.Queue
	c           queue.IClient
	node        *Node
	addrBook    *AddrBook // known peers
	cli         *P2pCli
	taskCapcity int32
	taskFactory chan struct{}
	done        chan struct{}
	loopdone    chan struct{}
}

func New(cfg *types.P2P) *P2p {
	node, err := NewNode(cfg)
	if err != nil {
		log.Error(err.Error())
		return nil
	}
	p2p := new(P2p)
	p2p.node = node
	p2p.done = make(chan struct{}, 1)
	p2p.loopdone = make(chan struct{}, 1)
	p2p.cli = NewP2pCli(p2p)
	return p2p
}
func (network *P2p) Stop() {
	network.done <- struct{}{}
}

func (network *P2p) Close() {

	network.Stop()
	log.Error("close", "network", "ShowTaskCapcity done")
	network.cli.Close()
	log.Error("close", "msg", "done")
	network.node.Close()
	log.Error("close", "node", "done")
	<-network.loopdone
	log.Error("close", "loopdone", "done")
	close(network.taskFactory)
	network.c.Close()
}

func (network *P2p) SetQueue(q *queue.Queue) {
	network.c = q.GetClient()
	network.q = q
	network.node.setQueue(q)
	network.node.Start()
	network.cli.monitorPeerInfo()
	network.subP2pMsg()

}
func (network *P2p) ShowTaskCapcity() {
	ticker := time.NewTicker(time.Second * 5)
	log.Error("ShowTaskCapcity", "Capcity", network.taskCapcity)
	defer ticker.Stop()
	for {

		select {
		case <-network.done:
			log.Error("ShowTaskCapcity", "Show", "will Done")
			return
		case <-ticker.C:
			log.Error("ShowTaskCapcity", "Capcity", atomic.AddInt32(&network.taskCapcity, -1)+1)
			atomic.AddInt32(&network.taskCapcity, 1)

		}
	}
}
func (network *P2p) subP2pMsg() {
	if network.c == nil {
		return
	}
	network.taskFactory = make(chan struct{}, 2000) // 2000 task
	network.taskCapcity = 2000
	network.c.Sub("p2p")
	go network.ShowTaskCapcity()
	go func() {
		//TODO channel
		for msg := range network.c.Recv() {
<<<<<<< HEAD
			network.taskFactory <- struct{}{} //allocal task
			atomic.AddInt32(&network.taskCapcity, -1)
			log.Error("Recv", "Ty", msg.Ty)
=======
			if msg.Ty != types.EventBlockBroadcast {
				network.taskFactory <- struct{}{} //allocal task
				atomic.AddInt32(&network.taskCapcity, -1)
			}
			log.Debug("SubP2pMsg", "Ty", msg.Ty)

>>>>>>> 46c133cc
			switch msg.Ty {
			case types.EventTxBroadcast: //广播tx
				go network.cli.BroadCastTx(msg)
			case types.EventBlockBroadcast: //广播block
				go network.cli.BlockBroadcast(msg)
			case types.EventFetchBlocks:
				go network.cli.GetBlocks(msg)
			case types.EventGetMempool:
				go network.cli.GetMemPool(msg)
			case types.EventPeerInfo:
				//log.Error("SubP2pMsg", "Ty", msg.Ty, "timestamp", time.Now().Second(), "taskCapcity", capcity)
				go network.cli.GetPeerInfo(msg)
			default:
				log.Warn("unknown msgtype", "msg", msg)
				msg.Reply(network.c.NewMessage("", msg.Ty, types.Reply{false, []byte("unknown msgtype")}))
				log.Error("END default")
				<-network.taskFactory
				atomic.AddInt32(&network.taskCapcity, 1)
				continue
			}
		}
		network.loopdone <- struct{}{}
	}()

}<|MERGE_RESOLUTION|>--- conflicted
+++ resolved
@@ -42,17 +42,16 @@
 }
 
 func (network *P2p) Close() {
-
 	network.Stop()
 	log.Error("close", "network", "ShowTaskCapcity done")
 	network.cli.Close()
 	log.Error("close", "msg", "done")
 	network.node.Close()
 	log.Error("close", "node", "done")
+	network.c.Close()
 	<-network.loopdone
 	log.Error("close", "loopdone", "done")
 	close(network.taskFactory)
-	network.c.Close()
 }
 
 func (network *P2p) SetQueue(q *queue.Queue) {
@@ -92,18 +91,9 @@
 	go func() {
 		//TODO channel
 		for msg := range network.c.Recv() {
-<<<<<<< HEAD
 			network.taskFactory <- struct{}{} //allocal task
 			atomic.AddInt32(&network.taskCapcity, -1)
-			log.Error("Recv", "Ty", msg.Ty)
-=======
-			if msg.Ty != types.EventBlockBroadcast {
-				network.taskFactory <- struct{}{} //allocal task
-				atomic.AddInt32(&network.taskCapcity, -1)
-			}
-			log.Debug("SubP2pMsg", "Ty", msg.Ty)
-
->>>>>>> 46c133cc
+			log.Debug("Recv", "Ty", msg.Ty)
 			switch msg.Ty {
 			case types.EventTxBroadcast: //广播tx
 				go network.cli.BroadCastTx(msg)
@@ -119,7 +109,6 @@
 			default:
 				log.Warn("unknown msgtype", "msg", msg)
 				msg.Reply(network.c.NewMessage("", msg.Ty, types.Reply{false, []byte("unknown msgtype")}))
-				log.Error("END default")
 				<-network.taskFactory
 				atomic.AddInt32(&network.taskCapcity, 1)
 				continue
