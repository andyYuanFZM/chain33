--- conflicted
+++ resolved
@@ -328,7 +328,6 @@
 		}
 
 		log.Debug("SubStreamBlock", "Start", p.Addr())
-		var reTry int32
 		for {
 			if !p.GetRunning() {
 				errs := resp.CloseSend()
@@ -340,12 +339,13 @@
 
 			data, err := resp.Recv()
 			if err != nil {
-<<<<<<< HEAD
 				//6.2版本的no peer info错误,会导致节点重复多次尝试连接, 前面已经尽量规避, 依然有该错误,需要触发重新注册
 				//TODO: 全网升级到6.3后, 可删除这部分代码
 				if strings.Contains(err.Error(), "no peer info") {
 					noPeerInfoRetry++
-					if noPeerInfoRetry > 10 { //重复次数过多
+					//重复次数过多
+					if noPeerInfoRetry > 10 {
+						log.Error("readStream", "err", "max no peer info retry")
 						p.Close()
 						return
 					}
@@ -359,15 +359,6 @@
 				errs := resp.CloseSend()
 				if errs != nil {
 					log.Error("CloseSend", "err", errs)
-=======
-				reTry++
-				if reTry > 5 {
-					errs := resp.CloseSend()
-					if errs != nil {
-						log.Error("CloseSend", "err", errs)
-					}
-					return
->>>>>>> e698c9e8
 				}
 
 				log.Error("readStream", "recv,err:", err.Error(), "peerIp", p.Addr(), "peer", p)
