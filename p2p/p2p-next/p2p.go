--- conflicted
+++ resolved
@@ -6,10 +6,6 @@
 	"time"
 
 	"github.com/33cn/chain33/client"
-<<<<<<< HEAD
-=======
-
->>>>>>> 59915047
 	"github.com/33cn/chain33/queue"
 	"github.com/33cn/chain33/types"
 	log "github.com/33cn/chain33/common/log/log15"
@@ -123,12 +119,7 @@
 	if p.client == nil {
 		p.client = cli
 	}
-<<<<<<< HEAD
-
-=======
-	p.Node = NewNode(p)
 	p.initProcesser()
->>>>>>> 59915047
 	go p.managePeers()
 	go p.subP2PMsg()
 
