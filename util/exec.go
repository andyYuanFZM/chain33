// Copyright Fuzamei Corp. 2018 All Rights Reserved.
// Use of this source code is governed by a BSD-style
// license that can be found in the LICENSE file.

package util

import (
	"errors"

	"github.com/33cn/chain33/common"
	log "github.com/33cn/chain33/common/log/log15"
	"github.com/33cn/chain33/queue"
	"github.com/33cn/chain33/types"
)

//CheckBlock : To check the block's validaty
func CheckBlock(client queue.Client, block *types.BlockDetail) error {
	req := block
	msg := client.NewMessage("consensus", types.EventCheckBlock, req)
	err := client.Send(msg, true)
	if err != nil {
		return err
	}
	resp, err := client.Wait(msg)
	if err != nil {
		return err
	}
	reply := resp.GetData().(*types.Reply)
	if reply.IsOk {
		return nil
	}
	return errors.New(string(reply.GetMsg()))
}

//ExecTx : To send lists of txs within a block to exector for execution
func ExecTx(client queue.Client, prevStateRoot []byte, block *types.Block) (*types.Receipts, error) {
	list := &types.ExecTxList{
		StateHash:  prevStateRoot,
		ParentHash: block.ParentHash,
		MainHash:   block.MainHash,
		MainHeight: block.MainHeight,
		Txs:        block.Txs,
		BlockTime:  block.BlockTime,
		Height:     block.Height,
		Difficulty: uint64(block.Difficulty),
		IsMempool:  false,
	}
	msg := client.NewMessage("execs", types.EventExecTxList, list)
	err := client.Send(msg, true)
	if err != nil {
<<<<<<< HEAD
		log.Error("send", "to execs EventExecTxList msg err", err)
=======
>>>>>>> fb28aa2b
		return nil, err
	}
	resp, err := client.Wait(msg)
	if err != nil {
		return nil, err
	}
	receipts := resp.GetData().(*types.Receipts)
	return receipts, nil
}

//ExecKVMemSet : send kv values to memory store and set it in db
func ExecKVMemSet(client queue.Client, prevStateRoot []byte, height int64, kvset []*types.KeyValue, sync bool) ([]byte, error) {
	set := &types.StoreSet{StateHash: prevStateRoot, KV: kvset, Height: height}
	setwithsync := &types.StoreSetWithSync{Storeset: set, Sync: sync}

	msg := client.NewMessage("store", types.EventStoreMemSet, setwithsync)
	err := client.Send(msg, true)
	if err != nil {
<<<<<<< HEAD
		log.Error("send", "to store EventStoreMemSet msg err", err)
=======
>>>>>>> fb28aa2b
		return nil, err
	}
	resp, err := client.Wait(msg)
	if err != nil {
		return nil, err
	}
	hash := resp.GetData().(*types.ReplyHash)
	return hash.GetHash(), nil
}

//ExecKVSetCommit : commit the data set opetation to db
func ExecKVSetCommit(client queue.Client, hash []byte) error {
	req := &types.ReqHash{Hash: hash}
	msg := client.NewMessage("store", types.EventStoreCommit, req)
	err := client.Send(msg, true)
	if err != nil {
<<<<<<< HEAD
		log.Error("send", "to store EventStoreCommit msg err", err)
=======
>>>>>>> fb28aa2b
		return err
	}
	msg, err = client.Wait(msg)
	if err != nil {
		return err
	}
	hash = msg.GetData().(*types.ReplyHash).GetHash()
	_ = hash
	return nil
}

//ExecKVSetRollback : do the db's roll back operation
func ExecKVSetRollback(client queue.Client, hash []byte) error {
	req := &types.ReqHash{Hash: hash}
	msg := client.NewMessage("store", types.EventStoreRollback, req)
	err := client.Send(msg, true)
	if err != nil {
<<<<<<< HEAD
		log.Error("send", "to blockchain EventTxHashList msg err", err)
=======
>>>>>>> fb28aa2b
		return err
	}
	msg, err = client.Wait(msg)
	if err != nil {
		return err
	}
	hash = msg.GetData().(*types.ReplyHash).GetHash()
	_ = hash
	return nil
}

//DelDupTx 删除重复的交易
func DelDupTx(txs []*types.TransactionCache) (ret []*types.TransactionCache) {
	dupindex := make(map[string]int)
	hasdup := false
	for i, tx := range txs {
		if _, ok := dupindex[string(tx.Hash())]; ok {
			hasdup = true
		}
		dupindex[string(tx.Hash())] = i
	}
	//没有重复的情况下，不需要重新处理
	if !hasdup {
		return txs
	}
	index := 0
	for i, tx := range txs {
		lastindex := dupindex[string(tx.Hash())]
		if i == lastindex {
			txs[index] = tx
			index++
		}
	}
	return txs[0:index]
}

//CheckDupTx : check use txs []*types.Transaction and not []*types.TransactionCache
func CheckDupTx(client queue.Client, txs []*types.Transaction, height int64) (transactions []*types.Transaction, err error) {
	txcache := make([]*types.TransactionCache, len(txs))
	for i := 0; i < len(txcache); i++ {
		txcache[i] = &types.TransactionCache{Transaction: txs[i]}
	}
	cache, err := CheckTxDup(client, txcache, height)
	if err != nil {
		return nil, err
	}
	for i := 0; i < len(cache); i++ {
		transactions = append(transactions, cache[i].Transaction)
	}
	return transactions, nil
}

//CheckTxDup : check whether the tx is duplicated within the while chain
func CheckTxDup(client queue.Client, txs []*types.TransactionCache, height int64) (transactions []*types.TransactionCache, err error) {
	var checkHashList types.TxHashList
	if types.IsFork(height, "ForkCheckTxDup") {
		txs = DelDupTx(txs)
	}
	for _, tx := range txs {
		checkHashList.Hashes = append(checkHashList.Hashes, tx.Hash())
		checkHashList.Expire = append(checkHashList.Expire, tx.GetExpire())
	}
	checkHashList.Count = height
	hashList := client.NewMessage("blockchain", types.EventTxHashList, &checkHashList)
	err = client.Send(hashList, true)
	if err != nil {
		log.Error("send", "to blockchain EventTxHashList msg err", err)
		return nil, err
	}
	dupTxList, err := client.Wait(hashList)
	if err != nil {
		return nil, err
	}
	dupTxs := dupTxList.GetData().(*types.TxHashList).Hashes
	dupMap := make(map[string]bool)
	for _, hash := range dupTxs {
		dupMap[string(hash)] = true
		log.Debug("CheckTxDup", "TxDuphash", common.ToHex(hash))
	}
	for _, tx := range txs {
		hash := tx.Hash()
		if dupMap[string(hash)] {
			continue
		}
		transactions = append(transactions, tx)
	}
	return transactions, nil
}

//ReportErrEventToFront 上报指定错误信息到指定模块，目前只支持从store，blockchain，wallet写数据库失败时上报错误信息到wallet模块，
//然后由钱包模块前端定时调用显示给客户
func ReportErrEventToFront(logger log.Logger, client queue.Client, frommodule string, tomodule string, err error) {
	if client == nil || len(tomodule) == 0 || len(frommodule) == 0 || err == nil {
		logger.Error("SendErrEventToFront  input para err .")
		return
	}

	logger.Debug("SendErrEventToFront", "frommodule", frommodule, "tomodule", tomodule, "err", err)

	var reportErrEvent types.ReportErrEvent
	reportErrEvent.Frommodule = frommodule
	reportErrEvent.Tomodule = tomodule
	reportErrEvent.Error = err.Error()
	msg := client.NewMessage(tomodule, types.EventErrToFront, &reportErrEvent)
	err = client.Send(msg, false)
	if err != nil {
		log.Error("send", "EventErrToFront msg err", err)
	}
}

//DelDupKey 删除重复的key
func DelDupKey(kvs []*types.KeyValue) []*types.KeyValue {
	dupindex := make(map[string]int)
	n := 0
	for _, kv := range kvs {
		skey := string(kv.Key)
		if index, ok := dupindex[skey]; ok {
			//重复的key 替换老的key
			kvs[index] = kv
		} else {
			dupindex[skey] = n
			kvs[n] = kv
			n++
		}
	}
	return kvs[0:n]
}<|MERGE_RESOLUTION|>--- conflicted
+++ resolved
@@ -48,10 +48,6 @@
 	msg := client.NewMessage("execs", types.EventExecTxList, list)
 	err := client.Send(msg, true)
 	if err != nil {
-<<<<<<< HEAD
-		log.Error("send", "to execs EventExecTxList msg err", err)
-=======
->>>>>>> fb28aa2b
 		return nil, err
 	}
 	resp, err := client.Wait(msg)
@@ -70,10 +66,6 @@
 	msg := client.NewMessage("store", types.EventStoreMemSet, setwithsync)
 	err := client.Send(msg, true)
 	if err != nil {
-<<<<<<< HEAD
-		log.Error("send", "to store EventStoreMemSet msg err", err)
-=======
->>>>>>> fb28aa2b
 		return nil, err
 	}
 	resp, err := client.Wait(msg)
@@ -90,10 +82,6 @@
 	msg := client.NewMessage("store", types.EventStoreCommit, req)
 	err := client.Send(msg, true)
 	if err != nil {
-<<<<<<< HEAD
-		log.Error("send", "to store EventStoreCommit msg err", err)
-=======
->>>>>>> fb28aa2b
 		return err
 	}
 	msg, err = client.Wait(msg)
@@ -111,10 +99,6 @@
 	msg := client.NewMessage("store", types.EventStoreRollback, req)
 	err := client.Send(msg, true)
 	if err != nil {
-<<<<<<< HEAD
-		log.Error("send", "to blockchain EventTxHashList msg err", err)
-=======
->>>>>>> fb28aa2b
 		return err
 	}
 	msg, err = client.Wait(msg)
