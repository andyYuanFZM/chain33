package util

import (
	"bytes"
	"errors"
	"time"

	log "github.com/inconshreveable/log15"
	"gitlab.33.cn/chain33/chain33/common"
	"gitlab.33.cn/chain33/chain33/common/merkle"
	"gitlab.33.cn/chain33/chain33/queue"
	"gitlab.33.cn/chain33/chain33/types"
)

var ulog = log.New("module", "util")

//block执行函数增加一个批量存储区块是否刷盘的标志位，提高区块的同步性能。
//只有blockchain在同步阶段会设置不刷盘，其余模块处理时默认都是刷盘的
func ExecBlock(client queue.Client, prevStateRoot []byte, block *types.Block, errReturn bool, sync bool) (*types.BlockDetail, []*types.Transaction, *types.PrivacyKV, error) {
	//发送执行交易给execs模块
	//通过consensus module 再次检查
	ulog.Debug("ExecBlock", "height------->", block.Height, "ntx", len(block.Txs))
	beg := time.Now()
	defer func() {
		ulog.Info("ExecBlock", "height", block.Height, "ntx", len(block.Txs), "writebatchsync", sync, "cost", time.Since(beg))
	}()
<<<<<<< HEAD

	if block.Height > 0 && !checkTxPubKeyValid(client, block) {
		return nil, nil, nil, errors.New("Invalid transaction signature data.")
	}

	if errReturn && block.Height > 0 && block.CheckSign() == false {
=======
	if errReturn && block.Height > 0 && !block.CheckSign() {
>>>>>>> 91c5f792
		//block的来源不是自己的mempool，而是别人的区块
		return nil, nil, nil, types.ErrSign
	}
	//tx交易去重处理, 这个地方要查询数据库，需要一个更快的办法
	cacheTxs := types.TxsToCache(block.Txs)
	oldtxscount := len(cacheTxs)
	cacheTxs = CheckTxDup(client, cacheTxs, block.Height)
	newtxscount := len(cacheTxs)
	if oldtxscount != newtxscount && errReturn {
		return nil, nil, nil, types.ErrTxDup
	}
	ulog.Debug("ExecBlock", "prevtx", oldtxscount, "newtx", newtxscount)
	block.TxHash = merkle.CalcMerkleRootCache(cacheTxs)
	block.Txs = types.CacheToTxs(cacheTxs)

	receipts, privacykv := ExecTx(client, prevStateRoot, block)
	var maplist = make(map[string]*types.KeyValue)
	var kvset []*types.KeyValue
	var deltxlist = make(map[int]bool)
	var rdata []*types.ReceiptData //save to db receipt log
	for i := 0; i < len(receipts.Receipts); i++ {
		receipt := receipts.Receipts[i]
		if receipt.Ty == types.ExecErr {
			ulog.Error("exec tx err", "err", receipt)
			if errReturn { //认为这个是一个错误的区块
				return nil, nil, nil, types.ErrBlockExec
			}
			deltxlist[i] = true
			continue
		}

		rdata = append(rdata, &types.ReceiptData{receipt.Ty, receipt.Logs})
		//处理KV
		kvs := receipt.KV
		for _, kv := range kvs {
			if item, ok := maplist[string(kv.Key)]; ok {
				item.Value = kv.Value //更新item 的value
			} else {
				maplist[string(kv.Key)] = kv
				kvset = append(kvset, kv)
			}
		}
	}
	//check TxHash
	calcHash := merkle.CalcMerkleRoot(block.Txs)
	if errReturn && !bytes.Equal(calcHash, block.TxHash) {
		return nil, nil, nil, types.ErrCheckTxHash
	}
	block.TxHash = calcHash
	//删除无效的交易
	var deltx []*types.Transaction
	if len(deltxlist) > 0 {
		var newtx []*types.Transaction
		for i := 0; i < len(block.Txs); i++ {
			if deltxlist[i] {
				deltx = append(deltx, block.Txs[i])
			} else {
				newtx = append(newtx, block.Txs[i])
			}
		}
		block.Txs = newtx
		block.TxHash = merkle.CalcMerkleRoot(block.Txs)
	}

	var detail types.BlockDetail
	if kvset == nil {
		calcHash = prevStateRoot
	} else {
		calcHash = ExecKVMemSet(client, prevStateRoot, kvset, sync)
	}
	if errReturn && !bytes.Equal(block.StateHash, calcHash) {
		ExecKVSetRollback(client, calcHash)
		if len(rdata) > 0 {
			for _, rd := range rdata {
				rd.OutputReceiptDetails(ulog)
			}
		}
		return nil, nil, nil, types.ErrCheckStateHash
	}
	block.StateHash = calcHash
	detail.Block = block
	detail.Receipts = rdata
	if detail.Block.Height > 0 {
		err := CheckBlock(client, &detail)
		if err != nil {
<<<<<<< HEAD
			return nil, deltx, nil, err
=======
			ulog.Debug("CheckBlock-->", "err=", err)
			return nil, deltx, err
>>>>>>> 91c5f792
		}
	}
	//save to db
	if kvset != nil {
		ExecKVSetCommit(client, block.StateHash)
	}

	//get receipts
	//save kvset and get state hash
	//ulog.Debug("blockdetail-->", "detail=", detail)
	return &detail, deltx, privacykv, nil
}

func CheckBlock(client queue.Client, block *types.BlockDetail) error {
	req := block
	msg := client.NewMessage("consensus", types.EventCheckBlock, req)
	client.Send(msg, true)
	resp, err := client.Wait(msg)
	if err != nil {
		return err
	}
	reply := resp.GetData().(*types.Reply)
	if reply.IsOk {
		return nil
	}
	return errors.New(string(reply.GetMsg()))
}

<<<<<<< HEAD
func ExecTx(client queue.Client, prevStateRoot []byte, block *types.Block) (*types.Receipts, *types.PrivacyKV) {
	list := &types.ExecTxList{prevStateRoot, block.Txs, block.BlockTime, block.Height}
=======
func ExecTx(client queue.Client, prevStateRoot []byte, block *types.Block) *types.Receipts {
	list := &types.ExecTxList{prevStateRoot, block.Txs, block.BlockTime, block.Height, uint64(block.Difficulty)}
>>>>>>> 91c5f792
	msg := client.NewMessage("execs", types.EventExecTxList, list)
	client.Send(msg, true)
	resp, err := client.Wait(msg)
	if err != nil {
		panic(err)
	}
	//receipts := resp.GetData().(*types.Receipts)
	receiptsAndPrivacyKV := resp.GetData().(*types.ReceiptsAndPrivacyKV)
	receipts := receiptsAndPrivacyKV.Receipts
	privacyKV := receiptsAndPrivacyKV.PrivacyKV
	return receipts, privacyKV
}

func ExecKVMemSet(client queue.Client, prevStateRoot []byte, kvset []*types.KeyValue, sync bool) []byte {
	set := &types.StoreSet{prevStateRoot, kvset}
	setwithsync := &types.StoreSetWithSync{set, sync}

	msg := client.NewMessage("store", types.EventStoreMemSet, setwithsync)
	client.Send(msg, true)
	resp, err := client.Wait(msg)
	if err != nil {
		panic(err)
	}
	hash := resp.GetData().(*types.ReplyHash)
	return hash.GetHash()
}

func ExecKVSetCommit(client queue.Client, hash []byte) error {
	req := &types.ReqHash{hash}
	msg := client.NewMessage("store", types.EventStoreCommit, req)
	client.Send(msg, true)
	msg, err := client.Wait(msg)
	if err != nil {
		return err
	}
	hash = msg.GetData().(*types.ReplyHash).GetHash()
	return nil
}

func ExecKVSetRollback(client queue.Client, hash []byte) error {
	req := &types.ReqHash{hash}
	msg := client.NewMessage("store", types.EventStoreRollback, req)
	client.Send(msg, true)
	msg, err := client.Wait(msg)
	if err != nil {
		return err
	}
	hash = msg.GetData().(*types.ReplyHash).GetHash()
	return nil
}

func CheckTxDupInner(txs []*types.TransactionCache) (ret []*types.TransactionCache) {
	dupMap := make(map[string]bool)
	for _, tx := range txs {
		hash := string(tx.Hash())
		if _, ok := dupMap[hash]; ok {
			continue
		}
		dupMap[hash] = true
		ret = append(ret, tx)
	}
	return ret
}

func CheckTxDup(client queue.Client, txs []*types.TransactionCache, height int64) (transactions []*types.TransactionCache) {
	var checkHashList types.TxHashList
	if height >= types.ForkV1 {
		txs = CheckTxDupInner(txs)
	}
	for _, tx := range txs {
		hash := tx.Hash()
		checkHashList.Hashes = append(checkHashList.Hashes, hash)
	}
	hashList := client.NewMessage("blockchain", types.EventTxHashList, &checkHashList)
	client.Send(hashList, true)
	dupTxList, _ := client.Wait(hashList)
	dupTxs := dupTxList.GetData().(*types.TxHashList).Hashes
	dupMap := make(map[string]bool)
	for _, hash := range dupTxs {
		dupMap[string(hash)] = true
		log.Debug("CheckTxDup", "TxDuphash", common.ToHex(hash))
	}
	for _, tx := range txs {
		hash := tx.Hash()
		if dupMap[string(hash)] {
			continue
		}
		transactions = append(transactions, tx)
	}
	return transactions
}

<<<<<<< HEAD
func checkTxPubKeyValid(client queue.Client, block *types.Block) bool {
	msg := client.NewMessage("blockchain", types.EventCheckTxPubKeyValid, block)
	err := client.Send(msg, true)
	if err != nil {
		log.Error("checkTxPubKeyValid()", "Send error ", err)
		return false
	}
	msg, err = client.Wait(msg)
	if err != nil {
		log.Error("checkTxPubKeyValid()", "Wait error ", err)
		return false
	}
	if reply, ok := msg.GetData().(*types.Reply); ok {
		return reply.GetIsOk()
	}
	log.Error("checkTxPubKeyValid()", "Return type error ")
	return false
=======
//上报指定错误信息到指定模块，目前只支持从store，blockchain，wallet写数据库失败时上报错误信息到wallet模块，
//然后由钱包模块前端定时调用显示给客户
func ReportErrEventToFront(logger log.Logger, client queue.Client, frommodule string, tomodule string, err error) {
	if client == nil || len(tomodule) == 0 || len(frommodule) == 0 || err == nil {
		logger.Error("SendErrEventToFront  input para err .")
		return
	}

	logger.Debug("SendErrEventToFront", "frommodule", frommodule, "tomodule", tomodule, "err", err)

	var reportErrEvent types.ReportErrEvent
	reportErrEvent.Frommodule = frommodule
	reportErrEvent.Tomodule = tomodule
	reportErrEvent.Error = err.Error()
	msg := client.NewMessage(tomodule, types.EventErrToFront, &reportErrEvent)
	client.Send(msg, false)
>>>>>>> 91c5f792
}<|MERGE_RESOLUTION|>--- conflicted
+++ resolved
@@ -24,16 +24,12 @@
 	defer func() {
 		ulog.Info("ExecBlock", "height", block.Height, "ntx", len(block.Txs), "writebatchsync", sync, "cost", time.Since(beg))
 	}()
-<<<<<<< HEAD
 
 	if block.Height > 0 && !checkTxPubKeyValid(client, block) {
 		return nil, nil, nil, errors.New("Invalid transaction signature data.")
 	}
 
-	if errReturn && block.Height > 0 && block.CheckSign() == false {
-=======
 	if errReturn && block.Height > 0 && !block.CheckSign() {
->>>>>>> 91c5f792
 		//block的来源不是自己的mempool，而是别人的区块
 		return nil, nil, nil, types.ErrSign
 	}
@@ -119,12 +115,8 @@
 	if detail.Block.Height > 0 {
 		err := CheckBlock(client, &detail)
 		if err != nil {
-<<<<<<< HEAD
+			ulog.Debug("CheckBlock-->", "err=", err)
 			return nil, deltx, nil, err
-=======
-			ulog.Debug("CheckBlock-->", "err=", err)
-			return nil, deltx, err
->>>>>>> 91c5f792
 		}
 	}
 	//save to db
@@ -153,13 +145,8 @@
 	return errors.New(string(reply.GetMsg()))
 }
 
-<<<<<<< HEAD
 func ExecTx(client queue.Client, prevStateRoot []byte, block *types.Block) (*types.Receipts, *types.PrivacyKV) {
-	list := &types.ExecTxList{prevStateRoot, block.Txs, block.BlockTime, block.Height}
-=======
-func ExecTx(client queue.Client, prevStateRoot []byte, block *types.Block) *types.Receipts {
 	list := &types.ExecTxList{prevStateRoot, block.Txs, block.BlockTime, block.Height, uint64(block.Difficulty)}
->>>>>>> 91c5f792
 	msg := client.NewMessage("execs", types.EventExecTxList, list)
 	client.Send(msg, true)
 	resp, err := client.Wait(msg)
@@ -252,25 +239,6 @@
 	return transactions
 }
 
-<<<<<<< HEAD
-func checkTxPubKeyValid(client queue.Client, block *types.Block) bool {
-	msg := client.NewMessage("blockchain", types.EventCheckTxPubKeyValid, block)
-	err := client.Send(msg, true)
-	if err != nil {
-		log.Error("checkTxPubKeyValid()", "Send error ", err)
-		return false
-	}
-	msg, err = client.Wait(msg)
-	if err != nil {
-		log.Error("checkTxPubKeyValid()", "Wait error ", err)
-		return false
-	}
-	if reply, ok := msg.GetData().(*types.Reply); ok {
-		return reply.GetIsOk()
-	}
-	log.Error("checkTxPubKeyValid()", "Return type error ")
-	return false
-=======
 //上报指定错误信息到指定模块，目前只支持从store，blockchain，wallet写数据库失败时上报错误信息到wallet模块，
 //然后由钱包模块前端定时调用显示给客户
 func ReportErrEventToFront(logger log.Logger, client queue.Client, frommodule string, tomodule string, err error) {
@@ -287,5 +255,23 @@
 	reportErrEvent.Error = err.Error()
 	msg := client.NewMessage(tomodule, types.EventErrToFront, &reportErrEvent)
 	client.Send(msg, false)
->>>>>>> 91c5f792
+}
+
+func checkTxPubKeyValid(client queue.Client, block *types.Block) bool {
+	msg := client.NewMessage("blockchain", types.EventCheckTxPubKeyValid, block)
+	err := client.Send(msg, true)
+	if err != nil {
+		log.Error("checkTxPubKeyValid()", "Send error ", err)
+		return false
+	}
+	msg, err = client.Wait(msg)
+	if err != nil {
+		log.Error("checkTxPubKeyValid()", "Wait error ", err)
+		return false
+	}
+	if reply, ok := msg.GetData().(*types.Reply); ok {
+		return reply.GetIsOk()
+	}
+	log.Error("checkTxPubKeyValid()", "Return type error ")
+	return false
 }