--- conflicted
+++ resolved
@@ -31,15 +31,11 @@
 	//tx交易去重处理, 这个地方要查询数据库，需要一个更快的办法
 	cacheTxs := types.TxsToCache(block.Txs)
 	oldtxscount := len(cacheTxs)
-<<<<<<< HEAD
-	//cacheTxs = CheckTxDup(client, cacheTxs, block.Height)
-=======
 	var err error
 	cacheTxs, err = CheckTxDup(client, cacheTxs, block.Height)
 	if err != nil {
 		return nil, nil, err
 	}
->>>>>>> 54af99ff
 	newtxscount := len(cacheTxs)
 	if oldtxscount != newtxscount && errReturn {
 		return nil, nil, types.ErrTxDup
