--- conflicted
+++ resolved
@@ -317,15 +317,9 @@
 	}
 	//println("2")
 	if errReturn && !bytes.Equal(block.StateHash, calcHash) {
-<<<<<<< HEAD
-		err := ExecKVSetRollback(client, calcHash)
-		if err != nil {
-			return nil, nil, err
-=======
 		err = ExecKVSetRollback(client, calcHash)
 		if err != nil {
 			ulog.Error("execBlock-->ExecKVSetRollback", "err", err)
->>>>>>> 77c73b98
 		}
 		if len(rdata) > 0 {
 			for i, rd := range rdata {
@@ -337,8 +331,6 @@
 	block.StateHash = calcHash
 	detail.Block = block
 	detail.Receipts = rdata
-<<<<<<< HEAD
-=======
 	if detail.Block.Height > 0 && checkblock {
 		err := CheckBlock(client, &detail)
 		if err != nil {
@@ -349,16 +341,12 @@
 	ulog.Info("ExecBlock", "CheckBlock", types.Since(beg))
 	beg = types.Now()
 	// 写数据库失败时需要及时返回错误，防止错误数据被写入localdb中CHAIN33-567
->>>>>>> 77c73b98
 	err = ExecKVSetCommit(client, block.StateHash)
 	if err != nil {
 		return nil, nil, err
 	}
-<<<<<<< HEAD
-=======
 	detail.KV = kvset
 	detail.PrevStatusHash = prevStateRoot
->>>>>>> 77c73b98
 	return &detail, deltx, nil
 }
 
