// Copyright Fuzamei Corp. 2018 All Rights Reserved.
// Use of this source code is governed by a BSD-style
// license that can be found in the LICENSE file.

package util

import (
	"bytes"
	"encoding/json"
	"fmt"
	"io/ioutil"
	"math/rand"
	"os"
	"os/user"
	"path/filepath"
	"unicode"

	"strings"

	"github.com/33cn/chain33/common"
	"github.com/33cn/chain33/common/address"
	"github.com/33cn/chain33/common/crypto"
	"github.com/33cn/chain33/common/db"
	"github.com/33cn/chain33/common/log/log15"
	"github.com/33cn/chain33/common/merkle"
	"github.com/33cn/chain33/queue"
	"github.com/33cn/chain33/types"
	"github.com/pkg/errors"
)

func init() {
	rand.Seed(types.Now().UnixNano())
}

var ulog = log15.New("module", "util")

//GetParaExecName : 如果 name 没有 paraName 前缀，那么加上这个前缀
func GetParaExecName(paraName string, name string) string {
	if strings.HasPrefix(name, "user.p.") {
		return name
	}
	return paraName + name
}

// MakeStringToUpper : 将给定的in字符串从pos开始一共count个转换为大写字母
func MakeStringToUpper(in string, pos, count int) (out string, err error) {
	l := len(in)
	if pos < 0 || pos >= l || (pos+count) >= l || count <= 0 {
		err = fmt.Errorf("Invalid params. in=%s pos=%d count=%d", in, pos, count)
		return
	}
	tmp := []rune(in)
	for n := pos; n < pos+count; n++ {
		tmp[n] = unicode.ToUpper(tmp[n])
	}
	out = string(tmp)
	return
}

// MakeStringToLower : 将给定的in字符串从pos开始一共count个转换为小写字母
func MakeStringToLower(in string, pos, count int) (out string, err error) {
	l := len(in)
	if pos < 0 || pos >= l || (pos+count) >= l || count <= 0 {
		err = fmt.Errorf("Invalid params. in=%s pos=%d count=%d", in, pos, count)
		return
	}
	tmp := []rune(in)
	for n := pos; n < pos+count; n++ {
		tmp[n] = unicode.ToLower(tmp[n])
	}
	out = string(tmp)
	return
}

//GenNoneTxs : 创建一些 none 执行器的 交易列表，一般用于测试
func GenNoneTxs(cfg *types.Chain33Config, priv crypto.PrivKey, n int64) (txs []*types.Transaction) {
	for i := 0; i < int(n); i++ {
		txs = append(txs, CreateNoneTx(cfg, priv))
	}
	return txs
}

//GenCoinsTxs : generate txs to be executed on exector coin
func GenCoinsTxs(cfg *types.Chain33Config, priv crypto.PrivKey, n int64) (txs []*types.Transaction) {
	to, _ := Genaddress()
	for i := 0; i < int(n); i++ {
		txs = append(txs, CreateCoinsTx(cfg, priv, to, n+1))
	}
	return txs
}

//Genaddress : generate a address
func Genaddress() (string, crypto.PrivKey) {
	cr, err := crypto.New(types.GetSignName("", types.SECP256K1))
	if err != nil {
		panic(err)
	}
	privto, err := cr.GenKey()
	if err != nil {
		panic(err)
	}
	addrto := address.PubKeyToAddress(privto.PubKey().Bytes())
	return addrto.String(), privto
}

// CreateNoneTx : Create None Tx
func CreateNoneTx(cfg *types.Chain33Config, priv crypto.PrivKey) *types.Transaction {
	return CreateTxWithExecer(cfg, priv, "none")
}

// CreateTxWithExecer ： Create Tx With Execer
func CreateTxWithExecer(cfg *types.Chain33Config, priv crypto.PrivKey, execer string) *types.Transaction {
	if execer == "coins" {
		to, _ := Genaddress()
		return CreateCoinsTx(cfg, priv, to, types.Coin)
	}
	tx := &types.Transaction{Execer: []byte(execer), Payload: []byte("none")}
	tx.To = address.ExecAddress(execer)
	tx, err := types.FormatTx(cfg, execer, tx)
	if err != nil {
		return nil
	}
	if priv != nil {
		tx.Sign(types.SECP256K1, priv)
	}
	return tx
}

//TestingT 测试类型
type TestingT interface {
	Error(args ...interface{})
	Log(args ...interface{})
}

// JSONPrint : print in json format
func JSONPrint(t TestingT, input interface{}) {
	data, err := json.MarshalIndent(input, "", "\t")
	if err != nil {
		t.Error(err)
		return
	}
	if t == nil {
		fmt.Println(string(data))
	} else {
		t.Log(string(data))
	}
}

// CreateManageTx : Create Manage Tx
func CreateManageTx(cfg *types.Chain33Config, priv crypto.PrivKey, key, op, value string) *types.Transaction {
	v := &types.ModifyConfig{Key: key, Op: op, Value: value, Addr: ""}
	exec := types.LoadExecutorType("manage")
	if exec == nil {
		panic("manage exec is not init")
	}
	tx, err := exec.Create("Modify", v)
	if err != nil {
		panic(err)
	}
	tx, err = types.FormatTx(cfg, "manage", tx)
	if err != nil {
		return nil
	}
	tx.Sign(types.SECP256K1, priv)
	return tx
}

// CreateCoinsTx : Create Coins Tx
func CreateCoinsTx(cfg *types.Chain33Config, priv crypto.PrivKey, to string, amount int64) *types.Transaction {
	tx := createCoinsTx(cfg, to, amount)
	tx.Sign(types.SECP256K1, priv)
	return tx
}

func createCoinsTx(cfg *types.Chain33Config, to string, amount int64) *types.Transaction {
	exec := types.LoadExecutorType("coins")
	if exec == nil {
		panic("unknow driver coins")
	}
	tx, err := exec.AssertCreate(&types.CreateTx{
		To:     to,
		Amount: amount,
	})
	if err != nil {
		panic(err)
	}
	tx.To = to
	tx, err = types.FormatTx(cfg, "coins", tx)
	if err != nil {
		return nil
	}
	return tx
}

//CreateTxWithTxHeight : Create Tx With Tx Height
func CreateTxWithTxHeight(cfg *types.Chain33Config, priv crypto.PrivKey, to string, amount, expire int64) *types.Transaction {
	tx := createCoinsTx(cfg, to, amount)
	tx.Expire = expire + types.TxHeightFlag
	tx.Sign(types.SECP256K1, priv)
	return tx
}

// GenTxsTxHeigt : Gen Txs with Heigt
func GenTxsTxHeigt(cfg *types.Chain33Config, priv crypto.PrivKey, n, height int64) (txs []*types.Transaction) {
	to, _ := Genaddress()
	for i := 0; i < int(n); i++ {
		tx := CreateTxWithTxHeight(cfg, priv, to, types.Coin*(n+1), 20+height)
		txs = append(txs, tx)
	}
	return txs
}

var zeroHash [32]byte

// CreateNoneBlock : Create None Block
func CreateNoneBlock(cfg *types.Chain33Config, priv crypto.PrivKey, n int64) *types.Block {
	newblock := &types.Block{}
	newblock.Height = 1
	newblock.BlockTime = types.Now().Unix()
	newblock.ParentHash = zeroHash[:]
	newblock.Txs = GenNoneTxs(cfg, priv, n)
	newblock.TxHash = merkle.CalcMerkleRoot(newblock.Txs)
	return newblock
}

//CreateCoinsBlock : create coins block, n size
func CreateCoinsBlock(cfg *types.Chain33Config, priv crypto.PrivKey, n int64) *types.Block {
	newblock := &types.Block{}
	newblock.Height = 1
	newblock.BlockTime = types.Now().Unix()
	newblock.ParentHash = zeroHash[:]
	newblock.Txs = GenCoinsTxs(cfg, priv, n)
	newblock.TxHash = merkle.CalcMerkleRoot(newblock.Txs)
	return newblock
}

// ExecBlock : just exec block
func ExecBlock(client queue.Client, prevStateRoot []byte, block *types.Block, errReturn, sync, checkblock bool) (*types.BlockDetail, []*types.Transaction, error) {
	ulog.Debug("ExecBlock", "height------->", block.Height, "ntx", len(block.Txs))
	beg := types.Now()
	defer func() {
		ulog.Info("ExecBlock", "height", block.Height, "ntx", len(block.Txs), "writebatchsync", sync, "cost", types.Since(beg))
	}()

<<<<<<< HEAD
	if errReturn && block.Height > 0 && !block.CheckSign(client.GetConfig()) {
=======
	detail, deltx, err := PreExecBlock(client, prevStateRoot, block, errReturn, sync, checkblock)
	if err != nil {
		return nil, nil, err
	}
	// 写数据库失败时需要及时返回错误，防止错误数据被写入localdb中CHAIN33-567
	err = ExecKVSetCommit(client, block.StateHash, false)
	if err != nil {
		return nil, nil, err
	}
	return detail, deltx, nil
}

// PreExecBlock : pre exec block
func PreExecBlock(client queue.Client, prevStateRoot []byte, block *types.Block, errReturn, sync, checkblock bool) (*types.BlockDetail, []*types.Transaction, error) {
	//发送执行交易给execs模块
	//通过consensus module 再次检查
	beg := types.Now()
	if errReturn && block.Height > 0 && !block.CheckSign() {
>>>>>>> edce70d3
		//block的来源不是自己的mempool，而是别人的区块
		return nil, nil, types.ErrSign
	}
	//tx交易去重处理, 这个地方要查询数据库，需要一个更快的办法
	cacheTxs := types.TxsToCache(block.Txs)
	oldtxscount := len(cacheTxs)
	var err error
	cacheTxs, err = CheckTxDup(client, cacheTxs, block.Height)
	if err != nil {
		return nil, nil, err
	}
	ulog.Debug("PreExecBlock", "CheckTxDup", types.Since(beg))
	beg = types.Now()
	newtxscount := len(cacheTxs)
	if oldtxscount != newtxscount && errReturn {
		return nil, nil, types.ErrTxDup
	}
	ulog.Debug("PreExecBlock", "prevtx", oldtxscount, "newtx", newtxscount)
	block.Txs = types.CacheToTxs(cacheTxs)
	//println("1")
	receipts, err := ExecTx(client, prevStateRoot, block)
	if err != nil {
		return nil, nil, err
	}
	ulog.Debug("PreExecBlock", "ExecTx", types.Since(beg))
	beg = types.Now()
	var kvset []*types.KeyValue
	var deltxlist = make(map[int]bool)
	var rdata []*types.ReceiptData //save to db receipt log
	for i := 0; i < len(receipts.Receipts); i++ {
		receipt := receipts.Receipts[i]
		if receipt.Ty == types.ExecErr {
			ulog.Error("exec tx err", "err", receipt, "txhash", common.ToHex(block.Txs[i].Hash()))
			if errReturn { //认为这个是一个错误的区块
				return nil, nil, types.ErrBlockExec
			}
			deltxlist[i] = true
			continue
		}
		rdata = append(rdata, &types.ReceiptData{Ty: receipt.Ty, Logs: receipt.Logs})
		kvset = append(kvset, receipt.KV...)
	}
	kvset = DelDupKey(kvset)
	//删除无效的交易
	var deltx []*types.Transaction
	if len(deltxlist) > 0 {
		index := 0
		for i := 0; i < len(block.Txs); i++ {
			if deltxlist[i] {
				deltx = append(deltx, block.Txs[i])
				continue
			}
			block.Txs[index] = block.Txs[i]
			cacheTxs[index] = cacheTxs[i]
			index++
		}
		block.Txs = block.Txs[0:index]
		cacheTxs = cacheTxs[0:index]
	}
	//交易有执行不成功的，报错(TxHash一定不同)
	if len(deltx) > 0 && errReturn {
		return nil, nil, types.ErrCheckTxHash
	}
	//检查block的txhash值
	calcHash := merkle.CalcMerkleRootCache(cacheTxs)
	if errReturn && !bytes.Equal(calcHash, block.TxHash) {
		return nil, nil, types.ErrCheckTxHash
	}
	ulog.Debug("PreExecBlock", "CalcMerkleRootCache", types.Since(beg))
	beg = types.Now()
	block.TxHash = calcHash
	var detail types.BlockDetail
	calcHash, err = ExecKVMemSet(client, prevStateRoot, block.Height, kvset, sync, false)
	if err != nil {
		return nil, nil, err
	}
	//println("2")
	if errReturn && !bytes.Equal(block.StateHash, calcHash) {
		err = ExecKVSetRollback(client, calcHash)
		if err != nil {
			ulog.Error("PreExecBlock-->ExecKVSetRollback", "err", err)
		}
		if len(rdata) > 0 {
			for i, rd := range rdata {
				rd.OutputReceiptDetails(block.Txs[i].Execer, ulog)
			}
		}
		return nil, nil, types.ErrCheckStateHash
	}
	block.StateHash = calcHash
	detail.Block = block
	detail.Receipts = rdata
	if detail.Block.Height > 0 && checkblock {
		err := CheckBlock(client, &detail)
		if err != nil {
			ulog.Debug("CheckBlock-->", "err", err)
			return nil, nil, err
		}
	}
	ulog.Debug("PreExecBlock", "CheckBlock", types.Since(beg))

	detail.KV = kvset
	detail.PrevStatusHash = prevStateRoot
	return &detail, deltx, nil
}

// ExecBlockUpgrade : just exec block
func ExecBlockUpgrade(client queue.Client, prevStateRoot []byte, block *types.Block, sync bool) error {
	//发送执行交易给execs模块
	//通过consensus module 再次检查
	ulog.Debug("ExecBlockUpgrade", "height------->", block.Height, "ntx", len(block.Txs))
	beg := types.Now()
	beg1 := beg
	defer func() {
		ulog.Info("ExecBlockUpgrade", "height", block.Height, "ntx", len(block.Txs), "writebatchsync", sync, "cost", types.Since(beg1))
	}()

	//tx交易去重处理, 这个地方要查询数据库，需要一个更快的办法
	cacheTxs := types.TxsToCache(block.Txs)
	var err error
	block.Txs = types.CacheToTxs(cacheTxs)
	//println("1")
	receipts, err := ExecTx(client, prevStateRoot, block)
	if err != nil {
		return err
	}
	ulog.Debug("ExecBlockUpgrade", "ExecTx", types.Since(beg))
	beg = types.Now()
	var kvset []*types.KeyValue
	for i := 0; i < len(receipts.Receipts); i++ {
		receipt := receipts.Receipts[i]
		kvset = append(kvset, receipt.KV...)
	}
	kvset = DelDupKey(kvset)
	calcHash, err := ExecKVMemSet(client, prevStateRoot, block.Height, kvset, sync, true)
	if err != nil {
		return err
	}
	//println("2")
	if !bytes.Equal(block.StateHash, calcHash) {
		return types.ErrCheckStateHash
	}
	ulog.Debug("ExecBlockUpgrade", "CheckBlock", types.Since(beg))
	// 写数据库失败时需要及时返回错误，防止错误数据被写入localdb中CHAIN33-567
	err = ExecKVSetCommit(client, calcHash, true)
	return err
}

//CreateNewBlock : Create a New Block
func CreateNewBlock(cfg *types.Chain33Config, parent *types.Block, txs []*types.Transaction) *types.Block {
	newblock := &types.Block{}
	newblock.Height = parent.Height + 1
	newblock.BlockTime = parent.BlockTime + 1
	newblock.ParentHash = parent.Hash(cfg)
	newblock.Txs = append(newblock.Txs, txs...)
	newblock.TxHash = merkle.CalcMerkleRoot(newblock.Txs)
	return newblock
}

// ExecAndCheckBlock2 :
func ExecAndCheckBlock(qclient queue.Client, block *types.Block, txs []*types.Transaction, result []int) (*types.Block, error) {
	return ExecAndCheckBlockCB(qclient, block, txs, func(index int, receipt *types.ReceiptData) error {
		if len(result) <= index {
			return errors.New("txs num and status len not equal")
		}
		status := result[index]
		if status == 0 && receipt != nil {
			return errors.New("must failed, but index = " + fmt.Sprint(index))
		}
		if status > 0 && receipt == nil {
			return errors.New("must not faild, but index = " + fmt.Sprint(index))
		}
		if status > 0 && receipt.Ty != int32(status) {
			return errors.New("status must equal, but index = " + fmt.Sprint(index))
		}
		return nil
	})
}

//ExecAndCheckBlockCB :
func ExecAndCheckBlockCB(qclient queue.Client, block *types.Block, txs []*types.Transaction, cb func(int, *types.ReceiptData) error) (*types.Block, error) {
	block2 := CreateNewBlock(qclient.GetConfig(), block, txs)
	detail, deltx, err := ExecBlock(qclient, block.StateHash, block2, false, true, false)
	if err != nil {
		return nil, err
	}
	for _, v := range deltx {
		s, err := types.PBToJSON(v)
		if err != nil {
			return nil, err
		}
		println(string(s))
	}
	var getIndex = func(hash []byte, txlist []*types.Transaction) int {
		for i := 0; i < len(txlist); i++ {
			if bytes.Equal(hash, txlist[i].Hash()) {
				return i
			}
		}
		return -1
	}
	for i := 0; i < len(txs); i++ {
		if getIndex(txs[i].Hash(), deltx) >= 0 {
			if err := cb(i, nil); err != nil {
				return nil, err
			}
		} else if index := getIndex(txs[i].Hash(), detail.Block.Txs); index >= 0 {
			if err := cb(i, detail.Receipts[index]); err != nil {
				return nil, err
			}
		}
	}
	return detail.Block, nil
}

//ResetDatadir 重写datadir
func ResetDatadir(cfg *types.Config, datadir string) string {
	// Check in case of paths like "/something/~/something/"
	if len(datadir) >= 2 && datadir[:2] == "~/" {
		usr, err := user.Current()
		if err != nil {
			panic(err)
		}
		dir := usr.HomeDir
		datadir = filepath.Join(dir, datadir[2:])
	}
	if len(datadir) >= 6 && datadir[:6] == "$TEMP/" {
		dir, err := ioutil.TempDir("", "chain33datadir-")
		if err != nil {
			panic(err)
		}
		datadir = filepath.Join(dir, datadir[6:])
	}
	ulog.Info("current user data dir is ", "dir", datadir)
	cfg.Log.LogFile = filepath.Join(datadir, cfg.Log.LogFile)
	cfg.BlockChain.DbPath = filepath.Join(datadir, cfg.BlockChain.DbPath)
	cfg.P2P.DbPath = filepath.Join(datadir, cfg.P2P.DbPath)
	cfg.Wallet.DbPath = filepath.Join(datadir, cfg.Wallet.DbPath)
	cfg.Store.DbPath = filepath.Join(datadir, cfg.Store.DbPath)
	return datadir
}

//CreateTestDB 创建一个测试数据库
func CreateTestDB() (string, db.DB, db.KVDB) {
	dir, err := ioutil.TempDir("", "goleveldb")
	if err != nil {
		panic(err)
	}
	leveldb, err := db.NewGoLevelDB("goleveldb", dir, 128)
	if err != nil {
		panic(err)
	}
	return dir, leveldb, db.NewKVDB(leveldb)
}

//CloseTestDB 创建一个测试数据库
func CloseTestDB(dir string, dbm db.DB) {
	err := os.RemoveAll(dir)
	if err != nil {
		ulog.Info("RemoveAll ", "dir", dir, "err", err)
	}
	dbm.Close()
}

//SaveKVList 保存kvs to database
func SaveKVList(kvdb db.DB, kvs []*types.KeyValue) {
	//printKV(kvs)
	batch := kvdb.NewBatch(true)
	for i := 0; i < len(kvs); i++ {
		if kvs[i].Value == nil {
			batch.Delete(kvs[i].Key)
			continue
		}
		batch.Set(kvs[i].Key, kvs[i].Value)
	}
	err := batch.Write()
	if err != nil {
		panic(err)
	}
}

//PrintKV 打印KVList
func PrintKV(kvs []*types.KeyValue) {
	for i := 0; i < len(kvs); i++ {
		fmt.Printf("KV %d %s(%s)\n", i, string(kvs[i].Key), common.ToHex(kvs[i].Value))
	}
}

// MockModule struct
type MockModule struct {
	Key string
}

// SetQueueClient method
func (m *MockModule) SetQueueClient(client queue.Client) {
	go func() {
		client.Sub(m.Key)
		for msg := range client.Recv() {
			msg.Reply(client.NewMessage(m.Key, types.EventReply, &types.Reply{IsOk: false,
				Msg: []byte(fmt.Sprintf("mock %s module not handle message %v", m.Key, msg.Ty))}))
		}
	}()
}

// Wait for ready
func (m *MockModule) Wait() {}

// Close method
func (m *MockModule) Close() {}<|MERGE_RESOLUTION|>--- conflicted
+++ resolved
@@ -242,9 +242,6 @@
 		ulog.Info("ExecBlock", "height", block.Height, "ntx", len(block.Txs), "writebatchsync", sync, "cost", types.Since(beg))
 	}()
 
-<<<<<<< HEAD
-	if errReturn && block.Height > 0 && !block.CheckSign(client.GetConfig()) {
-=======
 	detail, deltx, err := PreExecBlock(client, prevStateRoot, block, errReturn, sync, checkblock)
 	if err != nil {
 		return nil, nil, err
@@ -262,8 +259,7 @@
 	//发送执行交易给execs模块
 	//通过consensus module 再次检查
 	beg := types.Now()
-	if errReturn && block.Height > 0 && !block.CheckSign() {
->>>>>>> edce70d3
+	if errReturn && block.Height > 0 && !block.CheckSign(client.GetConfig()) {
 		//block的来源不是自己的mempool，而是别人的区块
 		return nil, nil, types.ErrSign
 	}
