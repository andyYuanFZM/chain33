--- conflicted
+++ resolved
@@ -305,15 +305,10 @@
 	mock.chain.Close()
 	mock.store.Close()
 	mock.client.Close()
-<<<<<<< HEAD
-	mock.rpc.Close()
 	err := os.RemoveAll(mock.datadir)
 	if err != nil {
 		return
 	}
-=======
-	os.RemoveAll(mock.datadir)
->>>>>>> 110ee911
 }
 
 //WaitHeight :
