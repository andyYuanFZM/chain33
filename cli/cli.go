package main

import (
	"fmt"
	"os"

	"github.com/spf13/cobra"
	"gitlab.33.cn/chain33/chain33/cli/commands"
	"gitlab.33.cn/chain33/chain33/common/log"
	"gitlab.33.cn/chain33/chain33/common/version"
)

<<<<<<< HEAD
func main() {
	clog.SetLogLevel("eror")
	//	argsWithProg := os.Args
	if len(os.Args) == 1 {
		LoadHelp()
		return
	}
	argsWithoutProg := os.Args[1:]
	switch argsWithoutProg[0] {
	case "-h": //使用帮助
		LoadHelp()
	case "--help": //使用帮助
		LoadHelp()
	case "help": //使用帮助
		LoadHelp()
	case "version", "-v", "--version":
		GetVersion()
	case "lock": //锁定
		if len(argsWithoutProg) != 1 {
			fmt.Print(errors.New("参数错误").Error())
			return
		}
		Lock()
	case "unlock": //解锁
		if len(argsWithoutProg) != 4 {
			fmt.Print(errors.New("参数错误").Error())
			return
		}
		UnLock(argsWithoutProg[1], argsWithoutProg[2], argsWithoutProg[3])
	case "setpasswd": //重设密码
		if len(argsWithoutProg) != 3 {
			fmt.Print(errors.New("参数错误").Error())
			return
		}
		SetPasswd(argsWithoutProg[1], argsWithoutProg[2])
	case "setlabl": //设置标签
		if len(argsWithoutProg) != 3 {
			fmt.Print(errors.New("参数错误").Error())
			return
		}
		SetLabl(argsWithoutProg[1], argsWithoutProg[2])
	case "newaccount": //新建账户
		if len(argsWithoutProg) != 2 {
			fmt.Print(errors.New("参数错误").Error())
			return
		}
		NewAccount(argsWithoutProg[1])
	case "getaccounts": //获取账户列表
		if len(argsWithoutProg) != 1 {
			fmt.Print(errors.New("参数错误").Error())
			return
		}
		GetAccounts()
	case "mergebalance": //合并余额
		if len(argsWithoutProg) != 2 {
			fmt.Print(errors.New("参数错误").Error())
			return
		}
		MergeBalance(argsWithoutProg[1])
	case "settxfee": //设置交易费
		if len(argsWithoutProg) != 2 {
			fmt.Print(errors.New("参数错误").Error())
			return
		}
		SetTxFee(argsWithoutProg[1])
	case "sendtoaddress": //发送到地址
		if len(argsWithoutProg) != 5 {
			fmt.Print(errors.New("参数错误").Error())
			return
		}
		SendToAddress(argsWithoutProg[1], argsWithoutProg[2], argsWithoutProg[3], argsWithoutProg[4], false, "", false)
	case "withdrawfromexec":
		if len(argsWithoutProg) != 5 {
			fmt.Print(errors.New("参数错误").Error())
			return
		}
		execaddr := GetExecAddr(argsWithoutProg[2], false)
		if execaddr == "" {
			return
		}
		SendToAddress(argsWithoutProg[1], execaddr, argsWithoutProg[3], argsWithoutProg[4], false, "", true)
	case "transfertoken":
		if len(argsWithoutProg) != 6 {
			fmt.Print(errors.New("参数错误").Error())
			return
		}
		SendToAddress(argsWithoutProg[1], argsWithoutProg[2], argsWithoutProg[3], argsWithoutProg[5], true, argsWithoutProg[4], false)
	case "withdrawtoken":
		if len(argsWithoutProg) != 6 {
			fmt.Print(errors.New("参数错误").Error())
			return
		}
		execaddr := GetExecAddr(argsWithoutProg[2], false)
		if execaddr == "" {
			return
		}
		SendToAddress(argsWithoutProg[1], execaddr, argsWithoutProg[3], argsWithoutProg[5], true, argsWithoutProg[4], true)
	case "importprivkey": //引入私钥
		if len(argsWithoutProg) != 3 {
			fmt.Print(errors.New("参数错误").Error())
			return
		}
		ImportPrivKey(argsWithoutProg[1], argsWithoutProg[2])
	case "wallettxlist": //钱包交易列表
		if len(argsWithoutProg) != 4 {
			fmt.Print(errors.New("参数错误").Error())
			return
		}
		WalletTransactionList(argsWithoutProg[1], argsWithoutProg[2], argsWithoutProg[3])
	case "getmempool": //获取Mempool
		if len(argsWithoutProg) != 1 {
			fmt.Print(errors.New("参数错误").Error())
			return
		}
		GetMemPool()
	case "sendtransaction": //发送交易
		if len(argsWithoutProg) != 2 {
			fmt.Print(errors.New("参数错误").Error())
			return
		}
		SendTransaction(argsWithoutProg[1])
	case "querytransaction": //查询交易
		if len(argsWithoutProg) != 2 {
			fmt.Print(errors.New("参数错误").Error())
			return
		}
		if len(argsWithoutProg[1]) != 66 {
			fmt.Print(errors.New("哈希错误").Error())
			return
		}
		QueryTransaction(argsWithoutProg[1])
	case "gettxbyaddr": //根据地址获取交易
		if len(argsWithoutProg) != 7 {
			fmt.Print(errors.New("参数错误").Error())
			return
		}
		GetTransactionByAddr(argsWithoutProg[1], argsWithoutProg[2],
			argsWithoutProg[3], argsWithoutProg[4],
			argsWithoutProg[5], argsWithoutProg[6])
	case "gettxbyhashes": //根据哈希数组获取交易
		if len(argsWithoutProg) < 2 {
			fmt.Print(errors.New("参数错误").Error())
			return
		}
		for _, v := range argsWithoutProg[1:] {
			if len(v) != 66 {
				fmt.Print(errors.New("哈希错误").Error())
				return
			}
		}
		GetTransactionByHashes(argsWithoutProg[1:])
	case "getblocks": //获取区块
		if len(argsWithoutProg) != 4 {
			fmt.Print(errors.New("参数错误").Error())
			return
		}
		GetBlocks(argsWithoutProg[1], argsWithoutProg[2], argsWithoutProg[3])
	case "getlastheader": //获取上一区块头
		if len(argsWithoutProg) != 1 {
			fmt.Print(errors.New("参数错误").Error())
			return
		}
		GetLastHeader()
	case "getheaders":
		if len(argsWithoutProg) != 4 {
			fmt.Print(errors.New("参数错误").Error())
			return
		}
		GetHeaders(argsWithoutProg[1], argsWithoutProg[2], argsWithoutProg[3])
	case "getpeerinfo": //获取对等点信息
		if len(argsWithoutProg) != 1 {
			fmt.Print(errors.New("参数错误").Error())
			return
		}
		GetPeerInfo()
	case "getlastmempool":
		if len(argsWithoutProg) != 1 {
			fmt.Print(errors.New("参数错误").Error())
			return
		}
		GetLastMempool()
	case "getblockoverview":
		if len(argsWithoutProg) != 2 {
			fmt.Print(errors.New("参数错误").Error())
			return
		}
		GetBlockOverview(argsWithoutProg[1])
	case "getaddroverview":
		if len(argsWithoutProg) != 2 {
			fmt.Print(errors.New("参数错误").Error())
			return
		}
		GetAddrOverview(argsWithoutProg[1])
	case "getblockhash":
		if len(argsWithoutProg) != 2 {
			fmt.Print(errors.New("参数错误").Error())
			return
		}
		GetBlockHash(argsWithoutProg[1])
	//seed
	case "genseed":
		if len(argsWithoutProg) != 2 {
			fmt.Print(errors.New("参数错误").Error())
			return
		}
		GenSeed(argsWithoutProg[1])
	case "saveseed":
		if len(argsWithoutProg) != 3 {
			fmt.Print(errors.New("参数错误").Error())
			return
		}
		SaveSeed(argsWithoutProg[1], argsWithoutProg[2])
	case "getseed":
		if len(argsWithoutProg) != 2 {
			fmt.Print(errors.New("参数错误").Error())
			return
		}
		GetSeed(argsWithoutProg[1])
	case "getwalletstatus": //获取钱包的状态
		if len(argsWithoutProg) != 1 {
			fmt.Print(errors.New("参数错误").Error())
			return
		}
		GetWalletStatus(false)
	case "getbalance":
		if len(argsWithoutProg) != 3 {
			fmt.Print(errors.New("参数错误").Error())
			return
		}
		GetBalance(argsWithoutProg[1], argsWithoutProg[2])
	case "gettokenbalance":
		argsCnt := len(argsWithoutProg)
		if argsCnt < 4 {
			fmt.Print(errors.New("参数错误").Error())
			return
		}
		var addresses []string
		for _, args := range argsWithoutProg[3:] {
			addresses = append(addresses, args)
		}

		GetTokenBalance(addresses, argsWithoutProg[1], argsWithoutProg[2])
	case "gettokenassets":
		if len(argsWithoutProg) < 2 {
			fmt.Print(errors.New("参数错误").Error())
			return
		}
		exec := "token"
		if len(argsWithoutProg) == 3 {
			if argsWithoutProg[2] == "token" || argsWithoutProg[2] == "trade" {
				exec = argsWithoutProg[2]
			}
		}
		GetTokenAssets(argsWithoutProg[1], exec)
	case "getexecaddr":
		if len(argsWithoutProg) != 2 {
			fmt.Print(errors.New("参数错误").Error())
			return
		}
		GetExecAddr(argsWithoutProg[1], true)
	case "bindminer":
		if len(argsWithoutProg) != 3 {
			fmt.Print(errors.New("参数错误").Error())
			return
		}
		BindMiner(argsWithoutProg[1], argsWithoutProg[2])
	case "setautomining":
		if len(argsWithoutProg) != 2 {
			fmt.Print(errors.New("参数错误").Error())
			return
		}
		SetAutoMining(argsWithoutProg[1])
	case "getrawtx":
		if len(argsWithoutProg) != 2 {
			fmt.Print(errors.New("参数错误").Error())
			return
		}
		GetTxHexByHash(argsWithoutProg[1])
	case "getticketcount":
		if len(argsWithoutProg) != 1 {
			fmt.Print(errors.New("参数错误").Error())
			return
		}
		GetTicketCount()
	case "dumpprivkey": //导出私钥
		if len(argsWithoutProg) != 2 {
			fmt.Print(errors.New("参数错误").Error())
			return
		}
		DumpPrivkey(argsWithoutProg[1])
	case "decodetx":
		if len(argsWithoutProg) != 2 {
			fmt.Print(errors.New("参数错误").Error())
			return
		}
		DecodeTx(argsWithoutProg[1])
	case "getcoldaddrbyminer":
		if len(argsWithoutProg) != 2 {
			fmt.Print(errors.New("参数错误").Error())
			return
		}
		GetColdAddrByMiner(argsWithoutProg[1])
	case "closetickets":
		if len(argsWithoutProg) != 1 {
			fmt.Print(errors.New("参数错误").Error())
			return
		}
		CloseTickets()
	case "createrawsendtx":
		if len(argsWithoutProg) != 5 {
			fmt.Print(errors.New("参数错误").Error())
			return
		}
		CreateRawSendTx(argsWithoutProg[1], argsWithoutProg[2], argsWithoutProg[3], argsWithoutProg[4], false, false, "")
	case "createrawwithdrawtx":
		if len(argsWithoutProg) != 5 {
			fmt.Print(errors.New("参数错误").Error())
			return
		}
		execaddr := GetExecAddr(argsWithoutProg[2], false)
		if execaddr == "" {
			return
		}
		CreateRawSendTx(argsWithoutProg[1], execaddr, argsWithoutProg[3], argsWithoutProg[4], true, false, "")
	case "createrawtokentransfer":
		if len(argsWithoutProg) != 6 {
			fmt.Print(errors.New("参数错误").Error())
			return
		}
		CreateRawSendTx(argsWithoutProg[1], argsWithoutProg[2], argsWithoutProg[3], argsWithoutProg[4], false, true, argsWithoutProg[5])
	case "createrawtokenwithdraw":
		if len(argsWithoutProg) != 6 {
			fmt.Print(errors.New("参数错误").Error())
			return
		}
		execaddr := GetExecAddr(argsWithoutProg[2], false)
		if execaddr == "" {
			return
		}
		CreateRawSendTx(argsWithoutProg[1], execaddr, argsWithoutProg[3], argsWithoutProg[4], true, true, argsWithoutProg[5])
	case "issync":
		if len(argsWithoutProg) != 1 {
			fmt.Print(errors.New("参数错误").Error())
			return
		}
		IsSync()
	case "gettokensprecreated":
		if len(argsWithoutProg) != 1 {
			fmt.Print(errors.New("参数错误").Error())
			return
		}
		GetTokensPrecreated()
	case "gettokensfinishcreated":
		if len(argsWithoutProg) != 1 {
			fmt.Print(errors.New("参数错误").Error())
			return
		}
		GetTokensFinishCreated()
	case "gettokeninfo":
		if len(argsWithoutProg) != 2 {
			fmt.Print(errors.New("参数错误").Error())
			return
		}
		GetTokenInfo(argsWithoutProg[1])
	case "precreatetoken":
		if len(argsWithoutProg) != 8 {
			fmt.Print(errors.New("参数错误").Error())
			return
		}
		PreCreateToken(argsWithoutProg[1:])
	case "finishcreatetoken":
		if len(argsWithoutProg) != 4 {
			fmt.Print(errors.New("参数错误").Error())
			return
		}
		FinishCreateToken(argsWithoutProg[1:])
	case "selltoken":
		if len(argsWithoutProg) != 7 {
			fmt.Print(errors.New("参数错误").Error())
			return
		}

		SellToken(argsWithoutProg[1:], "0", "0", false)
	case "selltokencrowdfund":
		if len(argsWithoutProg) != 9 {
			fmt.Print(errors.New("参数错误").Error())
			return
		}
		SellToken(argsWithoutProg[1:6], argsWithoutProg[6], argsWithoutProg[7], true)
	case "buytoken":
		if len(argsWithoutProg) != 4 {
			fmt.Print(errors.New("参数错误").Error())
			return
		}
		BuyToken(argsWithoutProg[1:])
	case "revokeselltoken":
		if len(argsWithoutProg) != 3 {
			fmt.Print(errors.New("参数错误").Error())
			return
		}
		RevokeSellToken(argsWithoutProg[1], argsWithoutProg[2])
	case "showonesselltokenorder":
		if len(argsWithoutProg) < 2 {
			fmt.Print(errors.New("参数错误").Error())
			return
		}
		var tokens []string
		if len(argsWithoutProg) > 2 {
			tokens = append(tokens, argsWithoutProg[2:]...)
		}
		ShowOnesSellTokenOrders(argsWithoutProg[1], tokens)
	case "showsellorderwithstatus":
		if len(argsWithoutProg) != 2 {
			fmt.Print(errors.New("参数错误").Error())
			return
		}
		ShowSellOrderWithStatus(argsWithoutProg[1])
	case "showonesbuyorder":
		if len(argsWithoutProg) != 2 {
			fmt.Print(errors.New("参数错误").Error())
			return
		}
		var tokens []string
		ShowOnesBuyOrder(argsWithoutProg[1], tokens)
	case "showonesbuytokenorder":
		if len(argsWithoutProg) < 2 {
			fmt.Print(errors.New("参数错误").Error())
			return
		}
		ShowOnesBuyOrder(argsWithoutProg[1], argsWithoutProg[2:])
	case "showtokensellorder":
		if len(argsWithoutProg) != 4 && len(argsWithoutProg) != 5 {
			fmt.Print(errors.New("参数错误").Error())
			return
		}
		ShowTokenSellOrder(argsWithoutProg[1:])
	case "revokecreatetoken":
		if len(argsWithoutProg) != 4 {
			fmt.Print(errors.New("参数错误").Error())
			return
		}
		RevokeCreateToken(argsWithoutProg[1:])
	case "configtransaction":
		if len(argsWithoutProg) != 5 {
			fmt.Print(errors.New("参数错误").Error())
			return
		}
		ManageConfigTransactioin(argsWithoutProg[1], argsWithoutProg[2], argsWithoutProg[3], argsWithoutProg[4])
	case "queryconfig": //查询配置
		if len(argsWithoutProg) != 2 {
			fmt.Print(errors.New("参数错误").Error())
			return
		}
		QueryConfigItem(argsWithoutProg[1])
	case "isntpclocksync":
		if len(argsWithoutProg) != 1 {
			fmt.Print(errors.New("参数错误").Error())
			return
		}
		IsNtpClockSync()
	case "gettotalcoins": //查询代币总数
		if len(argsWithoutProg) != 3 {
			fmt.Print(errors.New("参数错误").Error())
			return
		}
		GetTotalCoins(argsWithoutProg[1], argsWithoutProg[2])
	default:
		fmt.Print("指令错误")
	}
}

func LoadHelp() {
	fmt.Println("Available Commands:")
	fmt.Println("lock []                                                     : 锁定")
	fmt.Println("unlock [password, walletorticket, timeout]                  : 解锁钱包或者买票,walletorticket:1,只解锁买票,0：解锁整个钱包")
	fmt.Println("setpasswd [oldpassword, newpassword]                        : 设置密码")
	fmt.Println("setlabl [address, label]                                    : 设置标签")
	fmt.Println("newaccount [labelname]                                      : 新建账户")
	fmt.Println("getaccounts []                                              : 获取账户列表")
	fmt.Println("mergebalance [to]                                           : 合并余额")
	fmt.Println("settxfee [amount]                                           : 设置交易费")
	fmt.Println("sendtoaddress [from, to, amount, note]                      : 发送交易到地址")
	fmt.Println("withdrawfromexec [addr, exec, amount, note]                 : 从合约地址提币")
	fmt.Println("transfertoken [from, to, amount, tokensymbol, note]         : 转账token")
	fmt.Println("withdrawtoken [addr, token, amount, symbol, note]           : 提取token")
	fmt.Println("createrawsendtx [privkey, to, amount, note]                 : 创建交易")
	fmt.Println("createrawwithdrawtx [privkey, exec, amount, note]           : 创建提币交易")
	fmt.Println("createtokentransfer [privkey, to, amount, note]             : 创建token转账交易")
	fmt.Println("createtokenwithdraw [privkey, token, amount, note, symbol]  : 创建token提币交易")
	fmt.Println("importprivkey [privkey, label]                              : 引入私钥")
	fmt.Println("dumpprivkey [addr]                                          : 导出私钥")
	fmt.Println("wallettxlist [from, count, direction]                       : 钱包交易列表")
	fmt.Println("getmempool []                                               : 获取内存池")
	fmt.Println("sendtransaction [data]                                      : 发送交易")
	fmt.Println("querytransaction [hash]                                     : 按哈希查询交易")
	fmt.Println("gettxbyaddr [address, flag, count, direction, height, index]: 按地址获取交易")
	fmt.Println("gettxbyhashes [hashes...]                                   : 按哈希列表获取交易")
	fmt.Println("getblocks [start, end, isdetail]                            : 获取指定区间区块")
	fmt.Println("getlastheader []                                            : 获取最新区块头")
	fmt.Println("getheaders [start, end, isdetail]                           : 获取指定区间区块头")
	fmt.Println("getpeerinfo []                                              : 获取远程节点信息")
	fmt.Println("getlastmempool []                                           : 获取最新加入到内存池中的十条交易")
	fmt.Println("getblockoverview [hash]                                     : 获取区块信息")
	fmt.Println("getaddroverview [address]                                   : 获取地址交易信息")
	fmt.Println("getblockhash [height]                                       : 获取区块哈希值")
	//seed
	fmt.Println("genseed [lang]                                              : 生成随机的种子,lang=0:英语，lang=1:简体汉字")
	fmt.Println("saveseed [seed,password]                                    : 保存种子并用密码加密,种子要求15个单词或者汉字,参考genseed输出格式")
	fmt.Println("getseed [password]                                          : 通过密码获取种子")
	fmt.Println("getwalletstatus []                                          : 获取钱包的状态")
	fmt.Println("getbalance [address, execer]                                : 查询地址余额")
	fmt.Println("gettokenbalance [token execer addr0 [addr1 addr2]]          : 查询多个地址在token的余额")
	fmt.Println("gettokenassets [addr execer]                                : 查询地址下的token/trace合约下的token资产")
	fmt.Println("getexecaddr [execer]                                        : 获取执行器地址")
	fmt.Println("bindminer [mineraddr, privkey]                              : 绑定挖矿地址")
	fmt.Println("setautomining [flag]                                        : 设置自动挖矿")
	fmt.Println("getrawtx [hash]                                             : 通过哈希获取交易十六进制字符串")
	fmt.Println("getticketcount []                                           : 获取票数")
	fmt.Println("decodetx [data]                                             : 解析交易")
	fmt.Println("getcoldaddrbyminer [address]                                : 获取miner冷钱包地址")
	fmt.Println("closetickets []                                             : 关闭挖矿票")
	fmt.Println("issync []                                                   : 获取同步状态")
	fmt.Println("precreatetoken [creator_address, name, symbol, introduction, owner_address, total, price]")
	fmt.Println("                                                            : 预创建token")
	fmt.Println("finishcreatetoken [finish_address, symbol, owner_address]   : 完成创建token")
	fmt.Println("revokecreatetoken [creator_address, symbol, owner_address]  : 取消创建token")
	fmt.Println("gettokensprecreated                                         : 获取所有预创建的token")
	fmt.Println("gettokensfinishcreated                                      : 获取所有完成创建的token")
	fmt.Println("gettokeninfo                                                : 获取token信息")
	fmt.Println("selltoken [owner, token, Amountpbl, minbl, pricepbl, totalpbl] : 卖出token")
	fmt.Println("buytoken [buyer, sellid, countboardlot]                        : 买入token")
	fmt.Println("revokeselltoken [seller, sellid]                               : 撤销token卖单")
	fmt.Println("showonesselltokenorder [seller, [token0, token1, token2]]      : 显示一个用户下的token卖单")
	fmt.Println("showtokensellorder [token, count, direction, fromSellId]       : 分页显示token的卖单")
	fmt.Println("showsellorderwithstatus [onsale | soldout | revoked]           : 显示指定状态下的所有卖单")
	fmt.Println("showonesbuyorder [buyer]                                       : 显示指定用户下所有token成交的购买单")
	fmt.Println("showonesbuytokenorder [buyer, token0, [token1, token2]]        : 显示指定用户下指定token成交的购买单")
	fmt.Println("sellcrowdfund [owner, token, Amountpbl, minbl, pricepbl, totalpbl, start, stop]              : 卖出众筹")
	fmt.Println("configtransaction [configKey, operate, value, privkey]         : 修改配置")
	fmt.Println("queryconfig [Key]                                              : 查询配置")
	fmt.Println("isntpclocksync []                                           : 获取网络时间同步状态")
	fmt.Println("gettotalcoins [symbol, height]                              : 查询代币总数")

}

type AccountsResult struct {
	Wallets []*WalletResult `json:"wallets"`
}

type WalletResult struct {
	Acc   *AccountResult `json:"acc,omitempty"`
	Label string         `json:"label,omitempty"`
}

type AccountResult struct {
	Currency int32  `json:"currency,omitempty"`
	Balance  string `json:"balance,omitempty"`
	Frozen   string `json:"frozen,omitempty"`
	Addr     string `json:"addr,omitempty"`
}

type TokenAccountResult struct {
	Token    string `json:"Token,omitempty"`
	Currency int32  `json:"currency,omitempty"`
	Balance  string `json:"balance,omitempty"`
	Frozen   string `json:"frozen,omitempty"`
	Addr     string `json:"addr,omitempty"`
}

type TxListResult struct {
	Txs []*TxResult `json:"txs"`
}

type TxResult struct {
	Execer     string             `json:"execer"`
	Payload    interface{}        `json:"payload"`
	RawPayload string             `json:"rawpayload"`
	Signature  *jsonrpc.Signature `json:"signature"`
	Fee        string             `json:"fee"`
	Expire     int64              `json:"expire"`
	Nonce      int64              `json:"nonce"`
	To         string             `json:"to"`
	Amount     string             `json:"amount,omitempty"`
	From       string             `json:"from,omitempty"`
}

type ReceiptData struct {
	Ty     int32         `json:"ty"`
	TyName string        `json:"tyname"`
	Logs   []*ReceiptLog `json:"logs"`
}

type ReceiptLog struct {
	Ty     int32       `json:"ty"`
	TyName string      `json:"tyname"`
	Log    interface{} `json:"log"`
	RawLog string      `json:"rawlog"`
}

type ReceiptAccountTransfer struct {
	Prev    *AccountResult `protobuf:"bytes,1,opt,name=prev" json:"prev,omitempty"`
	Current *AccountResult `protobuf:"bytes,2,opt,name=current" json:"current,omitempty"`
}

type ReceiptExecAccountTransfer struct {
	ExecAddr string         `protobuf:"bytes,1,opt,name=execAddr" json:"execAddr,omitempty"`
	Prev     *AccountResult `protobuf:"bytes,2,opt,name=prev" json:"prev,omitempty"`
	Current  *AccountResult `protobuf:"bytes,3,opt,name=current" json:"current,omitempty"`
}

type TxDetailResult struct {
	Tx         *TxResult    `json:"tx"`
	Receipt    *ReceiptData `json:"receipt"`
	Proofs     []string     `json:"proofs,omitempty"`
	Height     int64        `json:"height"`
	Index      int64        `json:"index"`
	Blocktime  int64        `json:"blocktime"`
	Amount     string       `json:"amount"`
	Fromaddr   string       `json:"fromaddr"`
	ActionName string       `json:"actionname"`
}

type TxDetailsResult struct {
	Txs []*TxDetailResult `json:"txs"`
}

type BlockResult struct {
	Version    int64       `json:"version"`
	ParentHash string      `json:"parenthash"`
	TxHash     string      `json:"txhash"`
	StateHash  string      `json:"statehash"`
	Height     int64       `json:"height"`
	BlockTime  int64       `json:"blocktime"`
	Txs        []*TxResult `json:"txs"`
}

type BlockDetailResult struct {
	Block    *BlockResult   `json:"block"`
	Receipts []*ReceiptData `json:"receipts"`
}

type BlockDetailsResult struct {
	Items []*BlockDetailResult `json:"items"`
}

type WalletTxDetailsResult struct {
	TxDetails []*WalletTxDetailResult `json:"txDetails"`
}

type WalletTxDetailResult struct {
	Tx         *TxResult    `json:"tx"`
	Receipt    *ReceiptData `json:"receipt"`
	Height     int64        `json:"height"`
	Index      int64        `json:"index"`
	Blocktime  int64        `json:"blocktime"`
	Amount     string       `json:"amount"`
	Fromaddr   string       `json:"fromaddr"`
	Txhash     string       `json:"txhash"`
	ActionName string       `json:"actionname"`
}

type AddrOverviewResult struct {
	Reciver string `json:"reciver"`
	Balance string `json:"balance"`
	TxCount int64  `json:"txCount"`
}

type SellOrder2Show struct {
	Tokensymbol       string `json:"tokensymbol"`
	Seller            string `json:"address"`
	Amountperboardlot string `json:"amountperboardlot"`
	Minboardlot       int64  `json:"minboardlot"`
	Priceperboardlot  string `json:"priceperboardlot"`
	Totalboardlot     int64  `json:"totalboardlot"`
	Soldboardlot      int64  `json:"soldboardlot"`
	Starttime         int64  `json:"starttime"`
	Stoptime          int64  `json:"stoptime"`
	Crowdfund         bool   `json:"crowdfund"`
	SellID            string `json:"sellid"`
	Status            string `json:"status"`
	Height            int64  `json:"height"`
}

type GetTotalCoinsResult struct {
	TxCount          int64  `json:"txCount"`
	AccountCount     int64  `json:"accountCount"`
	ExpectedAmount   string `json:"expectedAmount"`
	ActualAmount     string `json:"actualAmount"`
	DifferenceAmount string `json:"differenceAmount"`
}

func GetVersion() {
	fmt.Println(version.GetVersion())
}

func Lock() {
	rpc, err := jsonrpc.NewJsonClient("http://localhost:8801")
	if err != nil {
		fmt.Fprintln(os.Stderr, err)
		return
	}
	var res jsonrpc.Reply
	err = rpc.Call("Chain33.Lock", nil, &res)
	if err != nil {
		fmt.Fprintln(os.Stderr, err)
		return
	}

	data, err := json.MarshalIndent(res, "", "    ")
	if err != nil {
		fmt.Fprintln(os.Stderr, err)
		return
	}

	fmt.Println(string(data))
}

func UnLock(passwd string, walletOrTicket string, timeout string) {
	timeoutInt64, err := strconv.ParseInt(timeout, 10, 64)
	if err != nil {
		fmt.Fprintln(os.Stderr, err)
		return
	}

	walletOrTicketBool, err := strconv.ParseBool(walletOrTicket)
	if err != nil {
		fmt.Fprintln(os.Stderr, err)
		return
	}

	params := types.WalletUnLock{Passwd: passwd, WalletOrTicket: walletOrTicketBool, Timeout: timeoutInt64}
	rpc, err := jsonrpc.NewJsonClient("http://localhost:8801")
	if err != nil {
		fmt.Fprintln(os.Stderr, err)
		return
	}
	var res jsonrpc.Reply
	err = rpc.Call("Chain33.UnLock", params, &res)
	if err != nil {
		fmt.Fprintln(os.Stderr, err)
		return
	}

	data, err := json.MarshalIndent(res, "", "    ")
	if err != nil {
		fmt.Fprintln(os.Stderr, err)
		return
	}

	fmt.Println(string(data))
}

func SetPasswd(oldpass string, newpass string) {
	params := types.ReqWalletSetPasswd{Oldpass: oldpass, Newpass: newpass}
	rpc, err := jsonrpc.NewJsonClient("http://localhost:8801")
	if err != nil {
		fmt.Fprintln(os.Stderr, err)
		return
	}
	var res jsonrpc.Reply
	err = rpc.Call("Chain33.SetPasswd", params, &res)
	if err != nil {
		fmt.Fprintln(os.Stderr, err)
		return
	}

	data, err := json.MarshalIndent(res, "", "    ")
	if err != nil {
		fmt.Fprintln(os.Stderr, err)
		return
	}

	fmt.Println(string(data))
}

func SetLabl(addr string, label string) {
	params := types.ReqWalletSetLabel{Addr: addr, Label: label}
	rpc, err := jsonrpc.NewJsonClient("http://localhost:8801")
	if err != nil {
		fmt.Fprintln(os.Stderr, err)
		return
	}
	var res types.WalletAccount
	err = rpc.Call("Chain33.SetLabl", params, &res)
	if err != nil {
		fmt.Fprintln(os.Stderr, err)
		return
	}

	accResult := decodeAccount(res.GetAcc(), types.Coin)
	result := WalletResult{Acc: accResult, Label: res.GetLabel()}

	data, err := json.MarshalIndent(result, "", "    ")
	if err != nil {
		fmt.Fprintln(os.Stderr, err)
		return
	}

	fmt.Println(string(data))
}

func NewAccount(lb string) {
	params := types.ReqNewAccount{Label: lb}
	rpc, err := jsonrpc.NewJsonClient("http://localhost:8801")
	if err != nil {
		fmt.Fprintln(os.Stderr, err)
		return
	}
	var res types.WalletAccount
	err = rpc.Call("Chain33.NewAccount", params, &res)
	if err != nil {
		fmt.Fprintln(os.Stderr, err)
		return
	}

	accResult := decodeAccount(res.GetAcc(), types.Coin)
	result := WalletResult{Acc: accResult, Label: res.GetLabel()}

	data, err := json.MarshalIndent(result, "", "    ")
	if err != nil {
		fmt.Fprintln(os.Stderr, err)
		return
	}

	fmt.Println(string(data))
}

func GetAccounts() {
	rpc, err := jsonrpc.NewJsonClient("http://localhost:8801")
	if err != nil {
		fmt.Fprintln(os.Stderr, err)
		return
	}
	var res jsonrpc.WalletAccounts
	err = rpc.Call("Chain33.GetAccounts", nil, &res)
	if err != nil {
		fmt.Fprintln(os.Stderr, err)
		return
	}

	var result AccountsResult

	for _, r := range res.Wallets {
		balanceResult := strconv.FormatFloat(float64(r.Acc.Balance)/float64(types.Coin), 'f', 4, 64)
		frozenResult := strconv.FormatFloat(float64(r.Acc.Frozen)/float64(types.Coin), 'f', 4, 64)
		accResult := &AccountResult{
			Currency: r.Acc.Currency,
			Addr:     r.Acc.Addr,
			Balance:  balanceResult,
			Frozen:   frozenResult,
		}
		result.Wallets = append(result.Wallets, &WalletResult{Acc: accResult, Label: r.Label})
	}

	data, err := json.MarshalIndent(result, "", "    ")
	if err != nil {
		fmt.Fprintln(os.Stderr, err)
		return
	}

	fmt.Println(string(data))
}

func MergeBalance(to string) {
	params := types.ReqWalletMergeBalance{To: to}
	rpc, err := jsonrpc.NewJsonClient("http://localhost:8801")
	if err != nil {
		fmt.Fprintln(os.Stderr, err)
		return
	}
	var res jsonrpc.ReplyHashes
	err = rpc.Call("Chain33.MergeBalance", params, &res)
	if err != nil {
		fmt.Fprintln(os.Stderr, err)
		return
	}

	data, err := json.MarshalIndent(res, "", "    ")
	if err != nil {
		fmt.Fprintln(os.Stderr, err)
		return
	}

	fmt.Println(string(data))
}

func SetTxFee(amount string) {
	amountFloat64, err := strconv.ParseFloat(amount, 64)
	if err != nil {
		fmt.Fprintln(os.Stderr, err)
		return
	}
	amountInt64 := int64(amountFloat64 * 1e4)
	params := types.ReqWalletSetFee{Amount: amountInt64 * 1e4}
	rpc, err := jsonrpc.NewJsonClient("http://localhost:8801")
	if err != nil {
		fmt.Fprintln(os.Stderr, err)
		return
	}
	var res jsonrpc.Reply
	err = rpc.Call("Chain33.SetTxFee", params, &res)
	if err != nil {
		fmt.Fprintln(os.Stderr, err)
		return
	}

	data, err := json.MarshalIndent(res, "", "    ")
	if err != nil {
		fmt.Fprintln(os.Stderr, err)
		return
	}

	fmt.Println(string(data))
}

func SendToAddress(from string, to string, amount string, note string, isToken bool, tokenSymbol string, isWithdraw bool) {
	amountFloat64, err := strconv.ParseFloat(amount, 64)
	if err != nil {
		fmt.Fprintln(os.Stderr, err)
		return
	}
	amountInt64 := int64(amountFloat64*types.InputPrecision) * types.Multiple1E4 //支持4位小数输入，多余的输入将被截断
	if isWithdraw {
		amountInt64 = -amountInt64
	}
	params := types.ReqWalletSendToAddress{From: from, To: to, Amount: amountInt64, Note: note}
	if !isToken {
		params.Istoken = false
	} else {
		params.Istoken = true
		params.TokenSymbol = tokenSymbol
	}
	rpc, err := jsonrpc.NewJsonClient("http://localhost:8801")
	if err != nil {
		fmt.Fprintln(os.Stderr, err)
		return
	}
	var res jsonrpc.ReplyHash
	err = rpc.Call("Chain33.SendToAddress", params, &res)
	if err != nil {
		fmt.Fprintln(os.Stderr, err)
		return
	}

	data, err := json.MarshalIndent(res, "", "    ")
	if err != nil {
		fmt.Fprintln(os.Stderr, err)
		return
	}

	fmt.Println(string(data))
}

func ImportPrivKey(privkey string, label string) {
	params := types.ReqWalletImportPrivKey{Privkey: privkey, Label: label}
	rpc, err := jsonrpc.NewJsonClient("http://localhost:8801")
	if err != nil {
		fmt.Fprintln(os.Stderr, err)
		return
	}
	var res types.WalletAccount
	err = rpc.Call("Chain33.ImportPrivkey", params, &res)
	if err != nil {
		fmt.Fprintln(os.Stderr, err)
		return
	}

	accResult := decodeAccount(res.GetAcc(), types.Coin)
	result := WalletResult{Acc: accResult, Label: res.GetLabel()}

	data, err := json.MarshalIndent(result, "", "    ")
	if err != nil {
		fmt.Fprintln(os.Stderr, err)
		return
	}

	fmt.Println(string(data))
}

func WalletTransactionList(fromTx string, count string, direction string) {
	countInt32, err := strconv.ParseInt(count, 10, 32)
	if err != nil {
		fmt.Fprintln(os.Stderr, err)
		return
	}
	directionInt32, err := strconv.ParseInt(direction, 10, 32)
	if err != nil {
		fmt.Fprintln(os.Stderr, err)
		return
	}
	params := jsonrpc.ReqWalletTransactionList{
		FromTx:    fromTx,
		Count:     int32(countInt32),
		Direction: int32(directionInt32),
	}
	rpc, err := jsonrpc.NewJsonClient("http://localhost:8801")
	if err != nil {
		fmt.Fprintln(os.Stderr, err)
		return
	}
	var res jsonrpc.WalletTxDetails
	err = rpc.Call("Chain33.WalletTxList", params, &res)
	if err != nil {
		fmt.Fprintln(os.Stderr, err)
		return
	}

	var result WalletTxDetailsResult
	for _, v := range res.TxDetails {
		amountResult := strconv.FormatFloat(float64(v.Amount)/float64(types.Coin), 'f', 4, 64)
		wtxd := &WalletTxDetailResult{
			Tx:         decodeTransaction(v.Tx),
			Receipt:    decodeLog(*(v.Receipt)),
			Height:     v.Height,
			Index:      v.Index,
			Blocktime:  v.Blocktime,
			Amount:     amountResult,
			Fromaddr:   v.Fromaddr,
			Txhash:     v.Txhash,
			ActionName: v.ActionName,
		}
		result.TxDetails = append(result.TxDetails, wtxd)
	}

	data, err := json.MarshalIndent(result, "", "    ")
	if err != nil {
		fmt.Fprintln(os.Stderr, err)
		return
	}

	fmt.Println(string(data))
}

func GetMemPool() {
	rpc, err := jsonrpc.NewJsonClient("http://localhost:8801")
	if err != nil {
		fmt.Fprintln(os.Stderr, err)
		return
	}
	var res jsonrpc.ReplyTxList
	err = rpc.Call("Chain33.GetMempool", nil, &res)
	if err != nil {
		fmt.Fprintln(os.Stderr, err)
		return
	}

	var result TxListResult
	for _, v := range res.Txs {
		result.Txs = append(result.Txs, decodeTransaction(v))
	}

	data, err := json.MarshalIndent(result, "", "    ")
	if err != nil {
		fmt.Fprintln(os.Stderr, err)
		return
	}

	fmt.Println(string(data))
}

func SendTransaction(tran string) {
	params := jsonrpc.RawParm{Data: tran}
	rpc, err := jsonrpc.NewJsonClient("http://localhost:8801")
	if err != nil {
		fmt.Fprintln(os.Stderr, err)
		return
	}
	var res string
	err = rpc.Call("Chain33.SendTransaction", params, &res)
	if err != nil {
		fmt.Fprintln(os.Stderr, err)
		return
	}

	fmt.Println("hash:", res)
}

func GetTransactionByAddr(addr string, flag string, count string, direction string, height string, index string) {
	flagInt32, err := strconv.ParseInt(flag, 10, 32)
	countInt32, err := strconv.ParseInt(count, 10, 32)
	directionInt32, err := strconv.ParseInt(direction, 10, 32)
	heightInt64, err := strconv.ParseInt(height, 10, 64)
	indexInt64, err := strconv.ParseInt(index, 10, 64)
	params := types.ReqAddr{
		Addr:      addr,
		Flag:      int32(flagInt32),
		Count:     int32(countInt32),
		Direction: int32(directionInt32),
		Height:    heightInt64,
		Index:     indexInt64,
	}
	rpc, err := jsonrpc.NewJsonClient("http://localhost:8801")
	if err != nil {
		fmt.Fprintln(os.Stderr, err)
		return
	}
	var res jsonrpc.ReplyTxInfos
	err = rpc.Call("Chain33.GetTxByAddr", params, &res)
	if err != nil {
		fmt.Fprintln(os.Stderr, err)
		return
	}

	data, err := json.MarshalIndent(res, "", "    ")
	if err != nil {
		fmt.Fprintln(os.Stderr, err)
		return
	}

	fmt.Println(string(data))
}

func GetTransactionByHashes(hashes []string) {
	params := jsonrpc.ReqHashes{Hashes: hashes}
	rpc, err := jsonrpc.NewJsonClient("http://localhost:8801")
	if err != nil {
		fmt.Fprintln(os.Stderr, err)
		return
	}
	var res jsonrpc.TransactionDetails
	err = rpc.Call("Chain33.GetTxByHashes", params, &res)
	if err != nil {
		fmt.Fprintln(os.Stderr, err)
		return
	}

	var result TxDetailsResult
	for _, v := range res.Txs {
		amountResult := strconv.FormatFloat(float64(v.Amount)/float64(types.Coin), 'f', 4, 64)
		if err != nil {
			continue
		}
		td := TxDetailResult{
			Tx:         decodeTransaction(v.Tx),
			Receipt:    decodeLog(*(v.Receipt)),
			Proofs:     v.Proofs,
			Height:     v.Height,
			Index:      v.Index,
			Blocktime:  v.Blocktime,
			Amount:     amountResult,
			Fromaddr:   v.Fromaddr,
			ActionName: v.ActionName,
		}
		result.Txs = append(result.Txs, &td)
	}

	data, err := json.MarshalIndent(result, "", "    ")
	if err != nil {
		fmt.Fprintln(os.Stderr, err)
		return
	}

	fmt.Println(string(data))
}

func GetBlocks(start string, end string, detail string) {
	startInt64, err := strconv.ParseInt(start, 10, 64)
	if err != nil {
		fmt.Fprintln(os.Stderr, err)
		return
	}
	endInt64, err := strconv.ParseInt(end, 10, 64)
	if err != nil {
		fmt.Fprintln(os.Stderr, err)
		return
	}
	detailBool, err := strconv.ParseBool(detail)
	if err != nil {
		fmt.Fprintln(os.Stderr, err)
		return
	}
	params := jsonrpc.BlockParam{Start: startInt64, End: endInt64, Isdetail: detailBool}
	rpc, err := jsonrpc.NewJsonClient("http://localhost:8801")
	if err != nil {
		fmt.Fprintln(os.Stderr, err)
		return
	}
	var res jsonrpc.BlockDetails
	err = rpc.Call("Chain33.GetBlocks", params, &res)
	if err != nil {
		fmt.Fprintln(os.Stderr, err)
		return
	}

	var result BlockDetailsResult
	for _, vItem := range res.Items {
		b := &BlockResult{
			Version:    vItem.Block.Version,
			ParentHash: vItem.Block.ParentHash,
			TxHash:     vItem.Block.TxHash,
			StateHash:  vItem.Block.StateHash,
			Height:     vItem.Block.Height,
			BlockTime:  vItem.Block.BlockTime,
		}
		for _, vTx := range vItem.Block.Txs {
			b.Txs = append(b.Txs, decodeTransaction(vTx))
		}
		var rpt []*ReceiptData
		for _, vR := range vItem.Receipts {
			rpt = append(rpt, decodeLog(*vR))
		}
		bd := &BlockDetailResult{Block: b, Receipts: rpt}
		result.Items = append(result.Items, bd)
	}

	data, err := json.MarshalIndent(result, "", "    ")
	if err != nil {
		fmt.Fprintln(os.Stderr, err)
		return
	}

	fmt.Println(string(data))
}

func GetLastHeader() {
	rpc, err := jsonrpc.NewJsonClient("http://localhost:8801")
	if err != nil {
		fmt.Fprintln(os.Stderr, err)
		return
	}
	var res jsonrpc.Header
	err = rpc.Call("Chain33.GetLastHeader", nil, &res)
	if err != nil {
		fmt.Fprintln(os.Stderr, err)
		return
	}

	data, err := json.MarshalIndent(res, "", "    ")
	if err != nil {
		fmt.Fprintln(os.Stderr, err)
		return
	}

	fmt.Println(string(data))
}

func GetHeaders(start string, end string, detail string) {
	startInt64, err := strconv.ParseInt(start, 10, 64)
	if err != nil {
		fmt.Fprintln(os.Stderr, err)
		return
	}
	endInt64, err := strconv.ParseInt(end, 10, 64)
	if err != nil {
		fmt.Fprintln(os.Stderr, err)
		return
	}
	detailBool, err := strconv.ParseBool(detail)
	if err != nil {
		fmt.Fprintln(os.Stderr, err)
		return
	}
	params := types.ReqBlocks{Start: startInt64, End: endInt64, Isdetail: detailBool}
	rpc, err := jsonrpc.NewJsonClient("http://localhost:8801")
	if err != nil {
		fmt.Fprintln(os.Stderr, err)
		return
	}
	var res jsonrpc.Headers
	err = rpc.Call("Chain33.GetHeaders", params, &res)
	if err != nil {
		fmt.Fprintln(os.Stderr, err)
		return
	}

	data, err := json.MarshalIndent(res, "", "    ")
	if err != nil {
		fmt.Fprintln(os.Stderr, err)
		return
	}

	fmt.Println(string(data))
}

func GetPeerInfo() {
	rpc, err := jsonrpc.NewJsonClient("http://localhost:8801")
	if err != nil {
		fmt.Fprintln(os.Stderr, err)
		return
	}
	var res jsonrpc.PeerList
	err = rpc.Call("Chain33.GetPeerInfo", nil, &res)
	if err != nil {
		fmt.Fprintln(os.Stderr, err)
		return
	}

	data, err := json.MarshalIndent(res, "", "    ")
	if err != nil {
		fmt.Fprintln(os.Stderr, err)
		return
	}

	fmt.Println(string(data))
}

func GetLastMempool() {
	rpc, err := jsonrpc.NewJsonClient("http://localhost:8801")
	if err != nil {
		fmt.Fprintln(os.Stderr, err)
		return
	}
	var res jsonrpc.ReplyTxList
	err = rpc.Call("Chain33.GetLastMemPool", nil, &res)
	if err != nil {
		fmt.Fprintln(os.Stderr, err)
		return
	}

	var result TxListResult
	for _, v := range res.Txs {
		result.Txs = append(result.Txs, decodeTransaction(v))
	}

	data, err := json.MarshalIndent(result, "", "    ")
	if err != nil {
		fmt.Fprintln(os.Stderr, err)
		return
	}

	fmt.Println(string(data))
}

func GetBlockOverview(hash string) {
	params := jsonrpc.QueryParm{Hash: hash}
	rpc, err := jsonrpc.NewJsonClient("http://localhost:8801")
	if err != nil {
		fmt.Fprintln(os.Stderr, err)
		return
	}
	var res jsonrpc.BlockOverview
	err = rpc.Call("Chain33.GetBlockOverview", params, &res)
	if err != nil {
		fmt.Fprintln(os.Stderr, err)
		return
	}

	data, err := json.MarshalIndent(res, "", "    ")
	if err != nil {
		fmt.Fprintln(os.Stderr, err)
		return
	}

	fmt.Println(string(data))
}

func GetAddrOverview(addr string) {
	params := types.ReqAddr{Addr: addr}

	rpc, err := jsonrpc.NewJsonClient("http://localhost:8801")
	if err != nil {
		fmt.Fprintln(os.Stderr, err)
		return
	}
	var res types.AddrOverview
	err = rpc.Call("Chain33.GetAddrOverview", params, &res)
	if err != nil {
		fmt.Fprintln(os.Stderr, err)
		return
	}

	Balance := strconv.FormatFloat(float64(res.GetBalance())/float64(types.Coin), 'f', 4, 64)
	Reciver := strconv.FormatFloat(float64(res.GetReciver())/float64(types.Coin), 'f', 4, 64)

	addrOverview := &AddrOverviewResult{
		Balance: Balance,
		Reciver: Reciver,
		TxCount: res.GetTxCount(),
	}

	data, err := json.MarshalIndent(addrOverview, "", "    ")
	if err != nil {
		fmt.Fprintln(os.Stderr, err)
		return
	}

	fmt.Println(string(data))
}

func GetBlockHash(height string) {

	heightInt64, err := strconv.ParseInt(height, 10, 64)
	params := types.ReqInt{Height: heightInt64}
	rpc, err := jsonrpc.NewJsonClient("http://localhost:8801")
	if err != nil {
		fmt.Fprintln(os.Stderr, err)
		return
	}
	var res jsonrpc.ReplyHash
	err = rpc.Call("Chain33.GetBlockHash", params, &res)
	if err != nil {
		fmt.Fprintln(os.Stderr, err)
		return
	}

	data, err := json.MarshalIndent(res, "", "    ")
	if err != nil {
		fmt.Fprintln(os.Stderr, err)
		return
	}

	fmt.Println(string(data))
}

//seed
func GenSeed(lang string) {

	langInt32, err := strconv.ParseInt(lang, 10, 32)

	params := types.GenSeedLang{Lang: int32(langInt32)}

	rpc, err := jsonrpc.NewJsonClient("http://localhost:8801")
	if err != nil {
		fmt.Fprintln(os.Stderr, err)
		return
	}
	var res types.ReplySeed
	err = rpc.Call("Chain33.GenSeed", params, &res)
	if err != nil {
		fmt.Fprintln(os.Stderr, err)
		return
	}
	data, err := json.MarshalIndent(res, "", "    ")
	if err != nil {
		fmt.Fprintln(os.Stderr, err)
		return
	}
	fmt.Println(string(data))
}

func SaveSeed(seed string, password string) {
	params := types.SaveSeedByPw{Seed: seed, Passwd: password}

	rpc, err := jsonrpc.NewJsonClient("http://localhost:8801")
	if err != nil {
		fmt.Fprintln(os.Stderr, err)
		return
	}
	var res jsonrpc.Reply
	err = rpc.Call("Chain33.SaveSeed", params, &res)
	if err != nil {
		fmt.Fprintln(os.Stderr, err)
		return
	}
	data, err := json.MarshalIndent(res, "", "    ")
	if err != nil {
		fmt.Fprintln(os.Stderr, err)
		return
	}
	fmt.Println(string(data))
}

func GetSeed(passwd string) {
	params := types.GetSeedByPw{Passwd: passwd}

	rpc, err := jsonrpc.NewJsonClient("http://localhost:8801")
	if err != nil {
		fmt.Fprintln(os.Stderr, err)
		return
	}
	var res types.ReplySeed
	err = rpc.Call("Chain33.GetSeed", params, &res)
	if err != nil {
		fmt.Fprintln(os.Stderr, err)
		return
	}
	data, err := json.MarshalIndent(res, "", "    ")
	if err != nil {
		fmt.Fprintln(os.Stderr, err)
		return
	}
	fmt.Println(string(data))
}

func GetWalletStatus(isCloseTickets bool) (interface{}, error) {
	rpc, err := jsonrpc.NewJsonClient("http://localhost:8801")
	if err != nil {
		fmt.Fprintln(os.Stderr, err)
		return nil, err
	}
	var res jsonrpc.WalletStatus
	err = rpc.Call("Chain33.GetWalletStatus", nil, &res)
	if err != nil {
		fmt.Fprintln(os.Stderr, err)
		return nil, err
	}

	data, err := json.MarshalIndent(res, "", "    ")
	if err != nil {
		fmt.Fprintln(os.Stderr, err)
		return nil, err
	}
	if !isCloseTickets {
		fmt.Println(string(data))
	}
	return res, nil
}

func GetBalance(address string, execer string) {
	isExecer := false
	for _, e := range [7]string{"none", "coins", "hashlock", "retrieve", "ticket", "token", "trade"} {
		if e == execer {
			isExecer = true
			break
		}
	}
	if !isExecer {
		fmt.Println("only none, coins, hashlock, retrieve, ticket, token, trade supported")
		return
	}
	var addrs []string
	addrs = append(addrs, address)
	params := types.ReqBalance{Addresses: addrs, Execer: execer}
	rpc, err := jsonrpc.NewJsonClient("http://localhost:8801")
	if err != nil {
		fmt.Fprintln(os.Stderr, err)
		return
	}
	var res []*jsonrpc.Account
	err = rpc.Call("Chain33.GetBalance", params, &res)
	if err != nil {
		fmt.Fprintln(os.Stderr, err)
		return
	}

	balanceResult := strconv.FormatFloat(float64(res[0].Balance)/float64(types.Coin), 'f', 4, 64)
	frozenResult := strconv.FormatFloat(float64(res[0].Frozen)/float64(types.Coin), 'f', 4, 64)
	result := &AccountResult{
		Addr:     res[0].Addr,
		Currency: res[0].Currency,
		Balance:  balanceResult,
		Frozen:   frozenResult,
	}

	data, err := json.MarshalIndent(result, "", "    ")
	if err != nil {
		fmt.Fprintln(os.Stderr, err)
		return
	}

	fmt.Println(string(data))
}

func GetTokenBalance(addresses []string, tokenSymbol string, execer string) {
	//var addrs []string
	//addrs = append(addrs, address)
	params := types.ReqTokenBalance{Addresses: addresses, TokenSymbol: tokenSymbol, Execer: execer}
	rpc, err := jsonrpc.NewJsonClient("http://localhost:8801")
	if err != nil {
		fmt.Fprintln(os.Stderr, err)
		return
	}
	var res []*jsonrpc.Account
	err = rpc.Call("Chain33.GetTokenBalance", params, &res)
	if err != nil {
		fmt.Fprintln(os.Stderr, err)
		return
	}

	for _, result := range res {
		balanceResult := strconv.FormatFloat(float64(result.Balance)/float64(types.TokenPrecision), 'f', 4, 64)
		frozenResult := strconv.FormatFloat(float64(result.Frozen)/float64(types.TokenPrecision), 'f', 4, 64)
		result := &TokenAccountResult{
			Token:    tokenSymbol,
			Addr:     result.Addr,
			Currency: result.Currency,
			Balance:  balanceResult,
			Frozen:   frozenResult,
		}

		data, err := json.MarshalIndent(result, "", "    ")
		if err != nil {
			fmt.Fprintln(os.Stderr, err)
			return
		}

		fmt.Println(string(data))
	}

}

func GetTokenAssets(addr, execer string) {
	req := types.ReqAccountTokenAssets{Address: addr, Execer: execer}
	var params jsonrpc.Query4Cli
	params.Execer = "token"
	params.FuncName = "GetAccountTokenAssets"
	params.Payload = req
	rpc, err := jsonrpc.NewJsonClient("http://localhost:8801")
	if err != nil {
		fmt.Fprintln(os.Stderr, err)
		return
	}
	var res *types.ReplyAccountTokenAssets
	err = rpc.Call("Chain33.Query", params, &res)
	if err != nil {
		fmt.Fprintln(os.Stderr, err)
		return
	}

	for _, result := range res.TokenAssets {
		balanceResult := strconv.FormatFloat(float64(result.Account.Balance)/float64(types.TokenPrecision), 'f', 4, 64)
		frozenResult := strconv.FormatFloat(float64(result.Account.Frozen)/float64(types.TokenPrecision), 'f', 4, 64)
		result := &TokenAccountResult{
			Token:    result.Symbol,
			Addr:     result.Account.Addr,
			Currency: result.Account.Currency,
			Balance:  balanceResult,
			Frozen:   frozenResult,
		}

		data, err := json.MarshalIndent(result, "", "    ")
		if err != nil {
			fmt.Fprintln(os.Stderr, err)
			return
		}

		fmt.Println(string(data))
	}

}

func GetExecAddr(exec string, needPrint bool) string {
	var addr string
	switch exec {
	case "none", "coins", "hashlock", "retrieve", "ticket", "token", "trade":
		addrResult := account.ExecAddress(exec)
		result := addrResult.String()
		data, err := json.MarshalIndent(result, "", "    ")
		if err != nil {
			fmt.Fprintln(os.Stderr, err)
			return ""
		}
		addr = result
		if needPrint {
			fmt.Println(string(data))
		}
	default:
		fmt.Println("only none, coins, hashlock, retrieve, ticket, token, trade supported")
		addr = ""
	}
	return addr
}

func BindMiner(mineraddr string, priv string) {
	c, _ := crypto.New(types.GetSignatureTypeName(types.SECP256K1))
	a, _ := common.FromHex(priv)
	privKey, _ := c.PrivKeyFromBytes(a)
	originaddr := account.PubKeyToAddress(privKey.PubKey().Bytes()).String()
	ta := &types.TicketAction{}
	tbind := &types.TicketBind{MinerAddress: mineraddr, ReturnAddress: originaddr}
	ta.Value = &types.TicketAction_Tbind{tbind}
	ta.Ty = types.TicketActionBind
	execer := []byte("ticket")
	to := account.ExecAddress(string(execer)).String()
	tx := &types.Transaction{Execer: execer, Payload: types.Encode(ta), To: to}
	var random *rand.Rand
	random = rand.New(rand.NewSource(time.Now().UnixNano()))
	tx.Nonce = random.Int63()
	var err error
	tx.Fee, err = tx.GetRealFee(types.MinFee)
	if err != nil {
		fmt.Fprintln(os.Stderr, err)
		return
	}
	tx.Fee += types.MinFee
	tx.Sign(types.SECP256K1, privKey)
	txHex := types.Encode(tx)
	fmt.Println(hex.EncodeToString(txHex))
}

func CreateRawSendTx(priv string, to string, amount string, note string, withdraw bool, isToken bool, tokenSymbol string) {
	amountFloat64, err := strconv.ParseFloat(amount, 64)
	if err != nil {
		fmt.Fprintln(os.Stderr, err)
		return
	}
	amountInt64 := int64(amountFloat64*1e4) * 1e4

	c, err := crypto.New(types.GetSignatureTypeName(types.SECP256K1))
	if err != nil {
		fmt.Fprintln(os.Stderr, err)
		return
	}
	a, err := common.FromHex(priv)
	if err != nil {
		fmt.Fprintln(os.Stderr, err)
		return
	}
	privKey, err := c.PrivKeyFromBytes(a)
	if err != nil {
		fmt.Fprintln(os.Stderr, err)
		return
	}
	// addrFrom := account.PubKeyToAddress(privKey.PubKey().Bytes()).String()
	var tx *types.Transaction
	if !isToken {
		transfer := &types.CoinsAction{}
		if !withdraw {
			v := &types.CoinsAction_Transfer{&types.CoinsTransfer{Amount: amountInt64, Note: note}}
			transfer.Value = v
			transfer.Ty = types.CoinsActionTransfer
		} else {
			v := &types.CoinsAction_Withdraw{&types.CoinsWithdraw{Amount: amountInt64, Note: note}}
			transfer.Value = v
			transfer.Ty = types.CoinsActionWithdraw
		}
		tx = &types.Transaction{Execer: []byte("coins"), Payload: types.Encode(transfer), To: to}
	} else {
		transfer := &types.TokenAction{}
		if !withdraw {
			v := &types.TokenAction_Transfer{&types.CoinsTransfer{Cointoken: tokenSymbol, Amount: amountInt64, Note: note}}
			transfer.Value = v
			transfer.Ty = types.ActionTransfer
		} else {
			v := &types.TokenAction_Withdraw{&types.CoinsWithdraw{Cointoken: tokenSymbol, Amount: amountInt64, Note: note}}
			transfer.Value = v
			transfer.Ty = types.ActionWithdraw
		}
		tx = &types.Transaction{Execer: []byte("token"), Payload: types.Encode(transfer), To: to}
	}

	tx.Fee, err = tx.GetRealFee(types.MinBalanceTransfer)
	if err != nil {
		fmt.Fprintln(os.Stderr, err)
		return
	}
	tx.Fee += types.MinBalanceTransfer
	var random *rand.Rand
	random = rand.New(rand.NewSource(time.Now().UnixNano()))
	tx.Nonce = random.Int63()
	tx.Sign(types.SECP256K1, privKey)
	txHex := types.Encode(tx)
	fmt.Println(hex.EncodeToString(txHex))
}

func SetAutoMining(flag string) {
	flagInt32, err := strconv.ParseInt(flag, 10, 32)
	if err != nil {
		fmt.Fprintln(os.Stderr, err)
		return
	}
	params := types.MinerFlag{Flag: int32(flagInt32)}
	rpc, err := jsonrpc.NewJsonClient("http://localhost:8801")
	if err != nil {
		fmt.Fprintln(os.Stderr, err)
		return
	}
	var res jsonrpc.Reply
	err = rpc.Call("Chain33.SetAutoMining", params, &res)
	if err != nil {
		fmt.Fprintln(os.Stderr, err)
		return
	}
	data, err := json.MarshalIndent(res, "", "    ")
	if err != nil {
		fmt.Fprintln(os.Stderr, err)
		return
	}

	fmt.Println(string(data))
}

func GetTxHexByHash(hash string) {
	params := jsonrpc.QueryParm{Hash: hash}
	rpc, err := jsonrpc.NewJsonClient("http://localhost:8801")
	if err != nil {
		fmt.Fprintln(os.Stderr, err)
		return
	}
	var res string
	err = rpc.Call("Chain33.GetHexTxByHash", params, &res)
	if err != nil {
		fmt.Fprintln(os.Stderr, err)
		return
	}

	fmt.Println("raw tx:", res)
}

func GetTicketCount() {
	rpc, err := jsonrpc.NewJsonClient("http://localhost:8801")
	if err != nil {
		fmt.Fprintln(os.Stderr, err)
		return
	}
	var res int64
	err = rpc.Call("Chain33.GetTicketCount", nil, &res)
	if err != nil {
		fmt.Fprintln(os.Stderr, err)
		return
	}

	fmt.Println("ticket count:", res)
}

func DumpPrivkey(addr string) {
	params := types.ReqStr{Reqstr: addr}
	rpc, err := jsonrpc.NewJsonClient("http://localhost:8801")
	if err != nil {
		fmt.Fprintln(os.Stderr, err)
		return
	}
	var res types.ReplyStr
	err = rpc.Call("Chain33.DumpPrivkey", params, &res)
	if err != nil {
		fmt.Fprintln(os.Stderr, err)
		return
	}
	data, err := json.MarshalIndent(res, "", "    ")
	if err != nil {
		fmt.Fprintln(os.Stderr, err)
		return
	}

	fmt.Println(string(data))
}

func DecodeTx(tran string) {
	var tx types.Transaction
	txHex, err := common.FromHex(tran)
	err = types.Decode(txHex, &tx)
	if err != nil {
		fmt.Fprintln(os.Stderr, err)
		return
	}
	res, err := jsonrpc.DecodeTx(&tx)
	if err != nil {
		fmt.Fprintln(os.Stderr, err)
		return
	}
	data, err := json.MarshalIndent(res, "", "    ")
	if err != nil {
		fmt.Fprintln(os.Stderr, err)
		return
	}
	fmt.Println(string(data))
}

func QueryTransaction(h string) {
	params := jsonrpc.QueryParm{Hash: h}
	rpc, err := jsonrpc.NewJsonClient("http://localhost:8801")
	if err != nil {
		fmt.Fprintln(os.Stderr, err)
		return
	}
	var res jsonrpc.TransactionDetail
	err = rpc.Call("Chain33.QueryTransaction", params, &res)
	if err != nil {
		fmt.Fprintln(os.Stderr, err)
		return
	}

	amountResult := strconv.FormatFloat(float64(res.Amount)/float64(types.Coin), 'f', 4, 64)
	if err != nil {
		fmt.Fprintln(os.Stderr, err)
		return
	}

	result := TxDetailResult{
		Tx:         decodeTransaction(res.Tx),
		Receipt:    decodeLog(*(res.Receipt)),
		Proofs:     res.Proofs,
		Height:     res.Height,
		Index:      res.Index,
		Blocktime:  res.Blocktime,
		Amount:     amountResult,
		Fromaddr:   res.Fromaddr,
		ActionName: res.ActionName,
	}

	data, err := json.MarshalIndent(result, "", "    ")
	if err != nil {
		fmt.Fprintln(os.Stderr, err)
		return
	}

	fmt.Println(string(data))
}

func GetColdAddrByMiner(addr string) {
	reqaddr := &types.ReqString{addr}
	var params jsonrpc.Query4Cli
	params.Execer = "ticket"
	params.FuncName = "MinerSourceList"
	params.Payload = reqaddr
	rpc, err := jsonrpc.NewJsonClient("http://localhost:8801")
	if err != nil {
		fmt.Fprintln(os.Stderr, err)
		return
	}
	var res types.Message
	err = rpc.Call("Chain33.Query", params, &res)
	if err != nil {
		fmt.Fprintln(os.Stderr, err)
		return
	}
	data, err := json.MarshalIndent(res, "", "    ")
	if err != nil {
		fmt.Fprintln(os.Stderr, err)
		return
	}

	fmt.Println(string(data))
}

func CloseTickets() {
	status, err := GetWalletStatus(true)
	if err != nil {
		return
	}
	isAutoMining := status.(jsonrpc.WalletStatus).IsAutoMining
	if isAutoMining {
		fmt.Fprintln(os.Stderr, types.ErrMinerNotClosed)
		return
	}

	rpc, err := jsonrpc.NewJsonClient("http://localhost:8801")
	if err != nil {
		fmt.Fprintln(os.Stderr, err)
		return
	}
	var res types.ReplyHashes
	err = rpc.Call("Chain33.CloseTickets", nil, &res)
	if err != nil {
		fmt.Fprintln(os.Stderr, err)
		return
	}
	if len(res.Hashes) == 0 {
		fmt.Println("no ticket to be close")
		return
	}

	data, err := json.MarshalIndent(res, "", "    ")
	if err != nil {
		fmt.Fprintln(os.Stderr, err)
		return
	}

	fmt.Println(string(data))
}

func IsSync() {
	rpc, err := jsonrpc.NewJsonClient("http://localhost:8801")
	if err != nil {
		fmt.Fprintln(os.Stderr, err)
		return
	}
	var res bool
	err = rpc.Call("Chain33.IsSync", nil, &res)
	if err != nil {
		fmt.Fprintln(os.Stderr, err)
		return
	}

	fmt.Println("sync completed:", res)
}

func decodeTransaction(tx *jsonrpc.Transaction) *TxResult {
	feeResult := strconv.FormatFloat(float64(tx.Fee)/float64(types.Coin), 'f', 4, 64)
	amountResult := ""
	if tx.Amount != 0 {
		amountResult = strconv.FormatFloat(float64(tx.Amount)/float64(types.Coin), 'f', 4, 64)
	}
	result := &TxResult{
		Execer:     tx.Execer,
		Payload:    tx.Payload,
		RawPayload: tx.RawPayload,
		Signature:  tx.Signature,
		Fee:        feeResult,
		Expire:     tx.Expire,
		Nonce:      tx.Nonce,
		To:         tx.To,
	}
	if plValue, ok := tx.Payload.(map[string]interface{})["Value"]; ok {
		payloadValue := plValue.(map[string]interface{})
		for _, e := range [4]string{"Transfer", "Withdraw", "Genesis", "Hlock"} {
			if _, ok := payloadValue[e]; ok {
				if amtValue, ok := result.Payload.(map[string]interface{})["Value"].(map[string]interface{})[e].(map[string]interface{})["amount"]; ok {
					amt := amtValue.(float64) / float64(types.Coin)
					amtResult := strconv.FormatFloat(amt, 'f', 4, 64)
					result.Payload.(map[string]interface{})["Value"].(map[string]interface{})[e].(map[string]interface{})["amount"] = amtResult
					break
				}
			}
		}
		if _, ok := payloadValue["Miner"]; ok {
			if rwdValue, ok := result.Payload.(map[string]interface{})["Value"].(map[string]interface{})["Miner"].(map[string]interface{})["reward"]; ok {
				rwd := rwdValue.(float64) / float64(types.Coin)
				rwdResult := strconv.FormatFloat(rwd, 'f', 4, 64)
				result.Payload.(map[string]interface{})["Value"].(map[string]interface{})["Miner"].(map[string]interface{})["reward"] = rwdResult
			}
		}
	}
	if tx.Amount != 0 {
		result.Amount = amountResult
	}
	if tx.From != "" {
		result.From = tx.From
	}
	return result
}

func decodeAccount(acc *types.Account, precision int64) *AccountResult {
	balanceResult := strconv.FormatFloat(float64(acc.GetBalance())/float64(precision), 'f', 4, 64)
	frozenResult := strconv.FormatFloat(float64(acc.GetFrozen())/float64(precision), 'f', 4, 64)
	accResult := &AccountResult{
		Addr:     acc.GetAddr(),
		Currency: acc.GetCurrency(),
		Balance:  balanceResult,
		Frozen:   frozenResult,
	}
	return accResult
}

func constructAccFromLog(l *jsonrpc.ReceiptLogResult, key string) *types.Account {
	var cur int32
	if tmp, ok := l.Log.(map[string]interface{})[key].(map[string]interface{})["currency"]; ok {
		cur = int32(tmp.(float32))
	}
	var bal int64
	if tmp, ok := l.Log.(map[string]interface{})[key].(map[string]interface{})["balance"]; ok {
		bal = int64(tmp.(float64))
	}
	var fro int64
	if tmp, ok := l.Log.(map[string]interface{})[key].(map[string]interface{})["frozen"]; ok {
		fro = int64(tmp.(float64))
	}
	var ad string
	if tmp, ok := l.Log.(map[string]interface{})[key].(map[string]interface{})["addr"]; ok {
		ad = tmp.(string)
	}
	return &types.Account{
		Currency: cur,
		Balance:  bal,
		Frozen:   fro,
		Addr:     ad,
	}
}

func GetTokensPrecreated() {
	var reqtokens types.ReqTokens
	reqtokens.Status = types.TokenStatusPreCreated
	reqtokens.Queryall = true
	var params jsonrpc.Query4Cli
	params.Execer = "token"
	params.FuncName = "GetTokens"
	params.Payload = reqtokens
	rpc, err := jsonrpc.NewJsonClient("http://localhost:8801")
	if err != nil {
		fmt.Fprintln(os.Stderr, err)
		return
	}
	var res types.ReplyTokens
	err = rpc.Call("Chain33.Query", params, &res)
	if err != nil {
		fmt.Fprintln(os.Stderr, err)
		return
	}

	for i, preCreatedToken := range res.Tokens {
		preCreatedToken.Price = preCreatedToken.Price / types.Coin
		preCreatedToken.Total = preCreatedToken.Total / types.TokenPrecision

		fmt.Printf("---The %dth precreated token is below--------------------\n", i)
		data, err := json.MarshalIndent(preCreatedToken, "", "    ")
		if err != nil {
			fmt.Fprintln(os.Stderr, err)
			return
		}

		fmt.Println(string(data))
	}

}

func GetTokensFinishCreated() {
	var reqtokens types.ReqTokens
	reqtokens.Status = types.TokenStatusCreated
	reqtokens.Queryall = true
	var params jsonrpc.Query4Cli
	params.Execer = "token"
	params.FuncName = "GetTokens"
	params.Payload = reqtokens

	fmt.Fprintln(os.Stderr, "Payload is: ", params.Payload)
	rpc, err := jsonrpc.NewJsonClient("http://localhost:8801")
	if err != nil {
		fmt.Fprintln(os.Stderr, err)
		return
	}
	var res types.ReplyTokens
	err = rpc.Call("Chain33.Query", params, &res)
	if err != nil {
		fmt.Fprintln(os.Stderr, err)
		return
	}

	for i, createdToken := range res.Tokens {
		createdToken.Price = createdToken.Price / types.Coin
		createdToken.Total = createdToken.Total / types.TokenPrecision

		fmt.Printf("---The %dth Finish Created token is below--------------------\n", i)
		data, err := json.MarshalIndent(createdToken, "", "    ")
		if err != nil {
			fmt.Fprintln(os.Stderr, err)
			return
		}

		fmt.Println(string(data))
	}
}

//获取Token信息
func GetTokenInfo(symbol string) {
	var req types.ReqString
	req.Data = symbol
	var params jsonrpc.Query4Cli
	params.Execer = "token"
	params.FuncName = "GetTokenInfo"
	params.Payload = req
	rpc, err := jsonrpc.NewJsonClient("http://localhost:8801")
	if err != nil {
		fmt.Fprintln(os.Stderr, err)
		return
	}
	var res types.Token
	err = rpc.Call("Chain33.Query", params, &res)
	if err != nil {
		fmt.Fprintln(os.Stderr, err)
		return
	}

	res.Price = res.Price / types.Coin
	res.Total = res.Total / types.TokenPrecision

	data, err := json.MarshalIndent(res, "", "    ")
	if err != nil {
		fmt.Fprintln(os.Stderr, err)
		return
	}

	fmt.Println(string(data))
}

func PreCreateToken(args []string) {
	// creator, name, symbol, introduction, owner, totalStr, priceStr string) {
	creator := args[0]
	name := args[1]
	symbol := args[2]
	introduction := args[3]
	owner := args[4]
	total, err := strconv.ParseInt(args[5], 10, 64)
	if err != nil {
		fmt.Fprintln(os.Stderr, err)
		return
	}
	price, err := strconv.ParseInt(args[6], 10, 64)
	if err != nil {
		fmt.Fprintln(os.Stderr, err)
		return
	}
	params := types.ReqTokenPreCreate{CreatorAddr: creator, Name: name, Symbol: symbol, Introduction: introduction, OwnerAddr: owner, Total: total * types.TokenPrecision, Price: price * types.Coin}
	rpc, err := jsonrpc.NewJsonClient("http://localhost:8801")
	if err != nil {
		fmt.Fprintln(os.Stderr, err)
		return
	}
	var res jsonrpc.ReplyHash
	err = rpc.Call("Chain33.TokenPreCreate", params, &res)
	if err != nil {
		fmt.Fprintln(os.Stderr, err)
		return
	}

	data, err := json.MarshalIndent(res, "", "    ")
	if err != nil {
		fmt.Fprintln(os.Stderr, err)
		return
	}

	fmt.Println(string(data))
}

func SellToken(args []string, starttime string, stoptime string, isCrowfund bool) {
	owner := args[0]
	sell := types.TradeForSell{}
	params := &types.ReqSellToken{&sell, owner}

	sell.Tokensymbol = args[1]
	var err error
	amountperboardlot, err := strconv.ParseFloat(args[2], 64)
	if err != nil {
		fmt.Fprintln(os.Stderr, err)
		return
	}
	amountInt64 := int64(amountperboardlot*types.InputPrecision) * types.Multiple1E4 //支持4位小数输入，多余的输入将被截断
	sell.Amountperboardlot = amountInt64

	sell.Minboardlot, err = strconv.ParseInt(args[3], 10, 64)
	if err != nil {
		fmt.Fprintln(os.Stderr, err)
		return
	}
	price, err := strconv.ParseFloat(args[4], 64)
	if err != nil {
		fmt.Fprintln(os.Stderr, err)
		return
	}
	sell.Priceperboardlot = int64(price*types.InputPrecision) * types.Multiple1E4

	sell.Totalboardlot, err = strconv.ParseInt(args[5], 10, 64)
	if err != nil {
		fmt.Fprintln(os.Stderr, err)
		return
	}
	sell.Starttime, err = strconv.ParseInt(starttime, 10, 64)
	if err != nil {
		fmt.Fprintln(os.Stderr, err)
		return
	}
	sell.Stoptime, err = strconv.ParseInt(starttime, 10, 64)
	if err != nil {
		fmt.Fprintln(os.Stderr, err)
		return
	}
	sell.Crowdfund = isCrowfund
	rpc, err := jsonrpc.NewJsonClient("http://localhost:8801")
	if err != nil {
		fmt.Fprintln(os.Stderr, err)
		return
	}
	var res jsonrpc.ReplyHash

	err = rpc.Call("Chain33.SellToken", params, &res)
	if err != nil {
		fmt.Fprintln(os.Stderr, err)
		return
	}

	data, err := json.MarshalIndent(res, "", "    ")
	if err != nil {
		fmt.Fprintln(os.Stderr, err)
		return
	}

	fmt.Println(string(data))
}

func FinishCreateToken(args []string) {
	// finisher, symbol, owner, string) {
	finisher := args[0]
	symbol := args[1]
	owner := args[2]

	params := types.ReqTokenFinishCreate{FinisherAddr: finisher, Symbol: symbol, OwnerAddr: owner}

	rpc, err := jsonrpc.NewJsonClient("http://localhost:8801")
	if err != nil {
		fmt.Fprintln(os.Stderr, err)
		return
	}
	var res jsonrpc.ReplyHash

	err = rpc.Call("Chain33.TokenFinishCreate", params, &res)
	if err != nil {
		fmt.Fprintln(os.Stderr, err)
		return
	}

	data, err := json.MarshalIndent(res, "", "    ")
	if err != nil {
		fmt.Fprintln(os.Stderr, err)
		return
	}

	fmt.Println(string(data))
}

//buytoken [0-owner, 1-sellid, 2-countboardlot]
func BuyToken(args []string) {
	cntBoardlot, err := strconv.ParseInt(args[2], 10, 64)
	if err != nil {
		fmt.Fprintln(os.Stderr, err)
		return
	}

	buy := &types.TradeForBuy{args[1], cntBoardlot}
	params := &types.ReqBuyToken{buy, args[0]}
	rpc, err := jsonrpc.NewJsonClient("http://localhost:8801")
	if err != nil {
		fmt.Fprintln(os.Stderr, err)
		return
	}
	var res jsonrpc.ReplyHash
	err = rpc.Call("Chain33.BuyToken", params, &res)
	if err != nil {
		fmt.Fprintln(os.Stderr, err)
		return
	}

	data, err := json.MarshalIndent(res, "", "    ")
	if err != nil {
		fmt.Fprintln(os.Stderr, err)
		return
	}

	fmt.Println(string(data))
}

func RevokeCreateToken(args []string) {
	// revoker, symbol, owner, string) {
	revoker := args[0]
	symbol := args[1]
	owner := args[2]

	params := types.ReqTokenRevokeCreate{RevokerAddr: revoker, Symbol: symbol, OwnerAddr: owner}
	rpc, err := jsonrpc.NewJsonClient("http://localhost:8801")
	if err != nil {
		fmt.Fprintln(os.Stderr, err)
		return
	}
	var res jsonrpc.ReplyHash
	err = rpc.Call("Chain33.TokenRevokeCreate", params, &res)
	if err != nil {
		fmt.Fprintln(os.Stderr, err)
		return
	}

	data, err := json.MarshalIndent(res, "", "    ")
	if err != nil {
		fmt.Fprintln(os.Stderr, err)
		return
	}

	fmt.Println(string(data))
}

//revokeselltoken [seller, sellid]
func RevokeSellToken(seller string, sellid string) {
	revoke := &types.TradeForRevokeSell{sellid}
	params := &types.ReqRevokeSell{revoke, seller}

	rpc, err := jsonrpc.NewJsonClient("http://localhost:8801")
	if err != nil {
		fmt.Fprintln(os.Stderr, err)
		return
	}
	var res jsonrpc.ReplyHash
	err = rpc.Call("Chain33.RevokeSellToken", params, &res)
	if err != nil {
		fmt.Fprintln(os.Stderr, err)
		return
	}

	data, err := json.MarshalIndent(res, "", "    ")
	if err != nil {
		fmt.Fprintln(os.Stderr, err)
		return
	}

	fmt.Println(string(data))
}

//获取并显示一个指定用户下的所有token的卖单或者是指定token的卖单
func ShowOnesSellTokenOrders(seller string, tokens []string) {
	var reqAddrtokens types.ReqAddrTokens
	reqAddrtokens.Status = types.OnSale
	reqAddrtokens.Addr = seller
	if 0 != len(tokens) {
		reqAddrtokens.Token = append(reqAddrtokens.Token, tokens...)
	}
	var params jsonrpc.Query4Cli
	params.Execer = "trade"
	params.FuncName = "GetOnesSellOrder"
	params.Payload = reqAddrtokens
	rpc, err := jsonrpc.NewJsonClient("http://localhost:8801")
	if err != nil {
		fmt.Fprintln(os.Stderr, err)
		return
	}
	var res types.ReplySellOrders
	err = rpc.Call("Chain33.Query", params, &res)
	if err != nil {
		fmt.Fprintln(os.Stderr, err)
		return
	}

	for i, sellorder := range res.Selloders {
		var sellOrders2show SellOrder2Show
		sellOrders2show.Tokensymbol = sellorder.Tokensymbol
		sellOrders2show.Seller = sellorder.Address
		sellOrders2show.Amountperboardlot = strconv.FormatFloat(float64(sellorder.Amountperboardlot)/float64(types.TokenPrecision), 'f', 4, 64)
		sellOrders2show.Minboardlot = sellorder.Minboardlot
		sellOrders2show.Priceperboardlot = strconv.FormatFloat(float64(sellorder.Priceperboardlot)/float64(types.Coin), 'f', 8, 64)
		sellOrders2show.Totalboardlot = sellorder.Totalboardlot
		sellOrders2show.Soldboardlot = sellorder.Soldboardlot
		sellOrders2show.Starttime = sellorder.Starttime
		sellOrders2show.Stoptime = sellorder.Stoptime
		sellOrders2show.Soldboardlot = sellorder.Soldboardlot
		sellOrders2show.Crowdfund = sellorder.Crowdfund
		sellOrders2show.SellID = sellorder.Sellid
		sellOrders2show.Status = types.SellOrderStatus[sellorder.Status]
		sellOrders2show.Height = sellorder.Height

		data, err := json.MarshalIndent(sellOrders2show, "", "    ")
		if err != nil {
			fmt.Fprintln(os.Stderr, err)
			return
		}
		fmt.Printf("---The %dth sellorder is below--------------------\n", i)
		fmt.Println(string(data))
	}
}

func QueryConfigItem(key string) {
	req := &types.ReqString{key}
	var params jsonrpc.Query4Cli
	params.Execer = "manage"
	params.FuncName = "GetConfigItem"
	params.Payload = req
	rpc, err := jsonrpc.NewJsonClient("http://localhost:8801")
	var res types.ReplyConfig
	err = rpc.Call("Chain33.Query", params, &res)
	if err != nil {
		fmt.Fprintln(os.Stderr, err)
		return
	}

	data, err := json.MarshalIndent(res, "", "    ")
	fmt.Println(string(data))
}

func ShowSellOrderWithStatus(status string) {
	statusInt, ok := types.MapSellOrderStatusStr2Int[status]
	if !ok {
		fmt.Print(errors.New("参数错误\n").Error())
		return
	}
	var reqAddrtokens types.ReqAddrTokens
	reqAddrtokens.Status = statusInt

	var params jsonrpc.Query4Cli
	params.Execer = "trade"
	params.FuncName = "GetAllSellOrdersWithStatus"
	params.Payload = reqAddrtokens
	rpc, err := jsonrpc.NewJsonClient("http://localhost:8801")
	if err != nil {
		fmt.Fprintln(os.Stderr, err)
		return
	}

	var res types.ReplySellOrders
	err = rpc.Call("Chain33.Query", params, &res)
	if err != nil {
		fmt.Fprintln(os.Stderr, err)
		return
	}

	for i, sellorder := range res.Selloders {
		var sellOrders2show SellOrder2Show
		sellOrders2show.Tokensymbol = sellorder.Tokensymbol
		sellOrders2show.Seller = sellorder.Address
		sellOrders2show.Amountperboardlot = strconv.FormatFloat(float64(sellorder.Amountperboardlot)/float64(types.TokenPrecision), 'f', 4, 64)
		sellOrders2show.Minboardlot = sellorder.Minboardlot
		sellOrders2show.Priceperboardlot = strconv.FormatFloat(float64(sellorder.Priceperboardlot)/float64(types.Coin), 'f', 8, 64)
		sellOrders2show.Totalboardlot = sellorder.Totalboardlot
		sellOrders2show.Soldboardlot = sellorder.Soldboardlot
		sellOrders2show.Starttime = sellorder.Starttime
		sellOrders2show.Stoptime = sellorder.Stoptime
		sellOrders2show.Soldboardlot = sellorder.Soldboardlot
		sellOrders2show.Crowdfund = sellorder.Crowdfund
		sellOrders2show.SellID = sellorder.Sellid
		sellOrders2show.Status = types.SellOrderStatus[sellorder.Status]
		sellOrders2show.Height = sellorder.Height

		data, err := json.MarshalIndent(sellOrders2show, "", "    ")
		if err != nil {
			fmt.Fprintln(os.Stderr, err)
			return
		}
		fmt.Printf("---The %dth sellorder is below--------------------\n", i)
		fmt.Println(string(data))
	}
}

func ShowOnesBuyOrder(buyer string, tokens []string) {

	var reqAddrtokens types.ReqAddrTokens
	reqAddrtokens.Addr = buyer
	reqAddrtokens.Token = tokens

	var params jsonrpc.Query4Cli
	params.Execer = "trade"
	params.FuncName = "GetOnesBuyOrder"
	params.Payload = reqAddrtokens
	rpc, err := jsonrpc.NewJsonClient("http://localhost:8801")
	if err != nil {
		fmt.Fprintln(os.Stderr, err)
		return
	}
	var res types.ReplyTradeBuyOrders
	err = rpc.Call("Chain33.Query", params, &res)
	if err != nil {
		fmt.Fprintln(os.Stderr, err)
		return
	}

	for i, buy := range res.Tradebuydones {
		data, err := json.MarshalIndent(buy, "", "    ")
		if err != nil {
			fmt.Fprintln(os.Stderr, err)
			return
		}
		fmt.Printf("---The %dth buyorder is below--------------------\n", i)
		fmt.Println(string(data))
	}
}

func ShowTokenSellOrder(args []string) {
	var req types.ReqTokenSellOrder
	req.TokenSymbol = args[0]
	count, err := strconv.ParseInt(args[1], 10, 32)
	if err != nil {
		fmt.Fprintln(os.Stderr, err)
		return
	}
	direction, err := strconv.ParseInt(args[2], 10, 32)
	if err != nil {
		fmt.Fprintln(os.Stderr, err)
		return
	}
	if direction != 0 && direction != 1 {
		fmt.Fprintln(os.Stderr, "direction must be 0 (previous-page) or 1(next-page)")
	}
	req.Count = int32(count)
	req.Direction = int32(direction)
	if len(args) == 4 {
		req.FromSellId = args[3]
	} else {
		req.FromSellId = ""
	}

	var params jsonrpc.Query4Cli
	params.Execer = "trade"
	params.FuncName = "GetTokenSellOrderByStatus"
	params.Payload = req
	rpc, err := jsonrpc.NewJsonClient("http://localhost:8801")
	if err != nil {
		fmt.Fprintln(os.Stderr, err)
		return
	}
	var res types.ReplySellOrders
	err = rpc.Call("Chain33.Query", params, &res)
	if err != nil {
		fmt.Fprintln(os.Stderr, err)
		return
	}

	for i, sellorder := range res.Selloders {
		var sellOrders2show SellOrder2Show
		sellOrders2show.Tokensymbol = sellorder.Tokensymbol
		sellOrders2show.Seller = sellorder.Address
		sellOrders2show.Amountperboardlot = strconv.FormatFloat(float64(sellorder.Amountperboardlot)/float64(types.TokenPrecision), 'f', 4, 64)
		sellOrders2show.Minboardlot = sellorder.Minboardlot
		sellOrders2show.Priceperboardlot = strconv.FormatFloat(float64(sellorder.Priceperboardlot)/float64(types.Coin), 'f', 8, 64)
		sellOrders2show.Totalboardlot = sellorder.Totalboardlot
		sellOrders2show.Soldboardlot = sellorder.Soldboardlot
		sellOrders2show.Starttime = sellorder.Starttime
		sellOrders2show.Stoptime = sellorder.Stoptime
		sellOrders2show.Soldboardlot = sellorder.Soldboardlot
		sellOrders2show.Crowdfund = sellorder.Crowdfund
		sellOrders2show.SellID = sellorder.Sellid
		sellOrders2show.Status = types.SellOrderStatus[sellorder.Status]
		sellOrders2show.Height = sellorder.Height

		data, err := json.MarshalIndent(sellOrders2show, "", "    ")
		if err != nil {
			fmt.Fprintln(os.Stderr, err)
			return
		}
		fmt.Printf("---The %dth sellorder is below--------------------\n", i)
		fmt.Println(string(data))
	}
}

func decodeLog(rlog jsonrpc.ReceiptDataResult) *ReceiptData {
	rd := &ReceiptData{Ty: rlog.Ty, TyName: rlog.TyName}

	for _, l := range rlog.Logs {
		rl := &ReceiptLog{Ty: l.Ty, TyName: l.TyName, RawLog: l.RawLog}
		switch l.Ty {
		//case 1, 4, 111, 112, 113, 114:
		case types.TyLogErr, types.TyLogGenesis, types.TyLogNewTicket, types.TyLogCloseTicket, types.TyLogMinerTicket,
			types.TyLogTicketBind, types.TyLogPreCreateToken, types.TyLogFinishCreateToken, types.TyLogRevokeCreateToken,
			types.TyLogTradeSell, types.TyLogTradeBuy, types.TyLogTradeRevoke:
			rl.Log = l.Log
		//case 2, 3, 5, 11:
		case types.TyLogFee, types.TyLogTransfer, types.TyLogDeposit, types.TyLogGenesisTransfer,
			types.TyLogTokenTransfer, types.TyLogTokenDeposit:
			rl.Log = &ReceiptAccountTransfer{
				Prev:    decodeAccount(constructAccFromLog(l, "prev"), types.Coin),
				Current: decodeAccount(constructAccFromLog(l, "current"), types.Coin),
			}
		//case 6, 7, 8, 9, 10, 12:
		case types.TyLogExecTransfer, types.TyLogExecWithdraw, types.TyLogExecDeposit, types.TyLogExecFrozen, types.TyLogExecActive, types.TyLogGenesisDeposit:
			var execaddr string
			if tmp, ok := l.Log.(map[string]interface{})["execaddr"].(string); ok {
				execaddr = tmp
			}
			rl.Log = &ReceiptExecAccountTransfer{
				ExecAddr: execaddr,
				Prev:     decodeAccount(constructAccFromLog(l, "prev"), types.Coin),
				Current:  decodeAccount(constructAccFromLog(l, "current"), types.Coin),
			}
		case types.TyLogTokenExecTransfer, types.TyLogTokenExecWithdraw, types.TyLogTokenExecDeposit, types.TyLogTokenExecFrozen, types.TyLogTokenExecActive,
			types.TyLogTokenGenesisTransfer, types.TyLogTokenGenesisDeposit:
			var execaddr string
			if tmp, ok := l.Log.(map[string]interface{})["execaddr"].(string); ok {
				execaddr = tmp
			}
			rl.Log = &ReceiptExecAccountTransfer{
				ExecAddr: execaddr,
				Prev:     decodeAccount(constructAccFromLog(l, "prev"), types.TokenPrecision),
				Current:  decodeAccount(constructAccFromLog(l, "current"), types.TokenPrecision),
			}
		default:
			// fmt.Printf("---The log with vlaue:%d is not decoded --------------------\n", l.Ty)
			rl.Log = nil
		}
		rd.Logs = append(rd.Logs, rl)
	}
	return rd
=======
var rootCmd = &cobra.Command{
	Use:   "chain33-cli",
	Short: "chain33 client tools",
>>>>>>> 21e5730a
}

var versionCmd = &cobra.Command{
	Use:   "version",
	Short: "Show version info",
	Run: func(cmd *cobra.Command, args []string) {
		fmt.Println(version.GetVersion())
	},
}

func init() {
	rootCmd.PersistentFlags().String("rpc_laddr", "http://localhost:8801", "RPC listen address")

	rootCmd.AddCommand(
		commands.CommonCmd(),
		commands.SeedCmd(),
		commands.KeyCmd(),
		commands.AccountCmd(),
		commands.TxCmd(),
		commands.TokenCmd(),
		commands.TicketCmd(),
		commands.MempoolCmd(),
		commands.WalletCmd(),
		commands.AddressCmd(),
		commands.BlockCmd(),
		versionCmd)
}

<<<<<<< HEAD
func GetTotalCoins(symbol string, height string) {
	// 获取高度statehash
	heightInt64, err := strconv.ParseInt(height, 10, 64)
	if err != nil {
		fmt.Fprintln(os.Stderr, err)
		return
	}

	params := jsonrpc.BlockParam{Start: heightInt64, End: heightInt64, Isdetail: false}
	rpc, err := jsonrpc.NewJsonClient("http://localhost:8801")
	if err != nil {
		fmt.Fprintln(os.Stderr, err)
		return
	}
	var res jsonrpc.BlockDetails
	err = rpc.Call("Chain33.GetBlocks", params, &res)
	if err != nil {
		fmt.Fprintln(os.Stderr, err)
		return
	}

	stateHash, err := common.FromHex(res.Items[0].Block.StateHash)
	if err != nil {
		fmt.Fprintln(os.Stderr, err)
		return
	}

	// 查询高度哈希对应数据
	var expectedAmount int64
	var actualAmount int64
	resp := GetTotalCoinsResult{}

	var startKey []byte
	var count int64
	for count = 1000; count == 1000; {
		params := types.ReqGetTotalCoins{Symbol: symbol, StateHash: stateHash, StartKey: startKey, Count: count}
		var res types.ReplyGetTotalCoins
		err = rpc.Call("Chain33.GetTotalCoins", params, &res)
		if err != nil {
			fmt.Fprintln(os.Stderr, err)
			return
		}
		count = res.Num
		resp.AccountCount += res.Num
		actualAmount += res.Amount
		startKey = res.NextKey
	}

	if symbol == "bty" {
		//查询高度blockhash
		params := types.ReqInt{heightInt64}
		var res1 jsonrpc.ReplyHash
		err = rpc.Call("Chain33.GetBlockHash", params, &res1)
		if err != nil {
			fmt.Fprintln(os.Stderr, err)
			return
		}

		blockHash, err := common.FromHex(res1.Hash)
		if err != nil {
			fmt.Fprintln(os.Stderr, err)
			return
		}

		//查询手续费
		params2 := types.ReqHash{Hash: blockHash}
		var res2 types.TotalFee
		err = rpc.Call("Chain33.QueryTotalFee", params2, &res2)
		if err != nil {
			fmt.Fprintln(os.Stderr, err)
			return
		}

		resp.TxCount = res2.TxCount
		expectedAmount = (3e+8+30000+30*heightInt64)*types.Coin - res2.Fee
		resp.ExpectedAmount = strconv.FormatFloat(float64(expectedAmount)/float64(types.Coin), 'f', 4, 64)
		resp.ActualAmount = strconv.FormatFloat(float64(actualAmount)/float64(types.Coin), 'f', 4, 64)
		resp.DifferenceAmount = strconv.FormatFloat(float64(expectedAmount-actualAmount)/float64(types.Coin), 'f', 4, 64)
	} else {
		//查询Token总量
		var req types.ReqString
		req.Data = symbol
		var params jsonrpc.Query4Cli
		params.Execer = "token"
		params.FuncName = "GetTokenInfo"
		params.Payload = req
		var res types.Token
		err = rpc.Call("Chain33.Query", params, &res)
		if err != nil {
			fmt.Fprintln(os.Stderr, err)
			return
		}

		expectedAmount = res.Total
		resp.ExpectedAmount = strconv.FormatFloat(float64(expectedAmount)/float64(types.TokenPrecision), 'f', 4, 64)
		resp.ActualAmount = strconv.FormatFloat(float64(actualAmount)/float64(types.TokenPrecision), 'f', 4, 64)
		resp.DifferenceAmount = strconv.FormatFloat(float64(expectedAmount-actualAmount)/float64(types.TokenPrecision), 'f', 4, 64)
	}

	data, err := json.MarshalIndent(resp, "", "    ")
	if err != nil {
		fmt.Fprintln(os.Stderr, err)
		return
=======
func main() {
	log.SetLogLevel("error")
	if err := rootCmd.Execute(); err != nil {
		fmt.Println(err)
		os.Exit(1)
>>>>>>> 21e5730a
	}
}<|MERGE_RESOLUTION|>--- conflicted
+++ resolved
@@ -10,2644 +10,9 @@
 	"gitlab.33.cn/chain33/chain33/common/version"
 )
 
-<<<<<<< HEAD
-func main() {
-	clog.SetLogLevel("eror")
-	//	argsWithProg := os.Args
-	if len(os.Args) == 1 {
-		LoadHelp()
-		return
-	}
-	argsWithoutProg := os.Args[1:]
-	switch argsWithoutProg[0] {
-	case "-h": //使用帮助
-		LoadHelp()
-	case "--help": //使用帮助
-		LoadHelp()
-	case "help": //使用帮助
-		LoadHelp()
-	case "version", "-v", "--version":
-		GetVersion()
-	case "lock": //锁定
-		if len(argsWithoutProg) != 1 {
-			fmt.Print(errors.New("参数错误").Error())
-			return
-		}
-		Lock()
-	case "unlock": //解锁
-		if len(argsWithoutProg) != 4 {
-			fmt.Print(errors.New("参数错误").Error())
-			return
-		}
-		UnLock(argsWithoutProg[1], argsWithoutProg[2], argsWithoutProg[3])
-	case "setpasswd": //重设密码
-		if len(argsWithoutProg) != 3 {
-			fmt.Print(errors.New("参数错误").Error())
-			return
-		}
-		SetPasswd(argsWithoutProg[1], argsWithoutProg[2])
-	case "setlabl": //设置标签
-		if len(argsWithoutProg) != 3 {
-			fmt.Print(errors.New("参数错误").Error())
-			return
-		}
-		SetLabl(argsWithoutProg[1], argsWithoutProg[2])
-	case "newaccount": //新建账户
-		if len(argsWithoutProg) != 2 {
-			fmt.Print(errors.New("参数错误").Error())
-			return
-		}
-		NewAccount(argsWithoutProg[1])
-	case "getaccounts": //获取账户列表
-		if len(argsWithoutProg) != 1 {
-			fmt.Print(errors.New("参数错误").Error())
-			return
-		}
-		GetAccounts()
-	case "mergebalance": //合并余额
-		if len(argsWithoutProg) != 2 {
-			fmt.Print(errors.New("参数错误").Error())
-			return
-		}
-		MergeBalance(argsWithoutProg[1])
-	case "settxfee": //设置交易费
-		if len(argsWithoutProg) != 2 {
-			fmt.Print(errors.New("参数错误").Error())
-			return
-		}
-		SetTxFee(argsWithoutProg[1])
-	case "sendtoaddress": //发送到地址
-		if len(argsWithoutProg) != 5 {
-			fmt.Print(errors.New("参数错误").Error())
-			return
-		}
-		SendToAddress(argsWithoutProg[1], argsWithoutProg[2], argsWithoutProg[3], argsWithoutProg[4], false, "", false)
-	case "withdrawfromexec":
-		if len(argsWithoutProg) != 5 {
-			fmt.Print(errors.New("参数错误").Error())
-			return
-		}
-		execaddr := GetExecAddr(argsWithoutProg[2], false)
-		if execaddr == "" {
-			return
-		}
-		SendToAddress(argsWithoutProg[1], execaddr, argsWithoutProg[3], argsWithoutProg[4], false, "", true)
-	case "transfertoken":
-		if len(argsWithoutProg) != 6 {
-			fmt.Print(errors.New("参数错误").Error())
-			return
-		}
-		SendToAddress(argsWithoutProg[1], argsWithoutProg[2], argsWithoutProg[3], argsWithoutProg[5], true, argsWithoutProg[4], false)
-	case "withdrawtoken":
-		if len(argsWithoutProg) != 6 {
-			fmt.Print(errors.New("参数错误").Error())
-			return
-		}
-		execaddr := GetExecAddr(argsWithoutProg[2], false)
-		if execaddr == "" {
-			return
-		}
-		SendToAddress(argsWithoutProg[1], execaddr, argsWithoutProg[3], argsWithoutProg[5], true, argsWithoutProg[4], true)
-	case "importprivkey": //引入私钥
-		if len(argsWithoutProg) != 3 {
-			fmt.Print(errors.New("参数错误").Error())
-			return
-		}
-		ImportPrivKey(argsWithoutProg[1], argsWithoutProg[2])
-	case "wallettxlist": //钱包交易列表
-		if len(argsWithoutProg) != 4 {
-			fmt.Print(errors.New("参数错误").Error())
-			return
-		}
-		WalletTransactionList(argsWithoutProg[1], argsWithoutProg[2], argsWithoutProg[3])
-	case "getmempool": //获取Mempool
-		if len(argsWithoutProg) != 1 {
-			fmt.Print(errors.New("参数错误").Error())
-			return
-		}
-		GetMemPool()
-	case "sendtransaction": //发送交易
-		if len(argsWithoutProg) != 2 {
-			fmt.Print(errors.New("参数错误").Error())
-			return
-		}
-		SendTransaction(argsWithoutProg[1])
-	case "querytransaction": //查询交易
-		if len(argsWithoutProg) != 2 {
-			fmt.Print(errors.New("参数错误").Error())
-			return
-		}
-		if len(argsWithoutProg[1]) != 66 {
-			fmt.Print(errors.New("哈希错误").Error())
-			return
-		}
-		QueryTransaction(argsWithoutProg[1])
-	case "gettxbyaddr": //根据地址获取交易
-		if len(argsWithoutProg) != 7 {
-			fmt.Print(errors.New("参数错误").Error())
-			return
-		}
-		GetTransactionByAddr(argsWithoutProg[1], argsWithoutProg[2],
-			argsWithoutProg[3], argsWithoutProg[4],
-			argsWithoutProg[5], argsWithoutProg[6])
-	case "gettxbyhashes": //根据哈希数组获取交易
-		if len(argsWithoutProg) < 2 {
-			fmt.Print(errors.New("参数错误").Error())
-			return
-		}
-		for _, v := range argsWithoutProg[1:] {
-			if len(v) != 66 {
-				fmt.Print(errors.New("哈希错误").Error())
-				return
-			}
-		}
-		GetTransactionByHashes(argsWithoutProg[1:])
-	case "getblocks": //获取区块
-		if len(argsWithoutProg) != 4 {
-			fmt.Print(errors.New("参数错误").Error())
-			return
-		}
-		GetBlocks(argsWithoutProg[1], argsWithoutProg[2], argsWithoutProg[3])
-	case "getlastheader": //获取上一区块头
-		if len(argsWithoutProg) != 1 {
-			fmt.Print(errors.New("参数错误").Error())
-			return
-		}
-		GetLastHeader()
-	case "getheaders":
-		if len(argsWithoutProg) != 4 {
-			fmt.Print(errors.New("参数错误").Error())
-			return
-		}
-		GetHeaders(argsWithoutProg[1], argsWithoutProg[2], argsWithoutProg[3])
-	case "getpeerinfo": //获取对等点信息
-		if len(argsWithoutProg) != 1 {
-			fmt.Print(errors.New("参数错误").Error())
-			return
-		}
-		GetPeerInfo()
-	case "getlastmempool":
-		if len(argsWithoutProg) != 1 {
-			fmt.Print(errors.New("参数错误").Error())
-			return
-		}
-		GetLastMempool()
-	case "getblockoverview":
-		if len(argsWithoutProg) != 2 {
-			fmt.Print(errors.New("参数错误").Error())
-			return
-		}
-		GetBlockOverview(argsWithoutProg[1])
-	case "getaddroverview":
-		if len(argsWithoutProg) != 2 {
-			fmt.Print(errors.New("参数错误").Error())
-			return
-		}
-		GetAddrOverview(argsWithoutProg[1])
-	case "getblockhash":
-		if len(argsWithoutProg) != 2 {
-			fmt.Print(errors.New("参数错误").Error())
-			return
-		}
-		GetBlockHash(argsWithoutProg[1])
-	//seed
-	case "genseed":
-		if len(argsWithoutProg) != 2 {
-			fmt.Print(errors.New("参数错误").Error())
-			return
-		}
-		GenSeed(argsWithoutProg[1])
-	case "saveseed":
-		if len(argsWithoutProg) != 3 {
-			fmt.Print(errors.New("参数错误").Error())
-			return
-		}
-		SaveSeed(argsWithoutProg[1], argsWithoutProg[2])
-	case "getseed":
-		if len(argsWithoutProg) != 2 {
-			fmt.Print(errors.New("参数错误").Error())
-			return
-		}
-		GetSeed(argsWithoutProg[1])
-	case "getwalletstatus": //获取钱包的状态
-		if len(argsWithoutProg) != 1 {
-			fmt.Print(errors.New("参数错误").Error())
-			return
-		}
-		GetWalletStatus(false)
-	case "getbalance":
-		if len(argsWithoutProg) != 3 {
-			fmt.Print(errors.New("参数错误").Error())
-			return
-		}
-		GetBalance(argsWithoutProg[1], argsWithoutProg[2])
-	case "gettokenbalance":
-		argsCnt := len(argsWithoutProg)
-		if argsCnt < 4 {
-			fmt.Print(errors.New("参数错误").Error())
-			return
-		}
-		var addresses []string
-		for _, args := range argsWithoutProg[3:] {
-			addresses = append(addresses, args)
-		}
-
-		GetTokenBalance(addresses, argsWithoutProg[1], argsWithoutProg[2])
-	case "gettokenassets":
-		if len(argsWithoutProg) < 2 {
-			fmt.Print(errors.New("参数错误").Error())
-			return
-		}
-		exec := "token"
-		if len(argsWithoutProg) == 3 {
-			if argsWithoutProg[2] == "token" || argsWithoutProg[2] == "trade" {
-				exec = argsWithoutProg[2]
-			}
-		}
-		GetTokenAssets(argsWithoutProg[1], exec)
-	case "getexecaddr":
-		if len(argsWithoutProg) != 2 {
-			fmt.Print(errors.New("参数错误").Error())
-			return
-		}
-		GetExecAddr(argsWithoutProg[1], true)
-	case "bindminer":
-		if len(argsWithoutProg) != 3 {
-			fmt.Print(errors.New("参数错误").Error())
-			return
-		}
-		BindMiner(argsWithoutProg[1], argsWithoutProg[2])
-	case "setautomining":
-		if len(argsWithoutProg) != 2 {
-			fmt.Print(errors.New("参数错误").Error())
-			return
-		}
-		SetAutoMining(argsWithoutProg[1])
-	case "getrawtx":
-		if len(argsWithoutProg) != 2 {
-			fmt.Print(errors.New("参数错误").Error())
-			return
-		}
-		GetTxHexByHash(argsWithoutProg[1])
-	case "getticketcount":
-		if len(argsWithoutProg) != 1 {
-			fmt.Print(errors.New("参数错误").Error())
-			return
-		}
-		GetTicketCount()
-	case "dumpprivkey": //导出私钥
-		if len(argsWithoutProg) != 2 {
-			fmt.Print(errors.New("参数错误").Error())
-			return
-		}
-		DumpPrivkey(argsWithoutProg[1])
-	case "decodetx":
-		if len(argsWithoutProg) != 2 {
-			fmt.Print(errors.New("参数错误").Error())
-			return
-		}
-		DecodeTx(argsWithoutProg[1])
-	case "getcoldaddrbyminer":
-		if len(argsWithoutProg) != 2 {
-			fmt.Print(errors.New("参数错误").Error())
-			return
-		}
-		GetColdAddrByMiner(argsWithoutProg[1])
-	case "closetickets":
-		if len(argsWithoutProg) != 1 {
-			fmt.Print(errors.New("参数错误").Error())
-			return
-		}
-		CloseTickets()
-	case "createrawsendtx":
-		if len(argsWithoutProg) != 5 {
-			fmt.Print(errors.New("参数错误").Error())
-			return
-		}
-		CreateRawSendTx(argsWithoutProg[1], argsWithoutProg[2], argsWithoutProg[3], argsWithoutProg[4], false, false, "")
-	case "createrawwithdrawtx":
-		if len(argsWithoutProg) != 5 {
-			fmt.Print(errors.New("参数错误").Error())
-			return
-		}
-		execaddr := GetExecAddr(argsWithoutProg[2], false)
-		if execaddr == "" {
-			return
-		}
-		CreateRawSendTx(argsWithoutProg[1], execaddr, argsWithoutProg[3], argsWithoutProg[4], true, false, "")
-	case "createrawtokentransfer":
-		if len(argsWithoutProg) != 6 {
-			fmt.Print(errors.New("参数错误").Error())
-			return
-		}
-		CreateRawSendTx(argsWithoutProg[1], argsWithoutProg[2], argsWithoutProg[3], argsWithoutProg[4], false, true, argsWithoutProg[5])
-	case "createrawtokenwithdraw":
-		if len(argsWithoutProg) != 6 {
-			fmt.Print(errors.New("参数错误").Error())
-			return
-		}
-		execaddr := GetExecAddr(argsWithoutProg[2], false)
-		if execaddr == "" {
-			return
-		}
-		CreateRawSendTx(argsWithoutProg[1], execaddr, argsWithoutProg[3], argsWithoutProg[4], true, true, argsWithoutProg[5])
-	case "issync":
-		if len(argsWithoutProg) != 1 {
-			fmt.Print(errors.New("参数错误").Error())
-			return
-		}
-		IsSync()
-	case "gettokensprecreated":
-		if len(argsWithoutProg) != 1 {
-			fmt.Print(errors.New("参数错误").Error())
-			return
-		}
-		GetTokensPrecreated()
-	case "gettokensfinishcreated":
-		if len(argsWithoutProg) != 1 {
-			fmt.Print(errors.New("参数错误").Error())
-			return
-		}
-		GetTokensFinishCreated()
-	case "gettokeninfo":
-		if len(argsWithoutProg) != 2 {
-			fmt.Print(errors.New("参数错误").Error())
-			return
-		}
-		GetTokenInfo(argsWithoutProg[1])
-	case "precreatetoken":
-		if len(argsWithoutProg) != 8 {
-			fmt.Print(errors.New("参数错误").Error())
-			return
-		}
-		PreCreateToken(argsWithoutProg[1:])
-	case "finishcreatetoken":
-		if len(argsWithoutProg) != 4 {
-			fmt.Print(errors.New("参数错误").Error())
-			return
-		}
-		FinishCreateToken(argsWithoutProg[1:])
-	case "selltoken":
-		if len(argsWithoutProg) != 7 {
-			fmt.Print(errors.New("参数错误").Error())
-			return
-		}
-
-		SellToken(argsWithoutProg[1:], "0", "0", false)
-	case "selltokencrowdfund":
-		if len(argsWithoutProg) != 9 {
-			fmt.Print(errors.New("参数错误").Error())
-			return
-		}
-		SellToken(argsWithoutProg[1:6], argsWithoutProg[6], argsWithoutProg[7], true)
-	case "buytoken":
-		if len(argsWithoutProg) != 4 {
-			fmt.Print(errors.New("参数错误").Error())
-			return
-		}
-		BuyToken(argsWithoutProg[1:])
-	case "revokeselltoken":
-		if len(argsWithoutProg) != 3 {
-			fmt.Print(errors.New("参数错误").Error())
-			return
-		}
-		RevokeSellToken(argsWithoutProg[1], argsWithoutProg[2])
-	case "showonesselltokenorder":
-		if len(argsWithoutProg) < 2 {
-			fmt.Print(errors.New("参数错误").Error())
-			return
-		}
-		var tokens []string
-		if len(argsWithoutProg) > 2 {
-			tokens = append(tokens, argsWithoutProg[2:]...)
-		}
-		ShowOnesSellTokenOrders(argsWithoutProg[1], tokens)
-	case "showsellorderwithstatus":
-		if len(argsWithoutProg) != 2 {
-			fmt.Print(errors.New("参数错误").Error())
-			return
-		}
-		ShowSellOrderWithStatus(argsWithoutProg[1])
-	case "showonesbuyorder":
-		if len(argsWithoutProg) != 2 {
-			fmt.Print(errors.New("参数错误").Error())
-			return
-		}
-		var tokens []string
-		ShowOnesBuyOrder(argsWithoutProg[1], tokens)
-	case "showonesbuytokenorder":
-		if len(argsWithoutProg) < 2 {
-			fmt.Print(errors.New("参数错误").Error())
-			return
-		}
-		ShowOnesBuyOrder(argsWithoutProg[1], argsWithoutProg[2:])
-	case "showtokensellorder":
-		if len(argsWithoutProg) != 4 && len(argsWithoutProg) != 5 {
-			fmt.Print(errors.New("参数错误").Error())
-			return
-		}
-		ShowTokenSellOrder(argsWithoutProg[1:])
-	case "revokecreatetoken":
-		if len(argsWithoutProg) != 4 {
-			fmt.Print(errors.New("参数错误").Error())
-			return
-		}
-		RevokeCreateToken(argsWithoutProg[1:])
-	case "configtransaction":
-		if len(argsWithoutProg) != 5 {
-			fmt.Print(errors.New("参数错误").Error())
-			return
-		}
-		ManageConfigTransactioin(argsWithoutProg[1], argsWithoutProg[2], argsWithoutProg[3], argsWithoutProg[4])
-	case "queryconfig": //查询配置
-		if len(argsWithoutProg) != 2 {
-			fmt.Print(errors.New("参数错误").Error())
-			return
-		}
-		QueryConfigItem(argsWithoutProg[1])
-	case "isntpclocksync":
-		if len(argsWithoutProg) != 1 {
-			fmt.Print(errors.New("参数错误").Error())
-			return
-		}
-		IsNtpClockSync()
-	case "gettotalcoins": //查询代币总数
-		if len(argsWithoutProg) != 3 {
-			fmt.Print(errors.New("参数错误").Error())
-			return
-		}
-		GetTotalCoins(argsWithoutProg[1], argsWithoutProg[2])
-	default:
-		fmt.Print("指令错误")
-	}
-}
-
-func LoadHelp() {
-	fmt.Println("Available Commands:")
-	fmt.Println("lock []                                                     : 锁定")
-	fmt.Println("unlock [password, walletorticket, timeout]                  : 解锁钱包或者买票,walletorticket:1,只解锁买票,0：解锁整个钱包")
-	fmt.Println("setpasswd [oldpassword, newpassword]                        : 设置密码")
-	fmt.Println("setlabl [address, label]                                    : 设置标签")
-	fmt.Println("newaccount [labelname]                                      : 新建账户")
-	fmt.Println("getaccounts []                                              : 获取账户列表")
-	fmt.Println("mergebalance [to]                                           : 合并余额")
-	fmt.Println("settxfee [amount]                                           : 设置交易费")
-	fmt.Println("sendtoaddress [from, to, amount, note]                      : 发送交易到地址")
-	fmt.Println("withdrawfromexec [addr, exec, amount, note]                 : 从合约地址提币")
-	fmt.Println("transfertoken [from, to, amount, tokensymbol, note]         : 转账token")
-	fmt.Println("withdrawtoken [addr, token, amount, symbol, note]           : 提取token")
-	fmt.Println("createrawsendtx [privkey, to, amount, note]                 : 创建交易")
-	fmt.Println("createrawwithdrawtx [privkey, exec, amount, note]           : 创建提币交易")
-	fmt.Println("createtokentransfer [privkey, to, amount, note]             : 创建token转账交易")
-	fmt.Println("createtokenwithdraw [privkey, token, amount, note, symbol]  : 创建token提币交易")
-	fmt.Println("importprivkey [privkey, label]                              : 引入私钥")
-	fmt.Println("dumpprivkey [addr]                                          : 导出私钥")
-	fmt.Println("wallettxlist [from, count, direction]                       : 钱包交易列表")
-	fmt.Println("getmempool []                                               : 获取内存池")
-	fmt.Println("sendtransaction [data]                                      : 发送交易")
-	fmt.Println("querytransaction [hash]                                     : 按哈希查询交易")
-	fmt.Println("gettxbyaddr [address, flag, count, direction, height, index]: 按地址获取交易")
-	fmt.Println("gettxbyhashes [hashes...]                                   : 按哈希列表获取交易")
-	fmt.Println("getblocks [start, end, isdetail]                            : 获取指定区间区块")
-	fmt.Println("getlastheader []                                            : 获取最新区块头")
-	fmt.Println("getheaders [start, end, isdetail]                           : 获取指定区间区块头")
-	fmt.Println("getpeerinfo []                                              : 获取远程节点信息")
-	fmt.Println("getlastmempool []                                           : 获取最新加入到内存池中的十条交易")
-	fmt.Println("getblockoverview [hash]                                     : 获取区块信息")
-	fmt.Println("getaddroverview [address]                                   : 获取地址交易信息")
-	fmt.Println("getblockhash [height]                                       : 获取区块哈希值")
-	//seed
-	fmt.Println("genseed [lang]                                              : 生成随机的种子,lang=0:英语，lang=1:简体汉字")
-	fmt.Println("saveseed [seed,password]                                    : 保存种子并用密码加密,种子要求15个单词或者汉字,参考genseed输出格式")
-	fmt.Println("getseed [password]                                          : 通过密码获取种子")
-	fmt.Println("getwalletstatus []                                          : 获取钱包的状态")
-	fmt.Println("getbalance [address, execer]                                : 查询地址余额")
-	fmt.Println("gettokenbalance [token execer addr0 [addr1 addr2]]          : 查询多个地址在token的余额")
-	fmt.Println("gettokenassets [addr execer]                                : 查询地址下的token/trace合约下的token资产")
-	fmt.Println("getexecaddr [execer]                                        : 获取执行器地址")
-	fmt.Println("bindminer [mineraddr, privkey]                              : 绑定挖矿地址")
-	fmt.Println("setautomining [flag]                                        : 设置自动挖矿")
-	fmt.Println("getrawtx [hash]                                             : 通过哈希获取交易十六进制字符串")
-	fmt.Println("getticketcount []                                           : 获取票数")
-	fmt.Println("decodetx [data]                                             : 解析交易")
-	fmt.Println("getcoldaddrbyminer [address]                                : 获取miner冷钱包地址")
-	fmt.Println("closetickets []                                             : 关闭挖矿票")
-	fmt.Println("issync []                                                   : 获取同步状态")
-	fmt.Println("precreatetoken [creator_address, name, symbol, introduction, owner_address, total, price]")
-	fmt.Println("                                                            : 预创建token")
-	fmt.Println("finishcreatetoken [finish_address, symbol, owner_address]   : 完成创建token")
-	fmt.Println("revokecreatetoken [creator_address, symbol, owner_address]  : 取消创建token")
-	fmt.Println("gettokensprecreated                                         : 获取所有预创建的token")
-	fmt.Println("gettokensfinishcreated                                      : 获取所有完成创建的token")
-	fmt.Println("gettokeninfo                                                : 获取token信息")
-	fmt.Println("selltoken [owner, token, Amountpbl, minbl, pricepbl, totalpbl] : 卖出token")
-	fmt.Println("buytoken [buyer, sellid, countboardlot]                        : 买入token")
-	fmt.Println("revokeselltoken [seller, sellid]                               : 撤销token卖单")
-	fmt.Println("showonesselltokenorder [seller, [token0, token1, token2]]      : 显示一个用户下的token卖单")
-	fmt.Println("showtokensellorder [token, count, direction, fromSellId]       : 分页显示token的卖单")
-	fmt.Println("showsellorderwithstatus [onsale | soldout | revoked]           : 显示指定状态下的所有卖单")
-	fmt.Println("showonesbuyorder [buyer]                                       : 显示指定用户下所有token成交的购买单")
-	fmt.Println("showonesbuytokenorder [buyer, token0, [token1, token2]]        : 显示指定用户下指定token成交的购买单")
-	fmt.Println("sellcrowdfund [owner, token, Amountpbl, minbl, pricepbl, totalpbl, start, stop]              : 卖出众筹")
-	fmt.Println("configtransaction [configKey, operate, value, privkey]         : 修改配置")
-	fmt.Println("queryconfig [Key]                                              : 查询配置")
-	fmt.Println("isntpclocksync []                                           : 获取网络时间同步状态")
-	fmt.Println("gettotalcoins [symbol, height]                              : 查询代币总数")
-
-}
-
-type AccountsResult struct {
-	Wallets []*WalletResult `json:"wallets"`
-}
-
-type WalletResult struct {
-	Acc   *AccountResult `json:"acc,omitempty"`
-	Label string         `json:"label,omitempty"`
-}
-
-type AccountResult struct {
-	Currency int32  `json:"currency,omitempty"`
-	Balance  string `json:"balance,omitempty"`
-	Frozen   string `json:"frozen,omitempty"`
-	Addr     string `json:"addr,omitempty"`
-}
-
-type TokenAccountResult struct {
-	Token    string `json:"Token,omitempty"`
-	Currency int32  `json:"currency,omitempty"`
-	Balance  string `json:"balance,omitempty"`
-	Frozen   string `json:"frozen,omitempty"`
-	Addr     string `json:"addr,omitempty"`
-}
-
-type TxListResult struct {
-	Txs []*TxResult `json:"txs"`
-}
-
-type TxResult struct {
-	Execer     string             `json:"execer"`
-	Payload    interface{}        `json:"payload"`
-	RawPayload string             `json:"rawpayload"`
-	Signature  *jsonrpc.Signature `json:"signature"`
-	Fee        string             `json:"fee"`
-	Expire     int64              `json:"expire"`
-	Nonce      int64              `json:"nonce"`
-	To         string             `json:"to"`
-	Amount     string             `json:"amount,omitempty"`
-	From       string             `json:"from,omitempty"`
-}
-
-type ReceiptData struct {
-	Ty     int32         `json:"ty"`
-	TyName string        `json:"tyname"`
-	Logs   []*ReceiptLog `json:"logs"`
-}
-
-type ReceiptLog struct {
-	Ty     int32       `json:"ty"`
-	TyName string      `json:"tyname"`
-	Log    interface{} `json:"log"`
-	RawLog string      `json:"rawlog"`
-}
-
-type ReceiptAccountTransfer struct {
-	Prev    *AccountResult `protobuf:"bytes,1,opt,name=prev" json:"prev,omitempty"`
-	Current *AccountResult `protobuf:"bytes,2,opt,name=current" json:"current,omitempty"`
-}
-
-type ReceiptExecAccountTransfer struct {
-	ExecAddr string         `protobuf:"bytes,1,opt,name=execAddr" json:"execAddr,omitempty"`
-	Prev     *AccountResult `protobuf:"bytes,2,opt,name=prev" json:"prev,omitempty"`
-	Current  *AccountResult `protobuf:"bytes,3,opt,name=current" json:"current,omitempty"`
-}
-
-type TxDetailResult struct {
-	Tx         *TxResult    `json:"tx"`
-	Receipt    *ReceiptData `json:"receipt"`
-	Proofs     []string     `json:"proofs,omitempty"`
-	Height     int64        `json:"height"`
-	Index      int64        `json:"index"`
-	Blocktime  int64        `json:"blocktime"`
-	Amount     string       `json:"amount"`
-	Fromaddr   string       `json:"fromaddr"`
-	ActionName string       `json:"actionname"`
-}
-
-type TxDetailsResult struct {
-	Txs []*TxDetailResult `json:"txs"`
-}
-
-type BlockResult struct {
-	Version    int64       `json:"version"`
-	ParentHash string      `json:"parenthash"`
-	TxHash     string      `json:"txhash"`
-	StateHash  string      `json:"statehash"`
-	Height     int64       `json:"height"`
-	BlockTime  int64       `json:"blocktime"`
-	Txs        []*TxResult `json:"txs"`
-}
-
-type BlockDetailResult struct {
-	Block    *BlockResult   `json:"block"`
-	Receipts []*ReceiptData `json:"receipts"`
-}
-
-type BlockDetailsResult struct {
-	Items []*BlockDetailResult `json:"items"`
-}
-
-type WalletTxDetailsResult struct {
-	TxDetails []*WalletTxDetailResult `json:"txDetails"`
-}
-
-type WalletTxDetailResult struct {
-	Tx         *TxResult    `json:"tx"`
-	Receipt    *ReceiptData `json:"receipt"`
-	Height     int64        `json:"height"`
-	Index      int64        `json:"index"`
-	Blocktime  int64        `json:"blocktime"`
-	Amount     string       `json:"amount"`
-	Fromaddr   string       `json:"fromaddr"`
-	Txhash     string       `json:"txhash"`
-	ActionName string       `json:"actionname"`
-}
-
-type AddrOverviewResult struct {
-	Reciver string `json:"reciver"`
-	Balance string `json:"balance"`
-	TxCount int64  `json:"txCount"`
-}
-
-type SellOrder2Show struct {
-	Tokensymbol       string `json:"tokensymbol"`
-	Seller            string `json:"address"`
-	Amountperboardlot string `json:"amountperboardlot"`
-	Minboardlot       int64  `json:"minboardlot"`
-	Priceperboardlot  string `json:"priceperboardlot"`
-	Totalboardlot     int64  `json:"totalboardlot"`
-	Soldboardlot      int64  `json:"soldboardlot"`
-	Starttime         int64  `json:"starttime"`
-	Stoptime          int64  `json:"stoptime"`
-	Crowdfund         bool   `json:"crowdfund"`
-	SellID            string `json:"sellid"`
-	Status            string `json:"status"`
-	Height            int64  `json:"height"`
-}
-
-type GetTotalCoinsResult struct {
-	TxCount          int64  `json:"txCount"`
-	AccountCount     int64  `json:"accountCount"`
-	ExpectedAmount   string `json:"expectedAmount"`
-	ActualAmount     string `json:"actualAmount"`
-	DifferenceAmount string `json:"differenceAmount"`
-}
-
-func GetVersion() {
-	fmt.Println(version.GetVersion())
-}
-
-func Lock() {
-	rpc, err := jsonrpc.NewJsonClient("http://localhost:8801")
-	if err != nil {
-		fmt.Fprintln(os.Stderr, err)
-		return
-	}
-	var res jsonrpc.Reply
-	err = rpc.Call("Chain33.Lock", nil, &res)
-	if err != nil {
-		fmt.Fprintln(os.Stderr, err)
-		return
-	}
-
-	data, err := json.MarshalIndent(res, "", "    ")
-	if err != nil {
-		fmt.Fprintln(os.Stderr, err)
-		return
-	}
-
-	fmt.Println(string(data))
-}
-
-func UnLock(passwd string, walletOrTicket string, timeout string) {
-	timeoutInt64, err := strconv.ParseInt(timeout, 10, 64)
-	if err != nil {
-		fmt.Fprintln(os.Stderr, err)
-		return
-	}
-
-	walletOrTicketBool, err := strconv.ParseBool(walletOrTicket)
-	if err != nil {
-		fmt.Fprintln(os.Stderr, err)
-		return
-	}
-
-	params := types.WalletUnLock{Passwd: passwd, WalletOrTicket: walletOrTicketBool, Timeout: timeoutInt64}
-	rpc, err := jsonrpc.NewJsonClient("http://localhost:8801")
-	if err != nil {
-		fmt.Fprintln(os.Stderr, err)
-		return
-	}
-	var res jsonrpc.Reply
-	err = rpc.Call("Chain33.UnLock", params, &res)
-	if err != nil {
-		fmt.Fprintln(os.Stderr, err)
-		return
-	}
-
-	data, err := json.MarshalIndent(res, "", "    ")
-	if err != nil {
-		fmt.Fprintln(os.Stderr, err)
-		return
-	}
-
-	fmt.Println(string(data))
-}
-
-func SetPasswd(oldpass string, newpass string) {
-	params := types.ReqWalletSetPasswd{Oldpass: oldpass, Newpass: newpass}
-	rpc, err := jsonrpc.NewJsonClient("http://localhost:8801")
-	if err != nil {
-		fmt.Fprintln(os.Stderr, err)
-		return
-	}
-	var res jsonrpc.Reply
-	err = rpc.Call("Chain33.SetPasswd", params, &res)
-	if err != nil {
-		fmt.Fprintln(os.Stderr, err)
-		return
-	}
-
-	data, err := json.MarshalIndent(res, "", "    ")
-	if err != nil {
-		fmt.Fprintln(os.Stderr, err)
-		return
-	}
-
-	fmt.Println(string(data))
-}
-
-func SetLabl(addr string, label string) {
-	params := types.ReqWalletSetLabel{Addr: addr, Label: label}
-	rpc, err := jsonrpc.NewJsonClient("http://localhost:8801")
-	if err != nil {
-		fmt.Fprintln(os.Stderr, err)
-		return
-	}
-	var res types.WalletAccount
-	err = rpc.Call("Chain33.SetLabl", params, &res)
-	if err != nil {
-		fmt.Fprintln(os.Stderr, err)
-		return
-	}
-
-	accResult := decodeAccount(res.GetAcc(), types.Coin)
-	result := WalletResult{Acc: accResult, Label: res.GetLabel()}
-
-	data, err := json.MarshalIndent(result, "", "    ")
-	if err != nil {
-		fmt.Fprintln(os.Stderr, err)
-		return
-	}
-
-	fmt.Println(string(data))
-}
-
-func NewAccount(lb string) {
-	params := types.ReqNewAccount{Label: lb}
-	rpc, err := jsonrpc.NewJsonClient("http://localhost:8801")
-	if err != nil {
-		fmt.Fprintln(os.Stderr, err)
-		return
-	}
-	var res types.WalletAccount
-	err = rpc.Call("Chain33.NewAccount", params, &res)
-	if err != nil {
-		fmt.Fprintln(os.Stderr, err)
-		return
-	}
-
-	accResult := decodeAccount(res.GetAcc(), types.Coin)
-	result := WalletResult{Acc: accResult, Label: res.GetLabel()}
-
-	data, err := json.MarshalIndent(result, "", "    ")
-	if err != nil {
-		fmt.Fprintln(os.Stderr, err)
-		return
-	}
-
-	fmt.Println(string(data))
-}
-
-func GetAccounts() {
-	rpc, err := jsonrpc.NewJsonClient("http://localhost:8801")
-	if err != nil {
-		fmt.Fprintln(os.Stderr, err)
-		return
-	}
-	var res jsonrpc.WalletAccounts
-	err = rpc.Call("Chain33.GetAccounts", nil, &res)
-	if err != nil {
-		fmt.Fprintln(os.Stderr, err)
-		return
-	}
-
-	var result AccountsResult
-
-	for _, r := range res.Wallets {
-		balanceResult := strconv.FormatFloat(float64(r.Acc.Balance)/float64(types.Coin), 'f', 4, 64)
-		frozenResult := strconv.FormatFloat(float64(r.Acc.Frozen)/float64(types.Coin), 'f', 4, 64)
-		accResult := &AccountResult{
-			Currency: r.Acc.Currency,
-			Addr:     r.Acc.Addr,
-			Balance:  balanceResult,
-			Frozen:   frozenResult,
-		}
-		result.Wallets = append(result.Wallets, &WalletResult{Acc: accResult, Label: r.Label})
-	}
-
-	data, err := json.MarshalIndent(result, "", "    ")
-	if err != nil {
-		fmt.Fprintln(os.Stderr, err)
-		return
-	}
-
-	fmt.Println(string(data))
-}
-
-func MergeBalance(to string) {
-	params := types.ReqWalletMergeBalance{To: to}
-	rpc, err := jsonrpc.NewJsonClient("http://localhost:8801")
-	if err != nil {
-		fmt.Fprintln(os.Stderr, err)
-		return
-	}
-	var res jsonrpc.ReplyHashes
-	err = rpc.Call("Chain33.MergeBalance", params, &res)
-	if err != nil {
-		fmt.Fprintln(os.Stderr, err)
-		return
-	}
-
-	data, err := json.MarshalIndent(res, "", "    ")
-	if err != nil {
-		fmt.Fprintln(os.Stderr, err)
-		return
-	}
-
-	fmt.Println(string(data))
-}
-
-func SetTxFee(amount string) {
-	amountFloat64, err := strconv.ParseFloat(amount, 64)
-	if err != nil {
-		fmt.Fprintln(os.Stderr, err)
-		return
-	}
-	amountInt64 := int64(amountFloat64 * 1e4)
-	params := types.ReqWalletSetFee{Amount: amountInt64 * 1e4}
-	rpc, err := jsonrpc.NewJsonClient("http://localhost:8801")
-	if err != nil {
-		fmt.Fprintln(os.Stderr, err)
-		return
-	}
-	var res jsonrpc.Reply
-	err = rpc.Call("Chain33.SetTxFee", params, &res)
-	if err != nil {
-		fmt.Fprintln(os.Stderr, err)
-		return
-	}
-
-	data, err := json.MarshalIndent(res, "", "    ")
-	if err != nil {
-		fmt.Fprintln(os.Stderr, err)
-		return
-	}
-
-	fmt.Println(string(data))
-}
-
-func SendToAddress(from string, to string, amount string, note string, isToken bool, tokenSymbol string, isWithdraw bool) {
-	amountFloat64, err := strconv.ParseFloat(amount, 64)
-	if err != nil {
-		fmt.Fprintln(os.Stderr, err)
-		return
-	}
-	amountInt64 := int64(amountFloat64*types.InputPrecision) * types.Multiple1E4 //支持4位小数输入，多余的输入将被截断
-	if isWithdraw {
-		amountInt64 = -amountInt64
-	}
-	params := types.ReqWalletSendToAddress{From: from, To: to, Amount: amountInt64, Note: note}
-	if !isToken {
-		params.Istoken = false
-	} else {
-		params.Istoken = true
-		params.TokenSymbol = tokenSymbol
-	}
-	rpc, err := jsonrpc.NewJsonClient("http://localhost:8801")
-	if err != nil {
-		fmt.Fprintln(os.Stderr, err)
-		return
-	}
-	var res jsonrpc.ReplyHash
-	err = rpc.Call("Chain33.SendToAddress", params, &res)
-	if err != nil {
-		fmt.Fprintln(os.Stderr, err)
-		return
-	}
-
-	data, err := json.MarshalIndent(res, "", "    ")
-	if err != nil {
-		fmt.Fprintln(os.Stderr, err)
-		return
-	}
-
-	fmt.Println(string(data))
-}
-
-func ImportPrivKey(privkey string, label string) {
-	params := types.ReqWalletImportPrivKey{Privkey: privkey, Label: label}
-	rpc, err := jsonrpc.NewJsonClient("http://localhost:8801")
-	if err != nil {
-		fmt.Fprintln(os.Stderr, err)
-		return
-	}
-	var res types.WalletAccount
-	err = rpc.Call("Chain33.ImportPrivkey", params, &res)
-	if err != nil {
-		fmt.Fprintln(os.Stderr, err)
-		return
-	}
-
-	accResult := decodeAccount(res.GetAcc(), types.Coin)
-	result := WalletResult{Acc: accResult, Label: res.GetLabel()}
-
-	data, err := json.MarshalIndent(result, "", "    ")
-	if err != nil {
-		fmt.Fprintln(os.Stderr, err)
-		return
-	}
-
-	fmt.Println(string(data))
-}
-
-func WalletTransactionList(fromTx string, count string, direction string) {
-	countInt32, err := strconv.ParseInt(count, 10, 32)
-	if err != nil {
-		fmt.Fprintln(os.Stderr, err)
-		return
-	}
-	directionInt32, err := strconv.ParseInt(direction, 10, 32)
-	if err != nil {
-		fmt.Fprintln(os.Stderr, err)
-		return
-	}
-	params := jsonrpc.ReqWalletTransactionList{
-		FromTx:    fromTx,
-		Count:     int32(countInt32),
-		Direction: int32(directionInt32),
-	}
-	rpc, err := jsonrpc.NewJsonClient("http://localhost:8801")
-	if err != nil {
-		fmt.Fprintln(os.Stderr, err)
-		return
-	}
-	var res jsonrpc.WalletTxDetails
-	err = rpc.Call("Chain33.WalletTxList", params, &res)
-	if err != nil {
-		fmt.Fprintln(os.Stderr, err)
-		return
-	}
-
-	var result WalletTxDetailsResult
-	for _, v := range res.TxDetails {
-		amountResult := strconv.FormatFloat(float64(v.Amount)/float64(types.Coin), 'f', 4, 64)
-		wtxd := &WalletTxDetailResult{
-			Tx:         decodeTransaction(v.Tx),
-			Receipt:    decodeLog(*(v.Receipt)),
-			Height:     v.Height,
-			Index:      v.Index,
-			Blocktime:  v.Blocktime,
-			Amount:     amountResult,
-			Fromaddr:   v.Fromaddr,
-			Txhash:     v.Txhash,
-			ActionName: v.ActionName,
-		}
-		result.TxDetails = append(result.TxDetails, wtxd)
-	}
-
-	data, err := json.MarshalIndent(result, "", "    ")
-	if err != nil {
-		fmt.Fprintln(os.Stderr, err)
-		return
-	}
-
-	fmt.Println(string(data))
-}
-
-func GetMemPool() {
-	rpc, err := jsonrpc.NewJsonClient("http://localhost:8801")
-	if err != nil {
-		fmt.Fprintln(os.Stderr, err)
-		return
-	}
-	var res jsonrpc.ReplyTxList
-	err = rpc.Call("Chain33.GetMempool", nil, &res)
-	if err != nil {
-		fmt.Fprintln(os.Stderr, err)
-		return
-	}
-
-	var result TxListResult
-	for _, v := range res.Txs {
-		result.Txs = append(result.Txs, decodeTransaction(v))
-	}
-
-	data, err := json.MarshalIndent(result, "", "    ")
-	if err != nil {
-		fmt.Fprintln(os.Stderr, err)
-		return
-	}
-
-	fmt.Println(string(data))
-}
-
-func SendTransaction(tran string) {
-	params := jsonrpc.RawParm{Data: tran}
-	rpc, err := jsonrpc.NewJsonClient("http://localhost:8801")
-	if err != nil {
-		fmt.Fprintln(os.Stderr, err)
-		return
-	}
-	var res string
-	err = rpc.Call("Chain33.SendTransaction", params, &res)
-	if err != nil {
-		fmt.Fprintln(os.Stderr, err)
-		return
-	}
-
-	fmt.Println("hash:", res)
-}
-
-func GetTransactionByAddr(addr string, flag string, count string, direction string, height string, index string) {
-	flagInt32, err := strconv.ParseInt(flag, 10, 32)
-	countInt32, err := strconv.ParseInt(count, 10, 32)
-	directionInt32, err := strconv.ParseInt(direction, 10, 32)
-	heightInt64, err := strconv.ParseInt(height, 10, 64)
-	indexInt64, err := strconv.ParseInt(index, 10, 64)
-	params := types.ReqAddr{
-		Addr:      addr,
-		Flag:      int32(flagInt32),
-		Count:     int32(countInt32),
-		Direction: int32(directionInt32),
-		Height:    heightInt64,
-		Index:     indexInt64,
-	}
-	rpc, err := jsonrpc.NewJsonClient("http://localhost:8801")
-	if err != nil {
-		fmt.Fprintln(os.Stderr, err)
-		return
-	}
-	var res jsonrpc.ReplyTxInfos
-	err = rpc.Call("Chain33.GetTxByAddr", params, &res)
-	if err != nil {
-		fmt.Fprintln(os.Stderr, err)
-		return
-	}
-
-	data, err := json.MarshalIndent(res, "", "    ")
-	if err != nil {
-		fmt.Fprintln(os.Stderr, err)
-		return
-	}
-
-	fmt.Println(string(data))
-}
-
-func GetTransactionByHashes(hashes []string) {
-	params := jsonrpc.ReqHashes{Hashes: hashes}
-	rpc, err := jsonrpc.NewJsonClient("http://localhost:8801")
-	if err != nil {
-		fmt.Fprintln(os.Stderr, err)
-		return
-	}
-	var res jsonrpc.TransactionDetails
-	err = rpc.Call("Chain33.GetTxByHashes", params, &res)
-	if err != nil {
-		fmt.Fprintln(os.Stderr, err)
-		return
-	}
-
-	var result TxDetailsResult
-	for _, v := range res.Txs {
-		amountResult := strconv.FormatFloat(float64(v.Amount)/float64(types.Coin), 'f', 4, 64)
-		if err != nil {
-			continue
-		}
-		td := TxDetailResult{
-			Tx:         decodeTransaction(v.Tx),
-			Receipt:    decodeLog(*(v.Receipt)),
-			Proofs:     v.Proofs,
-			Height:     v.Height,
-			Index:      v.Index,
-			Blocktime:  v.Blocktime,
-			Amount:     amountResult,
-			Fromaddr:   v.Fromaddr,
-			ActionName: v.ActionName,
-		}
-		result.Txs = append(result.Txs, &td)
-	}
-
-	data, err := json.MarshalIndent(result, "", "    ")
-	if err != nil {
-		fmt.Fprintln(os.Stderr, err)
-		return
-	}
-
-	fmt.Println(string(data))
-}
-
-func GetBlocks(start string, end string, detail string) {
-	startInt64, err := strconv.ParseInt(start, 10, 64)
-	if err != nil {
-		fmt.Fprintln(os.Stderr, err)
-		return
-	}
-	endInt64, err := strconv.ParseInt(end, 10, 64)
-	if err != nil {
-		fmt.Fprintln(os.Stderr, err)
-		return
-	}
-	detailBool, err := strconv.ParseBool(detail)
-	if err != nil {
-		fmt.Fprintln(os.Stderr, err)
-		return
-	}
-	params := jsonrpc.BlockParam{Start: startInt64, End: endInt64, Isdetail: detailBool}
-	rpc, err := jsonrpc.NewJsonClient("http://localhost:8801")
-	if err != nil {
-		fmt.Fprintln(os.Stderr, err)
-		return
-	}
-	var res jsonrpc.BlockDetails
-	err = rpc.Call("Chain33.GetBlocks", params, &res)
-	if err != nil {
-		fmt.Fprintln(os.Stderr, err)
-		return
-	}
-
-	var result BlockDetailsResult
-	for _, vItem := range res.Items {
-		b := &BlockResult{
-			Version:    vItem.Block.Version,
-			ParentHash: vItem.Block.ParentHash,
-			TxHash:     vItem.Block.TxHash,
-			StateHash:  vItem.Block.StateHash,
-			Height:     vItem.Block.Height,
-			BlockTime:  vItem.Block.BlockTime,
-		}
-		for _, vTx := range vItem.Block.Txs {
-			b.Txs = append(b.Txs, decodeTransaction(vTx))
-		}
-		var rpt []*ReceiptData
-		for _, vR := range vItem.Receipts {
-			rpt = append(rpt, decodeLog(*vR))
-		}
-		bd := &BlockDetailResult{Block: b, Receipts: rpt}
-		result.Items = append(result.Items, bd)
-	}
-
-	data, err := json.MarshalIndent(result, "", "    ")
-	if err != nil {
-		fmt.Fprintln(os.Stderr, err)
-		return
-	}
-
-	fmt.Println(string(data))
-}
-
-func GetLastHeader() {
-	rpc, err := jsonrpc.NewJsonClient("http://localhost:8801")
-	if err != nil {
-		fmt.Fprintln(os.Stderr, err)
-		return
-	}
-	var res jsonrpc.Header
-	err = rpc.Call("Chain33.GetLastHeader", nil, &res)
-	if err != nil {
-		fmt.Fprintln(os.Stderr, err)
-		return
-	}
-
-	data, err := json.MarshalIndent(res, "", "    ")
-	if err != nil {
-		fmt.Fprintln(os.Stderr, err)
-		return
-	}
-
-	fmt.Println(string(data))
-}
-
-func GetHeaders(start string, end string, detail string) {
-	startInt64, err := strconv.ParseInt(start, 10, 64)
-	if err != nil {
-		fmt.Fprintln(os.Stderr, err)
-		return
-	}
-	endInt64, err := strconv.ParseInt(end, 10, 64)
-	if err != nil {
-		fmt.Fprintln(os.Stderr, err)
-		return
-	}
-	detailBool, err := strconv.ParseBool(detail)
-	if err != nil {
-		fmt.Fprintln(os.Stderr, err)
-		return
-	}
-	params := types.ReqBlocks{Start: startInt64, End: endInt64, Isdetail: detailBool}
-	rpc, err := jsonrpc.NewJsonClient("http://localhost:8801")
-	if err != nil {
-		fmt.Fprintln(os.Stderr, err)
-		return
-	}
-	var res jsonrpc.Headers
-	err = rpc.Call("Chain33.GetHeaders", params, &res)
-	if err != nil {
-		fmt.Fprintln(os.Stderr, err)
-		return
-	}
-
-	data, err := json.MarshalIndent(res, "", "    ")
-	if err != nil {
-		fmt.Fprintln(os.Stderr, err)
-		return
-	}
-
-	fmt.Println(string(data))
-}
-
-func GetPeerInfo() {
-	rpc, err := jsonrpc.NewJsonClient("http://localhost:8801")
-	if err != nil {
-		fmt.Fprintln(os.Stderr, err)
-		return
-	}
-	var res jsonrpc.PeerList
-	err = rpc.Call("Chain33.GetPeerInfo", nil, &res)
-	if err != nil {
-		fmt.Fprintln(os.Stderr, err)
-		return
-	}
-
-	data, err := json.MarshalIndent(res, "", "    ")
-	if err != nil {
-		fmt.Fprintln(os.Stderr, err)
-		return
-	}
-
-	fmt.Println(string(data))
-}
-
-func GetLastMempool() {
-	rpc, err := jsonrpc.NewJsonClient("http://localhost:8801")
-	if err != nil {
-		fmt.Fprintln(os.Stderr, err)
-		return
-	}
-	var res jsonrpc.ReplyTxList
-	err = rpc.Call("Chain33.GetLastMemPool", nil, &res)
-	if err != nil {
-		fmt.Fprintln(os.Stderr, err)
-		return
-	}
-
-	var result TxListResult
-	for _, v := range res.Txs {
-		result.Txs = append(result.Txs, decodeTransaction(v))
-	}
-
-	data, err := json.MarshalIndent(result, "", "    ")
-	if err != nil {
-		fmt.Fprintln(os.Stderr, err)
-		return
-	}
-
-	fmt.Println(string(data))
-}
-
-func GetBlockOverview(hash string) {
-	params := jsonrpc.QueryParm{Hash: hash}
-	rpc, err := jsonrpc.NewJsonClient("http://localhost:8801")
-	if err != nil {
-		fmt.Fprintln(os.Stderr, err)
-		return
-	}
-	var res jsonrpc.BlockOverview
-	err = rpc.Call("Chain33.GetBlockOverview", params, &res)
-	if err != nil {
-		fmt.Fprintln(os.Stderr, err)
-		return
-	}
-
-	data, err := json.MarshalIndent(res, "", "    ")
-	if err != nil {
-		fmt.Fprintln(os.Stderr, err)
-		return
-	}
-
-	fmt.Println(string(data))
-}
-
-func GetAddrOverview(addr string) {
-	params := types.ReqAddr{Addr: addr}
-
-	rpc, err := jsonrpc.NewJsonClient("http://localhost:8801")
-	if err != nil {
-		fmt.Fprintln(os.Stderr, err)
-		return
-	}
-	var res types.AddrOverview
-	err = rpc.Call("Chain33.GetAddrOverview", params, &res)
-	if err != nil {
-		fmt.Fprintln(os.Stderr, err)
-		return
-	}
-
-	Balance := strconv.FormatFloat(float64(res.GetBalance())/float64(types.Coin), 'f', 4, 64)
-	Reciver := strconv.FormatFloat(float64(res.GetReciver())/float64(types.Coin), 'f', 4, 64)
-
-	addrOverview := &AddrOverviewResult{
-		Balance: Balance,
-		Reciver: Reciver,
-		TxCount: res.GetTxCount(),
-	}
-
-	data, err := json.MarshalIndent(addrOverview, "", "    ")
-	if err != nil {
-		fmt.Fprintln(os.Stderr, err)
-		return
-	}
-
-	fmt.Println(string(data))
-}
-
-func GetBlockHash(height string) {
-
-	heightInt64, err := strconv.ParseInt(height, 10, 64)
-	params := types.ReqInt{Height: heightInt64}
-	rpc, err := jsonrpc.NewJsonClient("http://localhost:8801")
-	if err != nil {
-		fmt.Fprintln(os.Stderr, err)
-		return
-	}
-	var res jsonrpc.ReplyHash
-	err = rpc.Call("Chain33.GetBlockHash", params, &res)
-	if err != nil {
-		fmt.Fprintln(os.Stderr, err)
-		return
-	}
-
-	data, err := json.MarshalIndent(res, "", "    ")
-	if err != nil {
-		fmt.Fprintln(os.Stderr, err)
-		return
-	}
-
-	fmt.Println(string(data))
-}
-
-//seed
-func GenSeed(lang string) {
-
-	langInt32, err := strconv.ParseInt(lang, 10, 32)
-
-	params := types.GenSeedLang{Lang: int32(langInt32)}
-
-	rpc, err := jsonrpc.NewJsonClient("http://localhost:8801")
-	if err != nil {
-		fmt.Fprintln(os.Stderr, err)
-		return
-	}
-	var res types.ReplySeed
-	err = rpc.Call("Chain33.GenSeed", params, &res)
-	if err != nil {
-		fmt.Fprintln(os.Stderr, err)
-		return
-	}
-	data, err := json.MarshalIndent(res, "", "    ")
-	if err != nil {
-		fmt.Fprintln(os.Stderr, err)
-		return
-	}
-	fmt.Println(string(data))
-}
-
-func SaveSeed(seed string, password string) {
-	params := types.SaveSeedByPw{Seed: seed, Passwd: password}
-
-	rpc, err := jsonrpc.NewJsonClient("http://localhost:8801")
-	if err != nil {
-		fmt.Fprintln(os.Stderr, err)
-		return
-	}
-	var res jsonrpc.Reply
-	err = rpc.Call("Chain33.SaveSeed", params, &res)
-	if err != nil {
-		fmt.Fprintln(os.Stderr, err)
-		return
-	}
-	data, err := json.MarshalIndent(res, "", "    ")
-	if err != nil {
-		fmt.Fprintln(os.Stderr, err)
-		return
-	}
-	fmt.Println(string(data))
-}
-
-func GetSeed(passwd string) {
-	params := types.GetSeedByPw{Passwd: passwd}
-
-	rpc, err := jsonrpc.NewJsonClient("http://localhost:8801")
-	if err != nil {
-		fmt.Fprintln(os.Stderr, err)
-		return
-	}
-	var res types.ReplySeed
-	err = rpc.Call("Chain33.GetSeed", params, &res)
-	if err != nil {
-		fmt.Fprintln(os.Stderr, err)
-		return
-	}
-	data, err := json.MarshalIndent(res, "", "    ")
-	if err != nil {
-		fmt.Fprintln(os.Stderr, err)
-		return
-	}
-	fmt.Println(string(data))
-}
-
-func GetWalletStatus(isCloseTickets bool) (interface{}, error) {
-	rpc, err := jsonrpc.NewJsonClient("http://localhost:8801")
-	if err != nil {
-		fmt.Fprintln(os.Stderr, err)
-		return nil, err
-	}
-	var res jsonrpc.WalletStatus
-	err = rpc.Call("Chain33.GetWalletStatus", nil, &res)
-	if err != nil {
-		fmt.Fprintln(os.Stderr, err)
-		return nil, err
-	}
-
-	data, err := json.MarshalIndent(res, "", "    ")
-	if err != nil {
-		fmt.Fprintln(os.Stderr, err)
-		return nil, err
-	}
-	if !isCloseTickets {
-		fmt.Println(string(data))
-	}
-	return res, nil
-}
-
-func GetBalance(address string, execer string) {
-	isExecer := false
-	for _, e := range [7]string{"none", "coins", "hashlock", "retrieve", "ticket", "token", "trade"} {
-		if e == execer {
-			isExecer = true
-			break
-		}
-	}
-	if !isExecer {
-		fmt.Println("only none, coins, hashlock, retrieve, ticket, token, trade supported")
-		return
-	}
-	var addrs []string
-	addrs = append(addrs, address)
-	params := types.ReqBalance{Addresses: addrs, Execer: execer}
-	rpc, err := jsonrpc.NewJsonClient("http://localhost:8801")
-	if err != nil {
-		fmt.Fprintln(os.Stderr, err)
-		return
-	}
-	var res []*jsonrpc.Account
-	err = rpc.Call("Chain33.GetBalance", params, &res)
-	if err != nil {
-		fmt.Fprintln(os.Stderr, err)
-		return
-	}
-
-	balanceResult := strconv.FormatFloat(float64(res[0].Balance)/float64(types.Coin), 'f', 4, 64)
-	frozenResult := strconv.FormatFloat(float64(res[0].Frozen)/float64(types.Coin), 'f', 4, 64)
-	result := &AccountResult{
-		Addr:     res[0].Addr,
-		Currency: res[0].Currency,
-		Balance:  balanceResult,
-		Frozen:   frozenResult,
-	}
-
-	data, err := json.MarshalIndent(result, "", "    ")
-	if err != nil {
-		fmt.Fprintln(os.Stderr, err)
-		return
-	}
-
-	fmt.Println(string(data))
-}
-
-func GetTokenBalance(addresses []string, tokenSymbol string, execer string) {
-	//var addrs []string
-	//addrs = append(addrs, address)
-	params := types.ReqTokenBalance{Addresses: addresses, TokenSymbol: tokenSymbol, Execer: execer}
-	rpc, err := jsonrpc.NewJsonClient("http://localhost:8801")
-	if err != nil {
-		fmt.Fprintln(os.Stderr, err)
-		return
-	}
-	var res []*jsonrpc.Account
-	err = rpc.Call("Chain33.GetTokenBalance", params, &res)
-	if err != nil {
-		fmt.Fprintln(os.Stderr, err)
-		return
-	}
-
-	for _, result := range res {
-		balanceResult := strconv.FormatFloat(float64(result.Balance)/float64(types.TokenPrecision), 'f', 4, 64)
-		frozenResult := strconv.FormatFloat(float64(result.Frozen)/float64(types.TokenPrecision), 'f', 4, 64)
-		result := &TokenAccountResult{
-			Token:    tokenSymbol,
-			Addr:     result.Addr,
-			Currency: result.Currency,
-			Balance:  balanceResult,
-			Frozen:   frozenResult,
-		}
-
-		data, err := json.MarshalIndent(result, "", "    ")
-		if err != nil {
-			fmt.Fprintln(os.Stderr, err)
-			return
-		}
-
-		fmt.Println(string(data))
-	}
-
-}
-
-func GetTokenAssets(addr, execer string) {
-	req := types.ReqAccountTokenAssets{Address: addr, Execer: execer}
-	var params jsonrpc.Query4Cli
-	params.Execer = "token"
-	params.FuncName = "GetAccountTokenAssets"
-	params.Payload = req
-	rpc, err := jsonrpc.NewJsonClient("http://localhost:8801")
-	if err != nil {
-		fmt.Fprintln(os.Stderr, err)
-		return
-	}
-	var res *types.ReplyAccountTokenAssets
-	err = rpc.Call("Chain33.Query", params, &res)
-	if err != nil {
-		fmt.Fprintln(os.Stderr, err)
-		return
-	}
-
-	for _, result := range res.TokenAssets {
-		balanceResult := strconv.FormatFloat(float64(result.Account.Balance)/float64(types.TokenPrecision), 'f', 4, 64)
-		frozenResult := strconv.FormatFloat(float64(result.Account.Frozen)/float64(types.TokenPrecision), 'f', 4, 64)
-		result := &TokenAccountResult{
-			Token:    result.Symbol,
-			Addr:     result.Account.Addr,
-			Currency: result.Account.Currency,
-			Balance:  balanceResult,
-			Frozen:   frozenResult,
-		}
-
-		data, err := json.MarshalIndent(result, "", "    ")
-		if err != nil {
-			fmt.Fprintln(os.Stderr, err)
-			return
-		}
-
-		fmt.Println(string(data))
-	}
-
-}
-
-func GetExecAddr(exec string, needPrint bool) string {
-	var addr string
-	switch exec {
-	case "none", "coins", "hashlock", "retrieve", "ticket", "token", "trade":
-		addrResult := account.ExecAddress(exec)
-		result := addrResult.String()
-		data, err := json.MarshalIndent(result, "", "    ")
-		if err != nil {
-			fmt.Fprintln(os.Stderr, err)
-			return ""
-		}
-		addr = result
-		if needPrint {
-			fmt.Println(string(data))
-		}
-	default:
-		fmt.Println("only none, coins, hashlock, retrieve, ticket, token, trade supported")
-		addr = ""
-	}
-	return addr
-}
-
-func BindMiner(mineraddr string, priv string) {
-	c, _ := crypto.New(types.GetSignatureTypeName(types.SECP256K1))
-	a, _ := common.FromHex(priv)
-	privKey, _ := c.PrivKeyFromBytes(a)
-	originaddr := account.PubKeyToAddress(privKey.PubKey().Bytes()).String()
-	ta := &types.TicketAction{}
-	tbind := &types.TicketBind{MinerAddress: mineraddr, ReturnAddress: originaddr}
-	ta.Value = &types.TicketAction_Tbind{tbind}
-	ta.Ty = types.TicketActionBind
-	execer := []byte("ticket")
-	to := account.ExecAddress(string(execer)).String()
-	tx := &types.Transaction{Execer: execer, Payload: types.Encode(ta), To: to}
-	var random *rand.Rand
-	random = rand.New(rand.NewSource(time.Now().UnixNano()))
-	tx.Nonce = random.Int63()
-	var err error
-	tx.Fee, err = tx.GetRealFee(types.MinFee)
-	if err != nil {
-		fmt.Fprintln(os.Stderr, err)
-		return
-	}
-	tx.Fee += types.MinFee
-	tx.Sign(types.SECP256K1, privKey)
-	txHex := types.Encode(tx)
-	fmt.Println(hex.EncodeToString(txHex))
-}
-
-func CreateRawSendTx(priv string, to string, amount string, note string, withdraw bool, isToken bool, tokenSymbol string) {
-	amountFloat64, err := strconv.ParseFloat(amount, 64)
-	if err != nil {
-		fmt.Fprintln(os.Stderr, err)
-		return
-	}
-	amountInt64 := int64(amountFloat64*1e4) * 1e4
-
-	c, err := crypto.New(types.GetSignatureTypeName(types.SECP256K1))
-	if err != nil {
-		fmt.Fprintln(os.Stderr, err)
-		return
-	}
-	a, err := common.FromHex(priv)
-	if err != nil {
-		fmt.Fprintln(os.Stderr, err)
-		return
-	}
-	privKey, err := c.PrivKeyFromBytes(a)
-	if err != nil {
-		fmt.Fprintln(os.Stderr, err)
-		return
-	}
-	// addrFrom := account.PubKeyToAddress(privKey.PubKey().Bytes()).String()
-	var tx *types.Transaction
-	if !isToken {
-		transfer := &types.CoinsAction{}
-		if !withdraw {
-			v := &types.CoinsAction_Transfer{&types.CoinsTransfer{Amount: amountInt64, Note: note}}
-			transfer.Value = v
-			transfer.Ty = types.CoinsActionTransfer
-		} else {
-			v := &types.CoinsAction_Withdraw{&types.CoinsWithdraw{Amount: amountInt64, Note: note}}
-			transfer.Value = v
-			transfer.Ty = types.CoinsActionWithdraw
-		}
-		tx = &types.Transaction{Execer: []byte("coins"), Payload: types.Encode(transfer), To: to}
-	} else {
-		transfer := &types.TokenAction{}
-		if !withdraw {
-			v := &types.TokenAction_Transfer{&types.CoinsTransfer{Cointoken: tokenSymbol, Amount: amountInt64, Note: note}}
-			transfer.Value = v
-			transfer.Ty = types.ActionTransfer
-		} else {
-			v := &types.TokenAction_Withdraw{&types.CoinsWithdraw{Cointoken: tokenSymbol, Amount: amountInt64, Note: note}}
-			transfer.Value = v
-			transfer.Ty = types.ActionWithdraw
-		}
-		tx = &types.Transaction{Execer: []byte("token"), Payload: types.Encode(transfer), To: to}
-	}
-
-	tx.Fee, err = tx.GetRealFee(types.MinBalanceTransfer)
-	if err != nil {
-		fmt.Fprintln(os.Stderr, err)
-		return
-	}
-	tx.Fee += types.MinBalanceTransfer
-	var random *rand.Rand
-	random = rand.New(rand.NewSource(time.Now().UnixNano()))
-	tx.Nonce = random.Int63()
-	tx.Sign(types.SECP256K1, privKey)
-	txHex := types.Encode(tx)
-	fmt.Println(hex.EncodeToString(txHex))
-}
-
-func SetAutoMining(flag string) {
-	flagInt32, err := strconv.ParseInt(flag, 10, 32)
-	if err != nil {
-		fmt.Fprintln(os.Stderr, err)
-		return
-	}
-	params := types.MinerFlag{Flag: int32(flagInt32)}
-	rpc, err := jsonrpc.NewJsonClient("http://localhost:8801")
-	if err != nil {
-		fmt.Fprintln(os.Stderr, err)
-		return
-	}
-	var res jsonrpc.Reply
-	err = rpc.Call("Chain33.SetAutoMining", params, &res)
-	if err != nil {
-		fmt.Fprintln(os.Stderr, err)
-		return
-	}
-	data, err := json.MarshalIndent(res, "", "    ")
-	if err != nil {
-		fmt.Fprintln(os.Stderr, err)
-		return
-	}
-
-	fmt.Println(string(data))
-}
-
-func GetTxHexByHash(hash string) {
-	params := jsonrpc.QueryParm{Hash: hash}
-	rpc, err := jsonrpc.NewJsonClient("http://localhost:8801")
-	if err != nil {
-		fmt.Fprintln(os.Stderr, err)
-		return
-	}
-	var res string
-	err = rpc.Call("Chain33.GetHexTxByHash", params, &res)
-	if err != nil {
-		fmt.Fprintln(os.Stderr, err)
-		return
-	}
-
-	fmt.Println("raw tx:", res)
-}
-
-func GetTicketCount() {
-	rpc, err := jsonrpc.NewJsonClient("http://localhost:8801")
-	if err != nil {
-		fmt.Fprintln(os.Stderr, err)
-		return
-	}
-	var res int64
-	err = rpc.Call("Chain33.GetTicketCount", nil, &res)
-	if err != nil {
-		fmt.Fprintln(os.Stderr, err)
-		return
-	}
-
-	fmt.Println("ticket count:", res)
-}
-
-func DumpPrivkey(addr string) {
-	params := types.ReqStr{Reqstr: addr}
-	rpc, err := jsonrpc.NewJsonClient("http://localhost:8801")
-	if err != nil {
-		fmt.Fprintln(os.Stderr, err)
-		return
-	}
-	var res types.ReplyStr
-	err = rpc.Call("Chain33.DumpPrivkey", params, &res)
-	if err != nil {
-		fmt.Fprintln(os.Stderr, err)
-		return
-	}
-	data, err := json.MarshalIndent(res, "", "    ")
-	if err != nil {
-		fmt.Fprintln(os.Stderr, err)
-		return
-	}
-
-	fmt.Println(string(data))
-}
-
-func DecodeTx(tran string) {
-	var tx types.Transaction
-	txHex, err := common.FromHex(tran)
-	err = types.Decode(txHex, &tx)
-	if err != nil {
-		fmt.Fprintln(os.Stderr, err)
-		return
-	}
-	res, err := jsonrpc.DecodeTx(&tx)
-	if err != nil {
-		fmt.Fprintln(os.Stderr, err)
-		return
-	}
-	data, err := json.MarshalIndent(res, "", "    ")
-	if err != nil {
-		fmt.Fprintln(os.Stderr, err)
-		return
-	}
-	fmt.Println(string(data))
-}
-
-func QueryTransaction(h string) {
-	params := jsonrpc.QueryParm{Hash: h}
-	rpc, err := jsonrpc.NewJsonClient("http://localhost:8801")
-	if err != nil {
-		fmt.Fprintln(os.Stderr, err)
-		return
-	}
-	var res jsonrpc.TransactionDetail
-	err = rpc.Call("Chain33.QueryTransaction", params, &res)
-	if err != nil {
-		fmt.Fprintln(os.Stderr, err)
-		return
-	}
-
-	amountResult := strconv.FormatFloat(float64(res.Amount)/float64(types.Coin), 'f', 4, 64)
-	if err != nil {
-		fmt.Fprintln(os.Stderr, err)
-		return
-	}
-
-	result := TxDetailResult{
-		Tx:         decodeTransaction(res.Tx),
-		Receipt:    decodeLog(*(res.Receipt)),
-		Proofs:     res.Proofs,
-		Height:     res.Height,
-		Index:      res.Index,
-		Blocktime:  res.Blocktime,
-		Amount:     amountResult,
-		Fromaddr:   res.Fromaddr,
-		ActionName: res.ActionName,
-	}
-
-	data, err := json.MarshalIndent(result, "", "    ")
-	if err != nil {
-		fmt.Fprintln(os.Stderr, err)
-		return
-	}
-
-	fmt.Println(string(data))
-}
-
-func GetColdAddrByMiner(addr string) {
-	reqaddr := &types.ReqString{addr}
-	var params jsonrpc.Query4Cli
-	params.Execer = "ticket"
-	params.FuncName = "MinerSourceList"
-	params.Payload = reqaddr
-	rpc, err := jsonrpc.NewJsonClient("http://localhost:8801")
-	if err != nil {
-		fmt.Fprintln(os.Stderr, err)
-		return
-	}
-	var res types.Message
-	err = rpc.Call("Chain33.Query", params, &res)
-	if err != nil {
-		fmt.Fprintln(os.Stderr, err)
-		return
-	}
-	data, err := json.MarshalIndent(res, "", "    ")
-	if err != nil {
-		fmt.Fprintln(os.Stderr, err)
-		return
-	}
-
-	fmt.Println(string(data))
-}
-
-func CloseTickets() {
-	status, err := GetWalletStatus(true)
-	if err != nil {
-		return
-	}
-	isAutoMining := status.(jsonrpc.WalletStatus).IsAutoMining
-	if isAutoMining {
-		fmt.Fprintln(os.Stderr, types.ErrMinerNotClosed)
-		return
-	}
-
-	rpc, err := jsonrpc.NewJsonClient("http://localhost:8801")
-	if err != nil {
-		fmt.Fprintln(os.Stderr, err)
-		return
-	}
-	var res types.ReplyHashes
-	err = rpc.Call("Chain33.CloseTickets", nil, &res)
-	if err != nil {
-		fmt.Fprintln(os.Stderr, err)
-		return
-	}
-	if len(res.Hashes) == 0 {
-		fmt.Println("no ticket to be close")
-		return
-	}
-
-	data, err := json.MarshalIndent(res, "", "    ")
-	if err != nil {
-		fmt.Fprintln(os.Stderr, err)
-		return
-	}
-
-	fmt.Println(string(data))
-}
-
-func IsSync() {
-	rpc, err := jsonrpc.NewJsonClient("http://localhost:8801")
-	if err != nil {
-		fmt.Fprintln(os.Stderr, err)
-		return
-	}
-	var res bool
-	err = rpc.Call("Chain33.IsSync", nil, &res)
-	if err != nil {
-		fmt.Fprintln(os.Stderr, err)
-		return
-	}
-
-	fmt.Println("sync completed:", res)
-}
-
-func decodeTransaction(tx *jsonrpc.Transaction) *TxResult {
-	feeResult := strconv.FormatFloat(float64(tx.Fee)/float64(types.Coin), 'f', 4, 64)
-	amountResult := ""
-	if tx.Amount != 0 {
-		amountResult = strconv.FormatFloat(float64(tx.Amount)/float64(types.Coin), 'f', 4, 64)
-	}
-	result := &TxResult{
-		Execer:     tx.Execer,
-		Payload:    tx.Payload,
-		RawPayload: tx.RawPayload,
-		Signature:  tx.Signature,
-		Fee:        feeResult,
-		Expire:     tx.Expire,
-		Nonce:      tx.Nonce,
-		To:         tx.To,
-	}
-	if plValue, ok := tx.Payload.(map[string]interface{})["Value"]; ok {
-		payloadValue := plValue.(map[string]interface{})
-		for _, e := range [4]string{"Transfer", "Withdraw", "Genesis", "Hlock"} {
-			if _, ok := payloadValue[e]; ok {
-				if amtValue, ok := result.Payload.(map[string]interface{})["Value"].(map[string]interface{})[e].(map[string]interface{})["amount"]; ok {
-					amt := amtValue.(float64) / float64(types.Coin)
-					amtResult := strconv.FormatFloat(amt, 'f', 4, 64)
-					result.Payload.(map[string]interface{})["Value"].(map[string]interface{})[e].(map[string]interface{})["amount"] = amtResult
-					break
-				}
-			}
-		}
-		if _, ok := payloadValue["Miner"]; ok {
-			if rwdValue, ok := result.Payload.(map[string]interface{})["Value"].(map[string]interface{})["Miner"].(map[string]interface{})["reward"]; ok {
-				rwd := rwdValue.(float64) / float64(types.Coin)
-				rwdResult := strconv.FormatFloat(rwd, 'f', 4, 64)
-				result.Payload.(map[string]interface{})["Value"].(map[string]interface{})["Miner"].(map[string]interface{})["reward"] = rwdResult
-			}
-		}
-	}
-	if tx.Amount != 0 {
-		result.Amount = amountResult
-	}
-	if tx.From != "" {
-		result.From = tx.From
-	}
-	return result
-}
-
-func decodeAccount(acc *types.Account, precision int64) *AccountResult {
-	balanceResult := strconv.FormatFloat(float64(acc.GetBalance())/float64(precision), 'f', 4, 64)
-	frozenResult := strconv.FormatFloat(float64(acc.GetFrozen())/float64(precision), 'f', 4, 64)
-	accResult := &AccountResult{
-		Addr:     acc.GetAddr(),
-		Currency: acc.GetCurrency(),
-		Balance:  balanceResult,
-		Frozen:   frozenResult,
-	}
-	return accResult
-}
-
-func constructAccFromLog(l *jsonrpc.ReceiptLogResult, key string) *types.Account {
-	var cur int32
-	if tmp, ok := l.Log.(map[string]interface{})[key].(map[string]interface{})["currency"]; ok {
-		cur = int32(tmp.(float32))
-	}
-	var bal int64
-	if tmp, ok := l.Log.(map[string]interface{})[key].(map[string]interface{})["balance"]; ok {
-		bal = int64(tmp.(float64))
-	}
-	var fro int64
-	if tmp, ok := l.Log.(map[string]interface{})[key].(map[string]interface{})["frozen"]; ok {
-		fro = int64(tmp.(float64))
-	}
-	var ad string
-	if tmp, ok := l.Log.(map[string]interface{})[key].(map[string]interface{})["addr"]; ok {
-		ad = tmp.(string)
-	}
-	return &types.Account{
-		Currency: cur,
-		Balance:  bal,
-		Frozen:   fro,
-		Addr:     ad,
-	}
-}
-
-func GetTokensPrecreated() {
-	var reqtokens types.ReqTokens
-	reqtokens.Status = types.TokenStatusPreCreated
-	reqtokens.Queryall = true
-	var params jsonrpc.Query4Cli
-	params.Execer = "token"
-	params.FuncName = "GetTokens"
-	params.Payload = reqtokens
-	rpc, err := jsonrpc.NewJsonClient("http://localhost:8801")
-	if err != nil {
-		fmt.Fprintln(os.Stderr, err)
-		return
-	}
-	var res types.ReplyTokens
-	err = rpc.Call("Chain33.Query", params, &res)
-	if err != nil {
-		fmt.Fprintln(os.Stderr, err)
-		return
-	}
-
-	for i, preCreatedToken := range res.Tokens {
-		preCreatedToken.Price = preCreatedToken.Price / types.Coin
-		preCreatedToken.Total = preCreatedToken.Total / types.TokenPrecision
-
-		fmt.Printf("---The %dth precreated token is below--------------------\n", i)
-		data, err := json.MarshalIndent(preCreatedToken, "", "    ")
-		if err != nil {
-			fmt.Fprintln(os.Stderr, err)
-			return
-		}
-
-		fmt.Println(string(data))
-	}
-
-}
-
-func GetTokensFinishCreated() {
-	var reqtokens types.ReqTokens
-	reqtokens.Status = types.TokenStatusCreated
-	reqtokens.Queryall = true
-	var params jsonrpc.Query4Cli
-	params.Execer = "token"
-	params.FuncName = "GetTokens"
-	params.Payload = reqtokens
-
-	fmt.Fprintln(os.Stderr, "Payload is: ", params.Payload)
-	rpc, err := jsonrpc.NewJsonClient("http://localhost:8801")
-	if err != nil {
-		fmt.Fprintln(os.Stderr, err)
-		return
-	}
-	var res types.ReplyTokens
-	err = rpc.Call("Chain33.Query", params, &res)
-	if err != nil {
-		fmt.Fprintln(os.Stderr, err)
-		return
-	}
-
-	for i, createdToken := range res.Tokens {
-		createdToken.Price = createdToken.Price / types.Coin
-		createdToken.Total = createdToken.Total / types.TokenPrecision
-
-		fmt.Printf("---The %dth Finish Created token is below--------------------\n", i)
-		data, err := json.MarshalIndent(createdToken, "", "    ")
-		if err != nil {
-			fmt.Fprintln(os.Stderr, err)
-			return
-		}
-
-		fmt.Println(string(data))
-	}
-}
-
-//获取Token信息
-func GetTokenInfo(symbol string) {
-	var req types.ReqString
-	req.Data = symbol
-	var params jsonrpc.Query4Cli
-	params.Execer = "token"
-	params.FuncName = "GetTokenInfo"
-	params.Payload = req
-	rpc, err := jsonrpc.NewJsonClient("http://localhost:8801")
-	if err != nil {
-		fmt.Fprintln(os.Stderr, err)
-		return
-	}
-	var res types.Token
-	err = rpc.Call("Chain33.Query", params, &res)
-	if err != nil {
-		fmt.Fprintln(os.Stderr, err)
-		return
-	}
-
-	res.Price = res.Price / types.Coin
-	res.Total = res.Total / types.TokenPrecision
-
-	data, err := json.MarshalIndent(res, "", "    ")
-	if err != nil {
-		fmt.Fprintln(os.Stderr, err)
-		return
-	}
-
-	fmt.Println(string(data))
-}
-
-func PreCreateToken(args []string) {
-	// creator, name, symbol, introduction, owner, totalStr, priceStr string) {
-	creator := args[0]
-	name := args[1]
-	symbol := args[2]
-	introduction := args[3]
-	owner := args[4]
-	total, err := strconv.ParseInt(args[5], 10, 64)
-	if err != nil {
-		fmt.Fprintln(os.Stderr, err)
-		return
-	}
-	price, err := strconv.ParseInt(args[6], 10, 64)
-	if err != nil {
-		fmt.Fprintln(os.Stderr, err)
-		return
-	}
-	params := types.ReqTokenPreCreate{CreatorAddr: creator, Name: name, Symbol: symbol, Introduction: introduction, OwnerAddr: owner, Total: total * types.TokenPrecision, Price: price * types.Coin}
-	rpc, err := jsonrpc.NewJsonClient("http://localhost:8801")
-	if err != nil {
-		fmt.Fprintln(os.Stderr, err)
-		return
-	}
-	var res jsonrpc.ReplyHash
-	err = rpc.Call("Chain33.TokenPreCreate", params, &res)
-	if err != nil {
-		fmt.Fprintln(os.Stderr, err)
-		return
-	}
-
-	data, err := json.MarshalIndent(res, "", "    ")
-	if err != nil {
-		fmt.Fprintln(os.Stderr, err)
-		return
-	}
-
-	fmt.Println(string(data))
-}
-
-func SellToken(args []string, starttime string, stoptime string, isCrowfund bool) {
-	owner := args[0]
-	sell := types.TradeForSell{}
-	params := &types.ReqSellToken{&sell, owner}
-
-	sell.Tokensymbol = args[1]
-	var err error
-	amountperboardlot, err := strconv.ParseFloat(args[2], 64)
-	if err != nil {
-		fmt.Fprintln(os.Stderr, err)
-		return
-	}
-	amountInt64 := int64(amountperboardlot*types.InputPrecision) * types.Multiple1E4 //支持4位小数输入，多余的输入将被截断
-	sell.Amountperboardlot = amountInt64
-
-	sell.Minboardlot, err = strconv.ParseInt(args[3], 10, 64)
-	if err != nil {
-		fmt.Fprintln(os.Stderr, err)
-		return
-	}
-	price, err := strconv.ParseFloat(args[4], 64)
-	if err != nil {
-		fmt.Fprintln(os.Stderr, err)
-		return
-	}
-	sell.Priceperboardlot = int64(price*types.InputPrecision) * types.Multiple1E4
-
-	sell.Totalboardlot, err = strconv.ParseInt(args[5], 10, 64)
-	if err != nil {
-		fmt.Fprintln(os.Stderr, err)
-		return
-	}
-	sell.Starttime, err = strconv.ParseInt(starttime, 10, 64)
-	if err != nil {
-		fmt.Fprintln(os.Stderr, err)
-		return
-	}
-	sell.Stoptime, err = strconv.ParseInt(starttime, 10, 64)
-	if err != nil {
-		fmt.Fprintln(os.Stderr, err)
-		return
-	}
-	sell.Crowdfund = isCrowfund
-	rpc, err := jsonrpc.NewJsonClient("http://localhost:8801")
-	if err != nil {
-		fmt.Fprintln(os.Stderr, err)
-		return
-	}
-	var res jsonrpc.ReplyHash
-
-	err = rpc.Call("Chain33.SellToken", params, &res)
-	if err != nil {
-		fmt.Fprintln(os.Stderr, err)
-		return
-	}
-
-	data, err := json.MarshalIndent(res, "", "    ")
-	if err != nil {
-		fmt.Fprintln(os.Stderr, err)
-		return
-	}
-
-	fmt.Println(string(data))
-}
-
-func FinishCreateToken(args []string) {
-	// finisher, symbol, owner, string) {
-	finisher := args[0]
-	symbol := args[1]
-	owner := args[2]
-
-	params := types.ReqTokenFinishCreate{FinisherAddr: finisher, Symbol: symbol, OwnerAddr: owner}
-
-	rpc, err := jsonrpc.NewJsonClient("http://localhost:8801")
-	if err != nil {
-		fmt.Fprintln(os.Stderr, err)
-		return
-	}
-	var res jsonrpc.ReplyHash
-
-	err = rpc.Call("Chain33.TokenFinishCreate", params, &res)
-	if err != nil {
-		fmt.Fprintln(os.Stderr, err)
-		return
-	}
-
-	data, err := json.MarshalIndent(res, "", "    ")
-	if err != nil {
-		fmt.Fprintln(os.Stderr, err)
-		return
-	}
-
-	fmt.Println(string(data))
-}
-
-//buytoken [0-owner, 1-sellid, 2-countboardlot]
-func BuyToken(args []string) {
-	cntBoardlot, err := strconv.ParseInt(args[2], 10, 64)
-	if err != nil {
-		fmt.Fprintln(os.Stderr, err)
-		return
-	}
-
-	buy := &types.TradeForBuy{args[1], cntBoardlot}
-	params := &types.ReqBuyToken{buy, args[0]}
-	rpc, err := jsonrpc.NewJsonClient("http://localhost:8801")
-	if err != nil {
-		fmt.Fprintln(os.Stderr, err)
-		return
-	}
-	var res jsonrpc.ReplyHash
-	err = rpc.Call("Chain33.BuyToken", params, &res)
-	if err != nil {
-		fmt.Fprintln(os.Stderr, err)
-		return
-	}
-
-	data, err := json.MarshalIndent(res, "", "    ")
-	if err != nil {
-		fmt.Fprintln(os.Stderr, err)
-		return
-	}
-
-	fmt.Println(string(data))
-}
-
-func RevokeCreateToken(args []string) {
-	// revoker, symbol, owner, string) {
-	revoker := args[0]
-	symbol := args[1]
-	owner := args[2]
-
-	params := types.ReqTokenRevokeCreate{RevokerAddr: revoker, Symbol: symbol, OwnerAddr: owner}
-	rpc, err := jsonrpc.NewJsonClient("http://localhost:8801")
-	if err != nil {
-		fmt.Fprintln(os.Stderr, err)
-		return
-	}
-	var res jsonrpc.ReplyHash
-	err = rpc.Call("Chain33.TokenRevokeCreate", params, &res)
-	if err != nil {
-		fmt.Fprintln(os.Stderr, err)
-		return
-	}
-
-	data, err := json.MarshalIndent(res, "", "    ")
-	if err != nil {
-		fmt.Fprintln(os.Stderr, err)
-		return
-	}
-
-	fmt.Println(string(data))
-}
-
-//revokeselltoken [seller, sellid]
-func RevokeSellToken(seller string, sellid string) {
-	revoke := &types.TradeForRevokeSell{sellid}
-	params := &types.ReqRevokeSell{revoke, seller}
-
-	rpc, err := jsonrpc.NewJsonClient("http://localhost:8801")
-	if err != nil {
-		fmt.Fprintln(os.Stderr, err)
-		return
-	}
-	var res jsonrpc.ReplyHash
-	err = rpc.Call("Chain33.RevokeSellToken", params, &res)
-	if err != nil {
-		fmt.Fprintln(os.Stderr, err)
-		return
-	}
-
-	data, err := json.MarshalIndent(res, "", "    ")
-	if err != nil {
-		fmt.Fprintln(os.Stderr, err)
-		return
-	}
-
-	fmt.Println(string(data))
-}
-
-//获取并显示一个指定用户下的所有token的卖单或者是指定token的卖单
-func ShowOnesSellTokenOrders(seller string, tokens []string) {
-	var reqAddrtokens types.ReqAddrTokens
-	reqAddrtokens.Status = types.OnSale
-	reqAddrtokens.Addr = seller
-	if 0 != len(tokens) {
-		reqAddrtokens.Token = append(reqAddrtokens.Token, tokens...)
-	}
-	var params jsonrpc.Query4Cli
-	params.Execer = "trade"
-	params.FuncName = "GetOnesSellOrder"
-	params.Payload = reqAddrtokens
-	rpc, err := jsonrpc.NewJsonClient("http://localhost:8801")
-	if err != nil {
-		fmt.Fprintln(os.Stderr, err)
-		return
-	}
-	var res types.ReplySellOrders
-	err = rpc.Call("Chain33.Query", params, &res)
-	if err != nil {
-		fmt.Fprintln(os.Stderr, err)
-		return
-	}
-
-	for i, sellorder := range res.Selloders {
-		var sellOrders2show SellOrder2Show
-		sellOrders2show.Tokensymbol = sellorder.Tokensymbol
-		sellOrders2show.Seller = sellorder.Address
-		sellOrders2show.Amountperboardlot = strconv.FormatFloat(float64(sellorder.Amountperboardlot)/float64(types.TokenPrecision), 'f', 4, 64)
-		sellOrders2show.Minboardlot = sellorder.Minboardlot
-		sellOrders2show.Priceperboardlot = strconv.FormatFloat(float64(sellorder.Priceperboardlot)/float64(types.Coin), 'f', 8, 64)
-		sellOrders2show.Totalboardlot = sellorder.Totalboardlot
-		sellOrders2show.Soldboardlot = sellorder.Soldboardlot
-		sellOrders2show.Starttime = sellorder.Starttime
-		sellOrders2show.Stoptime = sellorder.Stoptime
-		sellOrders2show.Soldboardlot = sellorder.Soldboardlot
-		sellOrders2show.Crowdfund = sellorder.Crowdfund
-		sellOrders2show.SellID = sellorder.Sellid
-		sellOrders2show.Status = types.SellOrderStatus[sellorder.Status]
-		sellOrders2show.Height = sellorder.Height
-
-		data, err := json.MarshalIndent(sellOrders2show, "", "    ")
-		if err != nil {
-			fmt.Fprintln(os.Stderr, err)
-			return
-		}
-		fmt.Printf("---The %dth sellorder is below--------------------\n", i)
-		fmt.Println(string(data))
-	}
-}
-
-func QueryConfigItem(key string) {
-	req := &types.ReqString{key}
-	var params jsonrpc.Query4Cli
-	params.Execer = "manage"
-	params.FuncName = "GetConfigItem"
-	params.Payload = req
-	rpc, err := jsonrpc.NewJsonClient("http://localhost:8801")
-	var res types.ReplyConfig
-	err = rpc.Call("Chain33.Query", params, &res)
-	if err != nil {
-		fmt.Fprintln(os.Stderr, err)
-		return
-	}
-
-	data, err := json.MarshalIndent(res, "", "    ")
-	fmt.Println(string(data))
-}
-
-func ShowSellOrderWithStatus(status string) {
-	statusInt, ok := types.MapSellOrderStatusStr2Int[status]
-	if !ok {
-		fmt.Print(errors.New("参数错误\n").Error())
-		return
-	}
-	var reqAddrtokens types.ReqAddrTokens
-	reqAddrtokens.Status = statusInt
-
-	var params jsonrpc.Query4Cli
-	params.Execer = "trade"
-	params.FuncName = "GetAllSellOrdersWithStatus"
-	params.Payload = reqAddrtokens
-	rpc, err := jsonrpc.NewJsonClient("http://localhost:8801")
-	if err != nil {
-		fmt.Fprintln(os.Stderr, err)
-		return
-	}
-
-	var res types.ReplySellOrders
-	err = rpc.Call("Chain33.Query", params, &res)
-	if err != nil {
-		fmt.Fprintln(os.Stderr, err)
-		return
-	}
-
-	for i, sellorder := range res.Selloders {
-		var sellOrders2show SellOrder2Show
-		sellOrders2show.Tokensymbol = sellorder.Tokensymbol
-		sellOrders2show.Seller = sellorder.Address
-		sellOrders2show.Amountperboardlot = strconv.FormatFloat(float64(sellorder.Amountperboardlot)/float64(types.TokenPrecision), 'f', 4, 64)
-		sellOrders2show.Minboardlot = sellorder.Minboardlot
-		sellOrders2show.Priceperboardlot = strconv.FormatFloat(float64(sellorder.Priceperboardlot)/float64(types.Coin), 'f', 8, 64)
-		sellOrders2show.Totalboardlot = sellorder.Totalboardlot
-		sellOrders2show.Soldboardlot = sellorder.Soldboardlot
-		sellOrders2show.Starttime = sellorder.Starttime
-		sellOrders2show.Stoptime = sellorder.Stoptime
-		sellOrders2show.Soldboardlot = sellorder.Soldboardlot
-		sellOrders2show.Crowdfund = sellorder.Crowdfund
-		sellOrders2show.SellID = sellorder.Sellid
-		sellOrders2show.Status = types.SellOrderStatus[sellorder.Status]
-		sellOrders2show.Height = sellorder.Height
-
-		data, err := json.MarshalIndent(sellOrders2show, "", "    ")
-		if err != nil {
-			fmt.Fprintln(os.Stderr, err)
-			return
-		}
-		fmt.Printf("---The %dth sellorder is below--------------------\n", i)
-		fmt.Println(string(data))
-	}
-}
-
-func ShowOnesBuyOrder(buyer string, tokens []string) {
-
-	var reqAddrtokens types.ReqAddrTokens
-	reqAddrtokens.Addr = buyer
-	reqAddrtokens.Token = tokens
-
-	var params jsonrpc.Query4Cli
-	params.Execer = "trade"
-	params.FuncName = "GetOnesBuyOrder"
-	params.Payload = reqAddrtokens
-	rpc, err := jsonrpc.NewJsonClient("http://localhost:8801")
-	if err != nil {
-		fmt.Fprintln(os.Stderr, err)
-		return
-	}
-	var res types.ReplyTradeBuyOrders
-	err = rpc.Call("Chain33.Query", params, &res)
-	if err != nil {
-		fmt.Fprintln(os.Stderr, err)
-		return
-	}
-
-	for i, buy := range res.Tradebuydones {
-		data, err := json.MarshalIndent(buy, "", "    ")
-		if err != nil {
-			fmt.Fprintln(os.Stderr, err)
-			return
-		}
-		fmt.Printf("---The %dth buyorder is below--------------------\n", i)
-		fmt.Println(string(data))
-	}
-}
-
-func ShowTokenSellOrder(args []string) {
-	var req types.ReqTokenSellOrder
-	req.TokenSymbol = args[0]
-	count, err := strconv.ParseInt(args[1], 10, 32)
-	if err != nil {
-		fmt.Fprintln(os.Stderr, err)
-		return
-	}
-	direction, err := strconv.ParseInt(args[2], 10, 32)
-	if err != nil {
-		fmt.Fprintln(os.Stderr, err)
-		return
-	}
-	if direction != 0 && direction != 1 {
-		fmt.Fprintln(os.Stderr, "direction must be 0 (previous-page) or 1(next-page)")
-	}
-	req.Count = int32(count)
-	req.Direction = int32(direction)
-	if len(args) == 4 {
-		req.FromSellId = args[3]
-	} else {
-		req.FromSellId = ""
-	}
-
-	var params jsonrpc.Query4Cli
-	params.Execer = "trade"
-	params.FuncName = "GetTokenSellOrderByStatus"
-	params.Payload = req
-	rpc, err := jsonrpc.NewJsonClient("http://localhost:8801")
-	if err != nil {
-		fmt.Fprintln(os.Stderr, err)
-		return
-	}
-	var res types.ReplySellOrders
-	err = rpc.Call("Chain33.Query", params, &res)
-	if err != nil {
-		fmt.Fprintln(os.Stderr, err)
-		return
-	}
-
-	for i, sellorder := range res.Selloders {
-		var sellOrders2show SellOrder2Show
-		sellOrders2show.Tokensymbol = sellorder.Tokensymbol
-		sellOrders2show.Seller = sellorder.Address
-		sellOrders2show.Amountperboardlot = strconv.FormatFloat(float64(sellorder.Amountperboardlot)/float64(types.TokenPrecision), 'f', 4, 64)
-		sellOrders2show.Minboardlot = sellorder.Minboardlot
-		sellOrders2show.Priceperboardlot = strconv.FormatFloat(float64(sellorder.Priceperboardlot)/float64(types.Coin), 'f', 8, 64)
-		sellOrders2show.Totalboardlot = sellorder.Totalboardlot
-		sellOrders2show.Soldboardlot = sellorder.Soldboardlot
-		sellOrders2show.Starttime = sellorder.Starttime
-		sellOrders2show.Stoptime = sellorder.Stoptime
-		sellOrders2show.Soldboardlot = sellorder.Soldboardlot
-		sellOrders2show.Crowdfund = sellorder.Crowdfund
-		sellOrders2show.SellID = sellorder.Sellid
-		sellOrders2show.Status = types.SellOrderStatus[sellorder.Status]
-		sellOrders2show.Height = sellorder.Height
-
-		data, err := json.MarshalIndent(sellOrders2show, "", "    ")
-		if err != nil {
-			fmt.Fprintln(os.Stderr, err)
-			return
-		}
-		fmt.Printf("---The %dth sellorder is below--------------------\n", i)
-		fmt.Println(string(data))
-	}
-}
-
-func decodeLog(rlog jsonrpc.ReceiptDataResult) *ReceiptData {
-	rd := &ReceiptData{Ty: rlog.Ty, TyName: rlog.TyName}
-
-	for _, l := range rlog.Logs {
-		rl := &ReceiptLog{Ty: l.Ty, TyName: l.TyName, RawLog: l.RawLog}
-		switch l.Ty {
-		//case 1, 4, 111, 112, 113, 114:
-		case types.TyLogErr, types.TyLogGenesis, types.TyLogNewTicket, types.TyLogCloseTicket, types.TyLogMinerTicket,
-			types.TyLogTicketBind, types.TyLogPreCreateToken, types.TyLogFinishCreateToken, types.TyLogRevokeCreateToken,
-			types.TyLogTradeSell, types.TyLogTradeBuy, types.TyLogTradeRevoke:
-			rl.Log = l.Log
-		//case 2, 3, 5, 11:
-		case types.TyLogFee, types.TyLogTransfer, types.TyLogDeposit, types.TyLogGenesisTransfer,
-			types.TyLogTokenTransfer, types.TyLogTokenDeposit:
-			rl.Log = &ReceiptAccountTransfer{
-				Prev:    decodeAccount(constructAccFromLog(l, "prev"), types.Coin),
-				Current: decodeAccount(constructAccFromLog(l, "current"), types.Coin),
-			}
-		//case 6, 7, 8, 9, 10, 12:
-		case types.TyLogExecTransfer, types.TyLogExecWithdraw, types.TyLogExecDeposit, types.TyLogExecFrozen, types.TyLogExecActive, types.TyLogGenesisDeposit:
-			var execaddr string
-			if tmp, ok := l.Log.(map[string]interface{})["execaddr"].(string); ok {
-				execaddr = tmp
-			}
-			rl.Log = &ReceiptExecAccountTransfer{
-				ExecAddr: execaddr,
-				Prev:     decodeAccount(constructAccFromLog(l, "prev"), types.Coin),
-				Current:  decodeAccount(constructAccFromLog(l, "current"), types.Coin),
-			}
-		case types.TyLogTokenExecTransfer, types.TyLogTokenExecWithdraw, types.TyLogTokenExecDeposit, types.TyLogTokenExecFrozen, types.TyLogTokenExecActive,
-			types.TyLogTokenGenesisTransfer, types.TyLogTokenGenesisDeposit:
-			var execaddr string
-			if tmp, ok := l.Log.(map[string]interface{})["execaddr"].(string); ok {
-				execaddr = tmp
-			}
-			rl.Log = &ReceiptExecAccountTransfer{
-				ExecAddr: execaddr,
-				Prev:     decodeAccount(constructAccFromLog(l, "prev"), types.TokenPrecision),
-				Current:  decodeAccount(constructAccFromLog(l, "current"), types.TokenPrecision),
-			}
-		default:
-			// fmt.Printf("---The log with vlaue:%d is not decoded --------------------\n", l.Ty)
-			rl.Log = nil
-		}
-		rd.Logs = append(rd.Logs, rl)
-	}
-	return rd
-=======
 var rootCmd = &cobra.Command{
 	Use:   "chain33-cli",
 	Short: "chain33 client tools",
->>>>>>> 21e5730a
 }
 
 var versionCmd = &cobra.Command{
@@ -2676,116 +41,10 @@
 		versionCmd)
 }
 
-<<<<<<< HEAD
-func GetTotalCoins(symbol string, height string) {
-	// 获取高度statehash
-	heightInt64, err := strconv.ParseInt(height, 10, 64)
-	if err != nil {
-		fmt.Fprintln(os.Stderr, err)
-		return
-	}
-
-	params := jsonrpc.BlockParam{Start: heightInt64, End: heightInt64, Isdetail: false}
-	rpc, err := jsonrpc.NewJsonClient("http://localhost:8801")
-	if err != nil {
-		fmt.Fprintln(os.Stderr, err)
-		return
-	}
-	var res jsonrpc.BlockDetails
-	err = rpc.Call("Chain33.GetBlocks", params, &res)
-	if err != nil {
-		fmt.Fprintln(os.Stderr, err)
-		return
-	}
-
-	stateHash, err := common.FromHex(res.Items[0].Block.StateHash)
-	if err != nil {
-		fmt.Fprintln(os.Stderr, err)
-		return
-	}
-
-	// 查询高度哈希对应数据
-	var expectedAmount int64
-	var actualAmount int64
-	resp := GetTotalCoinsResult{}
-
-	var startKey []byte
-	var count int64
-	for count = 1000; count == 1000; {
-		params := types.ReqGetTotalCoins{Symbol: symbol, StateHash: stateHash, StartKey: startKey, Count: count}
-		var res types.ReplyGetTotalCoins
-		err = rpc.Call("Chain33.GetTotalCoins", params, &res)
-		if err != nil {
-			fmt.Fprintln(os.Stderr, err)
-			return
-		}
-		count = res.Num
-		resp.AccountCount += res.Num
-		actualAmount += res.Amount
-		startKey = res.NextKey
-	}
-
-	if symbol == "bty" {
-		//查询高度blockhash
-		params := types.ReqInt{heightInt64}
-		var res1 jsonrpc.ReplyHash
-		err = rpc.Call("Chain33.GetBlockHash", params, &res1)
-		if err != nil {
-			fmt.Fprintln(os.Stderr, err)
-			return
-		}
-
-		blockHash, err := common.FromHex(res1.Hash)
-		if err != nil {
-			fmt.Fprintln(os.Stderr, err)
-			return
-		}
-
-		//查询手续费
-		params2 := types.ReqHash{Hash: blockHash}
-		var res2 types.TotalFee
-		err = rpc.Call("Chain33.QueryTotalFee", params2, &res2)
-		if err != nil {
-			fmt.Fprintln(os.Stderr, err)
-			return
-		}
-
-		resp.TxCount = res2.TxCount
-		expectedAmount = (3e+8+30000+30*heightInt64)*types.Coin - res2.Fee
-		resp.ExpectedAmount = strconv.FormatFloat(float64(expectedAmount)/float64(types.Coin), 'f', 4, 64)
-		resp.ActualAmount = strconv.FormatFloat(float64(actualAmount)/float64(types.Coin), 'f', 4, 64)
-		resp.DifferenceAmount = strconv.FormatFloat(float64(expectedAmount-actualAmount)/float64(types.Coin), 'f', 4, 64)
-	} else {
-		//查询Token总量
-		var req types.ReqString
-		req.Data = symbol
-		var params jsonrpc.Query4Cli
-		params.Execer = "token"
-		params.FuncName = "GetTokenInfo"
-		params.Payload = req
-		var res types.Token
-		err = rpc.Call("Chain33.Query", params, &res)
-		if err != nil {
-			fmt.Fprintln(os.Stderr, err)
-			return
-		}
-
-		expectedAmount = res.Total
-		resp.ExpectedAmount = strconv.FormatFloat(float64(expectedAmount)/float64(types.TokenPrecision), 'f', 4, 64)
-		resp.ActualAmount = strconv.FormatFloat(float64(actualAmount)/float64(types.TokenPrecision), 'f', 4, 64)
-		resp.DifferenceAmount = strconv.FormatFloat(float64(expectedAmount-actualAmount)/float64(types.TokenPrecision), 'f', 4, 64)
-	}
-
-	data, err := json.MarshalIndent(resp, "", "    ")
-	if err != nil {
-		fmt.Fprintln(os.Stderr, err)
-		return
-=======
 func main() {
 	log.SetLogLevel("error")
 	if err := rootCmd.Execute(); err != nil {
 		fmt.Println(err)
 		os.Exit(1)
->>>>>>> 21e5730a
 	}
 }