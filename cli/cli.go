--- conflicted
+++ resolved
@@ -17,7 +17,6 @@
 	"gitlab.33.cn/chain33/chain33/common/version"
 	jsonrpc "gitlab.33.cn/chain33/chain33/rpc"
 	"gitlab.33.cn/chain33/chain33/types"
-	"github.com/piotrnar/gocoin/lib/utxo"
 )
 
 func main() {
@@ -516,15 +515,12 @@
 			return
 		}
 		ShowUTXOs4SpecifiedAmount(argsWithoutProg[1])
-<<<<<<< HEAD
 	case "createutxo":
 		if len(argsWithoutProg) != 7 {
 			fmt.Print(errors.New("参数错误").Error())
 			return
 		}
 		CreateUTXOs(argsWithoutProg[1:])
-=======
->>>>>>> 87a6ba16
 	default:
 		fmt.Print("指令错误")
 	}
@@ -3066,7 +3062,6 @@
 	}
 }
 
-<<<<<<< HEAD
 //from toviewpubkey tospendpubkey amout count note
 func CreateUTXOs(args []string) {
 	amountFloat64, err := strconv.ParseFloat(args[3], 64)
@@ -3110,7 +3105,7 @@
 	}
 
 	fmt.Println(string(data))
-=======
+}
 
 func decodePrivacyOutputToken(l *jsonrpc.ReceiptLogResult, key string) string {
 	var token string
@@ -3135,5 +3130,4 @@
 		}
 	}
 	return ret
->>>>>>> 87a6ba16
 }