package main

import (
	"encoding/hex"
	"encoding/json"
	"errors"
	"fmt"
	"math/rand"
	"os"
	"strconv"
	"time"

	"code.aliyun.com/chain33/chain33/account"
	"code.aliyun.com/chain33/chain33/common"
	"code.aliyun.com/chain33/chain33/common/crypto"
	jsonrpc "code.aliyun.com/chain33/chain33/rpc"
	"code.aliyun.com/chain33/chain33/types"
)

func main() {
	common.SetLogLevel("eror")
	//	argsWithProg := os.Args
	if len(os.Args) == 1 {
		LoadHelp()
		return
	}
	argsWithoutProg := os.Args[1:]
	switch argsWithoutProg[0] {
	case "-h": //使用帮助
		LoadHelp()
	case "--help": //使用帮助
		LoadHelp()
	case "help": //使用帮助
		LoadHelp()
	case "lock": //锁定
		if len(argsWithoutProg) != 1 {
			fmt.Print(errors.New("参数错误").Error())
			return
		}
		Lock()
	case "unlock": //解锁
		if len(argsWithoutProg) != 3 {
			fmt.Print(errors.New("参数错误").Error())
			return
		}
		UnLock(argsWithoutProg[1], argsWithoutProg[2])
	case "setpasswd": //重设密码
		if len(argsWithoutProg) != 3 {
			fmt.Print(errors.New("参数错误").Error())
			return
		}
		SetPasswd(argsWithoutProg[1], argsWithoutProg[2])
	case "setlabl": //设置标签
		if len(argsWithoutProg) != 3 {
			fmt.Print(errors.New("参数错误").Error())
			return
		}
		SetLabl(argsWithoutProg[1], argsWithoutProg[2])
	case "newaccount": //新建账户
		if len(argsWithoutProg) != 2 {
			fmt.Print(errors.New("参数错误").Error())
			return
		}
		NewAccount(argsWithoutProg[1])
	case "getaccounts": //获取账户列表
		if len(argsWithoutProg) != 1 {
			fmt.Print(errors.New("参数错误").Error())
			return
		}
		GetAccounts()
	case "mergebalance": //合并余额
		if len(argsWithoutProg) != 2 {
			fmt.Print(errors.New("参数错误").Error())
			return
		}
		MergeBalance(argsWithoutProg[1])
	case "settxfee": //设置交易费
		if len(argsWithoutProg) != 2 {
			fmt.Print(errors.New("参数错误").Error())
			return
		}
		SetTxFee(argsWithoutProg[1])
	case "sendtoaddress": //发送到地址
		if len(argsWithoutProg) != 5 {
			fmt.Print(errors.New("参数错误").Error())
			return
		}
		SendToAddress(argsWithoutProg[1], argsWithoutProg[2], argsWithoutProg[3], argsWithoutProg[4], false, "")
	case "transwithdrawtoken":
		if len(argsWithoutProg) != 6 {
			fmt.Print(errors.New("参数错误").Error())
			return
		}
		SendToAddress(argsWithoutProg[1], argsWithoutProg[2], argsWithoutProg[3], argsWithoutProg[5], true, argsWithoutProg[4])
	case "importprivkey": //引入私钥
		if len(argsWithoutProg) != 3 {
			fmt.Print(errors.New("参数错误").Error())
			return
		}
		ImportPrivKey(argsWithoutProg[1], argsWithoutProg[2])
	case "wallettxlist": //钱包交易列表
		if len(argsWithoutProg) != 4 {
			fmt.Print(errors.New("参数错误").Error())
			return
		}
		WalletTransactionList(argsWithoutProg[1], argsWithoutProg[2], argsWithoutProg[3])
	case "getmempool": //获取Mempool
		if len(argsWithoutProg) != 1 {
			fmt.Print(errors.New("参数错误").Error())
			return
		}
		GetMemPool()
	case "sendtransaction": //发送交易
		if len(argsWithoutProg) != 2 {
			fmt.Print(errors.New("参数错误").Error())
			return
		}
		SendTransaction(argsWithoutProg[1])
	case "querytransaction": //查询交易
		if len(argsWithoutProg) != 2 {
			fmt.Print(errors.New("参数错误").Error())
			return
		}
		if len(argsWithoutProg[1]) != 66 {
			fmt.Print(errors.New("哈希错误").Error())
			return
		}
		QueryTransaction(argsWithoutProg[1])
	case "gettxbyaddr": //根据地址获取交易
		if len(argsWithoutProg) != 7 {
			fmt.Print(errors.New("参数错误").Error())
			return
		}
		GetTransactionByAddr(argsWithoutProg[1], argsWithoutProg[2],
			argsWithoutProg[3], argsWithoutProg[4],
			argsWithoutProg[5], argsWithoutProg[6])
	case "gettxbyhashes": //根据哈希数组获取交易
		if len(argsWithoutProg) < 2 {
			fmt.Print(errors.New("参数错误").Error())
			return
		}
		for _, v := range argsWithoutProg[1:] {
			if len(v) != 66 {
				fmt.Print(errors.New("哈希错误").Error())
				return
			}
		}
		GetTransactionByHashes(argsWithoutProg[1:])
	case "getblocks": //获取区块
		if len(argsWithoutProg) != 4 {
			fmt.Print(errors.New("参数错误").Error())
			return
		}
		GetBlocks(argsWithoutProg[1], argsWithoutProg[2], argsWithoutProg[3])
	case "getlastheader": //获取上一区块头
		if len(argsWithoutProg) != 1 {
			fmt.Print(errors.New("参数错误").Error())
			return
		}
		GetLastHeader()
	case "getheaders":
		if len(argsWithoutProg) != 4 {
			fmt.Print(errors.New("参数错误").Error())
			return
		}
		GetHeaders(argsWithoutProg[1], argsWithoutProg[2], argsWithoutProg[3])
	case "getpeerinfo": //获取对等点信息
		if len(argsWithoutProg) != 1 {
			fmt.Print(errors.New("参数错误").Error())
			return
		}
		GetPeerInfo()
	case "getlastmempool":
		if len(argsWithoutProg) != 1 {
			fmt.Print(errors.New("参数错误").Error())
			return
		}
		GetLastMempool()
	case "getblockoverview":
		if len(argsWithoutProg) != 2 {
			fmt.Print(errors.New("参数错误").Error())
			return
		}
		GetBlockOverview(argsWithoutProg[1])
	case "getaddroverview":
		if len(argsWithoutProg) != 2 {
			fmt.Print(errors.New("参数错误").Error())
			return
		}
		GetAddrOverview(argsWithoutProg[1])
	case "getblockhash":
		if len(argsWithoutProg) != 2 {
			fmt.Print(errors.New("参数错误").Error())
			return
		}
		GetBlockHash(argsWithoutProg[1])
		//seed
	case "genseed":
		if len(argsWithoutProg) != 2 {
			fmt.Print(errors.New("参数错误").Error())
			return
		}
		GenSeed(argsWithoutProg[1])
	case "saveseed":
		if len(argsWithoutProg) != 3 {
			fmt.Print(errors.New("参数错误").Error())
			return
		}
		SaveSeed(argsWithoutProg[1], argsWithoutProg[2])
	case "getseed":
		if len(argsWithoutProg) != 2 {
			fmt.Print(errors.New("参数错误").Error())
			return
		}
		GetSeed(argsWithoutProg[1])

	case "getwalletstatus": //获取钱包的状态
		if len(argsWithoutProg) != 1 {
			fmt.Print(errors.New("参数错误").Error())
			return
		}
		GetWalletStatus()
	case "getbalance":
		if len(argsWithoutProg) != 3 {
			fmt.Print(errors.New("参数错误").Error())
			return
		}
		GetBalance(argsWithoutProg[1], argsWithoutProg[2])
	case "gettokenbalance":
		argsCnt := len(argsWithoutProg)
		if argsCnt < 4 {
			fmt.Print(errors.New("参数错误").Error())
			return
		}
		var addresses []string
		for _, args := range argsWithoutProg[3:] {
			addresses = append(addresses, args)
		}

		GetTokenBalance(addresses, argsWithoutProg[1], argsWithoutProg[2])
	case "getexecaddr":
		if len(argsWithoutProg) != 2 {
			fmt.Print(errors.New("参数错误").Error())
			return
		}
		GetExecAddr(argsWithoutProg[1])
	case "bindminer":
		if len(argsWithoutProg) != 3 {
			fmt.Print(errors.New("参数错误").Error())
			return
		}
		BindMiner(argsWithoutProg[1], argsWithoutProg[2])
	case "setautomining":
		if len(argsWithoutProg) != 2 {
			fmt.Print(errors.New("参数错误").Error())
			return
		}
		SetAutoMining(argsWithoutProg[1])
	case "getrawtx":
		if len(argsWithoutProg) != 2 {
			fmt.Print(errors.New("参数错误").Error())
			return
		}
		GetTxHexByHash(argsWithoutProg[1])
	case "getticketcount":
		if len(argsWithoutProg) != 1 {
			fmt.Print(errors.New("参数错误").Error())
			return
		}
		GetTicketCount()
	case "dumpprivkey": //导出私钥
		if len(argsWithoutProg) != 2 {
			fmt.Print(errors.New("参数错误").Error())
			return
		}
		DumpPrivkey(argsWithoutProg[1])
	case "decodetx":
		if len(argsWithoutProg) != 2 {
			fmt.Print(errors.New("参数错误").Error())
			return
		}
		DecodeTx(argsWithoutProg[1])
	case "getcoldaddrbyminer":
		if len(argsWithoutProg) != 2 {
			fmt.Print(errors.New("参数错误").Error())
			return
		}
		GetColdAddrByMiner(argsWithoutProg[1])
	case "gettokensprecreated":
		if len(argsWithoutProg) != 1 {
			fmt.Print(errors.New("参数错误").Error())
			return
		}
		GetTokensPrecreated()
	case "gettokensfinishcreated":
		if len(argsWithoutProg) != 1 {
			fmt.Print(errors.New("参数错误").Error())
			return
		}
		GetTokensFinishCreated()
	case "precreatetoken":
		if len(argsWithoutProg) != 8 {
			fmt.Print(errors.New("参数错误").Error())
			return
		}
		PreCreateToken(argsWithoutProg[1:])
<<<<<<< HEAD
	case "selltoken":
		if len(argsWithoutProg) != 7 {
			fmt.Print(errors.New("参数错误").Error())
			return
		}

		SellToken(argsWithoutProg[1:], "0", "0", false)
	case "selltokencrowdfund":
		if len(argsWithoutProg) != 9 {
			fmt.Print(errors.New("参数错误").Error())
			return
		}
		SellToken(argsWithoutProg[1:6], argsWithoutProg[6], argsWithoutProg[7], true)
	case "buytoken":
=======
	case "finishcreatetoken":
>>>>>>> a57e8ab8
		if len(argsWithoutProg) != 4 {
			fmt.Print(errors.New("参数错误").Error())
			return
		}
<<<<<<< HEAD
		BuyToken(argsWithoutProg[1:])
	case "revokeselltoken":
		if len(argsWithoutProg) != 3 {
			fmt.Print(errors.New("参数错误").Error())
			return
		}
		RevokeSellToken(argsWithoutProg[1], argsWithoutProg[2])
	case "showonesselltokenorder":
		if len(argsWithoutProg) < 2 {
			fmt.Print(errors.New("参数错误").Error())
			return
		}
		var tokens []string
		if len(argsWithoutProg) > 2 {
			tokens = append(tokens, argsWithoutProg[2:]...)
		}
		ShowOnesSellTokenOrders(argsWithoutProg[1],  tokens)
=======
		FinishCreateToken(argsWithoutProg[1:])
	case "revokecreatetoken":
		if len(argsWithoutProg) != 4 {
			fmt.Print(errors.New("参数错误").Error())
			return
		}
		RevokeCreateToken(argsWithoutProg[1:])
>>>>>>> a57e8ab8
	default:
		fmt.Print("指令错误")
	}
}

func LoadHelp() {
	fmt.Println("Available Commands:")
	fmt.Println("lock []                                                     : 锁定")
	fmt.Println("unlock [password, timeout]                                  : 解锁")
	fmt.Println("setpasswd [oldpassword, newpassword]                        : 设置密码")
	fmt.Println("setlabl [address, label]                                    : 设置标签")
	fmt.Println("newaccount [labelname]                                      : 新建账户")
	fmt.Println("getaccounts []                                              : 获取账户列表")
	fmt.Println("mergebalance [to]                                           : 合并余额")
	fmt.Println("settxfee [amount]                                           : 设置交易费")
	fmt.Println("sendtoaddress [from, to, amount, note]                      : 发送交易到地址")
	fmt.Println("transwithdrawtoken [from, to, amount, token, note]          : 转账或提取token")
	fmt.Println("importprivkey [privkey, label]                              : 引入私钥")
	fmt.Println("dumpprivkey [addr]                                          : 导出私钥")
	fmt.Println("wallettxlist [from, count, direction]                       : 钱包交易列表")
	fmt.Println("getmempool []                                               : 获取内存池")
	fmt.Println("sendtransaction [data]                                      : 发送交易")
	fmt.Println("querytransaction [hash]                                     : 按哈希查询交易")
	fmt.Println("gettxbyaddr [address, flag, count, direction, height, index]: 按地址获取交易")
	fmt.Println("gettxbyhashes [hashes...]                                   : 按哈希列表获取交易")
	fmt.Println("getblocks [start, end, isdetail]                            : 获取指定区间区块")
	fmt.Println("getlastheader []                                            : 获取最新区块头")
	fmt.Println("getheaders [start, end, isdetail]                           : 获取指定区间区块头")
	fmt.Println("getpeerinfo []                                              : 获取远程节点信息")
	fmt.Println("getlastmempool []                                           : 获取最新加入到内存池中的十条交易")
	fmt.Println("getblockoverview [hash]                                     : 获取区块信息")
	fmt.Println("getaddroverview [address]                                   : 获取地址交易信息")
	fmt.Println("getblockhash [height]                                       : 获取区块哈希值")
	//seed
	fmt.Println("genseed [lang]                                              : 生成随机的种子,lang=0:英语，lang=1:简体汉字")
	fmt.Println("saveseed [seed,password]                                    : 保存种子并用密码加密,种子要求15个单词或者汉字,参考genseed输出格式")
	fmt.Println("getseed [password]                                          : 通过密码获取种子")
	fmt.Println("getwalletstatus []                                          : 获取钱包的状态")
	fmt.Println("getbalance [address, execer]                                : 查询地址余额")
	fmt.Println("gettokenbalance [token execer addr0 [addr1 addr2]]          : 查询多个地址在token的余额")
	fmt.Println("getexecaddr [execer]                                        : 获取执行器地址")
	fmt.Println("bindminer [mineraddr, privkey]                              : 绑定挖矿地址")
	fmt.Println("setautomining [flag]                                        : 设置自动挖矿")
	fmt.Println("getrawtx [hash]                                             : 通过哈希获取交易十六进制字符串")
	fmt.Println("getticketcount []                                           : 获取票数")
	fmt.Println("decodetx [data]                                             : 解析交易")
	fmt.Println("getcoldaddrbyminer [address]                                : 获取miner冷钱包地址")
	fmt.Println("gettokensprecreated                                         : 获取所有预创建的token")
	fmt.Println("gettokensfinishcreated                                      : 获取所有完成创建的token")
<<<<<<< HEAD
	fmt.Println("selltoken [owner, token, Amountpbl, minbl, pricepbl, totalpbl] : 卖出token")
	fmt.Println("buytoken [buyer, sellid, countboardlot]                        : 买入token")
	fmt.Println("revokeselltoken [seller, sellid]                               : 撤销token卖单")
	fmt.Println("showonesselltokenorder [seller, [token0, token1, token2]]      : 显示一个用户下的token卖单")
	fmt.Println("showselltokenorder [token0, [token1, token2]]                  : 显示所有token卖单")
	fmt.Println("sellcrowdfund [owner, token, Amountpbl, minbl, pricepbl, totalpbl, start, stop]              : 卖出众筹")
	fmt.Println("precreatetoken [creator_address, name, symbol, introduction, owner_address, total, price]    : 预创建token")
=======
	fmt.Println("precreatetoken [creator_address, name, symbol, introduction, owner_address, total, price]")
	fmt.Println("                                                            : 预创建token")
	fmt.Println("finishcreatetoken [finish_address, symbol, owner_address]   : 完成创建token")
	fmt.Println("revokecreatetoken [creator_address, symbol, owner_address]  : 取消创建token")
>>>>>>> a57e8ab8
}

var dd types.TradeForSell
var cc types.TradeForBuy

type AccountsResult struct {
	Wallets []*WalletResult `json:"wallets"`
}

type WalletResult struct {
	Acc   *AccountResult `json:"acc,omitempty"`
	Label string         `json:"label,omitempty"`
}

type AccountResult struct {
	Currency int32  `json:"currency,omitempty"`
	Balance  string `json:"balance,omitempty"`
	Frozen   string `json:"frozen,omitempty"`
	Addr     string `json:"addr,omitempty"`
}

type TokenAccountResult struct {
	Token    string `json:"Token,omitempty"`
	Currency int32  `json:"currency,omitempty"`
	Balance  string `json:"balance,omitempty"`
	Frozen   string `json:"frozen,omitempty"`
	Addr     string `json:"addr,omitempty"`
}

type TxListResult struct {
	Txs []*TxResult `json:"txs"`
}

type TxResult struct {
	Execer     string             `json:"execer"`
	Payload    interface{}        `json:"payload"`
	RawPayload string             `json:"rawpayload"`
	Signature  *jsonrpc.Signature `json:"signature"`
	Fee        string             `json:"fee"`
	Expire     int64              `json:"expire"`
	Nonce      int64              `json:"nonce"`
	To         string             `json:"to"`
	Amount     string             `json:"amount,omitempty"`
	From       string             `json:"from,omitempty"`
}

type TxDetailResult struct {
	Tx         *TxResult    `json:"tx"`
	Receipt    *ReceiptData `json:"receipt"`
	Proofs     []string     `json:"proofs,omitempty"`
	Height     int64        `json:"height"`
	Index      int64        `json:"index"`
	Blocktime  int64        `json:"blocktime"`
	Amount     string       `json:"amount"`
	Fromaddr   string       `json:"fromaddr"`
	ActionName string       `json:"actionname"`
}

type ReceiptData struct {
	Ty   string        `json:"ty"`
	Logs []*ReceiptLog `json:"logs"`
}

type ReceiptLog struct {
	Ty     string      `json:"ty"`
	Log    interface{} `json:"log"`
	RawLog string      `json:"rawlog"`
}

type TxDetailsResult struct {
	Txs []*TxDetailResult `json:"txs"`
}

type BlockResult struct {
	Version    int64       `json:"version"`
	ParentHash string      `json:"parenthash"`
	TxHash     string      `json:"txhash"`
	StateHash  string      `json:"statehash"`
	Height     int64       `json:"height"`
	BlockTime  int64       `json:"blocktime"`
	Txs        []*TxResult `json:"txs"`
}

type BlockDetailResult struct {
	Block    *BlockResult   `json:"block"`
	Receipts []*ReceiptData `json:"receipts"`
}

type BlockDetailsResult struct {
	Items []*BlockDetailResult `json:"items"`
}

type WalletTxDetailsResult struct {
	TxDetails []*WalletTxDetailResult `json:"txDetails"`
}

type WalletTxDetailResult struct {
	Tx         *TxResult    `json:"tx"`
	Receipt    *ReceiptData `json:"receipt"`
	Height     int64        `json:"height"`
	Index      int64        `json:"index"`
	Blocktime  int64        `json:"blocktime"`
	Amount     string       `json:"amount"`
	Fromaddr   string       `json:"fromaddr"`
	Txhash     string       `json:"txhash"`
	ActionName string       `json:"actionname"`
}

type AddrOverviewResult struct {
	Reciver string `json:"reciver"`
	Balance string `json:"balance"`
	TxCount int64  `json:"txCount"`
}

type SellOrder2Show struct {
	Tokensymbol       string `json:"tokensymbol"`
	Seller            string `json:"address"`
	Amountperboardlot string `json:"amountperboardlot"`
	Priceperboardlot  string `json:"priceperboardlot"`
	Totalboardlot     int64  `json:"totalboardlot"`
	Soldboardlot      int64  `json:"soldboardlot"`
	Starttime         int64  `json:"starttime"`
	Stoptime          int64  `json:"stoptime"`
	Crowdfund         bool   `json:"crowdfund"`
	SellID            string `json:"sellid"`
	Status            string `json:"status"`
}

func Lock() {
	rpc, err := jsonrpc.NewJsonClient("http://localhost:8801")
	if err != nil {
		fmt.Fprintln(os.Stderr, err)
		return
	}
	var res jsonrpc.Reply
	err = rpc.Call("Chain33.Lock", nil, &res)
	if err != nil {
		fmt.Fprintln(os.Stderr, err)
		return
	}

	data, err := json.MarshalIndent(res, "", "    ")
	if err != nil {
		fmt.Fprintln(os.Stderr, err)
		return
	}

	fmt.Println(string(data))
}

func UnLock(passwd string, timeout string) {
	timeoutInt64, err := strconv.ParseInt(timeout, 10, 64)
	if err != nil {
		fmt.Fprintln(os.Stderr, err)
		return
	}
	params := types.WalletUnLock{Passwd: passwd, Timeout: timeoutInt64}
	rpc, err := jsonrpc.NewJsonClient("http://localhost:8801")
	if err != nil {
		fmt.Fprintln(os.Stderr, err)
		return
	}
	var res jsonrpc.Reply
	err = rpc.Call("Chain33.UnLock", params, &res)
	if err != nil {
		fmt.Fprintln(os.Stderr, err)
		return
	}

	data, err := json.MarshalIndent(res, "", "    ")
	if err != nil {
		fmt.Fprintln(os.Stderr, err)
		return
	}

	fmt.Println(string(data))
}

func SetPasswd(oldpass string, newpass string) {
	params := types.ReqWalletSetPasswd{Oldpass: oldpass, Newpass: newpass}
	rpc, err := jsonrpc.NewJsonClient("http://localhost:8801")
	if err != nil {
		fmt.Fprintln(os.Stderr, err)
		return
	}
	var res jsonrpc.Reply
	err = rpc.Call("Chain33.SetPasswd", params, &res)
	if err != nil {
		fmt.Fprintln(os.Stderr, err)
		return
	}

	data, err := json.MarshalIndent(res, "", "    ")
	if err != nil {
		fmt.Fprintln(os.Stderr, err)
		return
	}

	fmt.Println(string(data))
}

func SetLabl(addr string, label string) {
	params := types.ReqWalletSetLabel{Addr: addr, Label: label}
	rpc, err := jsonrpc.NewJsonClient("http://localhost:8801")
	if err != nil {
		fmt.Fprintln(os.Stderr, err)
		return
	}
	var res types.WalletAccount
	err = rpc.Call("Chain33.SetLabl", params, &res)
	if err != nil {
		fmt.Fprintln(os.Stderr, err)
		return
	}

	balanceResult := strconv.FormatFloat(float64(res.GetAcc().GetBalance())/float64(1e8), 'f', 4, 64)
	frozenResult := strconv.FormatFloat(float64(res.GetAcc().GetFrozen())/float64(1e8), 'f', 4, 64)
	accResult := &AccountResult{
		Addr:     res.GetAcc().GetAddr(),
		Currency: res.GetAcc().GetCurrency(),
		Balance:  balanceResult,
		Frozen:   frozenResult,
	}
	result := WalletResult{Acc: accResult, Label: res.GetLabel()}

	data, err := json.MarshalIndent(result, "", "    ")
	if err != nil {
		fmt.Fprintln(os.Stderr, err)
		return
	}

	fmt.Println(string(data))
}

func NewAccount(lb string) {
	params := types.ReqNewAccount{Label: lb}
	rpc, err := jsonrpc.NewJsonClient("http://localhost:8801")
	if err != nil {
		fmt.Fprintln(os.Stderr, err)
		return
	}
	var res types.WalletAccount
	err = rpc.Call("Chain33.NewAccount", params, &res)
	if err != nil {
		fmt.Fprintln(os.Stderr, err)
		return
	}

	balanceResult := strconv.FormatFloat(float64(res.GetAcc().GetBalance())/float64(1e8), 'f', 4, 64)
	frozenResult := strconv.FormatFloat(float64(res.GetAcc().GetFrozen())/float64(1e8), 'f', 4, 64)
	accResult := &AccountResult{
		Addr:     res.GetAcc().GetAddr(),
		Currency: res.GetAcc().GetCurrency(),
		Balance:  balanceResult,
		Frozen:   frozenResult,
	}
	result := WalletResult{Acc: accResult, Label: res.GetLabel()}

	data, err := json.MarshalIndent(result, "", "    ")
	if err != nil {
		fmt.Fprintln(os.Stderr, err)
		return
	}

	fmt.Println(string(data))
}

func GetAccounts() {
	rpc, err := jsonrpc.NewJsonClient("http://localhost:8801")
	if err != nil {
		fmt.Fprintln(os.Stderr, err)
		return
	}
	var res jsonrpc.WalletAccounts
	err = rpc.Call("Chain33.GetAccounts", nil, &res)
	if err != nil {
		fmt.Fprintln(os.Stderr, err)
		return
	}

	var result AccountsResult

	for _, r := range res.Wallets {
		balanceResult := strconv.FormatFloat(float64(r.Acc.Balance)/float64(1e8), 'f', 4, 64)
		frozenResult := strconv.FormatFloat(float64(r.Acc.Frozen)/float64(1e8), 'f', 4, 64)
		accResult := &AccountResult{
			Currency: r.Acc.Currency,
			Addr:     r.Acc.Addr,
			Balance:  balanceResult,
			Frozen:   frozenResult,
		}
		result.Wallets = append(result.Wallets, &WalletResult{Acc: accResult, Label: r.Label})
	}

	data, err := json.MarshalIndent(result, "", "    ")
	if err != nil {
		fmt.Fprintln(os.Stderr, err)
		return
	}

	fmt.Println(string(data))
}

func MergeBalance(to string) {
	params := types.ReqWalletMergeBalance{To: to}
	rpc, err := jsonrpc.NewJsonClient("http://localhost:8801")
	if err != nil {
		fmt.Fprintln(os.Stderr, err)
		return
	}
	var res jsonrpc.ReplyHashes
	err = rpc.Call("Chain33.MergeBalance", params, &res)
	if err != nil {
		fmt.Fprintln(os.Stderr, err)
		return
	}

	data, err := json.MarshalIndent(res, "", "    ")
	if err != nil {
		fmt.Fprintln(os.Stderr, err)
		return
	}

	fmt.Println(string(data))
}

func SetTxFee(amount string) {
	amountFloat64, err := strconv.ParseFloat(amount, 64)
	if err != nil {
		fmt.Fprintln(os.Stderr, err)
		return
	}
	amountInt64 := int64(amountFloat64 * 1e4)
	params := types.ReqWalletSetFee{Amount: amountInt64 * 1e4}
	rpc, err := jsonrpc.NewJsonClient("http://localhost:8801")
	if err != nil {
		fmt.Fprintln(os.Stderr, err)
		return
	}
	var res jsonrpc.Reply
	err = rpc.Call("Chain33.SetTxFee", params, &res)
	if err != nil {
		fmt.Fprintln(os.Stderr, err)
		return
	}

	data, err := json.MarshalIndent(res, "", "    ")
	if err != nil {
		fmt.Fprintln(os.Stderr, err)
		return
	}

	fmt.Println(string(data))
}

func SendToAddress(from string, to string, amount string, note string, isToken bool, tokenSymbol string) {
	amountFloat64, err := strconv.ParseFloat(amount, 64)
	if err != nil {
		fmt.Fprintln(os.Stderr, err)
		return
	}
	amountInt64 := int64(amountFloat64 * types.InputPrecision) //支持4位小数输入，多余的输入将被截断
	params := types.ReqWalletSendToAddress{From: from, To: to, Amount: amountInt64, Note: note}
	if !isToken {
		params.Istoken = false
		params.Amount *= 1e4
	} else {
		params.Istoken = true
		params.TokenSymbol = tokenSymbol
	}
	rpc, err := jsonrpc.NewJsonClient("http://localhost:8801")
	if err != nil {
		fmt.Fprintln(os.Stderr, err)
		return
	}
	var res jsonrpc.ReplyHash
	err = rpc.Call("Chain33.SendToAddress", params, &res)
	if err != nil {
		fmt.Fprintln(os.Stderr, err)
		return
	}

	data, err := json.MarshalIndent(res, "", "    ")
	if err != nil {
		fmt.Fprintln(os.Stderr, err)
		return
	}

	fmt.Println(string(data))
}

func ImportPrivKey(privkey string, label string) {
	params := types.ReqWalletImportPrivKey{Privkey: privkey, Label: label}
	rpc, err := jsonrpc.NewJsonClient("http://localhost:8801")
	if err != nil {
		fmt.Fprintln(os.Stderr, err)
		return
	}
	var res types.WalletAccount
	err = rpc.Call("Chain33.ImportPrivkey", params, &res)
	if err != nil {
		fmt.Fprintln(os.Stderr, err)
		return
	}

	balanceResult := strconv.FormatFloat(float64(res.GetAcc().GetBalance())/float64(1e8), 'f', 4, 64)
	frozenResult := strconv.FormatFloat(float64(res.GetAcc().GetFrozen())/float64(1e8), 'f', 4, 64)
	accResult := &AccountResult{
		Addr:     res.GetAcc().GetAddr(),
		Currency: res.GetAcc().GetCurrency(),
		Balance:  balanceResult,
		Frozen:   frozenResult,
	}
	result := WalletResult{Acc: accResult, Label: res.GetLabel()}

	data, err := json.MarshalIndent(result, "", "    ")
	if err != nil {
		fmt.Fprintln(os.Stderr, err)
		return
	}

	fmt.Println(string(data))
}

func WalletTransactionList(fromTx string, count string, direction string) {
	countInt32, err := strconv.ParseInt(count, 10, 32)
	if err != nil {
		fmt.Fprintln(os.Stderr, err)
		return
	}
	directionInt32, err := strconv.ParseInt(direction, 10, 32)
	if err != nil {
		fmt.Fprintln(os.Stderr, err)
		return
	}
	params := jsonrpc.ReqWalletTransactionList{
		FromTx:    fromTx,
		Count:     int32(countInt32),
		Direction: int32(directionInt32),
	}
	rpc, err := jsonrpc.NewJsonClient("http://localhost:8801")
	if err != nil {
		fmt.Fprintln(os.Stderr, err)
		return
	}
	var res jsonrpc.WalletTxDetails
	err = rpc.Call("Chain33.WalletTxList", params, &res)
	if err != nil {
		fmt.Fprintln(os.Stderr, err)
		return
	}

	var result WalletTxDetailsResult
	for _, v := range res.TxDetails {
		amountResult := strconv.FormatFloat(float64(v.Amount)/float64(1e8), 'f', 4, 64)

		rd, err := decodeLog(v.Receipt)
		if err != nil {
			continue
		}

		wtxd := &WalletTxDetailResult{
			Tx:         decodeTransaction(*(v.Tx)),
			Receipt:    rd,
			Height:     v.Height,
			Index:      v.Index,
			Blocktime:  v.Blocktime,
			Amount:     amountResult,
			Fromaddr:   v.Fromaddr,
			Txhash:     v.Txhash,
			ActionName: v.ActionName,
		}
		result.TxDetails = append(result.TxDetails, wtxd)
	}

	data, err := json.MarshalIndent(result, "", "    ")
	if err != nil {
		fmt.Fprintln(os.Stderr, err)
		return
	}

	fmt.Println(string(data))
}

func GetMemPool() {
	rpc, err := jsonrpc.NewJsonClient("http://localhost:8801")
	if err != nil {
		fmt.Fprintln(os.Stderr, err)
		return
	}
	var res jsonrpc.ReplyTxList
	err = rpc.Call("Chain33.GetMempool", nil, &res)
	if err != nil {
		fmt.Fprintln(os.Stderr, err)
		return
	}

	var result TxListResult
	for _, v := range res.Txs {
		result.Txs = append(result.Txs, decodeTransaction(*v))
	}

	data, err := json.MarshalIndent(result, "", "    ")
	if err != nil {
		fmt.Fprintln(os.Stderr, err)
		return
	}

	fmt.Println(string(data))
}

func SendTransaction(tran string) {
	params := jsonrpc.RawParm{Data: tran}
	rpc, err := jsonrpc.NewJsonClient("http://localhost:8801")
	if err != nil {
		fmt.Fprintln(os.Stderr, err)
		return
	}
	var res string
	err = rpc.Call("Chain33.SendTransaction", params, &res)
	if err != nil {
		fmt.Fprintln(os.Stderr, err)
		return
	}

	data, err := json.MarshalIndent(res, "", "    ")
	if err != nil {
		fmt.Fprintln(os.Stderr, err)
		return
	}

	fmt.Println(string(data))
}

func GetTransactionByAddr(addr string, flag string, count string, direction string, height string, index string) {
	flagInt32, err := strconv.ParseInt(flag, 10, 32)
	countInt32, err := strconv.ParseInt(count, 10, 32)
	directionInt32, err := strconv.ParseInt(direction, 10, 32)
	heightInt64, err := strconv.ParseInt(height, 10, 64)
	indexInt64, err := strconv.ParseInt(index, 10, 64)
	params := types.ReqAddr{
		Addr:      addr,
		Flag:      int32(flagInt32),
		Count:     int32(countInt32),
		Direction: int32(directionInt32),
		Height:    heightInt64,
		Index:     indexInt64,
	}
	rpc, err := jsonrpc.NewJsonClient("http://localhost:8801")
	if err != nil {
		fmt.Fprintln(os.Stderr, err)
		return
	}
	var res jsonrpc.ReplyTxInfos
	err = rpc.Call("Chain33.GetTxByAddr", params, &res)
	if err != nil {
		fmt.Fprintln(os.Stderr, err)
		return
	}

	data, err := json.MarshalIndent(res, "", "    ")
	if err != nil {
		fmt.Fprintln(os.Stderr, err)
		return
	}

	fmt.Println(string(data))
}

func GetTransactionByHashes(hashes []string) {
	params := jsonrpc.ReqHashes{Hashes: hashes}
	rpc, err := jsonrpc.NewJsonClient("http://localhost:8801")
	if err != nil {
		fmt.Fprintln(os.Stderr, err)
		return
	}
	var res jsonrpc.TransactionDetails
	err = rpc.Call("Chain33.GetTxByHashes", params, &res)
	if err != nil {
		fmt.Fprintln(os.Stderr, err)
		return
	}

	var result TxDetailsResult
	for _, v := range res.Txs {
		amountResult := strconv.FormatFloat(float64(v.Amount)/float64(1e8), 'f', 4, 64)
		rd, err := decodeLog(v.Receipt)
		if err != nil {
			fmt.Println("GetTransactionByHashes failed to decodeLog ")
			continue
		}
		td := TxDetailResult{
			Tx:         decodeTransaction(*v.Tx),
			Receipt:    rd,
			Proofs:     v.Proofs,
			Height:     v.Height,
			Index:      v.Index,
			Blocktime:  v.Blocktime,
			Amount:     amountResult,
			Fromaddr:   v.Fromaddr,
			ActionName: v.ActionName,
		}
		result.Txs = append(result.Txs, &td)
	}

	data, err := json.MarshalIndent(result, "", "    ")
	if err != nil {
		fmt.Fprintln(os.Stderr, err)
		return
	}

	fmt.Println(string(data))
}

func GetBlocks(start string, end string, detail string) {
	startInt64, err := strconv.ParseInt(start, 10, 64)
	if err != nil {
		fmt.Fprintln(os.Stderr, err)
		return
	}
	endInt64, err := strconv.ParseInt(end, 10, 64)
	if err != nil {
		fmt.Fprintln(os.Stderr, err)
		return
	}
	detailBool, err := strconv.ParseBool(detail)
	if err != nil {
		fmt.Fprintln(os.Stderr, err)
		return
	}
	params := jsonrpc.BlockParam{Start: startInt64, End: endInt64, Isdetail: detailBool}
	rpc, err := jsonrpc.NewJsonClient("http://localhost:8801")
	if err != nil {
		fmt.Fprintln(os.Stderr, err)
		return
	}
	var res jsonrpc.BlockDetails
	err = rpc.Call("Chain33.GetBlocks", params, &res)
	if err != nil {
		fmt.Fprintln(os.Stderr, err)
		return
	}

	var result BlockDetailsResult
	for _, vItem := range res.Items {
		b := &BlockResult{
			Version:    vItem.Block.Version,
			ParentHash: vItem.Block.ParentHash,
			TxHash:     vItem.Block.TxHash,
			StateHash:  vItem.Block.StateHash,
			Height:     vItem.Block.Height,
			BlockTime:  vItem.Block.BlockTime,
		}
		for _, vTx := range vItem.Block.Txs {
			b.Txs = append(b.Txs, decodeTransaction(*vTx))
		}

		var rds []*ReceiptData
		for _, rd := range vItem.Receipts {
			r, err := decodeLog(rd)
			if err != nil {
				continue
			}
			rds = append(rds, r)
		}
		bd := &BlockDetailResult{Block: b, Receipts: rds}
		result.Items = append(result.Items, bd)
	}

	data, err := json.MarshalIndent(result, "", "    ")
	if err != nil {
		fmt.Fprintln(os.Stderr, err)
		return
	}

	fmt.Println(string(data))
}

func GetLastHeader() {
	rpc, err := jsonrpc.NewJsonClient("http://localhost:8801")
	if err != nil {
		fmt.Fprintln(os.Stderr, err)
		return
	}
	var res jsonrpc.Header
	err = rpc.Call("Chain33.GetLastHeader", nil, &res)
	if err != nil {
		fmt.Fprintln(os.Stderr, err)
		return
	}

	data, err := json.MarshalIndent(res, "", "    ")
	if err != nil {
		fmt.Fprintln(os.Stderr, err)
		return
	}

	fmt.Println(string(data))
}

func GetHeaders(start string, end string, detail string) {
	startInt64, err := strconv.ParseInt(start, 10, 64)
	if err != nil {
		fmt.Fprintln(os.Stderr, err)
		return
	}
	endInt64, err := strconv.ParseInt(end, 10, 64)
	if err != nil {
		fmt.Fprintln(os.Stderr, err)
		return
	}
	detailBool, err := strconv.ParseBool(detail)
	if err != nil {
		fmt.Fprintln(os.Stderr, err)
		return
	}
	params := types.ReqBlocks{Start: startInt64, End: endInt64, Isdetail: detailBool}
	rpc, err := jsonrpc.NewJsonClient("http://localhost:8801")
	if err != nil {
		fmt.Fprintln(os.Stderr, err)
		return
	}
	var res jsonrpc.Headers
	err = rpc.Call("Chain33.GetHeaders", params, &res)
	if err != nil {
		fmt.Fprintln(os.Stderr, err)
		return
	}

	data, err := json.MarshalIndent(res, "", "    ")
	if err != nil {
		fmt.Fprintln(os.Stderr, err)
		return
	}

	fmt.Println(string(data))
}

func GetPeerInfo() {
	rpc, err := jsonrpc.NewJsonClient("http://localhost:8801")
	if err != nil {
		fmt.Fprintln(os.Stderr, err)
		return
	}
	var res jsonrpc.PeerList
	err = rpc.Call("Chain33.GetPeerInfo", nil, &res)
	if err != nil {
		fmt.Fprintln(os.Stderr, err)
		return
	}

	data, err := json.MarshalIndent(res, "", "    ")
	if err != nil {
		fmt.Fprintln(os.Stderr, err)
		return
	}

	fmt.Println(string(data))
}

func GetLastMempool() {
	rpc, err := jsonrpc.NewJsonClient("http://localhost:8801")
	if err != nil {
		fmt.Fprintln(os.Stderr, err)
		return
	}
	var res jsonrpc.ReplyTxList
	err = rpc.Call("Chain33.GetLastMemPool", nil, &res)
	if err != nil {
		fmt.Fprintln(os.Stderr, err)
		return
	}

	var result TxListResult
	for _, v := range res.Txs {
		result.Txs = append(result.Txs, decodeTransaction(*v))
	}

	data, err := json.MarshalIndent(result, "", "    ")
	if err != nil {
		fmt.Fprintln(os.Stderr, err)
		return
	}

	fmt.Println(string(data))
}

func GetBlockOverview(hash string) {
	params := jsonrpc.QueryParm{Hash: hash}
	rpc, err := jsonrpc.NewJsonClient("http://localhost:8801")
	if err != nil {
		fmt.Fprintln(os.Stderr, err)
		return
	}
	var res jsonrpc.BlockOverview
	err = rpc.Call("Chain33.GetBlockOverview", params, &res)
	if err != nil {
		fmt.Fprintln(os.Stderr, err)
		return
	}

	data, err := json.MarshalIndent(res, "", "    ")
	if err != nil {
		fmt.Fprintln(os.Stderr, err)
		return
	}

	fmt.Println(string(data))
}

func GetAddrOverview(addr string) {
	params := types.ReqAddr{Addr: addr}

	rpc, err := jsonrpc.NewJsonClient("http://localhost:8801")
	if err != nil {
		fmt.Fprintln(os.Stderr, err)
		return
	}
	var res types.AddrOverview
	err = rpc.Call("Chain33.GetAddrOverview", params, &res)
	if err != nil {
		fmt.Fprintln(os.Stderr, err)
		return
	}

	Balance := strconv.FormatFloat(float64(res.GetBalance())/float64(1e8), 'f', 4, 64)
	Reciver := strconv.FormatFloat(float64(res.GetReciver())/float64(1e8), 'f', 4, 64)

	addrOverview := &AddrOverviewResult{
		Balance: Balance,
		Reciver: Reciver,
		TxCount: res.GetTxCount(),
	}

	data, err := json.MarshalIndent(addrOverview, "", "    ")
	if err != nil {
		fmt.Fprintln(os.Stderr, err)
		return
	}

	fmt.Println(string(data))
}

func GetBlockHash(height string) {

	heightInt64, err := strconv.ParseInt(height, 10, 64)
	params := types.ReqInt{Height: heightInt64}
	rpc, err := jsonrpc.NewJsonClient("http://localhost:8801")
	if err != nil {
		fmt.Fprintln(os.Stderr, err)
		return
	}
	var res jsonrpc.ReplyHash
	err = rpc.Call("Chain33.GetBlockHash", params, &res)
	if err != nil {
		fmt.Fprintln(os.Stderr, err)
		return
	}

	data, err := json.MarshalIndent(res, "", "    ")
	if err != nil {
		fmt.Fprintln(os.Stderr, err)
		return
	}

	fmt.Println(string(data))
}

//seed
func GenSeed(lang string) {

	langInt32, err := strconv.ParseInt(lang, 10, 32)

	params := types.GenSeedLang{Lang: int32(langInt32)}

	rpc, err := jsonrpc.NewJsonClient("http://localhost:8801")
	if err != nil {
		fmt.Fprintln(os.Stderr, err)
		return
	}
	var res types.ReplySeed
	err = rpc.Call("Chain33.GenSeed", params, &res)
	if err != nil {
		fmt.Fprintln(os.Stderr, err)
		return
	}
	data, err := json.MarshalIndent(res, "", "    ")
	if err != nil {
		fmt.Fprintln(os.Stderr, err)
		return
	}
	fmt.Println(string(data))
}

func SaveSeed(seed string, password string) {
	params := types.SaveSeedByPw{Seed: seed, Passwd: password}

	rpc, err := jsonrpc.NewJsonClient("http://localhost:8801")
	if err != nil {
		fmt.Fprintln(os.Stderr, err)
		return
	}
	var res jsonrpc.Reply
	err = rpc.Call("Chain33.SaveSeed", params, &res)
	if err != nil {
		fmt.Fprintln(os.Stderr, err)
		return
	}
	data, err := json.MarshalIndent(res, "", "    ")
	if err != nil {
		fmt.Fprintln(os.Stderr, err)
		return
	}
	fmt.Println(string(data))
}

func GetSeed(passwd string) {
	params := types.GetSeedByPw{Passwd: passwd}

	rpc, err := jsonrpc.NewJsonClient("http://localhost:8801")
	if err != nil {
		fmt.Fprintln(os.Stderr, err)
		return
	}
	var res types.ReplySeed
	err = rpc.Call("Chain33.GetSeed", params, &res)
	if err != nil {
		fmt.Fprintln(os.Stderr, err)
		return
	}
	data, err := json.MarshalIndent(res, "", "    ")
	if err != nil {
		fmt.Fprintln(os.Stderr, err)
		return
	}
	fmt.Println(string(data))
}

func GetWalletStatus() {
	rpc, err := jsonrpc.NewJsonClient("http://localhost:8801")
	if err != nil {
		fmt.Fprintln(os.Stderr, err)
		return
	}
	var res jsonrpc.WalletStatus
	err = rpc.Call("Chain33.GetWalletStatus", nil, &res)
	if err != nil {
		fmt.Fprintln(os.Stderr, err)
		return
	}

	data, err := json.MarshalIndent(res, "", "    ")
	if err != nil {
		fmt.Fprintln(os.Stderr, err)
		return
	}

	fmt.Println(string(data))
}

func GetBalance(address string, execer string) {
	var addrs []string
	addrs = append(addrs, address)
	params := types.ReqBalance{Addresses: addrs, Execer: execer}
	rpc, err := jsonrpc.NewJsonClient("http://localhost:8801")
	if err != nil {
		fmt.Fprintln(os.Stderr, err)
		return
	}
	var res []*jsonrpc.Account
	err = rpc.Call("Chain33.GetBalance", params, &res)
	if err != nil {
		fmt.Fprintln(os.Stderr, err)
		return
	}

	balanceResult := strconv.FormatFloat(float64(res[0].Balance)/float64(1e8), 'f', 4, 64)
	frozenResult := strconv.FormatFloat(float64(res[0].Frozen)/float64(1e8), 'f', 4, 64)
	result := &AccountResult{
		Addr:     res[0].Addr,
		Currency: res[0].Currency,
		Balance:  balanceResult,
		Frozen:   frozenResult,
	}

	data, err := json.MarshalIndent(result, "", "    ")
	if err != nil {
		fmt.Fprintln(os.Stderr, err)
		return
	}

	fmt.Println(string(data))
}

func GetTokenBalance(addresses []string, tokenSymbol string, execer string) {
	//var addrs []string
	//addrs = append(addrs, address)
	params := types.ReqTokenBalance{Addresses: addresses, TokenSymbol: tokenSymbol, Execer: execer,}
	rpc, err := jsonrpc.NewJsonClient("http://localhost:8801")
	if err != nil {
		fmt.Fprintln(os.Stderr, err)
		return
	}
	var res []*jsonrpc.Account
	err = rpc.Call("Chain33.GetTokenBalance", params, &res)
	if err != nil {
		fmt.Fprintln(os.Stderr, err)
		return
	}

	for _, result := range res {
		balanceResult := strconv.FormatFloat(float64(result.Balance)/float64(types.TokenPrecision), 'f', 4, 64)
		frozenResult := strconv.FormatFloat(float64(result.Frozen)/float64(types.TokenPrecision), 'f', 4, 64)
		result := &TokenAccountResult{
			Token:    tokenSymbol,
			Addr:     result.Addr,
			Currency: result.Currency,
			Balance:  balanceResult,
			Frozen:   frozenResult,
		}

		data, err := json.MarshalIndent(result, "", "    ")
		if err != nil {
			fmt.Fprintln(os.Stderr, err)
			return
		}

		fmt.Println(string(data))
	}

}

func GetExecAddr(exec string) {
	addrResult := account.ExecAddress(exec)
	result := addrResult.String()
	data, err := json.MarshalIndent(result, "", "    ")
	if err != nil {
		fmt.Fprintln(os.Stderr, err)
		return
	}

	fmt.Println(string(data))
}

func BindMiner(mineraddr string, priv string) {
	c, _ := crypto.New(types.GetSignatureTypeName(types.SECP256K1))
	a, _ := common.FromHex(priv)
	privKey, _ := c.PrivKeyFromBytes(a)
	originaddr := account.PubKeyToAddress(privKey.PubKey().Bytes()).String()
	ta := &types.TicketAction{}
	tbind := &types.TicketBind{MinerAddress: mineraddr, ReturnAddress: originaddr}
	ta.Value = &types.TicketAction_Tbind{tbind}
	ta.Ty = types.TicketActionBind
	execer := []byte("ticket")
	to := account.ExecAddress(string(execer)).String()
	tx := &types.Transaction{Execer: execer, Payload: types.Encode(ta), Fee: 1e6, To: to}
	var random *rand.Rand
	random = rand.New(rand.NewSource(time.Now().UnixNano()))
	tx.Nonce = random.Int63()
	var err error
	tx.Fee, err = tx.GetRealFee()
	if err != nil {
		fmt.Fprintln(os.Stderr, err)
		return
	}
	tx.Fee += types.MinFee
	tx.Sign(types.SECP256K1, privKey)
	txHex := types.Encode(tx)
	fmt.Println(hex.EncodeToString(txHex))
	//	SendTransaction(hex.EncodeToString(txHex))
}

func SetAutoMining(flag string) {
	flagInt32, err := strconv.ParseInt(flag, 10, 32)
	if err != nil {
		fmt.Fprintln(os.Stderr, err)
		return
	}
	params := types.MinerFlag{Flag: int32(flagInt32)}
	rpc, err := jsonrpc.NewJsonClient("http://localhost:8801")
	if err != nil {
		fmt.Fprintln(os.Stderr, err)
		return
	}
	var res jsonrpc.Reply
	err = rpc.Call("Chain33.SetAutoMining", params, &res)
	if err != nil {
		fmt.Fprintln(os.Stderr, err)
		return
	}
	data, err := json.MarshalIndent(res, "", "    ")
	if err != nil {
		fmt.Fprintln(os.Stderr, err)
		return
	}

	fmt.Println(string(data))
}

func GetTxHexByHash(hash string) {
	params := jsonrpc.QueryParm{Hash: hash}
	rpc, err := jsonrpc.NewJsonClient("http://localhost:8801")
	if err != nil {
		fmt.Fprintln(os.Stderr, err)
		return
	}
	var res string
	err = rpc.Call("Chain33.GetHexTxByHash", params, &res)
	if err != nil {
		fmt.Fprintln(os.Stderr, err)
		return
	}

	data, err := json.MarshalIndent(res, "", "    ")
	if err != nil {
		fmt.Fprintln(os.Stderr, err)
		return
	}

	fmt.Println(string(data))
}

func GetTicketCount() {
	rpc, err := jsonrpc.NewJsonClient("http://localhost:8801")
	if err != nil {
		fmt.Fprintln(os.Stderr, err)
		return
	}
	var res int64
	err = rpc.Call("Chain33.GetTicketCount", nil, &res)
	if err != nil {
		fmt.Fprintln(os.Stderr, err)
		return
	}

	data, err := json.MarshalIndent(res, "", "    ")
	if err != nil {
		fmt.Fprintln(os.Stderr, err)
		return
	}

	fmt.Println(string(data))
}

func DumpPrivkey(addr string) {
	params := types.ReqStr{Reqstr: addr}
	rpc, err := jsonrpc.NewJsonClient("http://localhost:8801")
	if err != nil {
		fmt.Fprintln(os.Stderr, err)
		return
	}
	var res types.ReplyStr
	err = rpc.Call("Chain33.DumpPrivkey", params, &res)
	data, err := json.MarshalIndent(res, "", "    ")
	if err != nil {
		fmt.Fprintln(os.Stderr, err)
		return
	}

	fmt.Println(string(data))
}

func decodeTransaction(tx jsonrpc.Transaction) *TxResult {
	feeResult := strconv.FormatFloat(float64(tx.Fee)/float64(1e8), 'f', 4, 64)
	amountResult := ""
	if tx.Amount != 0 {
		amountResult = strconv.FormatFloat(float64(tx.Amount)/float64(1e8), 'f', 4, 64)
	}
	result := &TxResult{
		Execer:     tx.Execer,
		Payload:    tx.Payload,
		RawPayload: tx.RawPayload,
		Signature:  tx.Signature,
		Fee:        feeResult,
		Expire:     tx.Expire,
		Nonce:      tx.Nonce,
		To:         tx.To,
	}
	if tx.Amount != 0 {
		result.Amount = amountResult
	}
	if tx.From != "" {
		result.From = tx.From
	}
	return result
}

func DecodeTx(tran string) {
	var tx types.Transaction
	txHex, err := common.FromHex(tran)
	err = types.Decode(txHex, &tx)
	if err != nil {
		fmt.Fprintln(os.Stderr, err)
		return
	}
	res, err := jsonrpc.DecodeTx(tx)
	if err != nil {
		fmt.Fprintln(os.Stderr, err)
		return
	}
	data, err := json.MarshalIndent(res, "", "    ")
	if err != nil {
		fmt.Fprintln(os.Stderr, err)
		return
	}
	fmt.Println(string(data))
}

func QueryTransaction(h string) {
	params := jsonrpc.QueryParm{Hash: h}
	rpc, err := jsonrpc.NewJsonClient("http://localhost:8801")
	if err != nil {
		fmt.Fprintln(os.Stderr, err)
		return
	}
	var res jsonrpc.TransactionDetail
	err = rpc.Call("Chain33.QueryTransaction", params, &res)
	if err != nil {
		fmt.Fprintln(os.Stderr, err)
		return
	}

	amountResult := strconv.FormatFloat(float64(res.Amount)/float64(1e8), 'f', 4, 64)
	rd, err := decodeLog(res.Receipt)
	if err != nil {
		fmt.Fprintln(os.Stderr, err)
		return
	}

	result := TxDetailResult{
		Tx:         decodeTransaction(*(res.Tx)),
		Receipt:    rd,
		Proofs:     res.Proofs,
		Height:     res.Height,
		Index:      res.Index,
		Blocktime:  res.Blocktime,
		Amount:     amountResult,
		Fromaddr:   res.Fromaddr,
		ActionName: res.ActionName,
	}

	data, err := json.MarshalIndent(result, "", "    ")
	if err != nil {
		fmt.Fprintln(os.Stderr, err)
		return
	}

	fmt.Println(string(data))
}

func GetColdAddrByMiner(addr string) {
	reqaddr := &types.ReqString{addr}
	var params jsonrpc.Query
	params.Execer = "ticket"
	params.FuncName = "MinerSourceList"
	params.Payload = hex.EncodeToString(types.Encode(reqaddr))
	rpc, err := jsonrpc.NewJsonClient("http://localhost:8801")
	if err != nil {
		fmt.Fprintln(os.Stderr, err)
		return
	}
	var res types.Message
	err = rpc.Call("Chain33.Query", params, &res)
	if err != nil {
		fmt.Fprintln(os.Stderr, err)
		return
	}
	data, err := json.MarshalIndent(res, "", "    ")
	if err != nil {
		fmt.Fprintln(os.Stderr, err)
		return
	}

	fmt.Println(string(data))
}

func GetTokensPrecreated() {
	var reqtokens types.ReqTokens
	reqtokens.Status = types.TokenStatusPreCreated
	reqtokens.Queryall = true
	var params jsonrpc.Query
	params.Execer = "token"
	params.FuncName = "GetTokens"
	params.Payload = hex.EncodeToString(types.Encode(&reqtokens))
	rpc, err := jsonrpc.NewJsonClient("http://localhost:8801")
	if err != nil {
		fmt.Fprintln(os.Stderr, err)
		return
	}
	var res types.ReplyTokens
	err = rpc.Call("Chain33.Query", params, &res)
	if err != nil {
		fmt.Fprintln(os.Stderr, err)
		return
	}
	data, err := json.MarshalIndent(res, "", "    ")
	if err != nil {
		fmt.Fprintln(os.Stderr, err)
		return
	}

	fmt.Println(string(data))
}

func GetTokensFinishCreated() {
	var reqtokens types.ReqTokens
	reqtokens.Status = types.TokenStatusCreated
	reqtokens.Queryall = true
	var params jsonrpc.Query
	params.Execer = "token"
	params.FuncName = "GetTokens"
	params.Payload = hex.EncodeToString(types.Encode(&reqtokens))
	rpc, err := jsonrpc.NewJsonClient("http://localhost:8801")
	if err != nil {
		fmt.Fprintln(os.Stderr, err)
		return
	}
	var res types.ReplyTokens
	err = rpc.Call("Chain33.Query", params, &res)
	if err != nil {
		fmt.Fprintln(os.Stderr, err)
		return
	}
	data, err := json.MarshalIndent(res, "", "    ")
	if err != nil {
		fmt.Fprintln(os.Stderr, err)
		return
	}

	fmt.Println(string(data))
}

func decodeLog(rlog *jsonrpc.ReceiptData) (*ReceiptData, error) {
	var rTy string
	switch rlog.Ty {
	case 0:
		rTy = "ExecErr"
	case 1:
		rTy = "ExecPack"
	case 2:
		rTy = "ExecOk"
	default:
		return nil, errors.New("wrong log type")
	}
	rd := &ReceiptData{Ty: rTy}

	for _, l := range rlog.Logs {
		var lTy string
		var logIns interface{}

		lLog, err := hex.DecodeString(l.Log[2:])
		if err != nil {
			return nil, err
		}

		switch l.Ty {
		case types.TyLogErr:
			lTy = "LogErr"
			logIns = string(lLog)
		case types.TyLogFee:
			lTy = "LogFee"
			var logTmp types.ReceiptAccountTransfer
			err = types.Decode(lLog, &logTmp)
			if err != nil {
				return nil, err
			}
			logIns = logTmp
		case types.TyLogTransfer: //TODO:需要区分token和普通的coin的日志类型，added by hzj
			lTy = "LogTransfer"
			var logTmp types.ReceiptAccountTransfer
			err = types.Decode(lLog, &logTmp)
			if err != nil {
				return nil, err
			}
			logIns = logTmp
		case types.TyLogGenesis:
			lTy = "LogGenesis"
			logIns = nil
		case types.TyLogDeposit:
			lTy = "LogDeposit"
			var logTmp types.ReceiptAccountTransfer
			err = types.Decode(lLog, &logTmp)
			if err != nil {
				return nil, err
			}
			logIns = logTmp
		case types.TyLogExecTransfer:
			lTy = "LogExecTransfer"
			var logTmp types.ReceiptExecAccountTransfer
			err = types.Decode(lLog, &logTmp)
			if err != nil {
				return nil, err
			}
			logIns = logTmp
		case types.TyLogExecWithdraw:
			lTy = "LogExecWithdraw"
			var logTmp types.ReceiptExecAccountTransfer
			err = types.Decode(lLog, &logTmp)
			if err != nil {
				return nil, err
			}
			logIns = logTmp
		case types.TyLogExecDeposit:
			lTy = "LogExecDeposit"
			var logTmp types.ReceiptExecAccountTransfer
			err = types.Decode(lLog, &logTmp)
			if err != nil {
				return nil, err
			}
			logIns = logTmp
		case types.TyLogExecFrozen:
			lTy = "LogExecFrozen"
			var logTmp types.ReceiptExecAccountTransfer
			err = types.Decode(lLog, &logTmp)
			if err != nil {
				return nil, err
			}
			logIns = logTmp
		case types.TyLogExecActive:
			lTy = "LogExecActive"
			var logTmp types.ReceiptExecAccountTransfer
			err = types.Decode(lLog, &logTmp)
			if err != nil {
				return nil, err
			}
			logIns = logTmp
		case types.TyLogGenesisTransfer:
			lTy = "LogGenesisTransfer"
			var logTmp types.ReceiptAccountTransfer
			err = types.Decode(lLog, &logTmp)
			if err != nil {
				return nil, err
			}
			logIns = logTmp
		case types.TyLogGenesisDeposit:
			lTy = "LogGenesisDeposit"
			var logTmp types.ReceiptExecAccountTransfer
			err = types.Decode(lLog, &logTmp)
			if err != nil {
				return nil, err
			}
			logIns = logTmp
		case types.TyLogNewTicket:
			lTy = "LogNewTicket"
			var logTmp types.ReceiptTicket
			err = types.Decode(lLog, &logTmp)
			if err != nil {
				return nil, err
			}
			logIns = logTmp
		case types.TyLogCloseTicket:
			lTy = "LogCloseTicket"
			var logTmp types.ReceiptTicket
			err = types.Decode(lLog, &logTmp)
			if err != nil {
				return nil, err
			}
			logIns = logTmp
		case types.TyLogMinerTicket:
			lTy = "LogMinerTicket"
			var logTmp types.ReceiptTicket
			err = types.Decode(lLog, &logTmp)
			if err != nil {
				return nil, err
			}
			logIns = logTmp
		case types.TyLogTicketBind:
			lTy = "LogTicketBind"
			var logTmp types.ReceiptTicketBind
			err = types.Decode(lLog, &logTmp)
			if err != nil {
				return nil, err
			}
			logIns = logTmp
		case types.TyLogPreCreateToken:
			lTy = "LogPreCreateToken"
			var logTmp types.ReceiptToken
			err = types.Decode(lLog, &logTmp)
			if err != nil {
				return nil, err
			}
			logIns = logTmp
		case types.TyLogFinishCreateToken:
			lTy = "LogFinishCreateToken"
			var logTmp types.ReceiptToken
			err = types.Decode(lLog, &logTmp)
			if err != nil {
				return nil, err
			}
			logIns = logTmp
		case types.TyLogRevokeCreateToken:
			lTy = "LogRevokeCreateToken"
			var logTmp types.ReceiptToken
			err = types.Decode(lLog, &logTmp)
			if err != nil {
				return nil, err
			}
			logIns = logTmp
		default:
			return nil, errors.New("wrong log type")
		}
		rd.Logs = append(rd.Logs, &ReceiptLog{Ty: lTy, Log: logIns, RawLog: l.Log})
	}
	return rd, nil
}

func PreCreateToken(args []string) {
	// creator, name, symbol, introduction, owner, totalStr, priceStr string) {
	creator := args[0]
	name := args[1]
	symbol := args[2]
	introduction := args[3]
	owner := args[4]
	total, err := strconv.ParseInt(args[5], 10, 64)
	if err != nil {
		fmt.Fprintln(os.Stderr, err)
		return
	}
	price, err := strconv.ParseInt(args[6], 10, 64)
	if err != nil {
		fmt.Fprintln(os.Stderr, err)
		return
	}
	params := types.ReqTokenPreCreate{CreatorAddr: creator, Name: name, Symbol: symbol, Introduction: introduction, OwnerAddr: owner, Total: total * 1e6, Price: price * 1e8}
	rpc, err := jsonrpc.NewJsonClient("http://localhost:8801")
	if err != nil {
		fmt.Fprintln(os.Stderr, err)
		return
	}
	var res jsonrpc.ReplyHash
	err = rpc.Call("Chain33.TokenPreCreate", params, &res)
	if err != nil {
		fmt.Fprintln(os.Stderr, err)
		return
	}

	data, err := json.MarshalIndent(res, "", "    ")
	if err != nil {
		fmt.Fprintln(os.Stderr, err)
		return
	}

	fmt.Println(string(data))
}

<<<<<<< HEAD
func SellToken(args []string, starttime string, stoptime string, isCrowfund bool) {
    owner := args[0]
	sell := types.TradeForSell{}
	params := &types.ReqSellToken{&sell, owner}

	sell.Tokensymbol = args[1]
	var err error
	amountperboardlot, err := strconv.ParseFloat(args[2], 64)
	if err != nil {
		fmt.Fprintln(os.Stderr, err)
		return
	}
	amountInt64 := int64(amountperboardlot * types.InputPrecision) //支持4位小数输入，多余的输入将被截断
	sell.Amountperboardlot = amountInt64

	sell.Minboardlot, err = strconv.ParseInt(args[3], 10, 64)
	if err != nil {
		fmt.Fprintln(os.Stderr, err)
		return
	}
	price, err := strconv.ParseFloat(args[2], 64)
	if err != nil {
		fmt.Fprintln(os.Stderr, err)
		return
	}
	sell.Priceperboardlot = int64(price * types.InputPrecision)

	sell.Totalboardlot, err = strconv.ParseInt(args[5], 10, 64)
	if err != nil {
		fmt.Fprintln(os.Stderr, err)
		return
	}
	sell.Starttime, err = strconv.ParseInt(starttime, 10, 64)
	if err != nil {
		fmt.Fprintln(os.Stderr, err)
		return
	}
	sell.Stoptime, err = strconv.ParseInt(starttime, 10, 64)
	if err != nil {
		fmt.Fprintln(os.Stderr, err)
		return
	}
	sell.Crowdfund = isCrowfund
=======
func FinishCreateToken(args []string) {
	// finisher, symbol, owner, string) {
	finisher := args[0]
	symbol := args[1]
	owner := args[2]

	params := types.ReqTokenFinishCreate{FinisherAddr: finisher, Symbol: symbol, OwnerAddr: owner}
>>>>>>> a57e8ab8
	rpc, err := jsonrpc.NewJsonClient("http://localhost:8801")
	if err != nil {
		fmt.Fprintln(os.Stderr, err)
		return
	}
	var res jsonrpc.ReplyHash
<<<<<<< HEAD
	err = rpc.Call("Chain33.SellToken", params, &res)
=======
	err = rpc.Call("Chain33.TokenFinishCreate", params, &res)
>>>>>>> a57e8ab8
	if err != nil {
		fmt.Fprintln(os.Stderr, err)
		return
	}

	data, err := json.MarshalIndent(res, "", "    ")
	if err != nil {
		fmt.Fprintln(os.Stderr, err)
		return
	}

	fmt.Println(string(data))
}

<<<<<<< HEAD
//buytoken [owner, sellid, countboardlot]
func BuyToken(args []string) {
	cntBoardlot, err := strconv.ParseInt(args[3], 10, 64)
	if err != nil {
		fmt.Fprintln(os.Stderr, err)
		return
	}

	buy := &types.TradeForBuy{args[1], cntBoardlot}
	params := &types.ReqBuyToken{buy, args[0]}

=======
func RevokeCreateToken(args []string) {
	// revoker, symbol, owner, string) {
	revoker := args[0]
	symbol := args[1]
	owner := args[2]

	params := types.ReqTokenRevokeCreate{RevokerAddr: revoker, Symbol: symbol, OwnerAddr: owner}
>>>>>>> a57e8ab8
	rpc, err := jsonrpc.NewJsonClient("http://localhost:8801")
	if err != nil {
		fmt.Fprintln(os.Stderr, err)
		return
	}
	var res jsonrpc.ReplyHash
<<<<<<< HEAD
	err = rpc.Call("Chain33.BuyToken", params, &res)
=======
	err = rpc.Call("Chain33.TokenRevokeCreate", params, &res)
>>>>>>> a57e8ab8
	if err != nil {
		fmt.Fprintln(os.Stderr, err)
		return
	}

	data, err := json.MarshalIndent(res, "", "    ")
	if err != nil {
		fmt.Fprintln(os.Stderr, err)
		return
	}

	fmt.Println(string(data))
<<<<<<< HEAD
}

//revokeselltoken [seller, sellid]
func RevokeSellToken(seller string , sellid string) {
	revoke := &types.TradeForRevokeSell{sellid}
	params := &types.ReqRevokeSell{revoke, seller}

	rpc, err := jsonrpc.NewJsonClient("http://localhost:8801")
	if err != nil {
		fmt.Fprintln(os.Stderr, err)
		return
	}
	var res jsonrpc.ReplyHash
	err = rpc.Call("Chain33.RevokeSellToken", params, &res)
	if err != nil {
		fmt.Fprintln(os.Stderr, err)
		return
	}

	data, err := json.MarshalIndent(res, "", "    ")
	if err != nil {
		fmt.Fprintln(os.Stderr, err)
		return
	}

	fmt.Println(string(data))
}
//获取并显示一个指定用户下的所有token的卖单或者是指定token的卖单
func ShowOnesSellTokenOrders(seller string, tokens []string) {
	var reqAddrtokens types.ReqAddrTokens
	reqAddrtokens.Status = types.OnSale
	reqAddrtokens.Addr = seller
	if 0 != len(tokens) {
		reqAddrtokens.Token = append(reqAddrtokens.Token, tokens...)
	}
	var params jsonrpc.Query
	params.Execer = "trade"
	params.FuncName = "GetOnesSellOrder"
	params.Payload = hex.EncodeToString(types.Encode(&reqAddrtokens))
	rpc, err := jsonrpc.NewJsonClient("http://localhost:8801")
	if err != nil {
		fmt.Fprintln(os.Stderr, err)
		return
	}
	var res types.ReplySellOrders
	err = rpc.Call("Chain33.Query", params, &res)
	if err != nil {
		fmt.Fprintln(os.Stderr, err)
		return
	}

	for i, sellorder := range res.Selloders {
		var sellOrders2show SellOrder2Show
		sellOrders2show.Tokensymbol       = sellorder.Tokensymbol
		sellOrders2show.Seller            = sellorder.Address
		sellOrders2show.Amountperboardlot = strconv.FormatFloat(float64(sellorder.Amountperboardlot)/float64(types.InputPrecision), 'f', 4, 64)
		sellOrders2show.Priceperboardlot  = strconv.FormatFloat(float64(sellorder.Priceperboardlot)/float64(types.InputPrecision), 'f', 4, 64)
		sellOrders2show.Totalboardlot     = sellorder.Totalboardlot
		sellOrders2show.Soldboardlot      = sellorder.Soldboardlot
		sellOrders2show.Starttime         = sellorder.Starttime
		sellOrders2show.Stoptime          = sellorder.Stoptime
		sellOrders2show.Soldboardlot      = sellorder.Soldboardlot
		sellOrders2show.Crowdfund         = sellorder.Crowdfund
		sellOrders2show.SellID            = "mavl-trade-sell-" + sellorder.Hash
		sellOrders2show.Status            = types.SellOrderStatus[sellorder.Status]


		data, err := json.MarshalIndent(sellOrders2show, "", "    ")
		if err != nil {
			fmt.Fprintln(os.Stderr, err)
			return
		}
        fmt.Printf("---The %dth sellorder is below--------------------\n", i)
		fmt.Println(string(data))
	}
=======
>>>>>>> a57e8ab8
}<|MERGE_RESOLUTION|>--- conflicted
+++ resolved
@@ -304,7 +304,12 @@
 			return
 		}
 		PreCreateToken(argsWithoutProg[1:])
-<<<<<<< HEAD
+	case "finishcreatetoken":
+		if len(argsWithoutProg) != 4 {
+			fmt.Print(errors.New("参数错误").Error())
+			return
+		}
+		FinishCreateToken(argsWithoutProg[1:])
 	case "selltoken":
 		if len(argsWithoutProg) != 7 {
 			fmt.Print(errors.New("参数错误").Error())
@@ -319,14 +324,10 @@
 		}
 		SellToken(argsWithoutProg[1:6], argsWithoutProg[6], argsWithoutProg[7], true)
 	case "buytoken":
-=======
-	case "finishcreatetoken":
->>>>>>> a57e8ab8
 		if len(argsWithoutProg) != 4 {
 			fmt.Print(errors.New("参数错误").Error())
 			return
 		}
-<<<<<<< HEAD
 		BuyToken(argsWithoutProg[1:])
 	case "revokeselltoken":
 		if len(argsWithoutProg) != 3 {
@@ -344,15 +345,12 @@
 			tokens = append(tokens, argsWithoutProg[2:]...)
 		}
 		ShowOnesSellTokenOrders(argsWithoutProg[1],  tokens)
-=======
-		FinishCreateToken(argsWithoutProg[1:])
 	case "revokecreatetoken":
 		if len(argsWithoutProg) != 4 {
 			fmt.Print(errors.New("参数错误").Error())
 			return
 		}
 		RevokeCreateToken(argsWithoutProg[1:])
->>>>>>> a57e8ab8
 	default:
 		fmt.Print("指令错误")
 	}
@@ -400,22 +398,19 @@
 	fmt.Println("getticketcount []                                           : 获取票数")
 	fmt.Println("decodetx [data]                                             : 解析交易")
 	fmt.Println("getcoldaddrbyminer [address]                                : 获取miner冷钱包地址")
+	fmt.Println("precreatetoken [creator_address, name, symbol, introduction, owner_address, total, price]")
+	fmt.Println("                                                            : 预创建token")
+	fmt.Println("finishcreatetoken [finish_address, symbol, owner_address]   : 完成创建token")
+	fmt.Println("revokecreatetoken [creator_address, symbol, owner_address]  : 取消创建token")
 	fmt.Println("gettokensprecreated                                         : 获取所有预创建的token")
 	fmt.Println("gettokensfinishcreated                                      : 获取所有完成创建的token")
-<<<<<<< HEAD
 	fmt.Println("selltoken [owner, token, Amountpbl, minbl, pricepbl, totalpbl] : 卖出token")
 	fmt.Println("buytoken [buyer, sellid, countboardlot]                        : 买入token")
 	fmt.Println("revokeselltoken [seller, sellid]                               : 撤销token卖单")
 	fmt.Println("showonesselltokenorder [seller, [token0, token1, token2]]      : 显示一个用户下的token卖单")
 	fmt.Println("showselltokenorder [token0, [token1, token2]]                  : 显示所有token卖单")
 	fmt.Println("sellcrowdfund [owner, token, Amountpbl, minbl, pricepbl, totalpbl, start, stop]              : 卖出众筹")
-	fmt.Println("precreatetoken [creator_address, name, symbol, introduction, owner_address, total, price]    : 预创建token")
-=======
-	fmt.Println("precreatetoken [creator_address, name, symbol, introduction, owner_address, total, price]")
-	fmt.Println("                                                            : 预创建token")
-	fmt.Println("finishcreatetoken [finish_address, symbol, owner_address]   : 完成创建token")
-	fmt.Println("revokecreatetoken [creator_address, symbol, owner_address]  : 取消创建token")
->>>>>>> a57e8ab8
+
 }
 
 var dd types.TradeForSell
@@ -1961,7 +1956,6 @@
 	fmt.Println(string(data))
 }
 
-<<<<<<< HEAD
 func SellToken(args []string, starttime string, stoptime string, isCrowfund bool) {
     owner := args[0]
 	sell := types.TradeForSell{}
@@ -2005,7 +1999,28 @@
 		return
 	}
 	sell.Crowdfund = isCrowfund
-=======
+	rpc, err := jsonrpc.NewJsonClient("http://localhost:8801")
+	if err != nil {
+		fmt.Fprintln(os.Stderr, err)
+		return
+	}
+	var res jsonrpc.ReplyHash
+
+	err = rpc.Call("Chain33.SellToken", params, &res)
+	if err != nil {
+		fmt.Fprintln(os.Stderr, err)
+		return
+	}
+
+	data, err := json.MarshalIndent(res, "", "    ")
+	if err != nil {
+		fmt.Fprintln(os.Stderr, err)
+		return
+	}
+
+	fmt.Println(string(data))
+}
+
 func FinishCreateToken(args []string) {
 	// finisher, symbol, owner, string) {
 	finisher := args[0]
@@ -2013,33 +2028,29 @@
 	owner := args[2]
 
 	params := types.ReqTokenFinishCreate{FinisherAddr: finisher, Symbol: symbol, OwnerAddr: owner}
->>>>>>> a57e8ab8
+
 	rpc, err := jsonrpc.NewJsonClient("http://localhost:8801")
 	if err != nil {
 		fmt.Fprintln(os.Stderr, err)
 		return
 	}
 	var res jsonrpc.ReplyHash
-<<<<<<< HEAD
-	err = rpc.Call("Chain33.SellToken", params, &res)
-=======
+
 	err = rpc.Call("Chain33.TokenFinishCreate", params, &res)
->>>>>>> a57e8ab8
-	if err != nil {
-		fmt.Fprintln(os.Stderr, err)
-		return
-	}
-
-	data, err := json.MarshalIndent(res, "", "    ")
-	if err != nil {
-		fmt.Fprintln(os.Stderr, err)
-		return
-	}
-
-	fmt.Println(string(data))
-}
-
-<<<<<<< HEAD
+	if err != nil {
+		fmt.Fprintln(os.Stderr, err)
+		return
+	}
+
+	data, err := json.MarshalIndent(res, "", "    ")
+	if err != nil {
+		fmt.Fprintln(os.Stderr, err)
+		return
+	}
+
+	fmt.Println(string(data))
+}
+
 //buytoken [owner, sellid, countboardlot]
 func BuyToken(args []string) {
 	cntBoardlot, err := strconv.ParseInt(args[3], 10, 64)
@@ -2050,8 +2061,15 @@
 
 	buy := &types.TradeForBuy{args[1], cntBoardlot}
 	params := &types.ReqBuyToken{buy, args[0]}
-
-=======
+	rpc, err := jsonrpc.NewJsonClient("http://localhost:8801")
+	if err != nil {
+		fmt.Fprintln(os.Stderr, err)
+		return
+	}
+	var res jsonrpc.ReplyHash
+	err = rpc.Call("Chain33.BuyToken", params, &res)
+}
+
 func RevokeCreateToken(args []string) {
 	// revoker, symbol, owner, string) {
 	revoker := args[0]
@@ -2059,31 +2077,25 @@
 	owner := args[2]
 
 	params := types.ReqTokenRevokeCreate{RevokerAddr: revoker, Symbol: symbol, OwnerAddr: owner}
->>>>>>> a57e8ab8
 	rpc, err := jsonrpc.NewJsonClient("http://localhost:8801")
 	if err != nil {
 		fmt.Fprintln(os.Stderr, err)
 		return
 	}
 	var res jsonrpc.ReplyHash
-<<<<<<< HEAD
-	err = rpc.Call("Chain33.BuyToken", params, &res)
-=======
 	err = rpc.Call("Chain33.TokenRevokeCreate", params, &res)
->>>>>>> a57e8ab8
-	if err != nil {
-		fmt.Fprintln(os.Stderr, err)
-		return
-	}
-
-	data, err := json.MarshalIndent(res, "", "    ")
-	if err != nil {
-		fmt.Fprintln(os.Stderr, err)
-		return
-	}
-
-	fmt.Println(string(data))
-<<<<<<< HEAD
+	if err != nil {
+		fmt.Fprintln(os.Stderr, err)
+		return
+	}
+
+	data, err := json.MarshalIndent(res, "", "    ")
+	if err != nil {
+		fmt.Fprintln(os.Stderr, err)
+		return
+	}
+
+	fmt.Println(string(data))
 }
 
 //revokeselltoken [seller, sellid]
@@ -2147,7 +2159,7 @@
 		sellOrders2show.Stoptime          = sellorder.Stoptime
 		sellOrders2show.Soldboardlot      = sellorder.Soldboardlot
 		sellOrders2show.Crowdfund         = sellorder.Crowdfund
-		sellOrders2show.SellID            = "mavl-trade-sell-" + sellorder.Hash
+		sellOrders2show.SellID            = sellorder.Sellid
 		sellOrders2show.Status            = types.SellOrderStatus[sellorder.Status]
 
 
@@ -2159,6 +2171,4 @@
         fmt.Printf("---The %dth sellorder is below--------------------\n", i)
 		fmt.Println(string(data))
 	}
-=======
->>>>>>> a57e8ab8
 }