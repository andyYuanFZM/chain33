package main

import (
	"encoding/hex"
	"encoding/json"
	"errors"
	"fmt"
	"math/rand"
	"os"
	"strconv"
	"time"

	"code.aliyun.com/chain33/chain33/account"
	"code.aliyun.com/chain33/chain33/common"
	"code.aliyun.com/chain33/chain33/common/crypto"
	jsonrpc "code.aliyun.com/chain33/chain33/rpc"
	"code.aliyun.com/chain33/chain33/types"
)

func main() {
	common.SetLogLevel("eror")
	//	argsWithProg := os.Args
	if len(os.Args) == 1 {
		LoadHelp()
		return
	}
	argsWithoutProg := os.Args[1:]
	switch argsWithoutProg[0] {
	case "-h": //使用帮助
		LoadHelp()
	case "--help": //使用帮助
		LoadHelp()
	case "help": //使用帮助
		LoadHelp()
	case "version", "-v", "--version":
		GetVersion()
	case "lock": //锁定
		if len(argsWithoutProg) != 1 {
			fmt.Print(errors.New("参数错误").Error())
			return
		}
		Lock()
	case "unlock": //解锁
		if len(argsWithoutProg) != 4 {
			fmt.Print(errors.New("参数错误").Error())
			return
		}
		UnLock(argsWithoutProg[1], argsWithoutProg[2], argsWithoutProg[3])
	case "setpasswd": //重设密码
		if len(argsWithoutProg) != 3 {
			fmt.Print(errors.New("参数错误").Error())
			return
		}
		SetPasswd(argsWithoutProg[1], argsWithoutProg[2])
	case "setlabl": //设置标签
		if len(argsWithoutProg) != 3 {
			fmt.Print(errors.New("参数错误").Error())
			return
		}
		SetLabl(argsWithoutProg[1], argsWithoutProg[2])
	case "newaccount": //新建账户
		if len(argsWithoutProg) != 2 {
			fmt.Print(errors.New("参数错误").Error())
			return
		}
		NewAccount(argsWithoutProg[1])
	case "getaccounts": //获取账户列表
		if len(argsWithoutProg) != 1 {
			fmt.Print(errors.New("参数错误").Error())
			return
		}
		GetAccounts()
	case "mergebalance": //合并余额
		if len(argsWithoutProg) != 2 {
			fmt.Print(errors.New("参数错误").Error())
			return
		}
		MergeBalance(argsWithoutProg[1])
	case "settxfee": //设置交易费
		if len(argsWithoutProg) != 2 {
			fmt.Print(errors.New("参数错误").Error())
			return
		}
		SetTxFee(argsWithoutProg[1])
	case "sendtoaddress": //发送到地址
		if len(argsWithoutProg) != 5 {
			fmt.Print(errors.New("参数错误").Error())
			return
		}
		SendToAddress(argsWithoutProg[1], argsWithoutProg[2], argsWithoutProg[3], argsWithoutProg[4], false, "")
	case "transwithdrawtoken":
		if len(argsWithoutProg) != 6 {
			fmt.Print(errors.New("参数错误").Error())
			return
		}
		SendToAddress(argsWithoutProg[1], argsWithoutProg[2], argsWithoutProg[3], argsWithoutProg[5], true, argsWithoutProg[4])
	case "importprivkey": //引入私钥
		if len(argsWithoutProg) != 3 {
			fmt.Print(errors.New("参数错误").Error())
			return
		}
		ImportPrivKey(argsWithoutProg[1], argsWithoutProg[2])
	case "wallettxlist": //钱包交易列表
		if len(argsWithoutProg) != 4 {
			fmt.Print(errors.New("参数错误").Error())
			return
		}
		WalletTransactionList(argsWithoutProg[1], argsWithoutProg[2], argsWithoutProg[3])
	case "getmempool": //获取Mempool
		if len(argsWithoutProg) != 1 {
			fmt.Print(errors.New("参数错误").Error())
			return
		}
		GetMemPool()
	case "sendtransaction": //发送交易
		if len(argsWithoutProg) != 2 {
			fmt.Print(errors.New("参数错误").Error())
			return
		}
		SendTransaction(argsWithoutProg[1])
	case "querytransaction": //查询交易
		if len(argsWithoutProg) != 2 {
			fmt.Print(errors.New("参数错误").Error())
			return
		}
		if len(argsWithoutProg[1]) != 66 {
			fmt.Print(errors.New("哈希错误").Error())
			return
		}
		QueryTransaction(argsWithoutProg[1])
	case "gettxbyaddr": //根据地址获取交易
		if len(argsWithoutProg) != 7 {
			fmt.Print(errors.New("参数错误").Error())
			return
		}
		GetTransactionByAddr(argsWithoutProg[1], argsWithoutProg[2],
			argsWithoutProg[3], argsWithoutProg[4],
			argsWithoutProg[5], argsWithoutProg[6])
	case "gettxbyhashes": //根据哈希数组获取交易
		if len(argsWithoutProg) < 2 {
			fmt.Print(errors.New("参数错误").Error())
			return
		}
		for _, v := range argsWithoutProg[1:] {
			if len(v) != 66 {
				fmt.Print(errors.New("哈希错误").Error())
				return
			}
		}
		GetTransactionByHashes(argsWithoutProg[1:])
	case "getblocks": //获取区块
		if len(argsWithoutProg) != 4 {
			fmt.Print(errors.New("参数错误").Error())
			return
		}
		GetBlocks(argsWithoutProg[1], argsWithoutProg[2], argsWithoutProg[3])
	case "getlastheader": //获取上一区块头
		if len(argsWithoutProg) != 1 {
			fmt.Print(errors.New("参数错误").Error())
			return
		}
		GetLastHeader()
	case "getheaders":
		if len(argsWithoutProg) != 4 {
			fmt.Print(errors.New("参数错误").Error())
			return
		}
		GetHeaders(argsWithoutProg[1], argsWithoutProg[2], argsWithoutProg[3])
	case "getpeerinfo": //获取对等点信息
		if len(argsWithoutProg) != 1 {
			fmt.Print(errors.New("参数错误").Error())
			return
		}
		GetPeerInfo()
	case "getlastmempool":
		if len(argsWithoutProg) != 1 {
			fmt.Print(errors.New("参数错误").Error())
			return
		}
		GetLastMempool()
	case "getblockoverview":
		if len(argsWithoutProg) != 2 {
			fmt.Print(errors.New("参数错误").Error())
			return
		}
		GetBlockOverview(argsWithoutProg[1])
	case "getaddroverview":
		if len(argsWithoutProg) != 2 {
			fmt.Print(errors.New("参数错误").Error())
			return
		}
		GetAddrOverview(argsWithoutProg[1])
	case "getblockhash":
		if len(argsWithoutProg) != 2 {
			fmt.Print(errors.New("参数错误").Error())
			return
		}
		GetBlockHash(argsWithoutProg[1])
	//seed
	case "genseed":
		if len(argsWithoutProg) != 2 {
			fmt.Print(errors.New("参数错误").Error())
			return
		}
		GenSeed(argsWithoutProg[1])
	case "saveseed":
		if len(argsWithoutProg) != 3 {
			fmt.Print(errors.New("参数错误").Error())
			return
		}
		SaveSeed(argsWithoutProg[1], argsWithoutProg[2])
	case "getseed":
		if len(argsWithoutProg) != 2 {
			fmt.Print(errors.New("参数错误").Error())
			return
		}
		GetSeed(argsWithoutProg[1])
	case "getwalletstatus": //获取钱包的状态
		if len(argsWithoutProg) != 1 {
			fmt.Print(errors.New("参数错误").Error())
			return
		}
		GetWalletStatus(false)
	case "getbalance":
		if len(argsWithoutProg) != 3 {
			fmt.Print(errors.New("参数错误").Error())
			return
		}
		GetBalance(argsWithoutProg[1], argsWithoutProg[2])
	case "gettokenbalance":
		argsCnt := len(argsWithoutProg)
		if argsCnt < 4 {
			fmt.Print(errors.New("参数错误").Error())
			return
		}
		var addresses []string
		for _, args := range argsWithoutProg[3:] {
			addresses = append(addresses, args)
		}

		GetTokenBalance(addresses, argsWithoutProg[1], argsWithoutProg[2])
	case "getexecaddr":
		if len(argsWithoutProg) != 2 {
			fmt.Print(errors.New("参数错误").Error())
			return
		}
		GetExecAddr(argsWithoutProg[1])
	case "bindminer":
		if len(argsWithoutProg) != 3 {
			fmt.Print(errors.New("参数错误").Error())
			return
		}
		BindMiner(argsWithoutProg[1], argsWithoutProg[2])
	case "setautomining":
		if len(argsWithoutProg) != 2 {
			fmt.Print(errors.New("参数错误").Error())
			return
		}
		SetAutoMining(argsWithoutProg[1])
	case "getrawtx":
		if len(argsWithoutProg) != 2 {
			fmt.Print(errors.New("参数错误").Error())
			return
		}
		GetTxHexByHash(argsWithoutProg[1])
	case "getticketcount":
		if len(argsWithoutProg) != 1 {
			fmt.Print(errors.New("参数错误").Error())
			return
		}
		GetTicketCount()
	case "dumpprivkey": //导出私钥
		if len(argsWithoutProg) != 2 {
			fmt.Print(errors.New("参数错误").Error())
			return
		}
		DumpPrivkey(argsWithoutProg[1])
	case "decodetx":
		if len(argsWithoutProg) != 2 {
			fmt.Print(errors.New("参数错误").Error())
			return
		}
		DecodeTx(argsWithoutProg[1])
	case "getcoldaddrbyminer":
		if len(argsWithoutProg) != 2 {
			fmt.Print(errors.New("参数错误").Error())
			return
		}
		GetColdAddrByMiner(argsWithoutProg[1])
	case "closetickets":
		if len(argsWithoutProg) != 1 {
			fmt.Print(errors.New("参数错误").Error())
			return
		}
		CloseTickets()
	case "createrawsendtx":
		if len(argsWithoutProg) != 5 {
			fmt.Print(errors.New("参数错误").Error())
			return
		}
		CreateRawSendTx(argsWithoutProg[1], argsWithoutProg[2], argsWithoutProg[3], argsWithoutProg[4])
	case "issync":
		if len(argsWithoutProg) != 1 {
			fmt.Print(errors.New("参数错误").Error())
			return
		}
		IsSync()
<<<<<<< HEAD
	case "gettokensprecreated":
		if len(argsWithoutProg) != 1 {
			fmt.Print(errors.New("参数错误").Error())
			return
		}
		GetTokensPrecreated()
	case "gettokensfinishcreated":
		if len(argsWithoutProg) != 1 {
			fmt.Print(errors.New("参数错误").Error())
			return
		}
		GetTokensFinishCreated()
	case "precreatetoken":
		if len(argsWithoutProg) != 8 {
			fmt.Print(errors.New("参数错误").Error())
			return
		}
		PreCreateToken(argsWithoutProg[1:])
	case "finishcreatetoken":
		if len(argsWithoutProg) != 4 {
			fmt.Print(errors.New("参数错误").Error())
			return
		}
		FinishCreateToken(argsWithoutProg[1:])
	case "selltoken":
		if len(argsWithoutProg) != 7 {
			fmt.Print(errors.New("参数错误").Error())
			return
		}

		SellToken(argsWithoutProg[1:], "0", "0", false)
	case "selltokencrowdfund":
		if len(argsWithoutProg) != 9 {
			fmt.Print(errors.New("参数错误").Error())
			return
		}
		SellToken(argsWithoutProg[1:6], argsWithoutProg[6], argsWithoutProg[7], true)
	case "buytoken":
		if len(argsWithoutProg) != 4 {
			fmt.Print(errors.New("参数错误").Error())
			return
		}
		BuyToken(argsWithoutProg[1:])
	case "revokeselltoken":
		if len(argsWithoutProg) != 3 {
			fmt.Print(errors.New("参数错误").Error())
			return
		}
		RevokeSellToken(argsWithoutProg[1], argsWithoutProg[2])
	case "showonesselltokenorder":
		if len(argsWithoutProg) < 2 {
			fmt.Print(errors.New("参数错误").Error())
			return
		}
		var tokens []string
		if len(argsWithoutProg) > 2 {
			tokens = append(tokens, argsWithoutProg[2:]...)
		}
		ShowOnesSellTokenOrders(argsWithoutProg[1], tokens)
	case "showsellorderwithstatus":
		if len(argsWithoutProg) != 2 {
			fmt.Print(errors.New("参数错误").Error())
			return
		}
		ShowSellOrderWithStatus(argsWithoutProg[1])
	case "showonesbuyorder":
		if len(argsWithoutProg) != 2 {
			fmt.Print(errors.New("参数错误").Error())
			return
		}
		var tokens []string
		ShowOnesBuyOrder(argsWithoutProg[1], tokens)
	case "showonesbuytokenorder":
		if len(argsWithoutProg) < 2 {
			fmt.Print(errors.New("参数错误").Error())
			return
		}
		ShowOnesBuyOrder(argsWithoutProg[1], argsWithoutProg[2:])
	case "revokecreatetoken":
		if len(argsWithoutProg) != 4 {
			fmt.Print(errors.New("参数错误").Error())
			return
		}
		RevokeCreateToken(argsWithoutProg[1:])
=======

	case "isntpclocksync":
		if len(argsWithoutProg) != 1 {
			fmt.Print(errors.New("参数错误").Error())
			return
		}
		IsNtpClockSync()
>>>>>>> 77b71eef
	default:
		fmt.Print("指令错误")
	}
}

func LoadHelp() {
	fmt.Println("Available Commands:")
	fmt.Println("lock []                                                     : 锁定")
	fmt.Println("unlock [password, walletorticket, timeout]                  : 解锁钱包或者买票,walletorticket:1,只解锁买票,0：解锁整个钱包")
	fmt.Println("setpasswd [oldpassword, newpassword]                        : 设置密码")
	fmt.Println("setlabl [address, label]                                    : 设置标签")
	fmt.Println("newaccount [labelname]                                      : 新建账户")
	fmt.Println("getaccounts []                                              : 获取账户列表")
	fmt.Println("mergebalance [to]                                           : 合并余额")
	fmt.Println("settxfee [amount]                                           : 设置交易费")
	fmt.Println("sendtoaddress [from, to, amount, note]                      : 发送交易到地址")
	fmt.Println("transwithdrawtoken [from, to, amount, token, note]          : 转账或提取token")
	fmt.Println("createrawsendtx [privkey, to, amount, note]                 : 创建交易")
	fmt.Println("importprivkey [privkey, label]                              : 引入私钥")
	fmt.Println("dumpprivkey [addr]                                          : 导出私钥")
	fmt.Println("wallettxlist [from, count, direction]                       : 钱包交易列表")
	fmt.Println("getmempool []                                               : 获取内存池")
	fmt.Println("sendtransaction [data]                                      : 发送交易")
	fmt.Println("querytransaction [hash]                                     : 按哈希查询交易")
	fmt.Println("gettxbyaddr [address, flag, count, direction, height, index]: 按地址获取交易")
	fmt.Println("gettxbyhashes [hashes...]                                   : 按哈希列表获取交易")
	fmt.Println("getblocks [start, end, isdetail]                            : 获取指定区间区块")
	fmt.Println("getlastheader []                                            : 获取最新区块头")
	fmt.Println("getheaders [start, end, isdetail]                           : 获取指定区间区块头")
	fmt.Println("getpeerinfo []                                              : 获取远程节点信息")
	fmt.Println("getlastmempool []                                           : 获取最新加入到内存池中的十条交易")
	fmt.Println("getblockoverview [hash]                                     : 获取区块信息")
	fmt.Println("getaddroverview [address]                                   : 获取地址交易信息")
	fmt.Println("getblockhash [height]                                       : 获取区块哈希值")
	//seed
	fmt.Println("genseed [lang]                                              : 生成随机的种子,lang=0:英语，lang=1:简体汉字")
	fmt.Println("saveseed [seed,password]                                    : 保存种子并用密码加密,种子要求15个单词或者汉字,参考genseed输出格式")
	fmt.Println("getseed [password]                                          : 通过密码获取种子")
	fmt.Println("getwalletstatus []                                          : 获取钱包的状态")
	fmt.Println("getbalance [address, execer]                                : 查询地址余额")
	fmt.Println("gettokenbalance [token execer addr0 [addr1 addr2]]          : 查询多个地址在token的余额")
	fmt.Println("getexecaddr [execer]                                        : 获取执行器地址")
	fmt.Println("bindminer [mineraddr, privkey]                              : 绑定挖矿地址")
	fmt.Println("setautomining [flag]                                        : 设置自动挖矿")
	fmt.Println("getrawtx [hash]                                             : 通过哈希获取交易十六进制字符串")
	fmt.Println("getticketcount []                                           : 获取票数")
	fmt.Println("decodetx [data]                                             : 解析交易")
	fmt.Println("getcoldaddrbyminer [address]                                : 获取miner冷钱包地址")
	fmt.Println("closetickets []                                             : 关闭挖矿票")
	fmt.Println("issync []                                                   : 获取同步状态")
<<<<<<< HEAD
	fmt.Println("precreatetoken [creator_address, name, symbol, introduction, owner_address, total, price]")
	fmt.Println("                                                            : 预创建token")
	fmt.Println("finishcreatetoken [finish_address, symbol, owner_address]   : 完成创建token")
	fmt.Println("revokecreatetoken [creator_address, symbol, owner_address]  : 取消创建token")
	fmt.Println("gettokensprecreated                                         : 获取所有预创建的token")
	fmt.Println("gettokensfinishcreated                                      : 获取所有完成创建的token")
	fmt.Println("selltoken [owner, token, Amountpbl, minbl, pricepbl, totalpbl] : 卖出token")
	fmt.Println("buytoken [buyer, sellid, countboardlot]                        : 买入token")
	fmt.Println("revokeselltoken [seller, sellid]                               : 撤销token卖单")
	fmt.Println("showonesselltokenorder [seller, [token0, token1, token2]]      : 显示一个用户下的token卖单")
	fmt.Println("showsellorderwithstatus [onsale | soldout | revoked]           : 显示指定状态下的所有卖单")
	fmt.Println("showonesbuyorder [buyer]                                       : 显示指定用户下所有token成交的购买单")
	fmt.Println("showonesbuytokenorder [buyer, token0, [token1, token2]]        : 显示指定用户下指定token成交的购买单")
	fmt.Println("sellcrowdfund [owner, token, Amountpbl, minbl, pricepbl, totalpbl, start, stop]              : 卖出众筹")
=======
	fmt.Println("isntpclocksync []                                           : 获取网络时间同步状态")
>>>>>>> 77b71eef
}

type AccountsResult struct {
	Wallets []*WalletResult `json:"wallets"`
}

type WalletResult struct {
	Acc   *AccountResult `json:"acc,omitempty"`
	Label string         `json:"label,omitempty"`
}

type AccountResult struct {
	Currency int32  `json:"currency,omitempty"`
	Balance  string `json:"balance,omitempty"`
	Frozen   string `json:"frozen,omitempty"`
	Addr     string `json:"addr,omitempty"`
}

type TokenAccountResult struct {
	Token    string `json:"Token,omitempty"`
	Currency int32  `json:"currency,omitempty"`
	Balance  string `json:"balance,omitempty"`
	Frozen   string `json:"frozen,omitempty"`
	Addr     string `json:"addr,omitempty"`
}

type TxListResult struct {
	Txs []*TxResult `json:"txs"`
}

type TxResult struct {
	Execer     string             `json:"execer"`
	Payload    interface{}        `json:"payload"`
	RawPayload string             `json:"rawpayload"`
	Signature  *jsonrpc.Signature `json:"signature"`
	Fee        string             `json:"fee"`
	Expire     int64              `json:"expire"`
	Nonce      int64              `json:"nonce"`
	To         string             `json:"to"`
	Amount     string             `json:"amount,omitempty"`
	From       string             `json:"from,omitempty"`
}

type ReceiptData struct {
	Ty     int32         `json:"ty"`
	TyName string        `json:"tyname"`
	Logs   []*ReceiptLog `json:"logs"`
}

type ReceiptLog struct {
	Ty     int32       `json:"ty"`
	TyName string      `json:"tyname"`
	Log    interface{} `json:"log"`
	RawLog string      `json:"rawlog"`
}

type ReceiptAccountTransfer struct {
	Prev    *AccountResult `protobuf:"bytes,1,opt,name=prev" json:"prev,omitempty"`
	Current *AccountResult `protobuf:"bytes,2,opt,name=current" json:"current,omitempty"`
}

type ReceiptExecAccountTransfer struct {
	ExecAddr string         `protobuf:"bytes,1,opt,name=execAddr" json:"execAddr,omitempty"`
	Prev     *AccountResult `protobuf:"bytes,2,opt,name=prev" json:"prev,omitempty"`
	Current  *AccountResult `protobuf:"bytes,3,opt,name=current" json:"current,omitempty"`
}

type TxDetailResult struct {
	Tx         *TxResult    `json:"tx"`
	Receipt    *ReceiptData `json:"receipt"`
	Proofs     []string     `json:"proofs,omitempty"`
	Height     int64        `json:"height"`
	Index      int64        `json:"index"`
	Blocktime  int64        `json:"blocktime"`
	Amount     string       `json:"amount"`
	Fromaddr   string       `json:"fromaddr"`
	ActionName string       `json:"actionname"`
}

type TxDetailsResult struct {
	Txs []*TxDetailResult `json:"txs"`
}

type BlockResult struct {
	Version    int64       `json:"version"`
	ParentHash string      `json:"parenthash"`
	TxHash     string      `json:"txhash"`
	StateHash  string      `json:"statehash"`
	Height     int64       `json:"height"`
	BlockTime  int64       `json:"blocktime"`
	Txs        []*TxResult `json:"txs"`
}

type BlockDetailResult struct {
	Block    *BlockResult   `json:"block"`
	Receipts []*ReceiptData `json:"receipts"`
}

type BlockDetailsResult struct {
	Items []*BlockDetailResult `json:"items"`
}

type WalletTxDetailsResult struct {
	TxDetails []*WalletTxDetailResult `json:"txDetails"`
}

type WalletTxDetailResult struct {
	Tx         *TxResult    `json:"tx"`
	Receipt    *ReceiptData `json:"receipt"`
	Height     int64        `json:"height"`
	Index      int64        `json:"index"`
	Blocktime  int64        `json:"blocktime"`
	Amount     string       `json:"amount"`
	Fromaddr   string       `json:"fromaddr"`
	Txhash     string       `json:"txhash"`
	ActionName string       `json:"actionname"`
}

type AddrOverviewResult struct {
	Reciver string `json:"reciver"`
	Balance string `json:"balance"`
	TxCount int64  `json:"txCount"`
}

type SellOrder2Show struct {
	Tokensymbol       string `json:"tokensymbol"`
	Seller            string `json:"address"`
	Amountperboardlot string `json:"amountperboardlot"`
	Minboardlot       int64  `json:"minboardlot"`
	Priceperboardlot  string `json:"priceperboardlot"`
	Totalboardlot     int64  `json:"totalboardlot"`
	Soldboardlot      int64  `json:"soldboardlot"`
	Starttime         int64  `json:"starttime"`
	Stoptime          int64  `json:"stoptime"`
	Crowdfund         bool   `json:"crowdfund"`
	SellID            string `json:"sellid"`
	Status            string `json:"status"`
	Height            int64  `json:"height"`
}

func GetVersion() {
	fmt.Println(common.GetVersion())
}

func Lock() {
	rpc, err := jsonrpc.NewJsonClient("http://localhost:8801")
	if err != nil {
		fmt.Fprintln(os.Stderr, err)
		return
	}
	var res jsonrpc.Reply
	err = rpc.Call("Chain33.Lock", nil, &res)
	if err != nil {
		fmt.Fprintln(os.Stderr, err)
		return
	}

	data, err := json.MarshalIndent(res, "", "    ")
	if err != nil {
		fmt.Fprintln(os.Stderr, err)
		return
	}

	fmt.Println(string(data))
}

func UnLock(passwd string, walletOrTicket string, timeout string) {
	timeoutInt64, err := strconv.ParseInt(timeout, 10, 64)
	if err != nil {
		fmt.Fprintln(os.Stderr, err)
		return
	}

	walletOrTicketBool, err := strconv.ParseBool(walletOrTicket)
	if err != nil {
		fmt.Fprintln(os.Stderr, err)
		return
	}

	params := types.WalletUnLock{Passwd: passwd, WalletOrTicket: walletOrTicketBool, Timeout: timeoutInt64}
	rpc, err := jsonrpc.NewJsonClient("http://localhost:8801")
	if err != nil {
		fmt.Fprintln(os.Stderr, err)
		return
	}
	var res jsonrpc.Reply
	err = rpc.Call("Chain33.UnLock", params, &res)
	if err != nil {
		fmt.Fprintln(os.Stderr, err)
		return
	}

	data, err := json.MarshalIndent(res, "", "    ")
	if err != nil {
		fmt.Fprintln(os.Stderr, err)
		return
	}

	fmt.Println(string(data))
}

func SetPasswd(oldpass string, newpass string) {
	params := types.ReqWalletSetPasswd{Oldpass: oldpass, Newpass: newpass}
	rpc, err := jsonrpc.NewJsonClient("http://localhost:8801")
	if err != nil {
		fmt.Fprintln(os.Stderr, err)
		return
	}
	var res jsonrpc.Reply
	err = rpc.Call("Chain33.SetPasswd", params, &res)
	if err != nil {
		fmt.Fprintln(os.Stderr, err)
		return
	}

	data, err := json.MarshalIndent(res, "", "    ")
	if err != nil {
		fmt.Fprintln(os.Stderr, err)
		return
	}

	fmt.Println(string(data))
}

func SetLabl(addr string, label string) {
	params := types.ReqWalletSetLabel{Addr: addr, Label: label}
	rpc, err := jsonrpc.NewJsonClient("http://localhost:8801")
	if err != nil {
		fmt.Fprintln(os.Stderr, err)
		return
	}
	var res types.WalletAccount
	err = rpc.Call("Chain33.SetLabl", params, &res)
	if err != nil {
		fmt.Fprintln(os.Stderr, err)
		return
	}

	accResult := decodeAccount(res.GetAcc(), types.Coin)
	result := WalletResult{Acc: accResult, Label: res.GetLabel()}

	data, err := json.MarshalIndent(result, "", "    ")
	if err != nil {
		fmt.Fprintln(os.Stderr, err)
		return
	}

	fmt.Println(string(data))
}

func NewAccount(lb string) {
	params := types.ReqNewAccount{Label: lb}
	rpc, err := jsonrpc.NewJsonClient("http://localhost:8801")
	if err != nil {
		fmt.Fprintln(os.Stderr, err)
		return
	}
	var res types.WalletAccount
	err = rpc.Call("Chain33.NewAccount", params, &res)
	if err != nil {
		fmt.Fprintln(os.Stderr, err)
		return
	}

	accResult := decodeAccount(res.GetAcc(), types.Coin)
	result := WalletResult{Acc: accResult, Label: res.GetLabel()}

	data, err := json.MarshalIndent(result, "", "    ")
	if err != nil {
		fmt.Fprintln(os.Stderr, err)
		return
	}

	fmt.Println(string(data))
}

func GetAccounts() {
	rpc, err := jsonrpc.NewJsonClient("http://localhost:8801")
	if err != nil {
		fmt.Fprintln(os.Stderr, err)
		return
	}
	var res jsonrpc.WalletAccounts
	err = rpc.Call("Chain33.GetAccounts", nil, &res)
	if err != nil {
		fmt.Fprintln(os.Stderr, err)
		return
	}

	var result AccountsResult

	for _, r := range res.Wallets {
		balanceResult := strconv.FormatFloat(float64(r.Acc.Balance)/float64(types.Coin), 'f', 4, 64)
		frozenResult := strconv.FormatFloat(float64(r.Acc.Frozen)/float64(types.Coin), 'f', 4, 64)
		accResult := &AccountResult{
			Currency: r.Acc.Currency,
			Addr:     r.Acc.Addr,
			Balance:  balanceResult,
			Frozen:   frozenResult,
		}
		result.Wallets = append(result.Wallets, &WalletResult{Acc: accResult, Label: r.Label})
	}

	data, err := json.MarshalIndent(result, "", "    ")
	if err != nil {
		fmt.Fprintln(os.Stderr, err)
		return
	}

	fmt.Println(string(data))
}

func MergeBalance(to string) {
	params := types.ReqWalletMergeBalance{To: to}
	rpc, err := jsonrpc.NewJsonClient("http://localhost:8801")
	if err != nil {
		fmt.Fprintln(os.Stderr, err)
		return
	}
	var res jsonrpc.ReplyHashes
	err = rpc.Call("Chain33.MergeBalance", params, &res)
	if err != nil {
		fmt.Fprintln(os.Stderr, err)
		return
	}

	data, err := json.MarshalIndent(res, "", "    ")
	if err != nil {
		fmt.Fprintln(os.Stderr, err)
		return
	}

	fmt.Println(string(data))
}

func SetTxFee(amount string) {
	amountFloat64, err := strconv.ParseFloat(amount, 64)
	if err != nil {
		fmt.Fprintln(os.Stderr, err)
		return
	}
	amountInt64 := int64(amountFloat64 * 1e4)
	params := types.ReqWalletSetFee{Amount: amountInt64 * 1e4}
	rpc, err := jsonrpc.NewJsonClient("http://localhost:8801")
	if err != nil {
		fmt.Fprintln(os.Stderr, err)
		return
	}
	var res jsonrpc.Reply
	err = rpc.Call("Chain33.SetTxFee", params, &res)
	if err != nil {
		fmt.Fprintln(os.Stderr, err)
		return
	}

	data, err := json.MarshalIndent(res, "", "    ")
	if err != nil {
		fmt.Fprintln(os.Stderr, err)
		return
	}

	fmt.Println(string(data))
}

func SendToAddress(from string, to string, amount string, note string, isToken bool, tokenSymbol string) {
	amountFloat64, err := strconv.ParseFloat(amount, 64)
	if err != nil {
		fmt.Fprintln(os.Stderr, err)
		return
	}
	amountInt64 := int64(amountFloat64 * types.InputPrecision) //支持4位小数输入，多余的输入将被截断
	params := types.ReqWalletSendToAddress{From: from, To: to, Amount: amountInt64, Note: note}
	if !isToken {
		params.Istoken = false
		params.Amount *= types.CoinMultiple
	} else {
		params.Istoken = true
		params.TokenSymbol = tokenSymbol
	}
	rpc, err := jsonrpc.NewJsonClient("http://localhost:8801")
	if err != nil {
		fmt.Fprintln(os.Stderr, err)
		return
	}
	var res jsonrpc.ReplyHash
	err = rpc.Call("Chain33.SendToAddress", params, &res)
	if err != nil {
		fmt.Fprintln(os.Stderr, err)
		return
	}

	data, err := json.MarshalIndent(res, "", "    ")
	if err != nil {
		fmt.Fprintln(os.Stderr, err)
		return
	}

	fmt.Println(string(data))
}

func ImportPrivKey(privkey string, label string) {
	params := types.ReqWalletImportPrivKey{Privkey: privkey, Label: label}
	rpc, err := jsonrpc.NewJsonClient("http://localhost:8801")
	if err != nil {
		fmt.Fprintln(os.Stderr, err)
		return
	}
	var res types.WalletAccount
	err = rpc.Call("Chain33.ImportPrivkey", params, &res)
	if err != nil {
		fmt.Fprintln(os.Stderr, err)
		return
	}

	accResult := decodeAccount(res.GetAcc(), types.Coin)
	result := WalletResult{Acc: accResult, Label: res.GetLabel()}

	data, err := json.MarshalIndent(result, "", "    ")
	if err != nil {
		fmt.Fprintln(os.Stderr, err)
		return
	}

	fmt.Println(string(data))
}

func WalletTransactionList(fromTx string, count string, direction string) {
	countInt32, err := strconv.ParseInt(count, 10, 32)
	if err != nil {
		fmt.Fprintln(os.Stderr, err)
		return
	}
	directionInt32, err := strconv.ParseInt(direction, 10, 32)
	if err != nil {
		fmt.Fprintln(os.Stderr, err)
		return
	}
	params := jsonrpc.ReqWalletTransactionList{
		FromTx:    fromTx,
		Count:     int32(countInt32),
		Direction: int32(directionInt32),
	}
	rpc, err := jsonrpc.NewJsonClient("http://localhost:8801")
	if err != nil {
		fmt.Fprintln(os.Stderr, err)
		return
	}
	var res jsonrpc.WalletTxDetails
	err = rpc.Call("Chain33.WalletTxList", params, &res)
	if err != nil {
		fmt.Fprintln(os.Stderr, err)
		return
	}

	var result WalletTxDetailsResult
	for _, v := range res.TxDetails {
		amountResult := strconv.FormatFloat(float64(v.Amount)/float64(types.Coin), 'f', 4, 64)
		wtxd := &WalletTxDetailResult{
			Tx:         decodeTransaction(v.Tx),
			Receipt:    decodeLog(*(v.Receipt)),
			Height:     v.Height,
			Index:      v.Index,
			Blocktime:  v.Blocktime,
			Amount:     amountResult,
			Fromaddr:   v.Fromaddr,
			Txhash:     v.Txhash,
			ActionName: v.ActionName,
		}
		result.TxDetails = append(result.TxDetails, wtxd)
	}

	data, err := json.MarshalIndent(result, "", "    ")
	if err != nil {
		fmt.Fprintln(os.Stderr, err)
		return
	}

	fmt.Println(string(data))
}

func GetMemPool() {
	rpc, err := jsonrpc.NewJsonClient("http://localhost:8801")
	if err != nil {
		fmt.Fprintln(os.Stderr, err)
		return
	}
	var res jsonrpc.ReplyTxList
	err = rpc.Call("Chain33.GetMempool", nil, &res)
	if err != nil {
		fmt.Fprintln(os.Stderr, err)
		return
	}

	var result TxListResult
	for _, v := range res.Txs {
		result.Txs = append(result.Txs, decodeTransaction(v))
	}

	data, err := json.MarshalIndent(result, "", "    ")
	if err != nil {
		fmt.Fprintln(os.Stderr, err)
		return
	}

	fmt.Println(string(data))
}

func SendTransaction(tran string) {
	params := jsonrpc.RawParm{Data: tran}
	rpc, err := jsonrpc.NewJsonClient("http://localhost:8801")
	if err != nil {
		fmt.Fprintln(os.Stderr, err)
		return
	}
	var res string
	err = rpc.Call("Chain33.SendTransaction", params, &res)
	if err != nil {
		fmt.Fprintln(os.Stderr, err)
		return
	}

	fmt.Println("hash:", res)
}

func GetTransactionByAddr(addr string, flag string, count string, direction string, height string, index string) {
	flagInt32, err := strconv.ParseInt(flag, 10, 32)
	countInt32, err := strconv.ParseInt(count, 10, 32)
	directionInt32, err := strconv.ParseInt(direction, 10, 32)
	heightInt64, err := strconv.ParseInt(height, 10, 64)
	indexInt64, err := strconv.ParseInt(index, 10, 64)
	params := types.ReqAddr{
		Addr:      addr,
		Flag:      int32(flagInt32),
		Count:     int32(countInt32),
		Direction: int32(directionInt32),
		Height:    heightInt64,
		Index:     indexInt64,
	}
	rpc, err := jsonrpc.NewJsonClient("http://localhost:8801")
	if err != nil {
		fmt.Fprintln(os.Stderr, err)
		return
	}
	var res jsonrpc.ReplyTxInfos
	err = rpc.Call("Chain33.GetTxByAddr", params, &res)
	if err != nil {
		fmt.Fprintln(os.Stderr, err)
		return
	}

	data, err := json.MarshalIndent(res, "", "    ")
	if err != nil {
		fmt.Fprintln(os.Stderr, err)
		return
	}

	fmt.Println(string(data))
}

func GetTransactionByHashes(hashes []string) {
	params := jsonrpc.ReqHashes{Hashes: hashes}
	rpc, err := jsonrpc.NewJsonClient("http://localhost:8801")
	if err != nil {
		fmt.Fprintln(os.Stderr, err)
		return
	}
	var res jsonrpc.TransactionDetails
	err = rpc.Call("Chain33.GetTxByHashes", params, &res)
	if err != nil {
		fmt.Fprintln(os.Stderr, err)
		return
	}

	var result TxDetailsResult
	for _, v := range res.Txs {
		amountResult := strconv.FormatFloat(float64(v.Amount)/float64(types.Coin), 'f', 4, 64)
		if err != nil {
			continue
		}
		td := TxDetailResult{
			Tx:         decodeTransaction(v.Tx),
			Receipt:    decodeLog(*(v.Receipt)),
			Proofs:     v.Proofs,
			Height:     v.Height,
			Index:      v.Index,
			Blocktime:  v.Blocktime,
			Amount:     amountResult,
			Fromaddr:   v.Fromaddr,
			ActionName: v.ActionName,
		}
		result.Txs = append(result.Txs, &td)
	}

	data, err := json.MarshalIndent(result, "", "    ")
	if err != nil {
		fmt.Fprintln(os.Stderr, err)
		return
	}

	fmt.Println(string(data))
}

func GetBlocks(start string, end string, detail string) {
	startInt64, err := strconv.ParseInt(start, 10, 64)
	if err != nil {
		fmt.Fprintln(os.Stderr, err)
		return
	}
	endInt64, err := strconv.ParseInt(end, 10, 64)
	if err != nil {
		fmt.Fprintln(os.Stderr, err)
		return
	}
	detailBool, err := strconv.ParseBool(detail)
	if err != nil {
		fmt.Fprintln(os.Stderr, err)
		return
	}
	params := jsonrpc.BlockParam{Start: startInt64, End: endInt64, Isdetail: detailBool}
	rpc, err := jsonrpc.NewJsonClient("http://localhost:8801")
	if err != nil {
		fmt.Fprintln(os.Stderr, err)
		return
	}
	var res jsonrpc.BlockDetails
	err = rpc.Call("Chain33.GetBlocks", params, &res)
	if err != nil {
		fmt.Fprintln(os.Stderr, err)
		return
	}

	var result BlockDetailsResult
	for _, vItem := range res.Items {
		b := &BlockResult{
			Version:    vItem.Block.Version,
			ParentHash: vItem.Block.ParentHash,
			TxHash:     vItem.Block.TxHash,
			StateHash:  vItem.Block.StateHash,
			Height:     vItem.Block.Height,
			BlockTime:  vItem.Block.BlockTime,
		}
		for _, vTx := range vItem.Block.Txs {
			b.Txs = append(b.Txs, decodeTransaction(vTx))
		}
		var rpt []*ReceiptData
		for _, vR := range vItem.Receipts {
			rpt = append(rpt, decodeLog(*vR))
		}
		bd := &BlockDetailResult{Block: b, Receipts: rpt}
		result.Items = append(result.Items, bd)
	}

	data, err := json.MarshalIndent(result, "", "    ")
	if err != nil {
		fmt.Fprintln(os.Stderr, err)
		return
	}

	fmt.Println(string(data))
}

func GetLastHeader() {
	rpc, err := jsonrpc.NewJsonClient("http://localhost:8801")
	if err != nil {
		fmt.Fprintln(os.Stderr, err)
		return
	}
	var res jsonrpc.Header
	err = rpc.Call("Chain33.GetLastHeader", nil, &res)
	if err != nil {
		fmt.Fprintln(os.Stderr, err)
		return
	}

	data, err := json.MarshalIndent(res, "", "    ")
	if err != nil {
		fmt.Fprintln(os.Stderr, err)
		return
	}

	fmt.Println(string(data))
}

func GetHeaders(start string, end string, detail string) {
	startInt64, err := strconv.ParseInt(start, 10, 64)
	if err != nil {
		fmt.Fprintln(os.Stderr, err)
		return
	}
	endInt64, err := strconv.ParseInt(end, 10, 64)
	if err != nil {
		fmt.Fprintln(os.Stderr, err)
		return
	}
	detailBool, err := strconv.ParseBool(detail)
	if err != nil {
		fmt.Fprintln(os.Stderr, err)
		return
	}
	params := types.ReqBlocks{Start: startInt64, End: endInt64, Isdetail: detailBool}
	rpc, err := jsonrpc.NewJsonClient("http://localhost:8801")
	if err != nil {
		fmt.Fprintln(os.Stderr, err)
		return
	}
	var res jsonrpc.Headers
	err = rpc.Call("Chain33.GetHeaders", params, &res)
	if err != nil {
		fmt.Fprintln(os.Stderr, err)
		return
	}

	data, err := json.MarshalIndent(res, "", "    ")
	if err != nil {
		fmt.Fprintln(os.Stderr, err)
		return
	}

	fmt.Println(string(data))
}

func GetPeerInfo() {
	rpc, err := jsonrpc.NewJsonClient("http://localhost:8801")
	if err != nil {
		fmt.Fprintln(os.Stderr, err)
		return
	}
	var res jsonrpc.PeerList
	err = rpc.Call("Chain33.GetPeerInfo", nil, &res)
	if err != nil {
		fmt.Fprintln(os.Stderr, err)
		return
	}

	data, err := json.MarshalIndent(res, "", "    ")
	if err != nil {
		fmt.Fprintln(os.Stderr, err)
		return
	}

	fmt.Println(string(data))
}

func GetLastMempool() {
	rpc, err := jsonrpc.NewJsonClient("http://localhost:8801")
	if err != nil {
		fmt.Fprintln(os.Stderr, err)
		return
	}
	var res jsonrpc.ReplyTxList
	err = rpc.Call("Chain33.GetLastMemPool", nil, &res)
	if err != nil {
		fmt.Fprintln(os.Stderr, err)
		return
	}

	var result TxListResult
	for _, v := range res.Txs {
		result.Txs = append(result.Txs, decodeTransaction(v))
	}

	data, err := json.MarshalIndent(result, "", "    ")
	if err != nil {
		fmt.Fprintln(os.Stderr, err)
		return
	}

	fmt.Println(string(data))
}

func GetBlockOverview(hash string) {
	params := jsonrpc.QueryParm{Hash: hash}
	rpc, err := jsonrpc.NewJsonClient("http://localhost:8801")
	if err != nil {
		fmt.Fprintln(os.Stderr, err)
		return
	}
	var res jsonrpc.BlockOverview
	err = rpc.Call("Chain33.GetBlockOverview", params, &res)
	if err != nil {
		fmt.Fprintln(os.Stderr, err)
		return
	}

	data, err := json.MarshalIndent(res, "", "    ")
	if err != nil {
		fmt.Fprintln(os.Stderr, err)
		return
	}

	fmt.Println(string(data))
}

func GetAddrOverview(addr string) {
	params := types.ReqAddr{Addr: addr}

	rpc, err := jsonrpc.NewJsonClient("http://localhost:8801")
	if err != nil {
		fmt.Fprintln(os.Stderr, err)
		return
	}
	var res types.AddrOverview
	err = rpc.Call("Chain33.GetAddrOverview", params, &res)
	if err != nil {
		fmt.Fprintln(os.Stderr, err)
		return
	}

	Balance := strconv.FormatFloat(float64(res.GetBalance())/float64(types.Coin), 'f', 4, 64)
	Reciver := strconv.FormatFloat(float64(res.GetReciver())/float64(types.Coin), 'f', 4, 64)

	addrOverview := &AddrOverviewResult{
		Balance: Balance,
		Reciver: Reciver,
		TxCount: res.GetTxCount(),
	}

	data, err := json.MarshalIndent(addrOverview, "", "    ")
	if err != nil {
		fmt.Fprintln(os.Stderr, err)
		return
	}

	fmt.Println(string(data))
}

func GetBlockHash(height string) {

	heightInt64, err := strconv.ParseInt(height, 10, 64)
	params := types.ReqInt{Height: heightInt64}
	rpc, err := jsonrpc.NewJsonClient("http://localhost:8801")
	if err != nil {
		fmt.Fprintln(os.Stderr, err)
		return
	}
	var res jsonrpc.ReplyHash
	err = rpc.Call("Chain33.GetBlockHash", params, &res)
	if err != nil {
		fmt.Fprintln(os.Stderr, err)
		return
	}

	data, err := json.MarshalIndent(res, "", "    ")
	if err != nil {
		fmt.Fprintln(os.Stderr, err)
		return
	}

	fmt.Println(string(data))
}

//seed
func GenSeed(lang string) {

	langInt32, err := strconv.ParseInt(lang, 10, 32)

	params := types.GenSeedLang{Lang: int32(langInt32)}

	rpc, err := jsonrpc.NewJsonClient("http://localhost:8801")
	if err != nil {
		fmt.Fprintln(os.Stderr, err)
		return
	}
	var res types.ReplySeed
	err = rpc.Call("Chain33.GenSeed", params, &res)
	if err != nil {
		fmt.Fprintln(os.Stderr, err)
		return
	}
	data, err := json.MarshalIndent(res, "", "    ")
	if err != nil {
		fmt.Fprintln(os.Stderr, err)
		return
	}
	fmt.Println(string(data))
}

func SaveSeed(seed string, password string) {
	params := types.SaveSeedByPw{Seed: seed, Passwd: password}

	rpc, err := jsonrpc.NewJsonClient("http://localhost:8801")
	if err != nil {
		fmt.Fprintln(os.Stderr, err)
		return
	}
	var res jsonrpc.Reply
	err = rpc.Call("Chain33.SaveSeed", params, &res)
	if err != nil {
		fmt.Fprintln(os.Stderr, err)
		return
	}
	data, err := json.MarshalIndent(res, "", "    ")
	if err != nil {
		fmt.Fprintln(os.Stderr, err)
		return
	}
	fmt.Println(string(data))
}

func GetSeed(passwd string) {
	params := types.GetSeedByPw{Passwd: passwd}

	rpc, err := jsonrpc.NewJsonClient("http://localhost:8801")
	if err != nil {
		fmt.Fprintln(os.Stderr, err)
		return
	}
	var res types.ReplySeed
	err = rpc.Call("Chain33.GetSeed", params, &res)
	if err != nil {
		fmt.Fprintln(os.Stderr, err)
		return
	}
	data, err := json.MarshalIndent(res, "", "    ")
	if err != nil {
		fmt.Fprintln(os.Stderr, err)
		return
	}
	fmt.Println(string(data))
}

func GetWalletStatus(isCloseTickets bool) (interface{}, error) {
	rpc, err := jsonrpc.NewJsonClient("http://localhost:8801")
	if err != nil {
		fmt.Fprintln(os.Stderr, err)
		return nil, err
	}
	var res jsonrpc.WalletStatus
	err = rpc.Call("Chain33.GetWalletStatus", nil, &res)
	if err != nil {
		fmt.Fprintln(os.Stderr, err)
		return nil, err
	}

	data, err := json.MarshalIndent(res, "", "    ")
	if err != nil {
		fmt.Fprintln(os.Stderr, err)
		return nil, err
	}
	if !isCloseTickets {
		fmt.Println(string(data))
	}
	return res, nil
}

func GetBalance(address string, execer string) {
	var addrs []string
	addrs = append(addrs, address)
	params := types.ReqBalance{Addresses: addrs, Execer: execer}
	rpc, err := jsonrpc.NewJsonClient("http://localhost:8801")
	if err != nil {
		fmt.Fprintln(os.Stderr, err)
		return
	}
	var res []*jsonrpc.Account
	err = rpc.Call("Chain33.GetBalance", params, &res)
	if err != nil {
		fmt.Fprintln(os.Stderr, err)
		return
	}

	balanceResult := strconv.FormatFloat(float64(res[0].Balance)/float64(types.Coin), 'f', 4, 64)
	frozenResult := strconv.FormatFloat(float64(res[0].Frozen)/float64(types.Coin), 'f', 4, 64)
	result := &AccountResult{
		Addr:     res[0].Addr,
		Currency: res[0].Currency,
		Balance:  balanceResult,
		Frozen:   frozenResult,
	}

	data, err := json.MarshalIndent(result, "", "    ")
	if err != nil {
		fmt.Fprintln(os.Stderr, err)
		return
	}

	fmt.Println(string(data))
}

func GetTokenBalance(addresses []string, tokenSymbol string, execer string) {
	//var addrs []string
	//addrs = append(addrs, address)
	params := types.ReqTokenBalance{Addresses: addresses, TokenSymbol: tokenSymbol, Execer: execer}
	rpc, err := jsonrpc.NewJsonClient("http://localhost:8801")
	if err != nil {
		fmt.Fprintln(os.Stderr, err)
		return
	}
	var res []*jsonrpc.Account
	err = rpc.Call("Chain33.GetTokenBalance", params, &res)
	if err != nil {
		fmt.Fprintln(os.Stderr, err)
		return
	}

	for _, result := range res {
		balanceResult := strconv.FormatFloat(float64(result.Balance)/float64(types.TokenPrecision), 'f', 4, 64)
		frozenResult := strconv.FormatFloat(float64(result.Frozen)/float64(types.TokenPrecision), 'f', 4, 64)
		result := &TokenAccountResult{
			Token:    tokenSymbol,
			Addr:     result.Addr,
			Currency: result.Currency,
			Balance:  balanceResult,
			Frozen:   frozenResult,
		}

		data, err := json.MarshalIndent(result, "", "    ")
		if err != nil {
			fmt.Fprintln(os.Stderr, err)
			return
		}

		fmt.Println(string(data))
	}

}

func GetExecAddr(exec string) {
	switch exec {
	case "none", "coins", "hashlock", "retrieve", "ticket", "token", "trade":
		addrResult := account.ExecAddress(exec)
		result := addrResult.String()
		data, err := json.MarshalIndent(result, "", "    ")
		if err != nil {
			fmt.Fprintln(os.Stderr, err)
			return
		}

		fmt.Println(string(data))

	default:
		fmt.Println("exec not exist!")
	}
}

func BindMiner(mineraddr string, priv string) {
	c, _ := crypto.New(types.GetSignatureTypeName(types.SECP256K1))
	a, _ := common.FromHex(priv)
	privKey, _ := c.PrivKeyFromBytes(a)
	originaddr := account.PubKeyToAddress(privKey.PubKey().Bytes()).String()
	ta := &types.TicketAction{}
	tbind := &types.TicketBind{MinerAddress: mineraddr, ReturnAddress: originaddr}
	ta.Value = &types.TicketAction_Tbind{tbind}
	ta.Ty = types.TicketActionBind
	execer := []byte("ticket")
	to := account.ExecAddress(string(execer)).String()
	tx := &types.Transaction{Execer: execer, Payload: types.Encode(ta), To: to}
	var random *rand.Rand
	random = rand.New(rand.NewSource(time.Now().UnixNano()))
	tx.Nonce = random.Int63()
	var err error
	tx.Fee, err = tx.GetRealFee(types.MinFee)
	if err != nil {
		fmt.Fprintln(os.Stderr, err)
		return
	}
	tx.Fee += types.MinFee
	tx.Sign(types.SECP256K1, privKey)
	txHex := types.Encode(tx)
	fmt.Println(hex.EncodeToString(txHex))
}

func CreateRawSendTx(priv string, to string, amount string, note string) {
	amountFloat64, err := strconv.ParseFloat(amount, 64)
	if err != nil {
		fmt.Fprintln(os.Stderr, err)
		return
	}
	amountInt64 := int64(amountFloat64*1e4) * 1e4

	c, err := crypto.New(types.GetSignatureTypeName(types.SECP256K1))
	if err != nil {
		fmt.Fprintln(os.Stderr, err)
		return
	}
	a, err := common.FromHex(priv)
	if err != nil {
		fmt.Fprintln(os.Stderr, err)
		return
	}
	privKey, err := c.PrivKeyFromBytes(a)
	if err != nil {
		fmt.Fprintln(os.Stderr, err)
		return
	}
	// addrFrom := account.PubKeyToAddress(privKey.PubKey().Bytes()).String()
	transfer := &types.CoinsAction{}
	if amountInt64 > 0 {
		v := &types.CoinsAction_Transfer{&types.CoinsTransfer{Amount: amountInt64, Note: note}}
		transfer.Value = v
		transfer.Ty = types.CoinsActionTransfer
	} else {
		v := &types.CoinsAction_Withdraw{&types.CoinsWithdraw{Amount: -amountInt64, Note: note}}
		transfer.Value = v
		transfer.Ty = types.CoinsActionWithdraw
	}
	tx := &types.Transaction{Execer: []byte("coins"), Payload: types.Encode(transfer), To: to}
	tx.Fee, err = tx.GetRealFee(types.MinBalanceTransfer)
	if err != nil {
		fmt.Fprintln(os.Stderr, err)
		return
	}
	tx.Fee += types.MinBalanceTransfer
	var random *rand.Rand
	random = rand.New(rand.NewSource(time.Now().UnixNano()))
	tx.Nonce = random.Int63()
	tx.Sign(types.SECP256K1, privKey)
	txHex := types.Encode(tx)
	fmt.Println(hex.EncodeToString(txHex))
}

func SetAutoMining(flag string) {
	flagInt32, err := strconv.ParseInt(flag, 10, 32)
	if err != nil {
		fmt.Fprintln(os.Stderr, err)
		return
	}
	params := types.MinerFlag{Flag: int32(flagInt32)}
	rpc, err := jsonrpc.NewJsonClient("http://localhost:8801")
	if err != nil {
		fmt.Fprintln(os.Stderr, err)
		return
	}
	var res jsonrpc.Reply
	err = rpc.Call("Chain33.SetAutoMining", params, &res)
	if err != nil {
		fmt.Fprintln(os.Stderr, err)
		return
	}
	data, err := json.MarshalIndent(res, "", "    ")
	if err != nil {
		fmt.Fprintln(os.Stderr, err)
		return
	}

	fmt.Println(string(data))
}

func GetTxHexByHash(hash string) {
	params := jsonrpc.QueryParm{Hash: hash}
	rpc, err := jsonrpc.NewJsonClient("http://localhost:8801")
	if err != nil {
		fmt.Fprintln(os.Stderr, err)
		return
	}
	var res string
	err = rpc.Call("Chain33.GetHexTxByHash", params, &res)
	if err != nil {
		fmt.Fprintln(os.Stderr, err)
		return
	}

	fmt.Println("raw tx:", res)
}

func GetTicketCount() {
	rpc, err := jsonrpc.NewJsonClient("http://localhost:8801")
	if err != nil {
		fmt.Fprintln(os.Stderr, err)
		return
	}
	var res int64
	err = rpc.Call("Chain33.GetTicketCount", nil, &res)
	if err != nil {
		fmt.Fprintln(os.Stderr, err)
		return
	}

	fmt.Println("ticket count:", res)
}

func DumpPrivkey(addr string) {
	params := types.ReqStr{Reqstr: addr}
	rpc, err := jsonrpc.NewJsonClient("http://localhost:8801")
	if err != nil {
		fmt.Fprintln(os.Stderr, err)
		return
	}
	var res types.ReplyStr
	err = rpc.Call("Chain33.DumpPrivkey", params, &res)
	if err != nil {
		fmt.Fprintln(os.Stderr, err)
		return
	}
	data, err := json.MarshalIndent(res, "", "    ")
	if err != nil {
		fmt.Fprintln(os.Stderr, err)
		return
	}

	fmt.Println(string(data))
}

func DecodeTx(tran string) {
	var tx types.Transaction
	txHex, err := common.FromHex(tran)
	err = types.Decode(txHex, &tx)
	if err != nil {
		fmt.Fprintln(os.Stderr, err)
		return
	}
	res, err := jsonrpc.DecodeTx(&tx)
	if err != nil {
		fmt.Fprintln(os.Stderr, err)
		return
	}
	data, err := json.MarshalIndent(res, "", "    ")
	if err != nil {
		fmt.Fprintln(os.Stderr, err)
		return
	}
	fmt.Println(string(data))
}

func QueryTransaction(h string) {
	params := jsonrpc.QueryParm{Hash: h}
	rpc, err := jsonrpc.NewJsonClient("http://localhost:8801")
	if err != nil {
		fmt.Fprintln(os.Stderr, err)
		return
	}
	var res jsonrpc.TransactionDetail
	err = rpc.Call("Chain33.QueryTransaction", params, &res)
	if err != nil {
		fmt.Fprintln(os.Stderr, err)
		return
	}

	amountResult := strconv.FormatFloat(float64(res.Amount)/float64(types.Coin), 'f', 4, 64)
	if err != nil {
		fmt.Fprintln(os.Stderr, err)
		return
	}

	result := TxDetailResult{
		Tx:         decodeTransaction(res.Tx),
		Receipt:    decodeLog(*(res.Receipt)),
		Proofs:     res.Proofs,
		Height:     res.Height,
		Index:      res.Index,
		Blocktime:  res.Blocktime,
		Amount:     amountResult,
		Fromaddr:   res.Fromaddr,
		ActionName: res.ActionName,
	}

	data, err := json.MarshalIndent(result, "", "    ")
	if err != nil {
		fmt.Fprintln(os.Stderr, err)
		return
	}

	fmt.Println(string(data))
}

func GetColdAddrByMiner(addr string) {
	reqaddr := &types.ReqString{addr}
	var params jsonrpc.Query
	params.Execer = "ticket"
	params.FuncName = "MinerSourceList"
	params.Payload = hex.EncodeToString(types.Encode(reqaddr))
	rpc, err := jsonrpc.NewJsonClient("http://localhost:8801")
	if err != nil {
		fmt.Fprintln(os.Stderr, err)
		return
	}
	var res types.Message
	err = rpc.Call("Chain33.Query", params, &res)
	if err != nil {
		fmt.Fprintln(os.Stderr, err)
		return
	}
	data, err := json.MarshalIndent(res, "", "    ")
	if err != nil {
		fmt.Fprintln(os.Stderr, err)
		return
	}

	fmt.Println(string(data))
}

func CloseTickets() {
	status, err := GetWalletStatus(true)
	if err != nil {
		return
	}
	isAutoMining := status.(jsonrpc.WalletStatus).IsAutoMining
	if isAutoMining {
		fmt.Fprintln(os.Stderr, types.ErrMinerNotClosed)
		return
	}

	rpc, err := jsonrpc.NewJsonClient("http://localhost:8801")
	if err != nil {
		fmt.Fprintln(os.Stderr, err)
		return
	}
	var res types.TxHashList
	err = rpc.Call("Chain33.CloseTickets", nil, &res)
	if err != nil {
		fmt.Fprintln(os.Stderr, err)
		return
	}
	data, err := json.MarshalIndent(res, "", "    ")
	if err != nil {
		fmt.Fprintln(os.Stderr, err)
		return
	}

	fmt.Println(string(data))
}

func IsSync() {
	rpc, err := jsonrpc.NewJsonClient("http://localhost:8801")
	if err != nil {
		fmt.Fprintln(os.Stderr, err)
		return
	}
	var res bool
	err = rpc.Call("Chain33.IsSync", nil, &res)
	if err != nil {
		fmt.Fprintln(os.Stderr, err)
		return
	}

	fmt.Println("sync completed:", res)
}

func decodeTransaction(tx *jsonrpc.Transaction) *TxResult {
	feeResult := strconv.FormatFloat(float64(tx.Fee)/float64(types.Coin), 'f', 4, 64)
	amountResult := ""
	if tx.Amount != 0 {
		amountResult = strconv.FormatFloat(float64(tx.Amount)/float64(types.Coin), 'f', 4, 64)
	}
	result := &TxResult{
		Execer:     tx.Execer,
		Payload:    tx.Payload,
		RawPayload: tx.RawPayload,
		Signature:  tx.Signature,
		Fee:        feeResult,
		Expire:     tx.Expire,
		Nonce:      tx.Nonce,
		To:         tx.To,
	}
	payloacValue := tx.Payload.(map[string]interface{})["Value"].(map[string]interface{})
	for _, e := range [4]string{"Transfer", "Withdraw", "Genesis", "Hlock"} {
		if _, ok := payloacValue[e]; ok {
			amt := result.Payload.(map[string]interface{})["Value"].(map[string]interface{})[e].(map[string]interface{})["amount"].(float64) / float64(types.Coin)
			amtResult := strconv.FormatFloat(amt, 'f', 4, 64)
			result.Payload.(map[string]interface{})["Value"].(map[string]interface{})[e].(map[string]interface{})["amount"] = amtResult
			break
		}
	}
	if _, ok := payloacValue["Miner"]; ok {
		rwd := result.Payload.(map[string]interface{})["Value"].(map[string]interface{})["Miner"].(map[string]interface{})["reward"].(float64) / float64(types.Coin)
		rwdResult := strconv.FormatFloat(rwd, 'f', 4, 64)
		result.Payload.(map[string]interface{})["Value"].(map[string]interface{})["Miner"].(map[string]interface{})["reward"] = rwdResult
	}

	if tx.Amount != 0 {
		result.Amount = amountResult
	}
	if tx.From != "" {
		result.From = tx.From
	}
	return result
}

func decodeAccount(acc *types.Account, precision int64) *AccountResult {
	balanceResult := strconv.FormatFloat(float64(acc.GetBalance())/float64(precision), 'f', 4, 64)
	frozenResult := strconv.FormatFloat(float64(acc.GetFrozen())/float64(precision), 'f', 4, 64)
	accResult := &AccountResult{
		Addr:     acc.GetAddr(),
		Currency: acc.GetCurrency(),
		Balance:  balanceResult,
		Frozen:   frozenResult,
	}
	return accResult
}

func constructAccFromLog(l *jsonrpc.ReceiptLogResult, key string) *types.Account {
	var cur int32
	if tmp, ok := l.Log.(map[string]interface{})[key].(map[string]interface{})["currency"].(float32); ok {
		cur = int32(tmp)
	}
	var bal int64
	if tmp, ok := l.Log.(map[string]interface{})[key].(map[string]interface{})["balance"].(float64); ok {
		bal = int64(tmp)
	}
	var fro int64
	if tmp, ok := l.Log.(map[string]interface{})[key].(map[string]interface{})["frozen"].(float64); ok {
		fro = int64(tmp)
	}
	var ad string
	if tmp, ok := l.Log.(map[string]interface{})[key].(map[string]interface{})["addr"].(string); ok {
		ad = tmp
	}
	return &types.Account{
		Currency: cur,
		Balance:  bal,
		Frozen:   fro,
		Addr:     ad,
	}
}

func GetTokensPrecreated() {
	var reqtokens types.ReqTokens
	reqtokens.Status = types.TokenStatusPreCreated
	reqtokens.Queryall = true
	var params jsonrpc.Query
	params.Execer = "token"
	params.FuncName = "GetTokens"
	params.Payload = hex.EncodeToString(types.Encode(&reqtokens))
	rpc, err := jsonrpc.NewJsonClient("http://localhost:8801")
	if err != nil {
		fmt.Fprintln(os.Stderr, err)
		return
	}
	var res types.ReplyTokens
	err = rpc.Call("Chain33.Query", params, &res)
	if err != nil {
		fmt.Fprintln(os.Stderr, err)
		return
	}

	for i, preCreatedToken := range res.Tokens {
		preCreatedToken.Price = preCreatedToken.Price / types.Coin
		preCreatedToken.Total = preCreatedToken.Total / types.TokenPrecision

		fmt.Printf("---The %dth precreated token is below--------------------\n", i)
		data, err := json.MarshalIndent(preCreatedToken, "", "    ")
		if err != nil {
			fmt.Fprintln(os.Stderr, err)
			return
		}

		fmt.Println(string(data))
	}

}

func GetTokensFinishCreated() {
	var reqtokens types.ReqTokens
	reqtokens.Status = types.TokenStatusCreated
	reqtokens.Queryall = true
	var params jsonrpc.Query
	params.Execer = "token"
	params.FuncName = "GetTokens"
	params.Payload = hex.EncodeToString(types.Encode(&reqtokens))
	rpc, err := jsonrpc.NewJsonClient("http://localhost:8801")
	if err != nil {
		fmt.Fprintln(os.Stderr, err)
		return
	}
	var res types.ReplyTokens
	err = rpc.Call("Chain33.Query", params, &res)
	if err != nil {
		fmt.Fprintln(os.Stderr, err)
		return
	}

	for i, createdToken := range res.Tokens {
		createdToken.Price = createdToken.Price / types.Coin
		createdToken.Total = createdToken.Total / types.TokenPrecision

		fmt.Printf("---The %dth Finish Created token is below--------------------\n", i)
		data, err := json.MarshalIndent(createdToken, "", "    ")
		if err != nil {
			fmt.Fprintln(os.Stderr, err)
			return
		}

		fmt.Println(string(data))
	}
}

func PreCreateToken(args []string) {
	// creator, name, symbol, introduction, owner, totalStr, priceStr string) {
	creator := args[0]
	name := args[1]
	symbol := args[2]
	introduction := args[3]
	owner := args[4]
	total, err := strconv.ParseInt(args[5], 10, 64)
	if err != nil {
		fmt.Fprintln(os.Stderr, err)
		return
	}
	price, err := strconv.ParseInt(args[6], 10, 64)
	if err != nil {
		fmt.Fprintln(os.Stderr, err)
		return
	}
	params := types.ReqTokenPreCreate{CreatorAddr: creator, Name: name, Symbol: symbol, Introduction: introduction, OwnerAddr: owner, Total: total * types.TokenPrecision, Price: price * types.Coin}
	rpc, err := jsonrpc.NewJsonClient("http://localhost:8801")
	if err != nil {
		fmt.Fprintln(os.Stderr, err)
		return
	}
	var res jsonrpc.ReplyHash
	err = rpc.Call("Chain33.TokenPreCreate", params, &res)
	if err != nil {
		fmt.Fprintln(os.Stderr, err)
		return
	}

	data, err := json.MarshalIndent(res, "", "    ")
	if err != nil {
		fmt.Fprintln(os.Stderr, err)
		return
	}

	fmt.Println(string(data))
}

func SellToken(args []string, starttime string, stoptime string, isCrowfund bool) {
	owner := args[0]
	sell := types.TradeForSell{}
	params := &types.ReqSellToken{&sell, owner}

	sell.Tokensymbol = args[1]
	var err error
	amountperboardlot, err := strconv.ParseFloat(args[2], 64)
	if err != nil {
		fmt.Fprintln(os.Stderr, err)
		return
	}
	amountInt64 := int64(amountperboardlot * types.InputPrecision) //支持4位小数输入，多余的输入将被截断
	sell.Amountperboardlot = amountInt64

	sell.Minboardlot, err = strconv.ParseInt(args[3], 10, 64)
	if err != nil {
		fmt.Fprintln(os.Stderr, err)
		return
	}
	price, err := strconv.ParseFloat(args[4], 64)
	if err != nil {
		fmt.Fprintln(os.Stderr, err)
		return
	}
	sell.Priceperboardlot = int64(price*types.InputPrecision) * types.CoinMultiple

	sell.Totalboardlot, err = strconv.ParseInt(args[5], 10, 64)
	if err != nil {
		fmt.Fprintln(os.Stderr, err)
		return
	}
	sell.Starttime, err = strconv.ParseInt(starttime, 10, 64)
	if err != nil {
		fmt.Fprintln(os.Stderr, err)
		return
	}
	sell.Stoptime, err = strconv.ParseInt(starttime, 10, 64)
	if err != nil {
		fmt.Fprintln(os.Stderr, err)
		return
	}
	sell.Crowdfund = isCrowfund
	rpc, err := jsonrpc.NewJsonClient("http://localhost:8801")
	if err != nil {
		fmt.Fprintln(os.Stderr, err)
		return
	}
	var res jsonrpc.ReplyHash

	err = rpc.Call("Chain33.SellToken", params, &res)
	if err != nil {
		fmt.Fprintln(os.Stderr, err)
		return
	}

	data, err := json.MarshalIndent(res, "", "    ")
	if err != nil {
		fmt.Fprintln(os.Stderr, err)
		return
	}

	fmt.Println(string(data))
}

func FinishCreateToken(args []string) {
	// finisher, symbol, owner, string) {
	finisher := args[0]
	symbol := args[1]
	owner := args[2]

	params := types.ReqTokenFinishCreate{FinisherAddr: finisher, Symbol: symbol, OwnerAddr: owner}

	rpc, err := jsonrpc.NewJsonClient("http://localhost:8801")
	if err != nil {
		fmt.Fprintln(os.Stderr, err)
		return
	}
	var res jsonrpc.ReplyHash

	err = rpc.Call("Chain33.TokenFinishCreate", params, &res)
	if err != nil {
		fmt.Fprintln(os.Stderr, err)
		return
	}

	data, err := json.MarshalIndent(res, "", "    ")
	if err != nil {
		fmt.Fprintln(os.Stderr, err)
		return
	}

	fmt.Println(string(data))
}

//buytoken [0-owner, 1-sellid, 2-countboardlot]
func BuyToken(args []string) {
	cntBoardlot, err := strconv.ParseInt(args[2], 10, 64)
	if err != nil {
		fmt.Fprintln(os.Stderr, err)
		return
	}

	buy := &types.TradeForBuy{args[1], cntBoardlot}
	params := &types.ReqBuyToken{buy, args[0]}
	rpc, err := jsonrpc.NewJsonClient("http://localhost:8801")
	if err != nil {
		fmt.Fprintln(os.Stderr, err)
		return
	}
	var res jsonrpc.ReplyHash
	err = rpc.Call("Chain33.BuyToken", params, &res)
	if err != nil {
		fmt.Fprintln(os.Stderr, err)
		return
	}

	data, err := json.MarshalIndent(res, "", "    ")
	if err != nil {
		fmt.Fprintln(os.Stderr, err)
		return
	}

	fmt.Println(string(data))
}

func RevokeCreateToken(args []string) {
	// revoker, symbol, owner, string) {
	revoker := args[0]
	symbol := args[1]
	owner := args[2]

	params := types.ReqTokenRevokeCreate{RevokerAddr: revoker, Symbol: symbol, OwnerAddr: owner}
	rpc, err := jsonrpc.NewJsonClient("http://localhost:8801")
	if err != nil {
		fmt.Fprintln(os.Stderr, err)
		return
	}
	var res jsonrpc.ReplyHash
	err = rpc.Call("Chain33.TokenRevokeCreate", params, &res)
	if err != nil {
		fmt.Fprintln(os.Stderr, err)
		return
	}

	data, err := json.MarshalIndent(res, "", "    ")
	if err != nil {
		fmt.Fprintln(os.Stderr, err)
		return
	}

	fmt.Println(string(data))
}

//revokeselltoken [seller, sellid]
func RevokeSellToken(seller string, sellid string) {
	revoke := &types.TradeForRevokeSell{sellid}
	params := &types.ReqRevokeSell{revoke, seller}

	rpc, err := jsonrpc.NewJsonClient("http://localhost:8801")
	if err != nil {
		fmt.Fprintln(os.Stderr, err)
		return
	}
	var res jsonrpc.ReplyHash
	err = rpc.Call("Chain33.RevokeSellToken", params, &res)
	if err != nil {
		fmt.Fprintln(os.Stderr, err)
		return
	}

	data, err := json.MarshalIndent(res, "", "    ")
	if err != nil {
		fmt.Fprintln(os.Stderr, err)
		return
	}

	fmt.Println(string(data))
}

//获取并显示一个指定用户下的所有token的卖单或者是指定token的卖单
func ShowOnesSellTokenOrders(seller string, tokens []string) {
	var reqAddrtokens types.ReqAddrTokens
	reqAddrtokens.Status = types.OnSale
	reqAddrtokens.Addr = seller
	if 0 != len(tokens) {
		reqAddrtokens.Token = append(reqAddrtokens.Token, tokens...)
	}
	var params jsonrpc.Query
	params.Execer = "trade"
	params.FuncName = "GetOnesSellOrder"
	params.Payload = hex.EncodeToString(types.Encode(&reqAddrtokens))
	rpc, err := jsonrpc.NewJsonClient("http://localhost:8801")
	if err != nil {
		fmt.Fprintln(os.Stderr, err)
		return
	}
	var res types.ReplySellOrders
	err = rpc.Call("Chain33.Query", params, &res)
	if err != nil {
		fmt.Fprintln(os.Stderr, err)
		return
	}

	for i, sellorder := range res.Selloders {
		var sellOrders2show SellOrder2Show
		sellOrders2show.Tokensymbol = sellorder.Tokensymbol
		sellOrders2show.Seller = sellorder.Address
		sellOrders2show.Amountperboardlot = strconv.FormatFloat(float64(sellorder.Amountperboardlot)/float64(types.InputPrecision), 'f', 4, 64)
		sellOrders2show.Minboardlot = sellorder.Minboardlot
		sellOrders2show.Priceperboardlot = strconv.FormatFloat(float64(sellorder.Priceperboardlot)/float64(types.Coin), 'f', 8, 64)
		sellOrders2show.Totalboardlot = sellorder.Totalboardlot
		sellOrders2show.Soldboardlot = sellorder.Soldboardlot
		sellOrders2show.Starttime = sellorder.Starttime
		sellOrders2show.Stoptime = sellorder.Stoptime
		sellOrders2show.Soldboardlot = sellorder.Soldboardlot
		sellOrders2show.Crowdfund = sellorder.Crowdfund
		sellOrders2show.SellID = sellorder.Sellid
		sellOrders2show.Status = types.SellOrderStatus[sellorder.Status]
		sellOrders2show.Height = sellorder.Height

		data, err := json.MarshalIndent(sellOrders2show, "", "    ")
		if err != nil {
			fmt.Fprintln(os.Stderr, err)
			return
		}
		fmt.Printf("---The %dth sellorder is below--------------------\n", i)
		fmt.Println(string(data))
	}
}

func ShowSellOrderWithStatus(status string) {
	statusInt, ok := types.MapSellOrderStatusStr2Int[status]
	if !ok {
		fmt.Print(errors.New("参数错误\n").Error())
		return
	}
	var reqAddrtokens types.ReqAddrTokens
	reqAddrtokens.Status = statusInt

	var params jsonrpc.Query
	params.Execer = "trade"
	params.FuncName = "GetAllSellOrdersWithStatus"
	params.Payload = hex.EncodeToString(types.Encode(&reqAddrtokens))
	rpc, err := jsonrpc.NewJsonClient("http://localhost:8801")
	if err != nil {
		fmt.Fprintln(os.Stderr, err)
		return
	}
	var res types.ReplySellOrders
	err = rpc.Call("Chain33.Query", params, &res)
	if err != nil {
		fmt.Fprintln(os.Stderr, err)
		return
	}

	for i, sellorder := range res.Selloders {
		var sellOrders2show SellOrder2Show
		sellOrders2show.Tokensymbol = sellorder.Tokensymbol
		sellOrders2show.Seller = sellorder.Address
		sellOrders2show.Amountperboardlot = strconv.FormatFloat(float64(sellorder.Amountperboardlot)/float64(types.InputPrecision), 'f', 4, 64)
		sellOrders2show.Minboardlot = sellorder.Minboardlot
		sellOrders2show.Priceperboardlot = strconv.FormatFloat(float64(sellorder.Priceperboardlot)/float64(types.Coin), 'f', 8, 64)
		sellOrders2show.Totalboardlot = sellorder.Totalboardlot
		sellOrders2show.Soldboardlot = sellorder.Soldboardlot
		sellOrders2show.Starttime = sellorder.Starttime
		sellOrders2show.Stoptime = sellorder.Stoptime
		sellOrders2show.Soldboardlot = sellorder.Soldboardlot
		sellOrders2show.Crowdfund = sellorder.Crowdfund
		sellOrders2show.SellID = sellorder.Sellid
		sellOrders2show.Status = types.SellOrderStatus[sellorder.Status]
		sellOrders2show.Height = sellorder.Height

		data, err := json.MarshalIndent(sellOrders2show, "", "    ")
		if err != nil {
			fmt.Fprintln(os.Stderr, err)
			return
		}
		fmt.Printf("---The %dth sellorder is below--------------------\n", i)
		fmt.Println(string(data))
	}
}

func ShowOnesBuyOrder(buyer string, tokens []string) {

	var reqAddrtokens types.ReqAddrTokens
	reqAddrtokens.Addr = buyer
	reqAddrtokens.Token = tokens

	var params jsonrpc.Query
	params.Execer = "trade"
	params.FuncName = "GetOnesBuyOrder"
	params.Payload = hex.EncodeToString(types.Encode(&reqAddrtokens))
	rpc, err := jsonrpc.NewJsonClient("http://localhost:8801")
	if err != nil {
		fmt.Fprintln(os.Stderr, err)
		return
	}
	var res types.ReplyTradeBuyOrders
	err = rpc.Call("Chain33.Query", params, &res)
	if err != nil {
		fmt.Fprintln(os.Stderr, err)
		return
	}

	for i, buy := range res.Tradebuydones {
		data, err := json.MarshalIndent(buy, "", "    ")
		if err != nil {
			fmt.Fprintln(os.Stderr, err)
			return
		}
		fmt.Printf("---The %dth sellorder is below--------------------\n", i)
		fmt.Println(string(data))
	}
}

func decodeLog(rlog jsonrpc.ReceiptDataResult) *ReceiptData {
	rd := &ReceiptData{Ty: rlog.Ty, TyName: rlog.TyName}

	for _, l := range rlog.Logs {
		rl := &ReceiptLog{Ty: l.Ty, TyName: l.TyName, RawLog: l.RawLog}
		switch l.Ty {
		//case 1, 4, 111, 112, 113, 114:
		case types.TyLogErr, types.TyLogGenesis, types.TyLogNewTicket, types.TyLogCloseTicket, types.TyLogMinerTicket,
			types.TyLogTicketBind, types.TyLogPreCreateToken, types.TyLogFinishCreateToken, types.TyLogRevokeCreateToken,
			types.TyLogTradeSell, types.TyLogTradeBuy, types.TyLogTradeRevoke:
			rl.Log = l.Log
		//case 2, 3, 5, 11:
		case types.TyLogFee, types.TyLogTransfer, types.TyLogDeposit, types.TyLogGenesisTransfer,
			types.TyLogTokenTransfer, types.TyLogTokenDeposit:
			rl.Log = &ReceiptAccountTransfer{
				Prev:    decodeAccount(constructAccFromLog(l, "prev"), types.Coin),
				Current: decodeAccount(constructAccFromLog(l, "current"), types.Coin),
			}
		//case 6, 7, 8, 9, 10, 12:
		case types.TyLogExecTransfer, types.TyLogExecWithdraw, types.TyLogExecDeposit, types.TyLogExecFrozen, types.TyLogExecActive, types.TyLogGenesisDeposit:
			var execaddr string
			if tmp, ok := l.Log.(map[string]interface{})["execaddr"].(string); ok {
				execaddr = tmp
			}
			rl.Log = &ReceiptExecAccountTransfer{
				ExecAddr: execaddr,
				Prev:     decodeAccount(constructAccFromLog(l, "prev"), types.Coin),
				Current:  decodeAccount(constructAccFromLog(l, "current"), types.Coin),
			}
		case types.TyLogTokenExecTransfer, types.TyLogTokenExecWithdraw, types.TyLogTokenExecDeposit, types.TyLogTokenExecFrozen, types.TyLogTokenExecActive,
			types.TyLogTokenGenesisTransfer, types.TyLogTokenGenesisDeposit:
			var execaddr string
			if tmp, ok := l.Log.(map[string]interface{})["execaddr"].(string); ok {
				execaddr = tmp
			}
			rl.Log = &ReceiptExecAccountTransfer{
				ExecAddr: execaddr,
				Prev:     decodeAccount(constructAccFromLog(l, "prev"), types.TokenPrecision),
				Current:  decodeAccount(constructAccFromLog(l, "current"), types.TokenPrecision),
			}
		default:
			fmt.Printf("---The log with vlaue:%d is not decoded --------------------\n", l.Ty)
			return nil
		}
		rd.Logs = append(rd.Logs, rl)
	}
	return rd
}

func IsNtpClockSync() {
	rpc, err := jsonrpc.NewJsonClient("http://localhost:8801")
	if err != nil {
		fmt.Fprintln(os.Stderr, err)
		return
	}
	var res bool
	err = rpc.Call("Chain33.IsNtpClockSync", nil, &res)
	if err != nil {
		fmt.Fprintln(os.Stderr, err)
		return
	}

	fmt.Println("ntpclocksync status:", res)
}<|MERGE_RESOLUTION|>--- conflicted
+++ resolved
@@ -305,7 +305,6 @@
 			return
 		}
 		IsSync()
-<<<<<<< HEAD
 	case "gettokensprecreated":
 		if len(argsWithoutProg) != 1 {
 			fmt.Print(errors.New("参数错误").Error())
@@ -390,15 +389,12 @@
 			return
 		}
 		RevokeCreateToken(argsWithoutProg[1:])
-=======
-
 	case "isntpclocksync":
 		if len(argsWithoutProg) != 1 {
 			fmt.Print(errors.New("参数错误").Error())
 			return
 		}
 		IsNtpClockSync()
->>>>>>> 77b71eef
 	default:
 		fmt.Print("指令错误")
 	}
@@ -449,7 +445,6 @@
 	fmt.Println("getcoldaddrbyminer [address]                                : 获取miner冷钱包地址")
 	fmt.Println("closetickets []                                             : 关闭挖矿票")
 	fmt.Println("issync []                                                   : 获取同步状态")
-<<<<<<< HEAD
 	fmt.Println("precreatetoken [creator_address, name, symbol, introduction, owner_address, total, price]")
 	fmt.Println("                                                            : 预创建token")
 	fmt.Println("finishcreatetoken [finish_address, symbol, owner_address]   : 完成创建token")
@@ -464,9 +459,8 @@
 	fmt.Println("showonesbuyorder [buyer]                                       : 显示指定用户下所有token成交的购买单")
 	fmt.Println("showonesbuytokenorder [buyer, token0, [token1, token2]]        : 显示指定用户下指定token成交的购买单")
 	fmt.Println("sellcrowdfund [owner, token, Amountpbl, minbl, pricepbl, totalpbl, start, stop]              : 卖出众筹")
-=======
 	fmt.Println("isntpclocksync []                                           : 获取网络时间同步状态")
->>>>>>> 77b71eef
+
 }
 
 type AccountsResult struct {
