package main

import (
	"encoding/hex"
	"encoding/json"
	"errors"
	"fmt"
	"math/rand"
	"os"
	"strconv"
	"time"

	"code.aliyun.com/chain33/chain33/account"
	"code.aliyun.com/chain33/chain33/common"
	"code.aliyun.com/chain33/chain33/common/crypto"
	jsonrpc "code.aliyun.com/chain33/chain33/rpc"
	"code.aliyun.com/chain33/chain33/types"
)

func main() {
	common.SetLogLevel("eror")
	//	argsWithProg := os.Args
	if len(os.Args) == 1 {
		LoadHelp()
		return
	}
	argsWithoutProg := os.Args[1:]
	switch argsWithoutProg[0] {
	case "-h": //使用帮助
		LoadHelp()
	case "--help": //使用帮助
		LoadHelp()
	case "help": //使用帮助
		LoadHelp()
	case "version", "-v", "--version":
		GetVersion()
	case "lock": //锁定
		if len(argsWithoutProg) != 1 {
			fmt.Print(errors.New("参数错误").Error())
			return
		}
		Lock()
	case "unlock": //解锁
		if len(argsWithoutProg) != 4 {
			fmt.Print(errors.New("参数错误").Error())
			return
		}
		UnLock(argsWithoutProg[1], argsWithoutProg[2], argsWithoutProg[3])
	case "setpasswd": //重设密码
		if len(argsWithoutProg) != 3 {
			fmt.Print(errors.New("参数错误").Error())
			return
		}
		SetPasswd(argsWithoutProg[1], argsWithoutProg[2])
	case "setlabl": //设置标签
		if len(argsWithoutProg) != 3 {
			fmt.Print(errors.New("参数错误").Error())
			return
		}
		SetLabl(argsWithoutProg[1], argsWithoutProg[2])
	case "newaccount": //新建账户
		if len(argsWithoutProg) != 2 {
			fmt.Print(errors.New("参数错误").Error())
			return
		}
		NewAccount(argsWithoutProg[1])
	case "getaccounts": //获取账户列表
		if len(argsWithoutProg) != 1 {
			fmt.Print(errors.New("参数错误").Error())
			return
		}
		GetAccounts()
	case "mergebalance": //合并余额
		if len(argsWithoutProg) != 2 {
			fmt.Print(errors.New("参数错误").Error())
			return
		}
		MergeBalance(argsWithoutProg[1])
	case "settxfee": //设置交易费
		if len(argsWithoutProg) != 2 {
			fmt.Print(errors.New("参数错误").Error())
			return
		}
		SetTxFee(argsWithoutProg[1])
	case "sendtoaddress": //发送到地址
		if len(argsWithoutProg) != 5 {
			fmt.Print(errors.New("参数错误").Error())
			return
		}
		SendToAddress(argsWithoutProg[1], argsWithoutProg[2], argsWithoutProg[3], argsWithoutProg[4])
	case "importprivkey": //引入私钥
		if len(argsWithoutProg) != 3 {
			fmt.Print(errors.New("参数错误").Error())
			return
		}
		ImportPrivKey(argsWithoutProg[1], argsWithoutProg[2])
	case "wallettxlist": //钱包交易列表
		if len(argsWithoutProg) != 4 {
			fmt.Print(errors.New("参数错误").Error())
			return
		}
		WalletTransactionList(argsWithoutProg[1], argsWithoutProg[2], argsWithoutProg[3])
	case "getmempool": //获取Mempool
		if len(argsWithoutProg) != 1 {
			fmt.Print(errors.New("参数错误").Error())
			return
		}
		GetMemPool()
	case "sendtransaction": //发送交易
		if len(argsWithoutProg) != 2 {
			fmt.Print(errors.New("参数错误").Error())
			return
		}
		SendTransaction(argsWithoutProg[1])
	case "querytransaction": //查询交易
		if len(argsWithoutProg) != 2 {
			fmt.Print(errors.New("参数错误").Error())
			return
		}
		if len(argsWithoutProg[1]) != 66 {
			fmt.Print(errors.New("哈希错误").Error())
			return
		}
		QueryTransaction(argsWithoutProg[1])
	case "gettxbyaddr": //根据地址获取交易
		if len(argsWithoutProg) != 7 {
			fmt.Print(errors.New("参数错误").Error())
			return
		}
		GetTransactionByAddr(argsWithoutProg[1], argsWithoutProg[2],
			argsWithoutProg[3], argsWithoutProg[4],
			argsWithoutProg[5], argsWithoutProg[6])
	case "gettxbyhashes": //根据哈希数组获取交易
		if len(argsWithoutProg) < 2 {
			fmt.Print(errors.New("参数错误").Error())
			return
		}
		for _, v := range argsWithoutProg[1:] {
			if len(v) != 66 {
				fmt.Print(errors.New("哈希错误").Error())
				return
			}
		}
		GetTransactionByHashes(argsWithoutProg[1:])
	case "getblocks": //获取区块
		if len(argsWithoutProg) != 4 {
			fmt.Print(errors.New("参数错误").Error())
			return
		}
		GetBlocks(argsWithoutProg[1], argsWithoutProg[2], argsWithoutProg[3])
	case "getlastheader": //获取上一区块头
		if len(argsWithoutProg) != 1 {
			fmt.Print(errors.New("参数错误").Error())
			return
		}
		GetLastHeader()
	case "getheaders":
		if len(argsWithoutProg) != 4 {
			fmt.Print(errors.New("参数错误").Error())
			return
		}
		GetHeaders(argsWithoutProg[1], argsWithoutProg[2], argsWithoutProg[3])
	case "getpeerinfo": //获取对等点信息
		if len(argsWithoutProg) != 1 {
			fmt.Print(errors.New("参数错误").Error())
			return
		}
		GetPeerInfo()
	case "getlastmempool":
		if len(argsWithoutProg) != 1 {
			fmt.Print(errors.New("参数错误").Error())
			return
		}
		GetLastMempool()
	case "getblockoverview":
		if len(argsWithoutProg) != 2 {
			fmt.Print(errors.New("参数错误").Error())
			return
		}
		GetBlockOverview(argsWithoutProg[1])
	case "getaddroverview":
		if len(argsWithoutProg) != 2 {
			fmt.Print(errors.New("参数错误").Error())
			return
		}
		GetAddrOverview(argsWithoutProg[1])
	case "getblockhash":
		if len(argsWithoutProg) != 2 {
			fmt.Print(errors.New("参数错误").Error())
			return
		}
		GetBlockHash(argsWithoutProg[1])
	//seed
	case "genseed":
		if len(argsWithoutProg) != 2 {
			fmt.Print(errors.New("参数错误").Error())
			return
		}
		GenSeed(argsWithoutProg[1])
	case "saveseed":
		if len(argsWithoutProg) != 3 {
			fmt.Print(errors.New("参数错误").Error())
			return
		}
		SaveSeed(argsWithoutProg[1], argsWithoutProg[2])
	case "getseed":
		if len(argsWithoutProg) != 2 {
			fmt.Print(errors.New("参数错误").Error())
			return
		}
		GetSeed(argsWithoutProg[1])
	case "getwalletstatus": //获取钱包的状态
		if len(argsWithoutProg) != 1 {
			fmt.Print(errors.New("参数错误").Error())
			return
		}
		GetWalletStatus(false)
	case "getbalance":
		if len(argsWithoutProg) != 3 {
			fmt.Print(errors.New("参数错误").Error())
			return
		}
		GetBalance(argsWithoutProg[1], argsWithoutProg[2])
	case "getexecaddr":
		if len(argsWithoutProg) != 2 {
			fmt.Print(errors.New("参数错误").Error())
			return
		}
		GetExecAddr(argsWithoutProg[1])
	case "bindminer":
		if len(argsWithoutProg) != 3 {
			fmt.Print(errors.New("参数错误").Error())
			return
		}
		BindMiner(argsWithoutProg[1], argsWithoutProg[2])
	case "setautomining":
		if len(argsWithoutProg) != 2 {
			fmt.Print(errors.New("参数错误").Error())
			return
		}
		SetAutoMining(argsWithoutProg[1])
	case "getrawtx":
		if len(argsWithoutProg) != 2 {
			fmt.Print(errors.New("参数错误").Error())
			return
		}
		GetTxHexByHash(argsWithoutProg[1])
	case "getticketcount":
		if len(argsWithoutProg) != 1 {
			fmt.Print(errors.New("参数错误").Error())
			return
		}
		GetTicketCount()
	case "dumpprivkey": //导出私钥
		if len(argsWithoutProg) != 2 {
			fmt.Print(errors.New("参数错误").Error())
			return
		}
		DumpPrivkey(argsWithoutProg[1])
	case "decodetx":
		if len(argsWithoutProg) != 2 {
			fmt.Print(errors.New("参数错误").Error())
			return
		}
		DecodeTx(argsWithoutProg[1])
	case "getcoldaddrbyminer":
		if len(argsWithoutProg) != 2 {
			fmt.Print(errors.New("参数错误").Error())
			return
		}
		GetColdAddrByMiner(argsWithoutProg[1])
	case "closetickets":
		if len(argsWithoutProg) != 1 {
			fmt.Print(errors.New("参数错误").Error())
			return
		}
		CloseTickets()
	case "createrawsendtx":
		if len(argsWithoutProg) != 5 {
			fmt.Print(errors.New("参数错误").Error())
			return
		}
		CreateRawSendTx(argsWithoutProg[1], argsWithoutProg[2], argsWithoutProg[3], argsWithoutProg[4])
<<<<<<< HEAD
	case "gettotalcoins":
		if len(argsWithoutProg) != 3 {
			fmt.Print(errors.New("参数错误").Error())
			return
		}
		GetTotalCoins(argsWithoutProg[1], argsWithoutProg[2])
=======
	case "issync":
		if len(argsWithoutProg) != 1 {
			fmt.Print(errors.New("参数错误").Error())
			return
		}
		IsSync()
>>>>>>> c868f2d9
	default:
		fmt.Print("指令错误")
	}
}

func LoadHelp() {
	fmt.Println("Available Commands:")
	fmt.Println("lock []                                                     : 锁定")
	fmt.Println("unlock [password, walletorticket, timeout]                  : 解锁钱包或者买票,walletorticket:1,只解锁买票,0：解锁整个钱包")
	fmt.Println("setpasswd [oldpassword, newpassword]                        : 设置密码")
	fmt.Println("setlabl [address, label]                                    : 设置标签")
	fmt.Println("newaccount [labelname]                                      : 新建账户")
	fmt.Println("getaccounts []                                              : 获取账户列表")
	fmt.Println("mergebalance [to]                                           : 合并余额")
	fmt.Println("settxfee [amount]                                           : 设置交易费")
	fmt.Println("sendtoaddress [from, to, amount, note]                      : 发送交易到地址")
	fmt.Println("createrawsendtx [privkey, to, amount, note]                 : 创建交易")
	fmt.Println("importprivkey [privkey, label]                              : 引入私钥")
	fmt.Println("dumpprivkey [addr]                                          : 导出私钥")
	fmt.Println("wallettxlist [from, count, direction]                       : 钱包交易列表")
	fmt.Println("getmempool []                                               : 获取内存池")
	fmt.Println("sendtransaction [data]                                      : 发送交易")
	fmt.Println("querytransaction [hash]                                     : 按哈希查询交易")
	fmt.Println("gettxbyaddr [address, flag, count, direction, height, index]: 按地址获取交易")
	fmt.Println("gettxbyhashes [hashes...]                                   : 按哈希列表获取交易")
	fmt.Println("getblocks [start, end, isdetail]                            : 获取指定区间区块")
	fmt.Println("getlastheader []                                            : 获取最新区块头")
	fmt.Println("getheaders [start, end, isdetail]                           : 获取指定区间区块头")
	fmt.Println("getpeerinfo []                                              : 获取远程节点信息")
	fmt.Println("getlastmempool []                                           : 获取最新加入到内存池中的十条交易")
	fmt.Println("getblockoverview [hash]                                     : 获取区块信息")
	fmt.Println("getaddroverview [address]                                   : 获取地址交易信息")
	fmt.Println("getblockhash [height]                                       : 获取区块哈希值")
	//seed
	fmt.Println("genseed [lang]                                              : 生成随机的种子,lang=0:英语，lang=1:简体汉字")
	fmt.Println("saveseed [seed,password]                                    : 保存种子并用密码加密,种子要求15个单词或者汉字,参考genseed输出格式")
	fmt.Println("getseed [password]                                          : 通过密码获取种子")
	fmt.Println("getwalletstatus []                                          : 获取钱包的状态")
	fmt.Println("getbalance [address, execer]                                : 查询地址余额")
	fmt.Println("getexecaddr [execer]                                        : 获取执行器地址")
	fmt.Println("bindminer [mineraddr, privkey]                              : 绑定挖矿地址")
	fmt.Println("setautomining [flag]                                        : 设置自动挖矿")
	fmt.Println("getrawtx [hash]                                             : 通过哈希获取交易十六进制字符串")
	fmt.Println("getticketcount []                                           : 获取票数")
	fmt.Println("decodetx [data]                                             : 解析交易")
	fmt.Println("getcoldaddrbyminer [address]                                : 获取miner冷钱包地址")
	fmt.Println("closetickets []                                             : 关闭挖矿票")
<<<<<<< HEAD
	fmt.Println("gettotalcoins [symbol, height]                              : 查询代币总数")
=======
	fmt.Println("issync []                                                   : 获取同步状态")
>>>>>>> c868f2d9
}

type AccountsResult struct {
	Wallets []*WalletResult `json:"wallets"`
}

type WalletResult struct {
	Acc   *AccountResult `json:"acc,omitempty"`
	Label string         `json:"label,omitempty"`
}

type AccountResult struct {
	Currency int32  `json:"currency,omitempty"`
	Balance  string `json:"balance,omitempty"`
	Frozen   string `json:"frozen,omitempty"`
	Addr     string `json:"addr,omitempty"`
}

type TxListResult struct {
	Txs []*TxResult `json:"txs"`
}

type TxResult struct {
	Execer     string             `json:"execer"`
	Payload    interface{}        `json:"payload"`
	RawPayload string             `json:"rawpayload"`
	Signature  *jsonrpc.Signature `json:"signature"`
	Fee        string             `json:"fee"`
	Expire     int64              `json:"expire"`
	Nonce      int64              `json:"nonce"`
	To         string             `json:"to"`
	Amount     string             `json:"amount,omitempty"`
	From       string             `json:"from,omitempty"`
}

type ReceiptData struct {
	Ty     int32         `json:"ty"`
	TyName string        `json:"tyname"`
	Logs   []*ReceiptLog `json:"logs"`
}

type ReceiptLog struct {
	Ty     int32       `json:"ty"`
	TyName string      `json:"tyname"`
	Log    interface{} `json:"log"`
	RawLog string      `json:"rawlog"`
}

type ReceiptAccountTransfer struct {
	Prev    *AccountResult `protobuf:"bytes,1,opt,name=prev" json:"prev,omitempty"`
	Current *AccountResult `protobuf:"bytes,2,opt,name=current" json:"current,omitempty"`
}

type ReceiptExecAccountTransfer struct {
	ExecAddr string         `protobuf:"bytes,1,opt,name=execAddr" json:"execAddr,omitempty"`
	Prev     *AccountResult `protobuf:"bytes,2,opt,name=prev" json:"prev,omitempty"`
	Current  *AccountResult `protobuf:"bytes,3,opt,name=current" json:"current,omitempty"`
}

type TxDetailResult struct {
	Tx         *TxResult    `json:"tx"`
	Receipt    *ReceiptData `json:"receipt"`
	Proofs     []string     `json:"proofs,omitempty"`
	Height     int64        `json:"height"`
	Index      int64        `json:"index"`
	Blocktime  int64        `json:"blocktime"`
	Amount     string       `json:"amount"`
	Fromaddr   string       `json:"fromaddr"`
	ActionName string       `json:"actionname"`
}

type TxDetailsResult struct {
	Txs []*TxDetailResult `json:"txs"`
}

type BlockResult struct {
	Version    int64       `json:"version"`
	ParentHash string      `json:"parenthash"`
	TxHash     string      `json:"txhash"`
	StateHash  string      `json:"statehash"`
	Height     int64       `json:"height"`
	BlockTime  int64       `json:"blocktime"`
	Txs        []*TxResult `json:"txs"`
}

type BlockDetailResult struct {
	Block    *BlockResult   `json:"block"`
	Receipts []*ReceiptData `json:"receipts"`
}

type BlockDetailsResult struct {
	Items []*BlockDetailResult `json:"items"`
}

type WalletTxDetailsResult struct {
	TxDetails []*WalletTxDetailResult `json:"txDetails"`
}

type WalletTxDetailResult struct {
	Tx         *TxResult    `json:"tx"`
	Receipt    *ReceiptData `json:"receipt"`
	Height     int64        `json:"height"`
	Index      int64        `json:"index"`
	Blocktime  int64        `json:"blocktime"`
	Amount     string       `json:"amount"`
	Fromaddr   string       `json:"fromaddr"`
	Txhash     string       `json:"txhash"`
	ActionName string       `json:"actionname"`
}

type AddrOverviewResult struct {
	Reciver string `json:"reciver"`
	Balance string `json:"balance"`
	TxCount int64  `json:"txCount"`
}

func GetVersion() {
	fmt.Println(common.GetVersion())
}

func Lock() {
	rpc, err := jsonrpc.NewJsonClient("http://localhost:8801")
	if err != nil {
		fmt.Fprintln(os.Stderr, err)
		return
	}
	var res jsonrpc.Reply
	err = rpc.Call("Chain33.Lock", nil, &res)
	if err != nil {
		fmt.Fprintln(os.Stderr, err)
		return
	}

	data, err := json.MarshalIndent(res, "", "    ")
	if err != nil {
		fmt.Fprintln(os.Stderr, err)
		return
	}

	fmt.Println(string(data))
}

func UnLock(passwd string, walletOrTicket string, timeout string) {
	timeoutInt64, err := strconv.ParseInt(timeout, 10, 64)
	if err != nil {
		fmt.Fprintln(os.Stderr, err)
		return
	}

	walletOrTicketBool, err := strconv.ParseBool(walletOrTicket)
	if err != nil {
		fmt.Fprintln(os.Stderr, err)
		return
	}

	params := types.WalletUnLock{Passwd: passwd, WalletOrTicket: walletOrTicketBool, Timeout: timeoutInt64}
	rpc, err := jsonrpc.NewJsonClient("http://localhost:8801")
	if err != nil {
		fmt.Fprintln(os.Stderr, err)
		return
	}
	var res jsonrpc.Reply
	err = rpc.Call("Chain33.UnLock", params, &res)
	if err != nil {
		fmt.Fprintln(os.Stderr, err)
		return
	}

	data, err := json.MarshalIndent(res, "", "    ")
	if err != nil {
		fmt.Fprintln(os.Stderr, err)
		return
	}

	fmt.Println(string(data))
}

func SetPasswd(oldpass string, newpass string) {
	params := types.ReqWalletSetPasswd{Oldpass: oldpass, Newpass: newpass}
	rpc, err := jsonrpc.NewJsonClient("http://localhost:8801")
	if err != nil {
		fmt.Fprintln(os.Stderr, err)
		return
	}
	var res jsonrpc.Reply
	err = rpc.Call("Chain33.SetPasswd", params, &res)
	if err != nil {
		fmt.Fprintln(os.Stderr, err)
		return
	}

	data, err := json.MarshalIndent(res, "", "    ")
	if err != nil {
		fmt.Fprintln(os.Stderr, err)
		return
	}

	fmt.Println(string(data))
}

func SetLabl(addr string, label string) {
	params := types.ReqWalletSetLabel{Addr: addr, Label: label}
	rpc, err := jsonrpc.NewJsonClient("http://localhost:8801")
	if err != nil {
		fmt.Fprintln(os.Stderr, err)
		return
	}
	var res types.WalletAccount
	err = rpc.Call("Chain33.SetLabl", params, &res)
	if err != nil {
		fmt.Fprintln(os.Stderr, err)
		return
	}

	accResult := decodeAccount(res.GetAcc())
	result := WalletResult{Acc: accResult, Label: res.GetLabel()}

	data, err := json.MarshalIndent(result, "", "    ")
	if err != nil {
		fmt.Fprintln(os.Stderr, err)
		return
	}

	fmt.Println(string(data))
}

func NewAccount(lb string) {
	params := types.ReqNewAccount{Label: lb}
	rpc, err := jsonrpc.NewJsonClient("http://localhost:8801")
	if err != nil {
		fmt.Fprintln(os.Stderr, err)
		return
	}
	var res types.WalletAccount
	err = rpc.Call("Chain33.NewAccount", params, &res)
	if err != nil {
		fmt.Fprintln(os.Stderr, err)
		return
	}

	accResult := decodeAccount(res.GetAcc())
	result := WalletResult{Acc: accResult, Label: res.GetLabel()}

	data, err := json.MarshalIndent(result, "", "    ")
	if err != nil {
		fmt.Fprintln(os.Stderr, err)
		return
	}

	fmt.Println(string(data))
}

func GetAccounts() {
	rpc, err := jsonrpc.NewJsonClient("http://localhost:8801")
	if err != nil {
		fmt.Fprintln(os.Stderr, err)
		return
	}
	var res jsonrpc.WalletAccounts
	err = rpc.Call("Chain33.GetAccounts", nil, &res)
	if err != nil {
		fmt.Fprintln(os.Stderr, err)
		return
	}

	var result AccountsResult

	for _, r := range res.Wallets {
		balanceResult := strconv.FormatFloat(float64(r.Acc.Balance)/float64(types.Coin), 'f', 4, 64)
		frozenResult := strconv.FormatFloat(float64(r.Acc.Frozen)/float64(types.Coin), 'f', 4, 64)
		accResult := &AccountResult{
			Currency: r.Acc.Currency,
			Addr:     r.Acc.Addr,
			Balance:  balanceResult,
			Frozen:   frozenResult,
		}
		result.Wallets = append(result.Wallets, &WalletResult{Acc: accResult, Label: r.Label})
	}

	data, err := json.MarshalIndent(result, "", "    ")
	if err != nil {
		fmt.Fprintln(os.Stderr, err)
		return
	}

	fmt.Println(string(data))
}

func MergeBalance(to string) {
	params := types.ReqWalletMergeBalance{To: to}
	rpc, err := jsonrpc.NewJsonClient("http://localhost:8801")
	if err != nil {
		fmt.Fprintln(os.Stderr, err)
		return
	}
	var res jsonrpc.ReplyHashes
	err = rpc.Call("Chain33.MergeBalance", params, &res)
	if err != nil {
		fmt.Fprintln(os.Stderr, err)
		return
	}

	data, err := json.MarshalIndent(res, "", "    ")
	if err != nil {
		fmt.Fprintln(os.Stderr, err)
		return
	}

	fmt.Println(string(data))
}

func SetTxFee(amount string) {
	amountFloat64, err := strconv.ParseFloat(amount, 64)
	if err != nil {
		fmt.Fprintln(os.Stderr, err)
		return
	}
	amountInt64 := int64(amountFloat64 * 1e4)
	params := types.ReqWalletSetFee{Amount: amountInt64 * 1e4}
	rpc, err := jsonrpc.NewJsonClient("http://localhost:8801")
	if err != nil {
		fmt.Fprintln(os.Stderr, err)
		return
	}
	var res jsonrpc.Reply
	err = rpc.Call("Chain33.SetTxFee", params, &res)
	if err != nil {
		fmt.Fprintln(os.Stderr, err)
		return
	}

	data, err := json.MarshalIndent(res, "", "    ")
	if err != nil {
		fmt.Fprintln(os.Stderr, err)
		return
	}

	fmt.Println(string(data))
}

func SendToAddress(from string, to string, amount string, note string) {
	amountFloat64, err := strconv.ParseFloat(amount, 64)
	if err != nil {
		fmt.Fprintln(os.Stderr, err)
		return
	}
	amountInt64 := int64(amountFloat64 * 1e4)
	params := types.ReqWalletSendToAddress{From: from, To: to, Amount: amountInt64 * 1e4, Note: note}
	rpc, err := jsonrpc.NewJsonClient("http://localhost:8801")
	if err != nil {
		fmt.Fprintln(os.Stderr, err)
		return
	}
	var res jsonrpc.ReplyHash
	err = rpc.Call("Chain33.SendToAddress", params, &res)
	if err != nil {
		fmt.Fprintln(os.Stderr, err)
		return
	}

	data, err := json.MarshalIndent(res, "", "    ")
	if err != nil {
		fmt.Fprintln(os.Stderr, err)
		return
	}

	fmt.Println(string(data))
}

func ImportPrivKey(privkey string, label string) {
	params := types.ReqWalletImportPrivKey{Privkey: privkey, Label: label}
	rpc, err := jsonrpc.NewJsonClient("http://localhost:8801")
	if err != nil {
		fmt.Fprintln(os.Stderr, err)
		return
	}
	var res types.WalletAccount
	err = rpc.Call("Chain33.ImportPrivkey", params, &res)
	if err != nil {
		fmt.Fprintln(os.Stderr, err)
		return
	}

	accResult := decodeAccount(res.GetAcc())
	result := WalletResult{Acc: accResult, Label: res.GetLabel()}

	data, err := json.MarshalIndent(result, "", "    ")
	if err != nil {
		fmt.Fprintln(os.Stderr, err)
		return
	}

	fmt.Println(string(data))
}

func WalletTransactionList(fromTx string, count string, direction string) {
	countInt32, err := strconv.ParseInt(count, 10, 32)
	if err != nil {
		fmt.Fprintln(os.Stderr, err)
		return
	}
	directionInt32, err := strconv.ParseInt(direction, 10, 32)
	if err != nil {
		fmt.Fprintln(os.Stderr, err)
		return
	}
	params := jsonrpc.ReqWalletTransactionList{
		FromTx:    fromTx,
		Count:     int32(countInt32),
		Direction: int32(directionInt32),
	}
	rpc, err := jsonrpc.NewJsonClient("http://localhost:8801")
	if err != nil {
		fmt.Fprintln(os.Stderr, err)
		return
	}
	var res jsonrpc.WalletTxDetails
	err = rpc.Call("Chain33.WalletTxList", params, &res)
	if err != nil {
		fmt.Fprintln(os.Stderr, err)
		return
	}

	var result WalletTxDetailsResult
	for _, v := range res.TxDetails {
		amountResult := strconv.FormatFloat(float64(v.Amount)/float64(types.Coin), 'f', 4, 64)
		wtxd := &WalletTxDetailResult{
			Tx:         decodeTransaction(v.Tx),
			Receipt:    decodeLog(*(v.Receipt)),
			Height:     v.Height,
			Index:      v.Index,
			Blocktime:  v.Blocktime,
			Amount:     amountResult,
			Fromaddr:   v.Fromaddr,
			Txhash:     v.Txhash,
			ActionName: v.ActionName,
		}
		result.TxDetails = append(result.TxDetails, wtxd)
	}

	data, err := json.MarshalIndent(result, "", "    ")
	if err != nil {
		fmt.Fprintln(os.Stderr, err)
		return
	}

	fmt.Println(string(data))
}

func GetMemPool() {
	rpc, err := jsonrpc.NewJsonClient("http://localhost:8801")
	if err != nil {
		fmt.Fprintln(os.Stderr, err)
		return
	}
	var res jsonrpc.ReplyTxList
	err = rpc.Call("Chain33.GetMempool", nil, &res)
	if err != nil {
		fmt.Fprintln(os.Stderr, err)
		return
	}

	var result TxListResult
	for _, v := range res.Txs {
		result.Txs = append(result.Txs, decodeTransaction(v))
	}

	data, err := json.MarshalIndent(result, "", "    ")
	if err != nil {
		fmt.Fprintln(os.Stderr, err)
		return
	}

	fmt.Println(string(data))
}

func SendTransaction(tran string) {
	params := jsonrpc.RawParm{Data: tran}
	rpc, err := jsonrpc.NewJsonClient("http://localhost:8801")
	if err != nil {
		fmt.Fprintln(os.Stderr, err)
		return
	}
	var res string
	err = rpc.Call("Chain33.SendTransaction", params, &res)
	if err != nil {
		fmt.Fprintln(os.Stderr, err)
		return
	}

	fmt.Println("hash:", res)
}

func GetTransactionByAddr(addr string, flag string, count string, direction string, height string, index string) {
	flagInt32, err := strconv.ParseInt(flag, 10, 32)
	countInt32, err := strconv.ParseInt(count, 10, 32)
	directionInt32, err := strconv.ParseInt(direction, 10, 32)
	heightInt64, err := strconv.ParseInt(height, 10, 64)
	indexInt64, err := strconv.ParseInt(index, 10, 64)
	params := types.ReqAddr{
		Addr:      addr,
		Flag:      int32(flagInt32),
		Count:     int32(countInt32),
		Direction: int32(directionInt32),
		Height:    heightInt64,
		Index:     indexInt64,
	}
	rpc, err := jsonrpc.NewJsonClient("http://localhost:8801")
	if err != nil {
		fmt.Fprintln(os.Stderr, err)
		return
	}
	var res jsonrpc.ReplyTxInfos
	err = rpc.Call("Chain33.GetTxByAddr", params, &res)
	if err != nil {
		fmt.Fprintln(os.Stderr, err)
		return
	}

	data, err := json.MarshalIndent(res, "", "    ")
	if err != nil {
		fmt.Fprintln(os.Stderr, err)
		return
	}

	fmt.Println(string(data))
}

func GetTransactionByHashes(hashes []string) {
	params := jsonrpc.ReqHashes{Hashes: hashes}
	rpc, err := jsonrpc.NewJsonClient("http://localhost:8801")
	if err != nil {
		fmt.Fprintln(os.Stderr, err)
		return
	}
	var res jsonrpc.TransactionDetails
	err = rpc.Call("Chain33.GetTxByHashes", params, &res)
	if err != nil {
		fmt.Fprintln(os.Stderr, err)
		return
	}

	var result TxDetailsResult
	for _, v := range res.Txs {
		amountResult := strconv.FormatFloat(float64(v.Amount)/float64(types.Coin), 'f', 4, 64)
		if err != nil {
			continue
		}
		td := TxDetailResult{
			Tx:         decodeTransaction(v.Tx),
			Receipt:    decodeLog(*(v.Receipt)),
			Proofs:     v.Proofs,
			Height:     v.Height,
			Index:      v.Index,
			Blocktime:  v.Blocktime,
			Amount:     amountResult,
			Fromaddr:   v.Fromaddr,
			ActionName: v.ActionName,
		}
		result.Txs = append(result.Txs, &td)
	}

	data, err := json.MarshalIndent(result, "", "    ")
	if err != nil {
		fmt.Fprintln(os.Stderr, err)
		return
	}

	fmt.Println(string(data))
}

func GetBlocks(start string, end string, detail string) {
	startInt64, err := strconv.ParseInt(start, 10, 64)
	if err != nil {
		fmt.Fprintln(os.Stderr, err)
		return
	}
	endInt64, err := strconv.ParseInt(end, 10, 64)
	if err != nil {
		fmt.Fprintln(os.Stderr, err)
		return
	}
	detailBool, err := strconv.ParseBool(detail)
	if err != nil {
		fmt.Fprintln(os.Stderr, err)
		return
	}
	params := jsonrpc.BlockParam{Start: startInt64, End: endInt64, Isdetail: detailBool}
	rpc, err := jsonrpc.NewJsonClient("http://localhost:8801")
	if err != nil {
		fmt.Fprintln(os.Stderr, err)
		return
	}
	var res jsonrpc.BlockDetails
	err = rpc.Call("Chain33.GetBlocks", params, &res)
	if err != nil {
		fmt.Fprintln(os.Stderr, err)
		return
	}

	var result BlockDetailsResult
	for _, vItem := range res.Items {
		b := &BlockResult{
			Version:    vItem.Block.Version,
			ParentHash: vItem.Block.ParentHash,
			TxHash:     vItem.Block.TxHash,
			StateHash:  vItem.Block.StateHash,
			Height:     vItem.Block.Height,
			BlockTime:  vItem.Block.BlockTime,
		}
		for _, vTx := range vItem.Block.Txs {
			b.Txs = append(b.Txs, decodeTransaction(vTx))
		}
		var rpt []*ReceiptData
		for _, vR := range vItem.Receipts {
			rpt = append(rpt, decodeLog(*vR))
		}
		bd := &BlockDetailResult{Block: b, Receipts: rpt}
		result.Items = append(result.Items, bd)
	}

	data, err := json.MarshalIndent(result, "", "    ")
	if err != nil {
		fmt.Fprintln(os.Stderr, err)
		return
	}

	fmt.Println(string(data))
}

func GetLastHeader() {
	rpc, err := jsonrpc.NewJsonClient("http://localhost:8801")
	if err != nil {
		fmt.Fprintln(os.Stderr, err)
		return
	}
	var res jsonrpc.Header
	err = rpc.Call("Chain33.GetLastHeader", nil, &res)
	if err != nil {
		fmt.Fprintln(os.Stderr, err)
		return
	}

	data, err := json.MarshalIndent(res, "", "    ")
	if err != nil {
		fmt.Fprintln(os.Stderr, err)
		return
	}

	fmt.Println(string(data))
}

func GetHeaders(start string, end string, detail string) {
	startInt64, err := strconv.ParseInt(start, 10, 64)
	if err != nil {
		fmt.Fprintln(os.Stderr, err)
		return
	}
	endInt64, err := strconv.ParseInt(end, 10, 64)
	if err != nil {
		fmt.Fprintln(os.Stderr, err)
		return
	}
	detailBool, err := strconv.ParseBool(detail)
	if err != nil {
		fmt.Fprintln(os.Stderr, err)
		return
	}
	params := types.ReqBlocks{Start: startInt64, End: endInt64, Isdetail: detailBool}
	rpc, err := jsonrpc.NewJsonClient("http://localhost:8801")
	if err != nil {
		fmt.Fprintln(os.Stderr, err)
		return
	}
	var res jsonrpc.Headers
	err = rpc.Call("Chain33.GetHeaders", params, &res)
	if err != nil {
		fmt.Fprintln(os.Stderr, err)
		return
	}

	data, err := json.MarshalIndent(res, "", "    ")
	if err != nil {
		fmt.Fprintln(os.Stderr, err)
		return
	}

	fmt.Println(string(data))
}

func GetPeerInfo() {
	rpc, err := jsonrpc.NewJsonClient("http://localhost:8801")
	if err != nil {
		fmt.Fprintln(os.Stderr, err)
		return
	}
	var res jsonrpc.PeerList
	err = rpc.Call("Chain33.GetPeerInfo", nil, &res)
	if err != nil {
		fmt.Fprintln(os.Stderr, err)
		return
	}

	data, err := json.MarshalIndent(res, "", "    ")
	if err != nil {
		fmt.Fprintln(os.Stderr, err)
		return
	}

	fmt.Println(string(data))
}

func GetLastMempool() {
	rpc, err := jsonrpc.NewJsonClient("http://localhost:8801")
	if err != nil {
		fmt.Fprintln(os.Stderr, err)
		return
	}
	var res jsonrpc.ReplyTxList
	err = rpc.Call("Chain33.GetLastMemPool", nil, &res)
	if err != nil {
		fmt.Fprintln(os.Stderr, err)
		return
	}

	var result TxListResult
	for _, v := range res.Txs {
		result.Txs = append(result.Txs, decodeTransaction(v))
	}

	data, err := json.MarshalIndent(result, "", "    ")
	if err != nil {
		fmt.Fprintln(os.Stderr, err)
		return
	}

	fmt.Println(string(data))
}

func GetBlockOverview(hash string) {
	params := jsonrpc.QueryParm{Hash: hash}
	rpc, err := jsonrpc.NewJsonClient("http://localhost:8801")
	if err != nil {
		fmt.Fprintln(os.Stderr, err)
		return
	}
	var res jsonrpc.BlockOverview
	err = rpc.Call("Chain33.GetBlockOverview", params, &res)
	if err != nil {
		fmt.Fprintln(os.Stderr, err)
		return
	}

	data, err := json.MarshalIndent(res, "", "    ")
	if err != nil {
		fmt.Fprintln(os.Stderr, err)
		return
	}

	fmt.Println(string(data))
}

func GetAddrOverview(addr string) {
	params := types.ReqAddr{Addr: addr}

	rpc, err := jsonrpc.NewJsonClient("http://localhost:8801")
	if err != nil {
		fmt.Fprintln(os.Stderr, err)
		return
	}
	var res types.AddrOverview
	err = rpc.Call("Chain33.GetAddrOverview", params, &res)
	if err != nil {
		fmt.Fprintln(os.Stderr, err)
		return
	}

	Balance := strconv.FormatFloat(float64(res.GetBalance())/float64(types.Coin), 'f', 4, 64)
	Reciver := strconv.FormatFloat(float64(res.GetReciver())/float64(types.Coin), 'f', 4, 64)

	addrOverview := &AddrOverviewResult{
		Balance: Balance,
		Reciver: Reciver,
		TxCount: res.GetTxCount(),
	}

	data, err := json.MarshalIndent(addrOverview, "", "    ")
	if err != nil {
		fmt.Fprintln(os.Stderr, err)
		return
	}

	fmt.Println(string(data))
}

func GetBlockHash(height string) {

	heightInt64, err := strconv.ParseInt(height, 10, 64)
	params := types.ReqInt{Height: heightInt64}
	rpc, err := jsonrpc.NewJsonClient("http://localhost:8801")
	if err != nil {
		fmt.Fprintln(os.Stderr, err)
		return
	}
	var res jsonrpc.ReplyHash
	err = rpc.Call("Chain33.GetBlockHash", params, &res)
	if err != nil {
		fmt.Fprintln(os.Stderr, err)
		return
	}

	data, err := json.MarshalIndent(res, "", "    ")
	if err != nil {
		fmt.Fprintln(os.Stderr, err)
		return
	}

	fmt.Println(string(data))
}

//seed
func GenSeed(lang string) {

	langInt32, err := strconv.ParseInt(lang, 10, 32)

	params := types.GenSeedLang{Lang: int32(langInt32)}

	rpc, err := jsonrpc.NewJsonClient("http://localhost:8801")
	if err != nil {
		fmt.Fprintln(os.Stderr, err)
		return
	}
	var res types.ReplySeed
	err = rpc.Call("Chain33.GenSeed", params, &res)
	if err != nil {
		fmt.Fprintln(os.Stderr, err)
		return
	}
	data, err := json.MarshalIndent(res, "", "    ")
	if err != nil {
		fmt.Fprintln(os.Stderr, err)
		return
	}
	fmt.Println(string(data))
}

func SaveSeed(seed string, password string) {
	params := types.SaveSeedByPw{Seed: seed, Passwd: password}

	rpc, err := jsonrpc.NewJsonClient("http://localhost:8801")
	if err != nil {
		fmt.Fprintln(os.Stderr, err)
		return
	}
	var res jsonrpc.Reply
	err = rpc.Call("Chain33.SaveSeed", params, &res)
	if err != nil {
		fmt.Fprintln(os.Stderr, err)
		return
	}
	data, err := json.MarshalIndent(res, "", "    ")
	if err != nil {
		fmt.Fprintln(os.Stderr, err)
		return
	}
	fmt.Println(string(data))
}

func GetSeed(passwd string) {
	params := types.GetSeedByPw{Passwd: passwd}

	rpc, err := jsonrpc.NewJsonClient("http://localhost:8801")
	if err != nil {
		fmt.Fprintln(os.Stderr, err)
		return
	}
	var res types.ReplySeed
	err = rpc.Call("Chain33.GetSeed", params, &res)
	if err != nil {
		fmt.Fprintln(os.Stderr, err)
		return
	}
	data, err := json.MarshalIndent(res, "", "    ")
	if err != nil {
		fmt.Fprintln(os.Stderr, err)
		return
	}
	fmt.Println(string(data))
}

func GetWalletStatus(isCloseTickets bool) (interface{}, error) {
	rpc, err := jsonrpc.NewJsonClient("http://localhost:8801")
	if err != nil {
		fmt.Fprintln(os.Stderr, err)
		return nil, err
	}
	var res jsonrpc.WalletStatus
	err = rpc.Call("Chain33.GetWalletStatus", nil, &res)
	if err != nil {
		fmt.Fprintln(os.Stderr, err)
		return nil, err
	}

	data, err := json.MarshalIndent(res, "", "    ")
	if err != nil {
		fmt.Fprintln(os.Stderr, err)
		return nil, err
	}
	if !isCloseTickets {
		fmt.Println(string(data))
	}
	return res, nil
}

func GetBalance(address string, execer string) {
	var addrs []string
	addrs = append(addrs, address)
	params := types.ReqBalance{Addresses: addrs, Execer: execer}
	rpc, err := jsonrpc.NewJsonClient("http://localhost:8801")
	if err != nil {
		fmt.Fprintln(os.Stderr, err)
		return
	}
	var res []*jsonrpc.Account
	err = rpc.Call("Chain33.GetBalance", params, &res)
	if err != nil {
		fmt.Fprintln(os.Stderr, err)
		return
	}

	balanceResult := strconv.FormatFloat(float64(res[0].Balance)/float64(types.Coin), 'f', 4, 64)
	frozenResult := strconv.FormatFloat(float64(res[0].Frozen)/float64(types.Coin), 'f', 4, 64)
	result := &AccountResult{
		Addr:     res[0].Addr,
		Currency: res[0].Currency,
		Balance:  balanceResult,
		Frozen:   frozenResult,
	}

	data, err := json.MarshalIndent(result, "", "    ")
	if err != nil {
		fmt.Fprintln(os.Stderr, err)
		return
	}

	fmt.Println(string(data))
}

func GetExecAddr(exec string) {
	addrResult := account.ExecAddress(exec)
	result := addrResult.String()
	fmt.Println("exec addr:", result)
}

func BindMiner(mineraddr string, priv string) {
	c, _ := crypto.New(types.GetSignatureTypeName(types.SECP256K1))
	a, _ := common.FromHex(priv)
	privKey, _ := c.PrivKeyFromBytes(a)
	originaddr := account.PubKeyToAddress(privKey.PubKey().Bytes()).String()
	ta := &types.TicketAction{}
	tbind := &types.TicketBind{MinerAddress: mineraddr, ReturnAddress: originaddr}
	ta.Value = &types.TicketAction_Tbind{tbind}
	ta.Ty = types.TicketActionBind
	execer := []byte("ticket")
	to := account.ExecAddress(string(execer)).String()
	tx := &types.Transaction{Execer: execer, Payload: types.Encode(ta), To: to}
	var random *rand.Rand
	random = rand.New(rand.NewSource(time.Now().UnixNano()))
	tx.Nonce = random.Int63()
	var err error
	tx.Fee, err = tx.GetRealFee(types.MinFee)
	if err != nil {
		fmt.Fprintln(os.Stderr, err)
		return
	}
	tx.Fee += types.MinFee
	tx.Sign(types.SECP256K1, privKey)
	txHex := types.Encode(tx)
	fmt.Println(hex.EncodeToString(txHex))
}

func CreateRawSendTx(priv string, to string, amount string, note string) {
	amountFloat64, err := strconv.ParseFloat(amount, 64)
	if err != nil {
		fmt.Fprintln(os.Stderr, err)
		return
	}
	amountInt64 := int64(amountFloat64*1e4) * 1e4

	c, err := crypto.New(types.GetSignatureTypeName(types.SECP256K1))
	if err != nil {
		fmt.Fprintln(os.Stderr, err)
		return
	}
	a, err := common.FromHex(priv)
	if err != nil {
		fmt.Fprintln(os.Stderr, err)
		return
	}
	privKey, err := c.PrivKeyFromBytes(a)
	if err != nil {
		fmt.Fprintln(os.Stderr, err)
		return
	}
	// addrFrom := account.PubKeyToAddress(privKey.PubKey().Bytes()).String()
	transfer := &types.CoinsAction{}
	if amountInt64 > 0 {
		v := &types.CoinsAction_Transfer{&types.CoinsTransfer{Amount: amountInt64, Note: note}}
		transfer.Value = v
		transfer.Ty = types.CoinsActionTransfer
	} else {
		v := &types.CoinsAction_Withdraw{&types.CoinsWithdraw{Amount: -amountInt64, Note: note}}
		transfer.Value = v
		transfer.Ty = types.CoinsActionWithdraw
	}
	tx := &types.Transaction{Execer: []byte("coins"), Payload: types.Encode(transfer), To: to}
	tx.Fee, err = tx.GetRealFee(types.MinBalanceTransfer)
	if err != nil {
		fmt.Fprintln(os.Stderr, err)
		return
	}
	tx.Fee += types.MinBalanceTransfer
	var random *rand.Rand
	random = rand.New(rand.NewSource(time.Now().UnixNano()))
	tx.Nonce = random.Int63()
	tx.Sign(types.SECP256K1, privKey)
	txHex := types.Encode(tx)
	fmt.Println(hex.EncodeToString(txHex))
}

func SetAutoMining(flag string) {
	flagInt32, err := strconv.ParseInt(flag, 10, 32)
	if err != nil {
		fmt.Fprintln(os.Stderr, err)
		return
	}
	params := types.MinerFlag{Flag: int32(flagInt32)}
	rpc, err := jsonrpc.NewJsonClient("http://localhost:8801")
	if err != nil {
		fmt.Fprintln(os.Stderr, err)
		return
	}
	var res jsonrpc.Reply
	err = rpc.Call("Chain33.SetAutoMining", params, &res)
	if err != nil {
		fmt.Fprintln(os.Stderr, err)
		return
	}
	data, err := json.MarshalIndent(res, "", "    ")
	if err != nil {
		fmt.Fprintln(os.Stderr, err)
		return
	}

	fmt.Println(string(data))
}

func GetTxHexByHash(hash string) {
	params := jsonrpc.QueryParm{Hash: hash}
	rpc, err := jsonrpc.NewJsonClient("http://localhost:8801")
	if err != nil {
		fmt.Fprintln(os.Stderr, err)
		return
	}
	var res string
	err = rpc.Call("Chain33.GetHexTxByHash", params, &res)
	if err != nil {
		fmt.Fprintln(os.Stderr, err)
		return
	}

	fmt.Println("raw tx:", res)
}

func GetTicketCount() {
	rpc, err := jsonrpc.NewJsonClient("http://localhost:8801")
	if err != nil {
		fmt.Fprintln(os.Stderr, err)
		return
	}
	var res int64
	err = rpc.Call("Chain33.GetTicketCount", nil, &res)
	if err != nil {
		fmt.Fprintln(os.Stderr, err)
		return
	}

	fmt.Println("ticket count:", res)
}

func DumpPrivkey(addr string) {
	params := types.ReqStr{Reqstr: addr}
	rpc, err := jsonrpc.NewJsonClient("http://localhost:8801")
	if err != nil {
		fmt.Fprintln(os.Stderr, err)
		return
	}
	var res types.ReplyStr
	err = rpc.Call("Chain33.DumpPrivkey", params, &res)
	if err != nil {
		fmt.Fprintln(os.Stderr, err)
		return
	}
	data, err := json.MarshalIndent(res, "", "    ")
	if err != nil {
		fmt.Fprintln(os.Stderr, err)
		return
	}

	fmt.Println(string(data))
}

func DecodeTx(tran string) {
	var tx types.Transaction
	txHex, err := common.FromHex(tran)
	err = types.Decode(txHex, &tx)
	if err != nil {
		fmt.Fprintln(os.Stderr, err)
		return
	}
	res, err := jsonrpc.DecodeTx(&tx)
	if err != nil {
		fmt.Fprintln(os.Stderr, err)
		return
	}
	data, err := json.MarshalIndent(res, "", "    ")
	if err != nil {
		fmt.Fprintln(os.Stderr, err)
		return
	}
	fmt.Println(string(data))
}

func QueryTransaction(h string) {
	params := jsonrpc.QueryParm{Hash: h}
	rpc, err := jsonrpc.NewJsonClient("http://localhost:8801")
	if err != nil {
		fmt.Fprintln(os.Stderr, err)
		return
	}
	var res jsonrpc.TransactionDetail
	err = rpc.Call("Chain33.QueryTransaction", params, &res)
	if err != nil {
		fmt.Fprintln(os.Stderr, err)
		return
	}

	amountResult := strconv.FormatFloat(float64(res.Amount)/float64(types.Coin), 'f', 4, 64)
	if err != nil {
		fmt.Fprintln(os.Stderr, err)
		return
	}

	result := TxDetailResult{
		Tx:         decodeTransaction(res.Tx),
		Receipt:    decodeLog(*(res.Receipt)),
		Proofs:     res.Proofs,
		Height:     res.Height,
		Index:      res.Index,
		Blocktime:  res.Blocktime,
		Amount:     amountResult,
		Fromaddr:   res.Fromaddr,
		ActionName: res.ActionName,
	}

	data, err := json.MarshalIndent(result, "", "    ")
	if err != nil {
		fmt.Fprintln(os.Stderr, err)
		return
	}

	fmt.Println(string(data))
}

func GetColdAddrByMiner(addr string) {
	reqaddr := &types.ReqString{addr}
	var params jsonrpc.Query
	params.Execer = "ticket"
	params.FuncName = "MinerSourceList"
	params.Payload = hex.EncodeToString(types.Encode(reqaddr))
	rpc, err := jsonrpc.NewJsonClient("http://localhost:8801")
	if err != nil {
		fmt.Fprintln(os.Stderr, err)
		return
	}
	var res types.Message
	err = rpc.Call("Chain33.Query", params, &res)
	if err != nil {
		fmt.Fprintln(os.Stderr, err)
		return
	}
	data, err := json.MarshalIndent(res, "", "    ")
	if err != nil {
		fmt.Fprintln(os.Stderr, err)
		return
	}

	fmt.Println(string(data))
}

func CloseTickets() {
	status, err := GetWalletStatus(true)
	if err != nil {
		return
	}
	isAutoMining := status.(jsonrpc.WalletStatus).IsAutoMining
	if isAutoMining {
		fmt.Fprintln(os.Stderr, types.ErrMinerNotClosed)
		return
	}

	rpc, err := jsonrpc.NewJsonClient("http://localhost:8801")
	if err != nil {
		fmt.Fprintln(os.Stderr, err)
		return
	}
	var res types.TxHashList
	err = rpc.Call("Chain33.CloseTickets", nil, &res)
	if err != nil {
		fmt.Fprintln(os.Stderr, err)
		return
	}
	data, err := json.MarshalIndent(res, "", "    ")
	if err != nil {
		fmt.Fprintln(os.Stderr, err)
		return
	}

	fmt.Println(string(data))
}

<<<<<<< HEAD
func GetTotalCoins(symbol string, height string) {
	heightInt64, err := strconv.ParseInt(height, 10, 64)
	if err != nil {
		fmt.Fprintln(os.Stderr, err)
		return
	}

	params := jsonrpc.GetTotalCoins{Symbol: symbol, Height: heightInt64}
=======
func IsSync() {
>>>>>>> c868f2d9
	rpc, err := jsonrpc.NewJsonClient("http://localhost:8801")
	if err != nil {
		fmt.Fprintln(os.Stderr, err)
		return
	}
<<<<<<< HEAD
	var res types.Account
	err = rpc.Call("Chain33.GetTotalCoins", params, &res)
	if err != nil {
		fmt.Fprintln(os.Stderr, err)
		return
	}

	data, err := json.MarshalIndent(res, "", "    ")
=======
	var res bool
	err = rpc.Call("Chain33.IsSync", nil, &res)
>>>>>>> c868f2d9
	if err != nil {
		fmt.Fprintln(os.Stderr, err)
		return
	}

<<<<<<< HEAD
	fmt.Println(string(data))
}

func decodeTransaction(tx jsonrpc.Transaction) *TxResult {
=======
	fmt.Println("sync completed:", res)
}

func decodeTransaction(tx *jsonrpc.Transaction) *TxResult {
>>>>>>> c868f2d9
	feeResult := strconv.FormatFloat(float64(tx.Fee)/float64(types.Coin), 'f', 4, 64)
	amountResult := ""
	if tx.Amount != 0 {
		amountResult = strconv.FormatFloat(float64(tx.Amount)/float64(types.Coin), 'f', 4, 64)
	}
	result := &TxResult{
		Execer:     tx.Execer,
		Payload:    tx.Payload,
		RawPayload: tx.RawPayload,
		Signature:  tx.Signature,
		Fee:        feeResult,
		Expire:     tx.Expire,
		Nonce:      tx.Nonce,
		To:         tx.To,
	}
	payloacValue := tx.Payload.(map[string]interface{})["Value"].(map[string]interface{})
	for _, e := range [4]string{"Transfer", "Withdraw", "Genesis", "Hlock"} {
		if _, ok := payloacValue[e]; ok {
			amt := result.Payload.(map[string]interface{})["Value"].(map[string]interface{})[e].(map[string]interface{})["amount"].(float64) / float64(types.Coin)
			amtResult := strconv.FormatFloat(amt, 'f', 4, 64)
			result.Payload.(map[string]interface{})["Value"].(map[string]interface{})[e].(map[string]interface{})["amount"] = amtResult
			break
		}
	}
	if _, ok := payloacValue["Miner"]; ok {
		rwd := result.Payload.(map[string]interface{})["Value"].(map[string]interface{})["Miner"].(map[string]interface{})["reward"].(float64) / float64(types.Coin)
		rwdResult := strconv.FormatFloat(rwd, 'f', 4, 64)
		result.Payload.(map[string]interface{})["Value"].(map[string]interface{})["Miner"].(map[string]interface{})["reward"] = rwdResult
	}

	if tx.Amount != 0 {
		result.Amount = amountResult
	}
	if tx.From != "" {
		result.From = tx.From
	}
	return result
}

func decodeAccount(acc *types.Account) *AccountResult {
	balanceResult := strconv.FormatFloat(float64(acc.GetBalance())/float64(types.Coin), 'f', 4, 64)
	frozenResult := strconv.FormatFloat(float64(acc.GetFrozen())/float64(types.Coin), 'f', 4, 64)
	accResult := &AccountResult{
		Addr:     acc.GetAddr(),
		Currency: acc.GetCurrency(),
		Balance:  balanceResult,
		Frozen:   frozenResult,
	}
	return accResult
}

func constructAccFromLog(l *jsonrpc.ReceiptLogResult, key string) *types.Account {
	var cur int32
	if tmp, ok := l.Log.(map[string]interface{})[key].(map[string]interface{})["currency"].(float32); ok {
		cur = int32(tmp)
	}
	var bal int64
	if tmp, ok := l.Log.(map[string]interface{})[key].(map[string]interface{})["balance"].(float64); ok {
		bal = int64(tmp)
	}
	var fro int64
	if tmp, ok := l.Log.(map[string]interface{})[key].(map[string]interface{})["frozen"].(float64); ok {
		fro = int64(tmp)
	}
	var ad string
	if tmp, ok := l.Log.(map[string]interface{})[key].(map[string]interface{})["addr"].(string); ok {
		ad = tmp
	}
	return &types.Account{
		Currency: cur,
		Balance:  bal,
		Frozen:   fro,
		Addr:     ad,
	}
}

func decodeLog(rlog jsonrpc.ReceiptDataResult) *ReceiptData {
	rd := &ReceiptData{Ty: rlog.Ty, TyName: rlog.TyName}

	for _, l := range rlog.Logs {
		rl := &ReceiptLog{Ty: l.Ty, TyName: l.TyName, RawLog: l.RawLog}
		switch l.Ty {
		case 1, 4, 111, 112, 113, 114:
			rl.Log = l.Log
		case 2, 3, 5, 11:
			rl.Log = &ReceiptAccountTransfer{
				Prev:    decodeAccount(constructAccFromLog(l, "prev")),
				Current: decodeAccount(constructAccFromLog(l, "current")),
			}
		case 6, 7, 8, 9, 10, 12:
			var execaddr string
			if tmp, ok := l.Log.(map[string]interface{})["execaddr"].(string); ok {
				execaddr = tmp
			}
			rl.Log = &ReceiptExecAccountTransfer{
				ExecAddr: execaddr,
				Prev:     decodeAccount(constructAccFromLog(l, "prev")),
				Current:  decodeAccount(constructAccFromLog(l, "current")),
			}
		default:
			return nil
		}
		rd.Logs = append(rd.Logs, rl)
	}
	return rd
}
<|MERGE_RESOLUTION|>--- conflicted
+++ resolved
@@ -281,21 +281,18 @@
 			return
 		}
 		CreateRawSendTx(argsWithoutProg[1], argsWithoutProg[2], argsWithoutProg[3], argsWithoutProg[4])
-<<<<<<< HEAD
 	case "gettotalcoins":
 		if len(argsWithoutProg) != 3 {
 			fmt.Print(errors.New("参数错误").Error())
 			return
 		}
 		GetTotalCoins(argsWithoutProg[1], argsWithoutProg[2])
-=======
 	case "issync":
 		if len(argsWithoutProg) != 1 {
 			fmt.Print(errors.New("参数错误").Error())
 			return
 		}
 		IsSync()
->>>>>>> c868f2d9
 	default:
 		fmt.Print("指令错误")
 	}
@@ -343,11 +340,8 @@
 	fmt.Println("decodetx [data]                                             : 解析交易")
 	fmt.Println("getcoldaddrbyminer [address]                                : 获取miner冷钱包地址")
 	fmt.Println("closetickets []                                             : 关闭挖矿票")
-<<<<<<< HEAD
 	fmt.Println("gettotalcoins [symbol, height]                              : 查询代币总数")
-=======
 	fmt.Println("issync []                                                   : 获取同步状态")
->>>>>>> c868f2d9
 }
 
 type AccountsResult struct {
@@ -1579,7 +1573,6 @@
 	fmt.Println(string(data))
 }
 
-<<<<<<< HEAD
 func GetTotalCoins(symbol string, height string) {
 	heightInt64, err := strconv.ParseInt(height, 10, 64)
 	if err != nil {
@@ -1588,15 +1581,11 @@
 	}
 
 	params := jsonrpc.GetTotalCoins{Symbol: symbol, Height: heightInt64}
-=======
-func IsSync() {
->>>>>>> c868f2d9
-	rpc, err := jsonrpc.NewJsonClient("http://localhost:8801")
-	if err != nil {
-		fmt.Fprintln(os.Stderr, err)
-		return
-	}
-<<<<<<< HEAD
+	rpc, err := jsonrpc.NewJsonClient("http://localhost:8801")
+	if err != nil {
+		fmt.Fprintln(os.Stderr, err)
+		return
+	}
 	var res types.Account
 	err = rpc.Call("Chain33.GetTotalCoins", params, &res)
 	if err != nil {
@@ -1605,26 +1594,35 @@
 	}
 
 	data, err := json.MarshalIndent(res, "", "    ")
-=======
+	if err != nil {
+		fmt.Fprintln(os.Stderr, err)
+		return
+	}
+
+	fmt.Println(string(data))
+}
+
+func IsSync() {
+	rpc, err := jsonrpc.NewJsonClient("http://localhost:8801")
+	if err != nil {
+		fmt.Fprintln(os.Stderr, err)
+		return
+	}
 	var res bool
 	err = rpc.Call("Chain33.IsSync", nil, &res)
->>>>>>> c868f2d9
-	if err != nil {
-		fmt.Fprintln(os.Stderr, err)
-		return
-	}
-
-<<<<<<< HEAD
+	if err != nil {
+		fmt.Fprintln(os.Stderr, err)
+		return
+	}
+
 	fmt.Println(string(data))
 }
 
 func decodeTransaction(tx jsonrpc.Transaction) *TxResult {
-=======
 	fmt.Println("sync completed:", res)
 }
 
 func decodeTransaction(tx *jsonrpc.Transaction) *TxResult {
->>>>>>> c868f2d9
 	feeResult := strconv.FormatFloat(float64(tx.Fee)/float64(types.Coin), 'f', 4, 64)
 	amountResult := ""
 	if tx.Amount != 0 {
