--- conflicted
+++ resolved
@@ -389,7 +389,6 @@
 			return
 		}
 		RevokeCreateToken(argsWithoutProg[1:])
-<<<<<<< HEAD
 	case "config":
 		if len(argsWithoutProg) != 5 {
 			fmt.Print(errors.New("参数错误").Error())
@@ -402,14 +401,12 @@
 			return
 		}
 		QueryConfigItem(argsWithoutProg[1])
-=======
 	case "isntpclocksync":
 		if len(argsWithoutProg) != 1 {
 			fmt.Print(errors.New("参数错误").Error())
 			return
 		}
 		IsNtpClockSync()
->>>>>>> 28ddecd0
 	default:
 		fmt.Print("指令错误")
 	}
@@ -474,12 +471,9 @@
 	fmt.Println("showonesbuyorder [buyer]                                       : 显示指定用户下所有token成交的购买单")
 	fmt.Println("showonesbuytokenorder [buyer, token0, [token1, token2]]        : 显示指定用户下指定token成交的购买单")
 	fmt.Println("sellcrowdfund [owner, token, Amountpbl, minbl, pricepbl, totalpbl, start, stop]              : 卖出众筹")
-<<<<<<< HEAD
 	fmt.Println("config [configKey, operate, value, modifier-addr]              : 修改配置")
 	fmt.Println("queryconfig [Key]                                              : 查询配置")
-=======
 	fmt.Println("isntpclocksync []                                           : 获取网络时间同步状态")
->>>>>>> 28ddecd0
 
 }
 
@@ -2256,14 +2250,24 @@
 	}
 }
 
-<<<<<<< HEAD
 func QueryConfigItem(key string) {
 	req := &types.ReqString{key}
 	var params jsonrpc.Query
 	params.Execer = "manage"
 	params.FuncName = "GetConfigItem"
 	params.Payload = hex.EncodeToString(types.Encode(req))
-=======
+	rpc, err := jsonrpc.NewJsonClient("http://localhost:8801")
+	var res types.ReplyConfig
+	err = rpc.Call("Chain33.Query", params, &res)
+	if err != nil {
+		fmt.Fprintln(os.Stderr, err)
+		return
+	}
+
+	data, err := json.MarshalIndent(res, "", "    ")
+	fmt.Println(string(data))
+}
+
 func ShowSellOrderWithStatus(status string) {
 	statusInt, ok := types.MapSellOrderStatusStr2Int[status]
 	if !ok {
@@ -2277,26 +2281,19 @@
 	params.Execer = "trade"
 	params.FuncName = "GetAllSellOrdersWithStatus"
 	params.Payload = hex.EncodeToString(types.Encode(&reqAddrtokens))
->>>>>>> 28ddecd0
-	rpc, err := jsonrpc.NewJsonClient("http://localhost:8801")
-	if err != nil {
-		fmt.Fprintln(os.Stderr, err)
-		return
-	}
-<<<<<<< HEAD
-	var res types.ReplyConfig
-=======
+	rpc, err := jsonrpc.NewJsonClient("http://localhost:8801")
+	if err != nil {
+		fmt.Fprintln(os.Stderr, err)
+		return
+	}
+
 	var res types.ReplySellOrders
->>>>>>> 28ddecd0
 	err = rpc.Call("Chain33.Query", params, &res)
 	if err != nil {
 		fmt.Fprintln(os.Stderr, err)
 		return
 	}
 
-<<<<<<< HEAD
-	data, err := json.MarshalIndent(res, "", "    ")
-=======
 	for i, sellorder := range res.Selloders {
 		var sellOrders2show SellOrder2Show
 		sellOrders2show.Tokensymbol = sellorder.Tokensymbol
@@ -2414,15 +2411,10 @@
 	}
 	var res bool
 	err = rpc.Call("Chain33.IsNtpClockSync", nil, &res)
->>>>>>> 28ddecd0
-	if err != nil {
-		fmt.Fprintln(os.Stderr, err)
-		return
-	}
-
-<<<<<<< HEAD
-	fmt.Println(string(data))
-=======
+	if err != nil {
+		fmt.Fprintln(os.Stderr, err)
+		return
+	}
+
 	fmt.Println("ntpclocksync status:", res)
->>>>>>> 28ddecd0
 }