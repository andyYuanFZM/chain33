--- conflicted
+++ resolved
@@ -299,12 +299,6 @@
 			return
 		}
 		CreateRawSendTx(argsWithoutProg[1], argsWithoutProg[2], argsWithoutProg[3], argsWithoutProg[4])
-	case "gettotalcoins":
-		if len(argsWithoutProg) != 3 {
-			fmt.Print(errors.New("参数错误").Error())
-			return
-		}
-		GetTotalCoins(argsWithoutProg[1], argsWithoutProg[2])
 	case "issync":
 		if len(argsWithoutProg) != 1 {
 			fmt.Print(errors.New("参数错误").Error())
@@ -413,6 +407,12 @@
 			return
 		}
 		IsNtpClockSync()
+	case "gettotalcoins": //查询代币总数
+		if len(argsWithoutProg) != 3 {
+			fmt.Print(errors.New("参数错误").Error())
+			return
+		}
+		GetTotalCoins(argsWithoutProg[1], argsWithoutProg[2])
 	default:
 		fmt.Print("指令错误")
 	}
@@ -462,7 +462,6 @@
 	fmt.Println("decodetx [data]                                             : 解析交易")
 	fmt.Println("getcoldaddrbyminer [address]                                : 获取miner冷钱包地址")
 	fmt.Println("closetickets []                                             : 关闭挖矿票")
-	fmt.Println("gettotalcoins [symbol, height]                              : 查询代币总数")
 	fmt.Println("issync []                                                   : 获取同步状态")
 	fmt.Println("precreatetoken [creator_address, name, symbol, introduction, owner_address, total, price]")
 	fmt.Println("                                                            : 预创建token")
@@ -481,6 +480,7 @@
 	fmt.Println("configtransaction [configKey, operate, value, privkey]         : 修改配置")
 	fmt.Println("queryconfig [Key]                                              : 查询配置")
 	fmt.Println("isntpclocksync []                                           : 获取网络时间同步状态")
+	fmt.Println("gettotalcoins [symbol, height]                              : 查询代币总数")
 
 }
 
@@ -606,13 +606,6 @@
 	TxCount int64  `json:"txCount"`
 }
 
-<<<<<<< HEAD
-type GetTotalCoinsResult struct {
-	AccountCount     int32  `json:"accountCount"`
-	ExpectedAmount   string `json:"expectedBalance"`
-	ActualAmount     string `json:"actualAmount"`
-	DifferenceAmount string `json:"differenceAmount"`
-=======
 type SellOrder2Show struct {
 	Tokensymbol       string `json:"tokensymbol"`
 	Seller            string `json:"address"`
@@ -627,7 +620,13 @@
 	SellID            string `json:"sellid"`
 	Status            string `json:"status"`
 	Height            int64  `json:"height"`
->>>>>>> 777e2b75
+}
+
+type GetTotalCoinsResult struct {
+	AccountCount     int32  `json:"accountCount"`
+	ExpectedAmount   string `json:"expectedBalance"`
+	ActualAmount     string `json:"actualAmount"`
+	DifferenceAmount string `json:"differenceAmount"`
 }
 
 func GetVersion() {
@@ -1809,77 +1808,6 @@
 	}
 
 	data, err := json.MarshalIndent(res, "", "    ")
-	if err != nil {
-		fmt.Fprintln(os.Stderr, err)
-		return
-	}
-
-	fmt.Println(string(data))
-}
-
-func GetTotalCoins(symbol string, height string) {
-	// 获取高度哈希
-	heightInt64, err := strconv.ParseInt(height, 10, 64)
-	if err != nil {
-		fmt.Fprintln(os.Stderr, err)
-		return
-	}
-
-	params := jsonrpc.BlockParam{Start: heightInt64, End: heightInt64, Isdetail: false}
-	rpc, err := jsonrpc.NewJsonClient("http://localhost:8801")
-	if err != nil {
-		fmt.Fprintln(os.Stderr, err)
-		return
-	}
-	var res jsonrpc.BlockDetails
-	err = rpc.Call("Chain33.GetBlocks", params, &res)
-	if err != nil {
-		fmt.Fprintln(os.Stderr, err)
-		return
-	}
-
-	stateHash, err := common.FromHex(res.Items[0].Block.StateHash)
-        if err != nil {
-                fmt.Fprintln(os.Stderr, err)
-                return
-        }
-	
-	// 查询高度哈希对应数据
-	var expectedAmount int64
-	var actualAmount int64
-	resp := GetTotalCoinsResult{}
-
-	var startKey []byte
-	var count int32
-	for count = 1000; count == 1000; {
-		params := types.ReqGetTotalCoins{Symbol: symbol, StateHash: stateHash, StartKey: startKey, Count: count}
-		rpc, err := jsonrpc.NewJsonClient("http://localhost:8801")
-		if err != nil {
-			fmt.Fprintln(os.Stderr, err)
-			return
-		}
-		var res types.ReplyGetTotalCoins
-		err = rpc.Call("Chain33.GetTotalCoins", params, &res)
-		if err != nil {
-			fmt.Fprintln(os.Stderr, err)
-			return
-		}
-		count = res.Num
-		resp.AccountCount += res.Num
-		actualAmount += res.Amount
-		startKey = res.NextKey
-	}
-
-	if symbol == "bty" {
-		expectedAmount = (3e+8 + 30000 + 30*heightInt64) * types.Coin
-		resp.ExpectedAmount = strconv.FormatFloat(float64(expectedAmount)/float64(types.Coin), 'f', 4, 64)
-		resp.ActualAmount = strconv.FormatFloat(float64(actualAmount)/float64(types.Coin), 'f', 4, 64)
-		resp.DifferenceAmount = strconv.FormatFloat(float64(expectedAmount-actualAmount)/float64(types.Coin), 'f', 4, 64)
-	} else {
-
-	}
-
-	data, err := json.MarshalIndent(resp, "", "    ")
 	if err != nil {
 		fmt.Fprintln(os.Stderr, err)
 		return
@@ -2522,4 +2450,75 @@
 	tx.Sign(types.SECP256K1, privKey)
 	txHex := types.Encode(tx)
 	fmt.Println(hex.EncodeToString(txHex))
+}
+
+func GetTotalCoins(symbol string, height string) {
+	// 获取高度哈希
+	heightInt64, err := strconv.ParseInt(height, 10, 64)
+	if err != nil {
+		fmt.Fprintln(os.Stderr, err)
+		return
+	}
+
+	params := jsonrpc.BlockParam{Start: heightInt64, End: heightInt64, Isdetail: false}
+	rpc, err := jsonrpc.NewJsonClient("http://localhost:8801")
+	if err != nil {
+		fmt.Fprintln(os.Stderr, err)
+		return
+	}
+	var res jsonrpc.BlockDetails
+	err = rpc.Call("Chain33.GetBlocks", params, &res)
+	if err != nil {
+		fmt.Fprintln(os.Stderr, err)
+		return
+	}
+
+	stateHash, err := common.FromHex(res.Items[0].Block.StateHash)
+	if err != nil {
+		fmt.Fprintln(os.Stderr, err)
+		return
+	}
+
+	// 查询高度哈希对应数据
+	var expectedAmount int64
+	var actualAmount int64
+	resp := GetTotalCoinsResult{}
+
+	var startKey []byte
+	var count int32
+	for count = 1000; count == 1000; {
+		params := types.ReqGetTotalCoins{Symbol: symbol, StateHash: stateHash, StartKey: startKey, Count: count}
+		rpc, err := jsonrpc.NewJsonClient("http://localhost:8801")
+		if err != nil {
+			fmt.Fprintln(os.Stderr, err)
+			return
+		}
+		var res types.ReplyGetTotalCoins
+		err = rpc.Call("Chain33.GetTotalCoins", params, &res)
+		if err != nil {
+			fmt.Fprintln(os.Stderr, err)
+			return
+		}
+		count = res.Num
+		resp.AccountCount += res.Num
+		actualAmount += res.Amount
+		startKey = res.NextKey
+	}
+
+	if symbol == "bty" {
+		expectedAmount = (3e+8 + 30000 + 30*heightInt64) * types.Coin
+		resp.ExpectedAmount = strconv.FormatFloat(float64(expectedAmount)/float64(types.Coin), 'f', 4, 64)
+		resp.ActualAmount = strconv.FormatFloat(float64(actualAmount)/float64(types.Coin), 'f', 4, 64)
+		resp.DifferenceAmount = strconv.FormatFloat(float64(expectedAmount-actualAmount)/float64(types.Coin), 'f', 4, 64)
+	} else {
+
+	}
+
+	data, err := json.MarshalIndent(resp, "", "    ")
+	if err != nil {
+		fmt.Fprintln(os.Stderr, err)
+		return
+	}
+
+	fmt.Println(string(data))
 }