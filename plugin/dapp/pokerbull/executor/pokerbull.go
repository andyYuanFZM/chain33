--- conflicted
+++ resolved
@@ -42,45 +42,36 @@
 }
 
 func calcPBGameAddrPrefix(addr string) []byte {
-	key := fmt.Sprintf("LODB-game-addr:%s:", addr)
+	key := fmt.Sprintf("LODB-PBGame-addr:%s:", addr)
 	return []byte(key)
 }
 
 func calcPBGameAddrKey(addr string, index int64) []byte {
-<<<<<<< HEAD
-	key := fmt.Sprintf("PBGame-addr:%s:%018d", addr, index)
+	key := fmt.Sprintf("LODB-PBGame-addr:%s:%018d", addr, index)
 	return []byte(key)
 }
 
 func calcPBGameStatusPrefix(status int32) []byte {
-	key := fmt.Sprintf("PBGame-status-index:%d:", status)
+	key := fmt.Sprintf("LODB-PBGame-status-index:%d:", status)
 	return []byte(key)
 }
 
 func calcPBGameStatusKey(status int32, index int64) []byte {
-	key := fmt.Sprintf("PBGame-status-index:%d:%018d", status, index)
+	key := fmt.Sprintf("LODB-PBGame-status-index:%d:%018d", status, index)
 	return []byte(key)
 }
 
 func calcPBGameStatusAndPlayerKey(status, player int32, value, index int64) []byte {
-	key := fmt.Sprintf("PBgame-status:%d:%d:%d:%018d", status, player, value, index)
-=======
-	key := fmt.Sprintf("LODB-game-addr:%s:%d", addr, index)
-	return []byte(key)
-}
-
-func calcPBGameStatusKey(status, player int32, value, index int64) []byte {
-	key := fmt.Sprintf("LODB-game-status:%d:%d:%d:%d", status, player, value, index)
->>>>>>> 3af93faf
+	key := fmt.Sprintf("LODB-PBgame-status:%d:%d:%d:%018d", status, player, value, index)
 	return []byte(key)
 }
 
 func calcPBGameStatusAndPlayerPrefix(status, player int32, value int64) []byte {
 	var key string
 	if value == 0 {
-		key = fmt.Sprintf("LODB-game-status:%d:%d:", status, player)
+		key = fmt.Sprintf("LODB-PBGame-status:%d:%d:", status, player)
 	} else {
-		key = fmt.Sprintf("LODB-game-status:%d:%d:%d", status, player, value)
+		key = fmt.Sprintf("LODB-PBGame-status:%d:%d:%d", status, player, value)
 	}
 
 	return []byte(key)
