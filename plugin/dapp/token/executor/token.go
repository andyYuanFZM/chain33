package executor

/*
token执行器支持token的创建，

主要提供操作有以下几种：
1）预创建token；
2）完成创建token
3）撤销预创建
*/

import (
<<<<<<< HEAD
	"reflect"

	"gitlab.33.cn/chain33/chain33/account"
	"gitlab.33.cn/chain33/chain33/common/address"

	log "github.com/inconshreveable/log15"
=======
	"strings"

	log "github.com/inconshreveable/log15"
	"github.com/pkg/errors"
	"gitlab.33.cn/chain33/chain33/account"
	"gitlab.33.cn/chain33/chain33/common/address"
	"gitlab.33.cn/chain33/chain33/system/dapp"
>>>>>>> 1c0e7577
	drivers "gitlab.33.cn/chain33/chain33/system/dapp"
	"gitlab.33.cn/chain33/chain33/types"
	pty "gitlab.33.cn/chain33/chain33/types/executor/token"
)

var tokenlog = log.New("module", "execs.token")

const (
	finisherKey       = "token-finisher"
	tokenAssetsPrefix = "token-assets:"
	blacklist         = "token-blacklist"
)

//初始化过程比较重量级，有很多reflact, 所以弄成全局的
var executorFunList = make(map[string]reflect.Method)
var executorType = pty.NewType()

func init() {
	actionFunList := executorType.GetFuncMap()
	executorFunList = types.ListMethod(&token{})
	for k, v := range actionFunList {
		executorFunList[k] = v
	}
}

func Init(name string) {
	drivers.Register(GetName(), newToken, types.ForkV2AddToken)
	setReciptPrefix()
}

func GetName() string {
	return newToken().GetName()
}

type token struct {
	drivers.DriverBase
}

func newToken() drivers.Driver {
	t := &token{}
	t.SetChild(t)
	t.SetExecutorType(executorType)
	return t
}

func (t *token) GetDriverName() string {
	return "token"
}

func (c *token) CheckTx(tx *types.Transaction, index int) error {
	return nil
}

/*
func (t *token) Exec(tx *types.Transaction, index int) (*types.Receipt, error) {
	var tokenAction types.TokenAction
	err := types.Decode(tx.Payload, &tokenAction)
	if err != nil {
		return nil, err
	}
	switch tokenAction.GetTy() {
	case types.TokenActionPreCreate:
		action := newTokenAction(t, "", tx)
		return action.preCreate(tokenAction.GetTokenprecreate())

	case types.TokenActionFinishCreate:
		action := newTokenAction(t, types.FundKeyAddr, tx)
		return action.finishCreate(tokenAction.GetTokenfinishcreate())

	case types.TokenActionRevokeCreate:
		action := newTokenAction(t, "", tx)
		return action.revokeCreate(tokenAction.GetTokenrevokecreate())

	case types.ActionTransfer:
		if tokenAction.GetTransfer() == nil {
			return nil, types.ErrInputPara
		}
		token := tokenAction.GetTransfer().GetCointoken()
		db, err := account.NewAccountDB(t.GetName(), token, t.GetStateDB())
		if err != nil {
			return nil, err
		}
		return t.ExecTransWithdraw(db, tx, &tokenAction, index)

	case types.ActionWithdraw:
		if tokenAction.GetWithdraw() == nil {
			return nil, types.ErrInputPara
		}
		token := tokenAction.GetWithdraw().GetCointoken()
		db, err := account.NewAccountDB(t.GetName(), token, t.GetStateDB())
		if err != nil {
			return nil, err
		}
		return t.ExecTransWithdraw(db, tx, &tokenAction, index)

	case types.TokenActionTransferToExec:
		if tokenAction.GetTransferToExec() == nil {
			return nil, types.ErrInputPara
		}
		token := tokenAction.GetTransferToExec().GetCointoken()
		db, err := account.NewAccountDB(t.GetName(), token, t.GetStateDB())
		if err != nil {
			return nil, err
		}
		return t.ExecTransWithdraw(db, tx, &tokenAction, index)
	}

	return nil, types.ErrActionNotSupport
}

func (t *token) ExecLocal(tx *types.Transaction, receipt *types.ReceiptData, index int) (*types.LocalDBSet, error) {
	var action types.TokenAction
	err := types.Decode(tx.GetPayload(), &action)
	if err != nil {
		panic(err)
	}
	var set *types.LocalDBSet
	if action.Ty == types.ActionTransfer || action.Ty == types.ActionWithdraw {
		set, err = t.ExecLocalTransWithdraw(tx, receipt, index)
		if err != nil {
			return nil, err
		}

		if action.Ty == types.ActionTransfer && action.GetTransfer() != nil {
			transfer := action.GetTransfer()
			// 添加个人资产列表
			//tokenlog.Info("ExecLocalTransWithdraw", "addr", tx.GetRealToAddr(), "asset", transfer.Cointoken)
			kv := AddTokenToAssets(tx.GetRealToAddr(), t.GetLocalDB(), transfer.Cointoken)
			if kv != nil {
				set.KV = append(set.KV, kv...)
			}
		}
		if types.GetSaveTokenTxList() {
			kvs, err := t.makeTokenTxKvs(tx, &action, receipt, index, false)
			if err != nil {
				return nil, err
			}
			set.KV = append(set.KV, kvs...)
		}
	} else {
		set, err = t.DriverBase.ExecLocal(tx, receipt, index)
		if err != nil {
			return nil, err
		}
		if receipt.GetTy() != types.ExecOk {
			return set, nil
		}

		for i := 0; i < len(receipt.Logs); i++ {
			item := receipt.Logs[i]
			if item.Ty == types.TyLogPreCreateToken || item.Ty == types.TyLogFinishCreateToken || item.Ty == types.TyLogRevokeCreateToken {
				var receipt types.ReceiptToken
				err := types.Decode(item.Log, &receipt)
				if err != nil {
					panic(err) //数据错误了，已经被修改了
				}

				receiptKV := t.saveLogs(&receipt)
				set.KV = append(set.KV, receiptKV...)

				// 添加个人资产列表
				if item.Ty == types.TyLogFinishCreateToken && action.GetTokenfinishcreate() != nil {
					kv := AddTokenToAssets(action.GetTokenfinishcreate().Owner, t.GetLocalDB(), action.GetTokenfinishcreate().Symbol)
					if kv != nil {
						set.KV = append(set.KV, kv...)
					}
				}
			}
		}
	}

	return set, nil
}

func (t *token) ExecDelLocal(tx *types.Transaction, receipt *types.ReceiptData, index int) (*types.LocalDBSet, error) {
	var action types.TokenAction
	err := types.Decode(tx.GetPayload(), &action)
	if err != nil {
		panic(err)
	}
	var set *types.LocalDBSet
	if action.Ty == types.ActionTransfer || action.Ty == types.ActionWithdraw {
		set, err = t.ExecDelLocalLocalTransWithdraw(tx, receipt, index)
		if err != nil {
			return nil, err
		}
		if types.GetSaveTokenTxList() {
			kvs, err := t.makeTokenTxKvs(tx, &action, receipt, index, true)
			if err != nil {
				return nil, err
			}
			set.KV = append(set.KV, kvs...)
		}
	} else {
		set, err = t.DriverBase.ExecDelLocal(tx, receipt, index)
		if err != nil {
			return nil, err
		}
		if receipt.GetTy() != types.ExecOk {
			return set, nil
		}

		for i := 0; i < len(receipt.Logs); i++ {
			item := receipt.Logs[i]
			if item.Ty == types.TyLogPreCreateToken || item.Ty == types.TyLogFinishCreateToken || item.Ty == types.TyLogRevokeCreateToken {
				var receipt types.ReceiptToken
				err := types.Decode(item.Log, &receipt)
				if err != nil {
					tokenlog.Error("Failed to decode ReceiptToken in ExecDelLocal")
					continue
				}
				set.KV = append(set.KV, t.deleteLogs(&receipt)...)
			}
		}
	}

	return set, nil
}
*/

func (t *token) Query(funcName string, params []byte) (types.Message, error) {
	switch funcName {
	//GetTokens,支持所有状态下的单个token，多个token，以及所有token的信息的查询
	case "GetTokens":
		var reqtokens types.ReqTokens
		err := types.Decode(params, &reqtokens)
		if err != nil {
			return nil, err
		}
		//tokenlog.Info("token Query", "function name", funcName, "query tokens", reqtokens)
		return t.GetTokens(&reqtokens)
	case "GetTokenInfo":
		var symbol types.ReqString
		err := types.Decode(params, &symbol)
		if err != nil {
			return nil, err
		}
		return t.GetTokenInfo(symbol.GetData())
	case "GetAddrReceiverforTokens":
		var addrTokens types.ReqAddrTokens
		err := types.Decode(params, &addrTokens)
		if err != nil {
			return nil, err
		}
		return t.GetAddrReceiverforTokens(&addrTokens)
	case "GetAccountTokenAssets":
		var req types.ReqAccountTokenAssets
		err := types.Decode(params, &req)
		if err != nil {
			return nil, err
		}
		return t.GetAccountTokenAssets(&req)
	case "GetTxByToken":
		if !types.GetSaveTokenTxList() {
			return nil, types.ErrActionNotSupport
		}
		var req types.ReqTokenTx
		err := types.Decode(params, &req) // TODO_x to test show err log
		if err != nil {
			return nil, errors.Wrap(err, "GetTxByToken Decode request failed")
		}
		tokenlog.Debug("query debug", "func", funcName, "req", req)
		return t.GetTxByToken(&req)
	}
	return nil, types.ErrActionNotSupport
}

func (t *token) QueryTokenAssetsKey(addr string) (*types.ReplyStrings, error) {
	key := CalcTokenAssetsKey(addr)
	value, err := t.GetLocalDB().Get(key)
	if value == nil || err != nil {
		tokenlog.Error("tokendb", "GetTokenAssetsKey", types.ErrNotFound)
		return nil, types.ErrNotFound
	}
	var assets types.ReplyStrings
	err = types.Decode(value, &assets)
	if err != nil {
		tokenlog.Error("tokendb", "GetTokenAssetsKey", err)
		return nil, err
	}
	return &assets, nil
}

func (t *token) GetAccountTokenAssets(req *types.ReqAccountTokenAssets) (types.Message, error) {
	var reply = &types.ReplyAccountTokenAssets{}
	assets, err := t.QueryTokenAssetsKey(req.Address)
	if err != nil {
		return nil, err
	}
	for _, asset := range assets.Datas {
		acc, err := account.NewAccountDB(t.GetName(), asset, t.GetStateDB())
		if err != nil {
			return nil, err
		}
		var acc1 *types.Account
		if req.Execer == "trade" {
			execaddress := address.ExecAddress(req.Execer)
			acc1 = acc.LoadExecAccount(req.Address, execaddress)
		} else if req.Execer == t.GetName() {
			acc1 = acc.LoadAccount(req.Address)
		}
		if acc1 == nil {
			continue
		}
		tokenAsset := &types.TokenAsset{asset, acc1}
		reply.TokenAssets = append(reply.TokenAssets, tokenAsset)
	}
	return reply, nil
}

func (t *token) GetAddrReceiverforTokens(addrTokens *types.ReqAddrTokens) (types.Message, error) {
	var reply = &types.ReplyAddrRecvForTokens{}
	db := t.GetLocalDB()
	reciver := types.Int64{}
	for _, token := range addrTokens.Token {
		addrRecv, err := db.Get(calcAddrKey(token, addrTokens.Addr))
		if addrRecv == nil || err != nil {
			continue
		}
		err = types.Decode(addrRecv, &reciver)
		if err != nil {
			continue
		}

		recv := &types.TokenRecv{token, reciver.Data}
		reply.TokenRecvs = append(reply.TokenRecvs, recv)
	}

	return reply, nil
}

func (t *token) GetTokenInfo(symbol string) (types.Message, error) {
	db := t.GetStateDB()
	token, err := db.Get(calcTokenKey(symbol))
	if err != nil {
		return nil, types.ErrEmpty
	}
	var tokenInfo types.Token
	err = types.Decode(token, &tokenInfo)
	if err != nil {
		return &tokenInfo, err
	}
	return &tokenInfo, nil
}

func (t *token) GetTokens(reqTokens *types.ReqTokens) (types.Message, error) {
	replyTokens := &types.ReplyTokens{}
	keys, err := t.listTokenKeys(reqTokens)
	if err != nil {
		return nil, err
	}
	tokenlog.Debug("token Query GetTokens", "get count", len(keys), "KEY", string(keys[0]))
	if reqTokens.SymbolOnly {
		for _, key := range keys {
			idx := strings.LastIndex(string(key), "-")
			if idx < 0 || idx >= len(key) {
				continue
			}
			symbol := key[idx+1:]
			token := types.Token{Symbol: string(symbol)}
			replyTokens.Tokens = append(replyTokens.Tokens, &token)
		}
		return replyTokens, nil
	}

	db := t.GetStateDB()
	for _, key := range keys {
		if tokenValue, err := db.Get(key); err == nil {
			var token types.Token
			err = types.Decode(tokenValue, &token)
			if err == nil {
				replyTokens.Tokens = append(replyTokens.Tokens, &token)
			}
		}
	}

	//tokenlog.Info("token Query", "replyTokens", replyTokens)
	return replyTokens, nil
}

func (t *token) listTokenKeys(reqTokens *types.ReqTokens) ([][]byte, error) {
	querydb := t.GetLocalDB()
	if reqTokens.QueryAll {
		//list := dbm.NewListHelper(querydb)
		keys, err := querydb.List(calcTokenStatusKeyNewPrefix(reqTokens.Status), nil, 0, 0)
		if err != nil && err != types.ErrNotFound {
			return nil, err
		}
		keys2, err := querydb.List(calcTokenStatusKeyPrefix(reqTokens.Status), nil, 0, 0)
		if err != nil && err != types.ErrNotFound {
			return nil, err
		}
		keys = append(keys, keys2...)
		if len(keys) == 0 {
			return nil, types.ErrNotFound
		}
		tokenlog.Debug("token Query GetTokens", "get count", len(keys))
		return keys, nil
	} else {
		var keys [][]byte
		for _, token := range reqTokens.Tokens {
			//list := dbm.NewListHelper(querydb)
			keys1, err := querydb.List(calcTokenStatusSymbolNewPrefix(reqTokens.Status, token), nil, 0, 0)
			if err != nil && err != types.ErrNotFound {
				return nil, err
			}
			keys = append(keys, keys1...)

			keys2, err := querydb.List(calcTokenStatusSymbolPrefix(reqTokens.Status, token), nil, 0, 0)
			if err != nil && err != types.ErrNotFound {
				return nil, err
			}
			keys = append(keys, keys2...)
			tokenlog.Debug("token Query GetTokens", "get count", len(keys))
		}
		if len(keys) == 0 {
			return nil, types.ErrNotFound
		}
		return keys, nil
	}
}

// value 对应 statedb 的key
func (t *token) saveLogs(receipt *types.ReceiptToken) []*types.KeyValue {
	var kv []*types.KeyValue

	key := calcTokenStatusNewKey(receipt.Symbol, receipt.Owner, receipt.Status)
	var value []byte
	if t.GetHeight() >= types.ForkV13ExecKey {
		value = calcTokenAddrNewKey(receipt.Symbol, receipt.Owner)
	} else {
		value = calcTokenAddrKey(receipt.Symbol, receipt.Owner)
	}
	kv = append(kv, &types.KeyValue{key, value})
	//如果当前需要被更新的状态不是Status_PreCreated，则认为之前的状态是precreate，且其对应的key需要被删除
	if receipt.Status != types.TokenStatusPreCreated {
		key = calcTokenStatusNewKey(receipt.Symbol, receipt.Owner, types.TokenStatusPreCreated)
		kv = append(kv, &types.KeyValue{key, nil})
	}
	return kv
}

func (t *token) deleteLogs(receipt *types.ReceiptToken) []*types.KeyValue {
	var kv []*types.KeyValue

	key := calcTokenStatusNewKey(receipt.Symbol, receipt.Owner, receipt.Status)
	kv = append(kv, &types.KeyValue{key, nil})
	//如果当前需要被更新的状态不是Status_PreCreated，则认为之前的状态是precreate，且其对应的key需要被恢复
	if receipt.Status != types.TokenStatusPreCreated {
		key = calcTokenStatusNewKey(receipt.Symbol, receipt.Owner, types.TokenStatusPreCreated)
		var value []byte
		if t.GetHeight() >= types.ForkV13ExecKey {
			value = calcTokenAddrNewKey(receipt.Symbol, receipt.Owner)
		} else {
			value = calcTokenAddrKey(receipt.Symbol, receipt.Owner)
		}
		kv = append(kv, &types.KeyValue{key, value})
	}
	return kv
}

<<<<<<< HEAD
func (t *token) GetFuncMap() map[string]reflect.Method {
	return executorFunList
}

func (t *token) GetPayloadValue() types.Message {
	return &types.TokenAction{}
}

func (t *token) GetTypeMap() map[string]int32 {
	return map[string]int32{
		"Tokenprecreate":    types.TokenActionPreCreate,
		"Tokenfinishcreate": types.TokenActionFinishCreate,
		"Tokenrevokecreate": types.TokenActionRevokeCreate,
		"Transfer":          types.ActionTransfer,
		"Withdraw":          types.ActionWithdraw,
		"Genesis":           types.ActionGenesis,
		"TransferToExec":    types.TokenActionTransferToExec,
	}
=======
func (t *token) makeTokenTxKvs(tx *types.Transaction, action *types.TokenAction, receipt *types.ReceiptData, index int, isDel bool) ([]*types.KeyValue, error) {
	var kvs []*types.KeyValue
	var symbol string
	if action.Ty == types.ActionTransfer {
		symbol = action.GetTransfer().Cointoken
	} else if action.Ty != types.ActionWithdraw {
		symbol = action.GetWithdraw().Cointoken
	} else {
		return kvs, nil
	}

	kvs, err := TokenTxKvs(tx, symbol, t.GetHeight(), int64(index), isDel)
	return kvs, err
}

func findTokenTxListUtil(req *types.ReqTokenTx) ([]byte, []byte) {
	var key, prefix []byte
	if len(req.Addr) > 0 {
		if req.Flag == 0 {
			prefix = CalcTokenAddrTxKey(req.Symbol, req.Addr, -1, 0)
			key = CalcTokenAddrTxKey(req.Symbol, req.Addr, req.Height, req.Index)
		} else {
			prefix = CalcTokenAddrTxDirKey(req.Symbol, req.Addr, req.Flag, -1, 0)
			key = CalcTokenAddrTxDirKey(req.Symbol, req.Addr, req.Flag, req.Height, req.Index)
		}
	} else {
		prefix = CalcTokenTxKey(req.Symbol, -1, 0)
		key = CalcTokenTxKey(req.Symbol, req.Height, req.Index)
	}
	if req.Height == -1 {
		key = nil
	}
	return key, prefix
}

func (t *token) GetTxByToken(req *types.ReqTokenTx) (types.Message, error) {
	if req.Flag != 0 && req.Flag != dapp.TxIndexFrom && req.Flag != dapp.TxIndexTo {
		err := types.ErrInputPara
		return nil, errors.Wrap(err, "flag unknown")
	}
	key, prefix := findTokenTxListUtil(req)
	tokenlog.Debug("GetTxByToken", "key", string(key), "prefix", string(prefix))

	db := t.GetLocalDB()
	txinfos, err := db.List(prefix, key, req.Count, req.Direction)
	if err != nil {
		return nil, errors.Wrap(err, "db.List to find token tx list")
	}
	if len(txinfos) == 0 {
		return nil, errors.New("tx does not exist")
	}

	var replyTxInfos types.ReplyTxInfos
	replyTxInfos.TxInfos = make([]*types.ReplyTxInfo, len(txinfos))
	for index, txinfobyte := range txinfos {
		var replyTxInfo types.ReplyTxInfo
		err := types.Decode(txinfobyte, &replyTxInfo)
		if err != nil {
			return nil, err
		}
		replyTxInfos.TxInfos[index] = &replyTxInfo
	}
	return &replyTxInfos, nil
>>>>>>> 1c0e7577
}<|MERGE_RESOLUTION|>--- conflicted
+++ resolved
@@ -10,22 +10,14 @@
 */
 
 import (
-<<<<<<< HEAD
 	"reflect"
-
-	"gitlab.33.cn/chain33/chain33/account"
-	"gitlab.33.cn/chain33/chain33/common/address"
-
-	log "github.com/inconshreveable/log15"
-=======
 	"strings"
 
 	log "github.com/inconshreveable/log15"
 	"github.com/pkg/errors"
 	"gitlab.33.cn/chain33/chain33/account"
 	"gitlab.33.cn/chain33/chain33/common/address"
-	"gitlab.33.cn/chain33/chain33/system/dapp"
->>>>>>> 1c0e7577
+	log "github.com/inconshreveable/log15"
 	drivers "gitlab.33.cn/chain33/chain33/system/dapp"
 	"gitlab.33.cn/chain33/chain33/types"
 	pty "gitlab.33.cn/chain33/chain33/types/executor/token"
@@ -79,7 +71,6 @@
 	return nil
 }
 
-/*
 func (t *token) Exec(tx *types.Transaction, index int) (*types.Receipt, error) {
 	var tokenAction types.TokenAction
 	err := types.Decode(tx.Payload, &tokenAction)
@@ -244,7 +235,6 @@
 
 	return set, nil
 }
-*/
 
 func (t *token) Query(funcName string, params []byte) (types.Message, error) {
 	switch funcName {
@@ -487,7 +477,71 @@
 	return kv
 }
 
-<<<<<<< HEAD
+func (t *token) makeTokenTxKvs(tx *types.Transaction, action *types.TokenAction, receipt *types.ReceiptData, index int, isDel bool) ([]*types.KeyValue, error) {
+	var kvs []*types.KeyValue
+	var symbol string
+	if action.Ty == types.ActionTransfer {
+		symbol = action.GetTransfer().Cointoken
+	} else if action.Ty != types.ActionWithdraw {
+		symbol = action.GetWithdraw().Cointoken
+	} else {
+		return kvs, nil
+	}
+
+	kvs, err := TokenTxKvs(tx, symbol, t.GetHeight(), int64(index), isDel)
+	return kvs, err
+}
+
+func findTokenTxListUtil(req *types.ReqTokenTx) ([]byte, []byte) {
+	var key, prefix []byte
+	if len(req.Addr) > 0 {
+		if req.Flag == 0 {
+			prefix = CalcTokenAddrTxKey(req.Symbol, req.Addr, -1, 0)
+			key = CalcTokenAddrTxKey(req.Symbol, req.Addr, req.Height, req.Index)
+		} else {
+			prefix = CalcTokenAddrTxDirKey(req.Symbol, req.Addr, req.Flag, -1, 0)
+			key = CalcTokenAddrTxDirKey(req.Symbol, req.Addr, req.Flag, req.Height, req.Index)
+		}
+	} else {
+		prefix = CalcTokenTxKey(req.Symbol, -1, 0)
+		key = CalcTokenTxKey(req.Symbol, req.Height, req.Index)
+	}
+	if req.Height == -1 {
+		key = nil
+	}
+	return key, prefix
+}
+
+func (t *token) GetTxByToken(req *types.ReqTokenTx) (types.Message, error) {
+	if req.Flag != 0 && req.Flag != dapp.TxIndexFrom && req.Flag != dapp.TxIndexTo {
+		err := types.ErrInputPara
+		return nil, errors.Wrap(err, "flag unknown")
+	}
+	key, prefix := findTokenTxListUtil(req)
+	tokenlog.Debug("GetTxByToken", "key", string(key), "prefix", string(prefix))
+
+	db := t.GetLocalDB()
+	txinfos, err := db.List(prefix, key, req.Count, req.Direction)
+	if err != nil {
+		return nil, errors.Wrap(err, "db.List to find token tx list")
+	}
+	if len(txinfos) == 0 {
+		return nil, errors.New("tx does not exist")
+	}
+
+	var replyTxInfos types.ReplyTxInfos
+	replyTxInfos.TxInfos = make([]*types.ReplyTxInfo, len(txinfos))
+	for index, txinfobyte := range txinfos {
+		var replyTxInfo types.ReplyTxInfo
+		err := types.Decode(txinfobyte, &replyTxInfo)
+		if err != nil {
+			return nil, err
+		}
+		replyTxInfos.TxInfos[index] = &replyTxInfo
+	}
+	return &replyTxInfos, nil
+}
+
 func (t *token) GetFuncMap() map[string]reflect.Method {
 	return executorFunList
 }
@@ -506,69 +560,4 @@
 		"Genesis":           types.ActionGenesis,
 		"TransferToExec":    types.TokenActionTransferToExec,
 	}
-=======
-func (t *token) makeTokenTxKvs(tx *types.Transaction, action *types.TokenAction, receipt *types.ReceiptData, index int, isDel bool) ([]*types.KeyValue, error) {
-	var kvs []*types.KeyValue
-	var symbol string
-	if action.Ty == types.ActionTransfer {
-		symbol = action.GetTransfer().Cointoken
-	} else if action.Ty != types.ActionWithdraw {
-		symbol = action.GetWithdraw().Cointoken
-	} else {
-		return kvs, nil
-	}
-
-	kvs, err := TokenTxKvs(tx, symbol, t.GetHeight(), int64(index), isDel)
-	return kvs, err
-}
-
-func findTokenTxListUtil(req *types.ReqTokenTx) ([]byte, []byte) {
-	var key, prefix []byte
-	if len(req.Addr) > 0 {
-		if req.Flag == 0 {
-			prefix = CalcTokenAddrTxKey(req.Symbol, req.Addr, -1, 0)
-			key = CalcTokenAddrTxKey(req.Symbol, req.Addr, req.Height, req.Index)
-		} else {
-			prefix = CalcTokenAddrTxDirKey(req.Symbol, req.Addr, req.Flag, -1, 0)
-			key = CalcTokenAddrTxDirKey(req.Symbol, req.Addr, req.Flag, req.Height, req.Index)
-		}
-	} else {
-		prefix = CalcTokenTxKey(req.Symbol, -1, 0)
-		key = CalcTokenTxKey(req.Symbol, req.Height, req.Index)
-	}
-	if req.Height == -1 {
-		key = nil
-	}
-	return key, prefix
-}
-
-func (t *token) GetTxByToken(req *types.ReqTokenTx) (types.Message, error) {
-	if req.Flag != 0 && req.Flag != dapp.TxIndexFrom && req.Flag != dapp.TxIndexTo {
-		err := types.ErrInputPara
-		return nil, errors.Wrap(err, "flag unknown")
-	}
-	key, prefix := findTokenTxListUtil(req)
-	tokenlog.Debug("GetTxByToken", "key", string(key), "prefix", string(prefix))
-
-	db := t.GetLocalDB()
-	txinfos, err := db.List(prefix, key, req.Count, req.Direction)
-	if err != nil {
-		return nil, errors.Wrap(err, "db.List to find token tx list")
-	}
-	if len(txinfos) == 0 {
-		return nil, errors.New("tx does not exist")
-	}
-
-	var replyTxInfos types.ReplyTxInfos
-	replyTxInfos.TxInfos = make([]*types.ReplyTxInfo, len(txinfos))
-	for index, txinfobyte := range txinfos {
-		var replyTxInfo types.ReplyTxInfo
-		err := types.Decode(txinfobyte, &replyTxInfo)
-		if err != nil {
-			return nil, err
-		}
-		replyTxInfos.TxInfos[index] = &replyTxInfo
-	}
-	return &replyTxInfos, nil
->>>>>>> 1c0e7577
 }