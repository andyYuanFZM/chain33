--- conflicted
+++ resolved
@@ -8,11 +8,7 @@
 	"gitlab.33.cn/chain33/chain33/common/address"
 	"gitlab.33.cn/chain33/chain33/common/db"
 	"gitlab.33.cn/chain33/chain33/common/db/mocks"
-<<<<<<< HEAD
-	rTy "gitlab.33.cn/chain33/chain33/plugin/dapp/relay/types"
-=======
 	ty "gitlab.33.cn/chain33/chain33/plugin/dapp/relay/types"
->>>>>>> 209182b6
 	"gitlab.33.cn/chain33/chain33/types"
 )
 
@@ -111,28 +107,17 @@
 
 //create sell
 func (s *suiteRelay) TestExec_1() {
-<<<<<<< HEAD
-	order := &rTy.RelayCreate{
-		Operation: rTy.RelayOrderSell,
-=======
 	order := &ty.RelayCreate{
 		Operation: ty.RelayOrderSell,
->>>>>>> 209182b6
 		Coin:      "BTC",
 		Amount:    0.299 * 1e8,
 		Addr:      addrBtc,
 		BtyAmount: 200 * 1e8,
 	}
 
-<<<<<<< HEAD
-	sell := &rTy.RelayAction{
-		Ty:    rTy.RelayActionCreate,
-		Value: &rTy.RelayAction_Create{order},
-=======
 	sell := &ty.RelayAction{
 		Ty:    ty.RelayActionCreate,
 		Value: &ty.RelayAction_Create{order},
->>>>>>> 209182b6
 	}
 
 	tx := &types.Transaction{}
@@ -154,11 +139,7 @@
 	//s.Equal(int64(200*1e8), account.Frozen)
 	//s.Zero(account.Balance)
 
-<<<<<<< HEAD
-	var log rTy.ReceiptRelayLog
-=======
 	var log ty.ReceiptRelayLog
->>>>>>> 209182b6
 	types.Decode(receipt.Logs[len(receipt.Logs)-1].Log, &log)
 	s.Equal("200.0000", log.TxAmount)
 	s.Equal(uint64(10), log.CoinHeight)
@@ -172,24 +153,14 @@
 
 //accept
 func (s *suiteRelay) TestExec_2() {
-<<<<<<< HEAD
-	order := &rTy.RelayAccept{
-=======
 	order := &ty.RelayAccept{
->>>>>>> 209182b6
 		OrderId:  s.orderId,
 		CoinAddr: addrBtc,
 	}
 
-<<<<<<< HEAD
-	sell := &rTy.RelayAction{
-		Ty:    rTy.RelayActionAccept,
-		Value: &rTy.RelayAction_Accept{order},
-=======
 	sell := &ty.RelayAction{
 		Ty:    ty.RelayActionAccept,
 		Value: &ty.RelayAction_Accept{order},
->>>>>>> 209182b6
 	}
 
 	tx := &types.Transaction{}
@@ -201,42 +172,24 @@
 	heightBytes := types.Encode(&types.Int64{int64(20)})
 	s.kvdb.On("Get", mock.Anything).Return(heightBytes, nil).Once()
 	receipt, err := s.relay.Exec(tx, 0)
-	//s.Nil(err)
-	s.Assert().Nil(err)
+	s.Nil(err)
 
 	acc := s.relay.GetCoinsAccount()
 	account := acc.LoadExecAccount(addrTo, s.addrRelay)
 	s.Equal(int64(200*1e8), account.Frozen)
 	s.Zero(account.Balance)
 
-<<<<<<< HEAD
-	var log rTy.ReceiptRelayLog
-	types.Decode(receipt.Logs[len(receipt.Logs)-1].Log, &log)
-	s.Equal("200.0000", log.TxAmount)
-	s.Equal(uint64(20), log.CoinHeight)
-	s.Equal(rTy.RelayOrderStatus_locking.String(), log.CurStatus)
-=======
 	var log ty.ReceiptRelayLog
 	types.Decode(receipt.Logs[len(receipt.Logs)-1].Log, &log)
 	s.Equal("200.0000", log.TxAmount)
 	s.Equal(uint64(20), log.CoinHeight)
 	s.Equal(ty.RelayOrderStatus_locking.String(), log.CurStatus)
->>>>>>> 209182b6
 
 }
 
 //confirm
 func (s *suiteRelay) TestExec_3() {
 
-<<<<<<< HEAD
-	order := &rTy.RelayConfirmTx{
-		OrderId: s.orderId,
-		TxHash:  "6359f0868171b1d194cbee1af2f16ea598ae8fad666d9b012c8ed2b79a236ec4",
-	}
-	sell := &rTy.RelayAction{
-		Ty:    rTy.RelayActionConfirmTx,
-		Value: &rTy.RelayAction_ConfirmTx{order},
-=======
 	order := &ty.RelayConfirmTx{
 		OrderId: s.orderId,
 		TxHash:  "6359f0868171b1d194cbee1af2f16ea598ae8fad666d9b012c8ed2b79a236ec4",
@@ -244,7 +197,6 @@
 	sell := &ty.RelayAction{
 		Ty:    ty.RelayActionConfirmTx,
 		Value: &ty.RelayAction_ConfirmTx{order},
->>>>>>> 209182b6
 	}
 
 	tx := &types.Transaction{}
@@ -263,40 +215,23 @@
 	//s.Equal(int64(200*1e8),account.Frozen)
 	//s.Zero(account.Balance)
 
-<<<<<<< HEAD
-	var log rTy.ReceiptRelayLog
-	types.Decode(receipt.Logs[len(receipt.Logs)-1].Log, &log)
-	s.Equal("200.0000", log.TxAmount)
-	s.Equal(uint64(30), log.CoinHeight)
-	s.Equal(rTy.RelayOrderStatus_confirming.String(), log.CurStatus)
-=======
 	var log ty.ReceiptRelayLog
 	types.Decode(receipt.Logs[len(receipt.Logs)-1].Log, &log)
 	s.Equal("200.0000", log.TxAmount)
 	s.Equal(uint64(30), log.CoinHeight)
 	s.Equal(ty.RelayOrderStatus_confirming.String(), log.CurStatus)
->>>>>>> 209182b6
 
 }
 
 //verify
 
 func (s *suiteRelay) TestExec_4() {
-<<<<<<< HEAD
-	vout := &rTy.Vout{
-		Address: "1Am9UTGfdnxabvcywYG2hvzr6qK8T3oUZT",
-		Value:   29900000,
-	}
-	transaction := &rTy.BtcTransaction{
-		Vout:        []*rTy.Vout{vout},
-=======
 	vout := &ty.Vout{
 		Address: "1Am9UTGfdnxabvcywYG2hvzr6qK8T3oUZT",
 		Value:   29900000,
 	}
 	transaction := &ty.BtcTransaction{
 		Vout:        []*ty.Vout{vout},
->>>>>>> 209182b6
 		Time:        2500,
 		BlockHeight: 1000,
 		Hash:        "6359f0868171b1d194cbee1af2f16ea598ae8fad666d9b012c8ed2b79a236ec4",
@@ -309,11 +244,7 @@
 		proofs[i], _ = btcHashStrRevers(kk)
 	}
 
-<<<<<<< HEAD
-	spv := &rTy.BtcSpv{
-=======
 	spv := &ty.BtcSpv{
->>>>>>> 209182b6
 		BranchProof: proofs,
 		TxIndex:     2,
 		BlockHash:   "000000000003ba27aa200b1cecaad478d2b00432346c3f1f3986da1afd33e506",
@@ -323,35 +254,21 @@
 
 	heightBytes := types.Encode(&types.Int64{int64(1006)})
 	s.kvdb.On("Get", mock.Anything).Return(heightBytes, nil).Once()
-<<<<<<< HEAD
-	var head = &rTy.BtcHeader{
-=======
 	var head = &ty.BtcHeader{
->>>>>>> 209182b6
 		Version:    1,
 		MerkleRoot: "f3e94742aca4b5ef85488dc37c06c3282295ffec960994b2c0d5ac2a25a95766",
 	}
 	headEnc := types.Encode(head)
 	s.kvdb.On("Get", mock.Anything).Return(headEnc, nil).Once()
 
-<<<<<<< HEAD
-	order := &rTy.RelayVerify{
-=======
 	order := &ty.RelayVerify{
->>>>>>> 209182b6
 		OrderId: s.orderId,
 		Tx:      transaction,
 		Spv:     spv,
 	}
-<<<<<<< HEAD
-	sell := &rTy.RelayAction{
-		Ty:    rTy.RelayActionVerifyTx,
-		Value: &rTy.RelayAction_Verify{order},
-=======
 	sell := &ty.RelayAction{
 		Ty:    ty.RelayActionVerifyTx,
 		Value: &ty.RelayAction_Verify{order},
->>>>>>> 209182b6
 	}
 	tx := &types.Transaction{}
 	tx.To = s.addrRelay
@@ -379,13 +296,8 @@
 }
 
 func (s *suiteRelay) TestExec_9_QryStatus1() {
-<<<<<<< HEAD
-	addrCoins := &rTy.ReqRelayAddrCoins{
-		Status: rTy.RelayOrderStatus_finished,
-=======
 	addrCoins := &ty.ReqRelayAddrCoins{
 		Status: ty.RelayOrderStatus_finished,
->>>>>>> 209182b6
 		//Coins:[]string{"BTC"},
 	}
 
@@ -401,11 +313,7 @@
 }
 
 func (s *suiteRelay) TestExec_9_QryStatus2() {
-<<<<<<< HEAD
-	addrCoins := &rTy.ReqRelayAddrCoins{
-=======
 	addrCoins := &ty.ReqRelayAddrCoins{
->>>>>>> 209182b6
 		Addr: addrFrom,
 		//Status: ty.RelayOrderStatus_finished,
 		Coins: []string{"BTC"},
@@ -421,11 +329,7 @@
 }
 
 func (s *suiteRelay) TestExec_9_QryStatus3() {
-<<<<<<< HEAD
-	addrCoins := &rTy.ReqRelayAddrCoins{
-=======
 	addrCoins := &ty.ReqRelayAddrCoins{
->>>>>>> 209182b6
 		Addr: addrTo,
 		//Status: ty.RelayOrderStatus_finished,
 		Coins: []string{"BTC"},
@@ -441,11 +345,7 @@
 }
 
 func (s *suiteRelay) TestExec_9_QryStatus4() {
-<<<<<<< HEAD
-	addrCoins := &rTy.ReqRelayBtcHeaderHeightList{
-=======
 	addrCoins := &ty.ReqRelayBtcHeaderHeightList{
->>>>>>> 209182b6
 		ReqHeight: 12,
 		Counts:    2,
 		Direction: 1,
@@ -462,11 +362,7 @@
 }
 
 func (s *suiteRelay) TestExec_9_QryStatus5() {
-<<<<<<< HEAD
-	addrCoins := &rTy.ReqRelayQryBTCHeadHeight{
-=======
 	addrCoins := &ty.ReqRelayQryBTCHeadHeight{
->>>>>>> 209182b6
 		BaseHeight: 10,
 	}
 
@@ -512,11 +408,7 @@
 
 }
 
-<<<<<<< HEAD
-func (s *suiteBtcHeader) testExecBtcHeadLocal(tx *types.Transaction, receipt *types.Receipt, headers *rTy.BtcHeaders) {
-=======
 func (s *suiteBtcHeader) testExecBtcHeadLocal(tx *types.Transaction, receipt *types.Receipt, headers *ty.BtcHeaders) {
->>>>>>> 209182b6
 	s.Equal(int32(types.ExecOk), receipt.Ty)
 	rData := &types.ReceiptData{}
 	rData.Ty = receipt.Ty
@@ -538,11 +430,7 @@
 
 }
 
-<<<<<<< HEAD
-func (s *suiteBtcHeader) testExecBtcHeadDelLocal(tx *types.Transaction, receipt *types.Receipt, headers *rTy.BtcHeaders) {
-=======
 func (s *suiteBtcHeader) testExecBtcHeadDelLocal(tx *types.Transaction, receipt *types.Receipt, headers *ty.BtcHeaders) {
->>>>>>> 209182b6
 	s.Equal(int32(types.ExecOk), receipt.Ty)
 	rData := &types.ReceiptData{}
 	rData.Ty = receipt.Ty
@@ -565,11 +453,7 @@
 
 //rcv btchead
 func (s *suiteBtcHeader) TestSaveBtcHead_1() {
-<<<<<<< HEAD
-	head0 := &rTy.BtcHeader{
-=======
 	head0 := &ty.BtcHeader{
->>>>>>> 209182b6
 		Hash:          "5e7d9c599cd040ec2ba53f4dee28028710be8c135e779f65c56feadaae34c3f2",
 		Confirmations: 92,
 		Height:        10,
@@ -581,11 +465,7 @@
 		Difficulty:    0,
 		PreviousHash:  "604efe53975ab06cad8748fd703ad5bc960e8b752b2aae98f0f871a4a05abfc7",
 	}
-<<<<<<< HEAD
-	head1 := &rTy.BtcHeader{
-=======
 	head1 := &ty.BtcHeader{
->>>>>>> 209182b6
 		Hash:          "7b7a4a9b49db5a1162be515d380cd186e98c2bf0bb90f1145485d7c43343fc7c",
 		Confirmations: 91,
 		Height:        11,
@@ -598,11 +478,7 @@
 		PreviousHash:  "5e7d9c599cd040ec2ba53f4dee28028710be8c135e779f65c56feadaae34c3f2",
 	}
 
-<<<<<<< HEAD
-	head2 := &rTy.BtcHeader{
-=======
 	head2 := &ty.BtcHeader{
->>>>>>> 209182b6
 		Hash:          "57bd2805725dd2d102708af4c8f6eb67cd0b3de6dd531f59fbc7d441a0388b6e",
 		Confirmations: 90,
 		Height:        12,
@@ -615,24 +491,14 @@
 		PreviousHash:  "7b7a4a9b49db5a1162be515d380cd186e98c2bf0bb90f1145485d7c43343fc7c",
 	}
 
-<<<<<<< HEAD
-	headers := &rTy.BtcHeaders{}
-=======
 	headers := &ty.BtcHeaders{}
->>>>>>> 209182b6
 	headers.BtcHeader = append(headers.BtcHeader, head0)
 	headers.BtcHeader = append(headers.BtcHeader, head1)
 	headers.BtcHeader = append(headers.BtcHeader, head2)
 
-<<<<<<< HEAD
-	sell := &rTy.RelayAction{
-		Ty:    rTy.RelayActionRcvBTCHeaders,
-		Value: &rTy.RelayAction_BtcHeaders{headers},
-=======
 	sell := &ty.RelayAction{
 		Ty:    ty.RelayActionRcvBTCHeaders,
 		Value: &ty.RelayAction_BtcHeaders{headers},
->>>>>>> 209182b6
 	}
 
 	tx := &types.Transaction{}
