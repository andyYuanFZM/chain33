package executor

import (
	log "github.com/inconshreveable/log15"

<<<<<<< HEAD
	"reflect"

	rTy "gitlab.33.cn/chain33/chain33/plugin/dapp/relay/types"
=======
	ty "gitlab.33.cn/chain33/chain33/plugin/dapp/relay/types"
>>>>>>> 209182b6
	drivers "gitlab.33.cn/chain33/chain33/system/dapp"
	"gitlab.33.cn/chain33/chain33/types"
)

var relaylog = log.New("module", "execs.relay")

//初始化过程比较重量级，有很多reflact, 所以弄成全局的
var executorFunList = make(map[string]reflect.Method)
var executorType = rTy.NewType()

func init() {
	actionFunList := executorType.GetFuncMap()
	executorFunList = types.ListMethod(&relay{})
	for k, v := range actionFunList {
		executorFunList[k] = v
	}
}

func Init(name string) {
	drivers.Register(GetName(), newRelay, types.ForkV18Relay) //TODO: ForkV18Relay
}

func GetName() string {
	return newRelay().GetName()
}

type relay struct {
	drivers.DriverBase
}

func newRelay() drivers.Driver {
	r := &relay{}
	r.SetChild(r)
	r.SetExecutorType(executorType)
	return r
}

func (r *relay) GetDriverName() string {
	return "relay"
}

<<<<<<< HEAD
func (c *relay) GetFuncMap() map[string]reflect.Method {
	return executorFunList
=======
func (r *relay) Exec(tx *types.Transaction, index int) (*types.Receipt, error) {
	var action ty.RelayAction
	err := types.Decode(tx.Payload, &action)
	if err != nil {
		return nil, err
	}

	actiondb := newRelayDB(r, tx)
	switch action.GetTy() {
	case ty.RelayActionCreate:
		if action.GetCreate() == nil {
			return nil, types.ErrInputPara
		}
		return actiondb.relayCreate(action.GetCreate())

	case ty.RelayActionAccept:
		if action.GetAccept() == nil {
			return nil, types.ErrInputPara
		}
		return actiondb.accept(action.GetAccept())

	case ty.RelayActionRevoke:
		if action.GetRevoke() == nil {
			return nil, types.ErrInputPara
		}
		return actiondb.relayRevoke(action.GetRevoke())

	case ty.RelayActionConfirmTx:
		if action.GetConfirmTx() == nil {
			return nil, types.ErrInputPara
		}
		return actiondb.confirmTx(action.GetConfirmTx())

	case ty.RelayActionVerifyTx:
		if action.GetVerify() == nil {
			return nil, types.ErrInputPara
		}
		return actiondb.verifyTx(action.GetVerify())

	// OrderId, rawTx, index sibling, blockhash
	case ty.RelayActionVerifyCmdTx:
		if action.GetVerifyCli() == nil {
			return nil, types.ErrInputPara
		}
		return actiondb.verifyCmdTx(action.GetVerifyCli())

	case ty.RelayActionRcvBTCHeaders:
		if action.GetBtcHeaders() == nil {
			return nil, types.ErrInputPara
		}
		return actiondb.saveBtcHeader(action.GetBtcHeaders(), r.GetLocalDB())

	default:
		return nil, types.ErrActionNotSupport
	}
>>>>>>> 209182b6
}

func (c *relay) GetPayloadValue() types.Message {
	return &rTy.RelayAction{}
}

func (c *relay) GetTypeMap() map[string]int32 {
	return map[string]int32{
		"Create":     rTy.RelayActionCreate,
		"Accept":     rTy.RelayActionAccept,
		"Revoke":     rTy.RelayActionRevoke,
		"ConfirmTx":  rTy.RelayActionConfirmTx,
		"Verify":     rTy.RelayActionVerifyTx,
		"VerifyCli":  rTy.RelayActionVerifyCmdTx,
		"BtcHeaders": rTy.RelayActionRcvBTCHeaders,
	}
<<<<<<< HEAD
}

func (r *relay) GetActionName(tx *types.Transaction) string {
	return tx.ActionName()
}

func (r *relay) CheckTx(tx *types.Transaction, index int) error {
	return nil
}

func (r *relay) GetSellOrderByStatus(addrCoins *rTy.ReqRelayAddrCoins) (types.Message, error) {
=======

	for i := 0; i < len(receipt.Logs); i++ {
		item := receipt.Logs[i]
		switch item.Ty {
		case ty.TyLogRelayCreate,
			ty.TyLogRelayRevokeCreate,
			ty.TyLogRelayAccept,
			ty.TyLogRelayRevokeAccept,
			ty.TyLogRelayConfirmTx,
			ty.TyLogRelayFinishTx:
			var receipt ty.ReceiptRelayLog
			err := types.Decode(item.Log, &receipt)
			if err != nil {
				return nil, err
			}
			kv := r.getOrderKv([]byte(receipt.OrderId), item.Ty)
			set.KV = append(set.KV, kv...)
		case ty.TyLogRelayRcvBTCHead:
			var receipt = &ty.ReceiptRelayRcvBTCHeaders{}
			err := types.Decode(item.Log, receipt)
			if err != nil {
				return nil, err
			}

			btc := newBtcStore(r.GetLocalDB())
			for _, head := range receipt.Headers {
				kv, err := btc.saveBlockHead(head)
				if err != nil {
					return nil, err
				}
				set.KV = append(set.KV, kv...)
			}

			kv, err := btc.saveBlockLastHead(receipt)
			if err != nil {
				return nil, err
			}
			set.KV = append(set.KV, kv...)

		default:

		}
	}

	return set, nil
}

func (r *relay) ExecDelLocal(tx *types.Transaction, receipt *types.ReceiptData, index int) (*types.LocalDBSet, error) {
	set, err := r.DriverBase.ExecDelLocal(tx, receipt, index)
	if err != nil {
		return nil, err
	}

	if receipt.GetTy() != types.ExecOk {
		return set, nil
	}

	for i := 0; i < len(receipt.Logs); i++ {
		item := receipt.Logs[i]
		switch item.Ty {
		case ty.TyLogRelayCreate,
			ty.TyLogRelayRevokeCreate,
			ty.TyLogRelayAccept,
			ty.TyLogRelayRevokeAccept,
			ty.TyLogRelayConfirmTx,
			ty.TyLogRelayFinishTx:
			var receipt ty.ReceiptRelayLog
			err := types.Decode(item.Log, &receipt)
			if err != nil {
				return nil, err
			}
			kv := r.getDeleteOrderKv([]byte(receipt.OrderId), item.Ty)
			set.KV = append(set.KV, kv...)
		case ty.TyLogRelayRcvBTCHead:
			var receipt = &ty.ReceiptRelayRcvBTCHeaders{}
			err := types.Decode(item.Log, receipt)
			if err != nil {
				return nil, err
			}

			btc := newBtcStore(r.GetLocalDB())
			for _, head := range receipt.Headers {
				kv, err := btc.delBlockHead(head)
				if err != nil {
					return nil, err
				}
				set.KV = append(set.KV, kv...)
			}

			kv, err := btc.delBlockLastHead(receipt)
			if err != nil {
				return nil, err
			}
			set.KV = append(set.KV, kv...)
		default:

		}
	}

	return set, nil

}

func (r *relay) Query(funcName string, params []byte) (types.Message, error) {
	switch funcName {
	case "GetRelayOrderByStatus":
		var addrCoins ty.ReqRelayAddrCoins

		err := types.Decode(params, &addrCoins)
		if err != nil {
			return nil, err
		}
		return r.GetSellOrderByStatus(&addrCoins)
	case "GetSellRelayOrder":
		var addrCoins ty.ReqRelayAddrCoins
		err := types.Decode(params, &addrCoins)
		if err != nil {
			return nil, err
		}
		return r.GetSellRelayOrder(&addrCoins)
	case "GetBuyRelayOrder":
		var addrCoins ty.ReqRelayAddrCoins
		err := types.Decode(params, &addrCoins)
		if err != nil {
			return nil, err
		}
		return r.GetBuyRelayOrder(&addrCoins)

	case "GetBTCHeaderList":
		var req ty.ReqRelayBtcHeaderHeightList
		err := types.Decode(params, &req)
		if err != nil {
			return nil, err
		}
		db := newBtcStore(r.GetLocalDB())
		return db.getHeadHeightList(&req)

	case "GetBTCHeaderCurHeight":
		var req ty.ReqRelayQryBTCHeadHeight
		err := types.Decode(params, &req)
		if err != nil {
			return nil, err
		}
		db := newBtcStore(r.GetLocalDB())
		return db.getBtcCurHeight(&req)
	default:
	}
	relaylog.Error("relay Query", "Query type not supprt with func name", funcName)
	return nil, types.ErrQueryNotSupport
}

func (r *relay) GetSellOrderByStatus(addrCoins *ty.ReqRelayAddrCoins) (types.Message, error) {
>>>>>>> 209182b6
	var prefixs [][]byte
	if 0 == len(addrCoins.Coins) {
		val := calcOrderPrefixStatus((int32)(addrCoins.Status))
		prefixs = append(prefixs, val)
	} else {
		for _, coin := range addrCoins.Coins {
			val := calcOrderPrefixCoinStatus(coin, (int32)(addrCoins.Status))
			prefixs = append(prefixs, val)
		}
	}

	return r.GetSellOrder(prefixs)

}

<<<<<<< HEAD
func (r *relay) GetSellRelayOrder(addrCoins *rTy.ReqRelayAddrCoins) (types.Message, error) {
=======
func (r *relay) GetSellRelayOrder(addrCoins *ty.ReqRelayAddrCoins) (types.Message, error) {
>>>>>>> 209182b6
	var prefixs [][]byte
	if 0 == len(addrCoins.Coins) {
		val := calcOrderPrefixAddr(addrCoins.Addr)
		prefixs = append(prefixs, val)
	} else {
		for _, coin := range addrCoins.Coins {
			val := calcOrderPrefixAddrCoin(addrCoins.Addr, coin)
			prefixs = append(prefixs, val)
		}
	}

	return r.GetSellOrder(prefixs)

}

<<<<<<< HEAD
func (r *relay) GetBuyRelayOrder(addrCoins *rTy.ReqRelayAddrCoins) (types.Message, error) {
=======
func (r *relay) GetBuyRelayOrder(addrCoins *ty.ReqRelayAddrCoins) (types.Message, error) {
>>>>>>> 209182b6
	var prefixs [][]byte
	if 0 == len(addrCoins.Coins) {
		val := calcAcceptPrefixAddr(addrCoins.Addr)
		prefixs = append(prefixs, val)
	} else {
		for _, coin := range addrCoins.Coins {
			val := calcAcceptPrefixAddrCoin(addrCoins.Addr, coin)
			prefixs = append(prefixs, val)
		}
	}

	return r.GetSellOrder(prefixs)

}

func (r *relay) GetSellOrder(prefixs [][]byte) (types.Message, error) {
	var OrderIds [][]byte

	for _, prefix := range prefixs {
		values, err := r.GetLocalDB().List(prefix, nil, 0, 0)
		if err != nil {
			return nil, err
		}

		if 0 != len(values) {
			OrderIds = append(OrderIds, values...)
		}
	}

	return r.getRelayOrderReply(OrderIds)

}

func (r *relay) getRelayOrderReply(OrderIds [][]byte) (types.Message, error) {
	OrderIdGot := make(map[string]bool)

<<<<<<< HEAD
	var reply rTy.ReplyRelayOrders
=======
	var reply ty.ReplyRelayOrders
>>>>>>> 209182b6
	for _, OrderId := range OrderIds {
		if !OrderIdGot[string(OrderId)] {
			if order, err := r.getSellOrderFromDb(OrderId); err == nil {
				reply.Relayorders = insertOrderDescending(order, reply.Relayorders)
			}
			OrderIdGot[string(OrderId)] = true
		}
	}
	return &reply, nil
}

<<<<<<< HEAD
func insertOrderDescending(toBeInserted *rTy.RelayOrder, orders []*rTy.RelayOrder) []*rTy.RelayOrder {
=======
func insertOrderDescending(toBeInserted *ty.RelayOrder, orders []*ty.RelayOrder) []*ty.RelayOrder {
>>>>>>> 209182b6
	if 0 == len(orders) {
		orders = append(orders, toBeInserted)
	} else {
		index := len(orders)
		for i, element := range orders {
			if toBeInserted.Amount >= element.Amount {
				index = i
				break
			}
		}

		if len(orders) == index {
			orders = append(orders, toBeInserted)
		} else {
<<<<<<< HEAD
			rear := append([]*rTy.RelayOrder{}, orders[index:]...)
=======
			rear := append([]*ty.RelayOrder{}, orders[index:]...)
>>>>>>> 209182b6
			orders = append(orders[0:index], toBeInserted)
			orders = append(orders, rear...)
		}
	}
	return orders
}

<<<<<<< HEAD
func (r *relay) getSellOrderFromDb(OrderId []byte) (*rTy.RelayOrder, error) {
=======
func (r *relay) getSellOrderFromDb(OrderId []byte) (*ty.RelayOrder, error) {
>>>>>>> 209182b6
	value, err := r.GetStateDB().Get(OrderId)
	if err != nil {
		return nil, err
	}
<<<<<<< HEAD
	var order rTy.RelayOrder
=======
	var order ty.RelayOrder
>>>>>>> 209182b6
	types.Decode(value, &order)
	return &order, nil
}

<<<<<<< HEAD
func (r *relay) getBTCHeaderFromDb(hash []byte) (*rTy.BtcHeader, error) {
=======
func (r *relay) getBTCHeaderFromDb(hash []byte) (*ty.BtcHeader, error) {
>>>>>>> 209182b6
	value, err := r.GetStateDB().Get(hash)
	if err != nil {
		return nil, err
	}
<<<<<<< HEAD
	var header rTy.BtcHeader
=======
	var header ty.BtcHeader
>>>>>>> 209182b6
	types.Decode(value, &header)
	return &header, nil
}

func (r *relay) getOrderKv(OrderId []byte, ty int32) []*types.KeyValue {
	order, _ := r.getSellOrderFromDb(OrderId)

	var kv []*types.KeyValue
	kv = deleteCreateOrderKeyValue(kv, order, int32(order.PreStatus))
	kv = getCreateOrderKeyValue(kv, order, int32(order.Status))

	return kv
}

func (r *relay) getDeleteOrderKv(OrderId []byte, ty int32) []*types.KeyValue {
	order, _ := r.getSellOrderFromDb(OrderId)
	var kv []*types.KeyValue
	kv = deleteCreateOrderKeyValue(kv, order, int32(order.Status))
	kv = getCreateOrderKeyValue(kv, order, int32(order.PreStatus))

	return kv
}

<<<<<<< HEAD
func getCreateOrderKeyValue(kv []*types.KeyValue, order *rTy.RelayOrder, status int32) []*types.KeyValue {
=======
func getCreateOrderKeyValue(kv []*types.KeyValue, order *ty.RelayOrder, status int32) []*types.KeyValue {
>>>>>>> 209182b6
	OrderId := []byte(order.Id)

	key := calcOrderKeyStatus(order, status)
	kv = append(kv, &types.KeyValue{key, OrderId})

	key = calcOrderKeyCoin(order, status)
	kv = append(kv, &types.KeyValue{key, OrderId})

	key = calcOrderKeyAddrStatus(order, status)
	kv = append(kv, &types.KeyValue{key, OrderId})

	key = calcOrderKeyAddrCoin(order, status)
	kv = append(kv, &types.KeyValue{key, OrderId})

	key = calcAcceptKeyAddr(order, status)
	if key != nil {
		kv = append(kv, &types.KeyValue{key, OrderId})
	}

	return kv

}

<<<<<<< HEAD
func deleteCreateOrderKeyValue(kv []*types.KeyValue, order *rTy.RelayOrder, status int32) []*types.KeyValue {
=======
func deleteCreateOrderKeyValue(kv []*types.KeyValue, order *ty.RelayOrder, status int32) []*types.KeyValue {
>>>>>>> 209182b6

	key := calcOrderKeyStatus(order, status)
	kv = append(kv, &types.KeyValue{key, nil})

	key = calcOrderKeyCoin(order, status)
	kv = append(kv, &types.KeyValue{key, nil})

	key = calcOrderKeyAddrStatus(order, status)
	kv = append(kv, &types.KeyValue{key, nil})

	key = calcOrderKeyAddrCoin(order, status)
	kv = append(kv, &types.KeyValue{key, nil})

	key = calcAcceptKeyAddr(order, status)
	if key != nil {
		kv = append(kv, &types.KeyValue{key, nil})
	}

	return kv
}<|MERGE_RESOLUTION|>--- conflicted
+++ resolved
@@ -1,15 +1,10 @@
 package executor
 
 import (
+	"reflect"
 	log "github.com/inconshreveable/log15"
 
-<<<<<<< HEAD
-	"reflect"
-
-	rTy "gitlab.33.cn/chain33/chain33/plugin/dapp/relay/types"
-=======
 	ty "gitlab.33.cn/chain33/chain33/plugin/dapp/relay/types"
->>>>>>> 209182b6
 	drivers "gitlab.33.cn/chain33/chain33/system/dapp"
 	"gitlab.33.cn/chain33/chain33/types"
 )
@@ -51,66 +46,8 @@
 	return "relay"
 }
 
-<<<<<<< HEAD
 func (c *relay) GetFuncMap() map[string]reflect.Method {
 	return executorFunList
-=======
-func (r *relay) Exec(tx *types.Transaction, index int) (*types.Receipt, error) {
-	var action ty.RelayAction
-	err := types.Decode(tx.Payload, &action)
-	if err != nil {
-		return nil, err
-	}
-
-	actiondb := newRelayDB(r, tx)
-	switch action.GetTy() {
-	case ty.RelayActionCreate:
-		if action.GetCreate() == nil {
-			return nil, types.ErrInputPara
-		}
-		return actiondb.relayCreate(action.GetCreate())
-
-	case ty.RelayActionAccept:
-		if action.GetAccept() == nil {
-			return nil, types.ErrInputPara
-		}
-		return actiondb.accept(action.GetAccept())
-
-	case ty.RelayActionRevoke:
-		if action.GetRevoke() == nil {
-			return nil, types.ErrInputPara
-		}
-		return actiondb.relayRevoke(action.GetRevoke())
-
-	case ty.RelayActionConfirmTx:
-		if action.GetConfirmTx() == nil {
-			return nil, types.ErrInputPara
-		}
-		return actiondb.confirmTx(action.GetConfirmTx())
-
-	case ty.RelayActionVerifyTx:
-		if action.GetVerify() == nil {
-			return nil, types.ErrInputPara
-		}
-		return actiondb.verifyTx(action.GetVerify())
-
-	// OrderId, rawTx, index sibling, blockhash
-	case ty.RelayActionVerifyCmdTx:
-		if action.GetVerifyCli() == nil {
-			return nil, types.ErrInputPara
-		}
-		return actiondb.verifyCmdTx(action.GetVerifyCli())
-
-	case ty.RelayActionRcvBTCHeaders:
-		if action.GetBtcHeaders() == nil {
-			return nil, types.ErrInputPara
-		}
-		return actiondb.saveBtcHeader(action.GetBtcHeaders(), r.GetLocalDB())
-
-	default:
-		return nil, types.ErrActionNotSupport
-	}
->>>>>>> 209182b6
 }
 
 func (c *relay) GetPayloadValue() types.Message {
@@ -127,7 +64,6 @@
 		"VerifyCli":  rTy.RelayActionVerifyCmdTx,
 		"BtcHeaders": rTy.RelayActionRcvBTCHeaders,
 	}
-<<<<<<< HEAD
 }
 
 func (r *relay) GetActionName(tx *types.Transaction) string {
@@ -139,160 +75,6 @@
 }
 
 func (r *relay) GetSellOrderByStatus(addrCoins *rTy.ReqRelayAddrCoins) (types.Message, error) {
-=======
-
-	for i := 0; i < len(receipt.Logs); i++ {
-		item := receipt.Logs[i]
-		switch item.Ty {
-		case ty.TyLogRelayCreate,
-			ty.TyLogRelayRevokeCreate,
-			ty.TyLogRelayAccept,
-			ty.TyLogRelayRevokeAccept,
-			ty.TyLogRelayConfirmTx,
-			ty.TyLogRelayFinishTx:
-			var receipt ty.ReceiptRelayLog
-			err := types.Decode(item.Log, &receipt)
-			if err != nil {
-				return nil, err
-			}
-			kv := r.getOrderKv([]byte(receipt.OrderId), item.Ty)
-			set.KV = append(set.KV, kv...)
-		case ty.TyLogRelayRcvBTCHead:
-			var receipt = &ty.ReceiptRelayRcvBTCHeaders{}
-			err := types.Decode(item.Log, receipt)
-			if err != nil {
-				return nil, err
-			}
-
-			btc := newBtcStore(r.GetLocalDB())
-			for _, head := range receipt.Headers {
-				kv, err := btc.saveBlockHead(head)
-				if err != nil {
-					return nil, err
-				}
-				set.KV = append(set.KV, kv...)
-			}
-
-			kv, err := btc.saveBlockLastHead(receipt)
-			if err != nil {
-				return nil, err
-			}
-			set.KV = append(set.KV, kv...)
-
-		default:
-
-		}
-	}
-
-	return set, nil
-}
-
-func (r *relay) ExecDelLocal(tx *types.Transaction, receipt *types.ReceiptData, index int) (*types.LocalDBSet, error) {
-	set, err := r.DriverBase.ExecDelLocal(tx, receipt, index)
-	if err != nil {
-		return nil, err
-	}
-
-	if receipt.GetTy() != types.ExecOk {
-		return set, nil
-	}
-
-	for i := 0; i < len(receipt.Logs); i++ {
-		item := receipt.Logs[i]
-		switch item.Ty {
-		case ty.TyLogRelayCreate,
-			ty.TyLogRelayRevokeCreate,
-			ty.TyLogRelayAccept,
-			ty.TyLogRelayRevokeAccept,
-			ty.TyLogRelayConfirmTx,
-			ty.TyLogRelayFinishTx:
-			var receipt ty.ReceiptRelayLog
-			err := types.Decode(item.Log, &receipt)
-			if err != nil {
-				return nil, err
-			}
-			kv := r.getDeleteOrderKv([]byte(receipt.OrderId), item.Ty)
-			set.KV = append(set.KV, kv...)
-		case ty.TyLogRelayRcvBTCHead:
-			var receipt = &ty.ReceiptRelayRcvBTCHeaders{}
-			err := types.Decode(item.Log, receipt)
-			if err != nil {
-				return nil, err
-			}
-
-			btc := newBtcStore(r.GetLocalDB())
-			for _, head := range receipt.Headers {
-				kv, err := btc.delBlockHead(head)
-				if err != nil {
-					return nil, err
-				}
-				set.KV = append(set.KV, kv...)
-			}
-
-			kv, err := btc.delBlockLastHead(receipt)
-			if err != nil {
-				return nil, err
-			}
-			set.KV = append(set.KV, kv...)
-		default:
-
-		}
-	}
-
-	return set, nil
-
-}
-
-func (r *relay) Query(funcName string, params []byte) (types.Message, error) {
-	switch funcName {
-	case "GetRelayOrderByStatus":
-		var addrCoins ty.ReqRelayAddrCoins
-
-		err := types.Decode(params, &addrCoins)
-		if err != nil {
-			return nil, err
-		}
-		return r.GetSellOrderByStatus(&addrCoins)
-	case "GetSellRelayOrder":
-		var addrCoins ty.ReqRelayAddrCoins
-		err := types.Decode(params, &addrCoins)
-		if err != nil {
-			return nil, err
-		}
-		return r.GetSellRelayOrder(&addrCoins)
-	case "GetBuyRelayOrder":
-		var addrCoins ty.ReqRelayAddrCoins
-		err := types.Decode(params, &addrCoins)
-		if err != nil {
-			return nil, err
-		}
-		return r.GetBuyRelayOrder(&addrCoins)
-
-	case "GetBTCHeaderList":
-		var req ty.ReqRelayBtcHeaderHeightList
-		err := types.Decode(params, &req)
-		if err != nil {
-			return nil, err
-		}
-		db := newBtcStore(r.GetLocalDB())
-		return db.getHeadHeightList(&req)
-
-	case "GetBTCHeaderCurHeight":
-		var req ty.ReqRelayQryBTCHeadHeight
-		err := types.Decode(params, &req)
-		if err != nil {
-			return nil, err
-		}
-		db := newBtcStore(r.GetLocalDB())
-		return db.getBtcCurHeight(&req)
-	default:
-	}
-	relaylog.Error("relay Query", "Query type not supprt with func name", funcName)
-	return nil, types.ErrQueryNotSupport
-}
-
-func (r *relay) GetSellOrderByStatus(addrCoins *ty.ReqRelayAddrCoins) (types.Message, error) {
->>>>>>> 209182b6
 	var prefixs [][]byte
 	if 0 == len(addrCoins.Coins) {
 		val := calcOrderPrefixStatus((int32)(addrCoins.Status))
@@ -308,11 +90,7 @@
 
 }
 
-<<<<<<< HEAD
-func (r *relay) GetSellRelayOrder(addrCoins *rTy.ReqRelayAddrCoins) (types.Message, error) {
-=======
 func (r *relay) GetSellRelayOrder(addrCoins *ty.ReqRelayAddrCoins) (types.Message, error) {
->>>>>>> 209182b6
 	var prefixs [][]byte
 	if 0 == len(addrCoins.Coins) {
 		val := calcOrderPrefixAddr(addrCoins.Addr)
@@ -328,11 +106,7 @@
 
 }
 
-<<<<<<< HEAD
-func (r *relay) GetBuyRelayOrder(addrCoins *rTy.ReqRelayAddrCoins) (types.Message, error) {
-=======
 func (r *relay) GetBuyRelayOrder(addrCoins *ty.ReqRelayAddrCoins) (types.Message, error) {
->>>>>>> 209182b6
 	var prefixs [][]byte
 	if 0 == len(addrCoins.Coins) {
 		val := calcAcceptPrefixAddr(addrCoins.Addr)
@@ -369,11 +143,7 @@
 func (r *relay) getRelayOrderReply(OrderIds [][]byte) (types.Message, error) {
 	OrderIdGot := make(map[string]bool)
 
-<<<<<<< HEAD
-	var reply rTy.ReplyRelayOrders
-=======
 	var reply ty.ReplyRelayOrders
->>>>>>> 209182b6
 	for _, OrderId := range OrderIds {
 		if !OrderIdGot[string(OrderId)] {
 			if order, err := r.getSellOrderFromDb(OrderId); err == nil {
@@ -385,11 +155,7 @@
 	return &reply, nil
 }
 
-<<<<<<< HEAD
-func insertOrderDescending(toBeInserted *rTy.RelayOrder, orders []*rTy.RelayOrder) []*rTy.RelayOrder {
-=======
 func insertOrderDescending(toBeInserted *ty.RelayOrder, orders []*ty.RelayOrder) []*ty.RelayOrder {
->>>>>>> 209182b6
 	if 0 == len(orders) {
 		orders = append(orders, toBeInserted)
 	} else {
@@ -404,11 +170,7 @@
 		if len(orders) == index {
 			orders = append(orders, toBeInserted)
 		} else {
-<<<<<<< HEAD
-			rear := append([]*rTy.RelayOrder{}, orders[index:]...)
-=======
 			rear := append([]*ty.RelayOrder{}, orders[index:]...)
->>>>>>> 209182b6
 			orders = append(orders[0:index], toBeInserted)
 			orders = append(orders, rear...)
 		}
@@ -416,38 +178,22 @@
 	return orders
 }
 
-<<<<<<< HEAD
-func (r *relay) getSellOrderFromDb(OrderId []byte) (*rTy.RelayOrder, error) {
-=======
 func (r *relay) getSellOrderFromDb(OrderId []byte) (*ty.RelayOrder, error) {
->>>>>>> 209182b6
 	value, err := r.GetStateDB().Get(OrderId)
 	if err != nil {
 		return nil, err
 	}
-<<<<<<< HEAD
-	var order rTy.RelayOrder
-=======
 	var order ty.RelayOrder
->>>>>>> 209182b6
 	types.Decode(value, &order)
 	return &order, nil
 }
 
-<<<<<<< HEAD
-func (r *relay) getBTCHeaderFromDb(hash []byte) (*rTy.BtcHeader, error) {
-=======
 func (r *relay) getBTCHeaderFromDb(hash []byte) (*ty.BtcHeader, error) {
->>>>>>> 209182b6
 	value, err := r.GetStateDB().Get(hash)
 	if err != nil {
 		return nil, err
 	}
-<<<<<<< HEAD
-	var header rTy.BtcHeader
-=======
 	var header ty.BtcHeader
->>>>>>> 209182b6
 	types.Decode(value, &header)
 	return &header, nil
 }
@@ -471,11 +217,7 @@
 	return kv
 }
 
-<<<<<<< HEAD
-func getCreateOrderKeyValue(kv []*types.KeyValue, order *rTy.RelayOrder, status int32) []*types.KeyValue {
-=======
 func getCreateOrderKeyValue(kv []*types.KeyValue, order *ty.RelayOrder, status int32) []*types.KeyValue {
->>>>>>> 209182b6
 	OrderId := []byte(order.Id)
 
 	key := calcOrderKeyStatus(order, status)
@@ -499,11 +241,7 @@
 
 }
 
-<<<<<<< HEAD
-func deleteCreateOrderKeyValue(kv []*types.KeyValue, order *rTy.RelayOrder, status int32) []*types.KeyValue {
-=======
 func deleteCreateOrderKeyValue(kv []*types.KeyValue, order *ty.RelayOrder, status int32) []*types.KeyValue {
->>>>>>> 209182b6
 
 	key := calcOrderKeyStatus(order, status)
 	kv = append(kv, &types.KeyValue{key, nil})
