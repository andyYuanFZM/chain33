package executor

import (
	"bytes"
	"strings"
	"time"

	"github.com/btcsuite/btcd/chaincfg/chainhash"
	"github.com/btcsuite/btcd/wire"
	"github.com/golang/protobuf/proto"

	"math/big"

	"gitlab.33.cn/chain33/chain33/common"
	dbm "gitlab.33.cn/chain33/chain33/common/db"
	"gitlab.33.cn/chain33/chain33/common/difficulty"
	"gitlab.33.cn/chain33/chain33/common/merkle"
<<<<<<< HEAD
	rTy "gitlab.33.cn/chain33/chain33/plugin/dapp/relay/types"
=======
	ty "gitlab.33.cn/chain33/chain33/plugin/dapp/relay/types"
>>>>>>> 209182b6
	"gitlab.33.cn/chain33/chain33/types"
)

type btcStore struct {
	db dbm.KVDB
}

func newBtcStore(db dbm.KVDB) *btcStore {
	return &btcStore{db: db}
}

func (b *btcStore) getBtcHeadHeightFromDb(key []byte) (int64, error) {
	val, err := b.db.Get(key)
	if err != nil {
		return -1, err
	}

	height, err := decodeHeight(val)
	if err != nil {
		return -1, err
	}

	return height, nil
}

func (b *btcStore) getLastBtcHeadHeight() (int64, error) {
	key := relayBTCHeaderLastHeight
	return b.getBtcHeadHeightFromDb(key)
}

<<<<<<< HEAD
func (b *btcStore) getBtcHeadByHeight(height int64) (*rTy.BtcHeader, error) {
	var head rTy.BtcHeader
=======
func (b *btcStore) getBtcHeadByHeight(height int64) (*ty.BtcHeader, error) {
	var head ty.BtcHeader
>>>>>>> 209182b6
	key := calcBtcHeaderKeyHeight(height)
	val, err := b.db.Get(key)
	if err != nil {
		return nil, err
	}
	err = types.Decode(val, &head)
	if err != nil {
		return nil, err
	}

	return &head, nil
}

<<<<<<< HEAD
func (b *btcStore) getLastBtcHead() (*rTy.BtcHeader, error) {
=======
func (b *btcStore) getLastBtcHead() (*ty.BtcHeader, error) {
>>>>>>> 209182b6
	height, err := b.getLastBtcHeadHeight()
	if err != nil {
		return nil, err
	}

	head, err := b.getBtcHeadByHeight(height)
	if err != nil {
		return nil, err
	}

	return head, nil
}

<<<<<<< HEAD
func (b *btcStore) saveBlockHead(head *rTy.BtcHeader) ([]*types.KeyValue, error) {
=======
func (b *btcStore) saveBlockHead(head *ty.BtcHeader) ([]*types.KeyValue, error) {
>>>>>>> 209182b6
	var kv []*types.KeyValue
	var key []byte

	val, err := proto.Marshal(head)
	if err != nil {
		relaylog.Error("saveBlockHead", "height", head.Height, "hash", head.Hash)
		return nil, err

	} else {
		// hash:header
		key = calcBtcHeaderKeyHash(head.Hash)
		kv = append(kv, &types.KeyValue{key, val})
		// height:header
		key = calcBtcHeaderKeyHeight(int64(head.Height))
		kv = append(kv, &types.KeyValue{key, val})
	}

	// prefix-height:height
	key = calcBtcHeaderKeyHeightList(int64(head.Height))
	heightBytes := types.Encode(&types.Int64{int64(head.Height)})
	kv = append(kv, &types.KeyValue{key, heightBytes})

	return kv, nil
}

<<<<<<< HEAD
func (b *btcStore) saveBlockLastHead(head *rTy.ReceiptRelayRcvBTCHeaders) ([]*types.KeyValue, error) {
=======
func (b *btcStore) saveBlockLastHead(head *ty.ReceiptRelayRcvBTCHeaders) ([]*types.KeyValue, error) {
>>>>>>> 209182b6
	var kv []*types.KeyValue

	heightBytes := types.Encode(&types.Int64{int64(head.NewHeight)})
	key := relayBTCHeaderLastHeight
	kv = append(kv, &types.KeyValue{key, heightBytes})

	heightBytes = types.Encode(&types.Int64{int64(head.NewBaseHeight)})
	key = relayBTCHeaderBaseHeight
	kv = append(kv, &types.KeyValue{key, heightBytes})

	return kv, nil
}

<<<<<<< HEAD
func (b *btcStore) delBlockHead(head *rTy.BtcHeader) ([]*types.KeyValue, error) {
=======
func (b *btcStore) delBlockHead(head *ty.BtcHeader) ([]*types.KeyValue, error) {
>>>>>>> 209182b6
	var kv []*types.KeyValue

	key := calcBtcHeaderKeyHash(head.Hash)
	kv = append(kv, &types.KeyValue{key, nil})
	// height:header
	key = calcBtcHeaderKeyHeight(int64(head.Height))
	kv = append(kv, &types.KeyValue{key, nil})

	// prefix-height:height
	key = calcBtcHeaderKeyHeightList(int64(head.Height))
	kv = append(kv, &types.KeyValue{key, nil})

	return kv, nil
}

<<<<<<< HEAD
func (b *btcStore) delBlockLastHead(head *rTy.ReceiptRelayRcvBTCHeaders) ([]*types.KeyValue, error) {
=======
func (b *btcStore) delBlockLastHead(head *ty.ReceiptRelayRcvBTCHeaders) ([]*types.KeyValue, error) {
>>>>>>> 209182b6
	var kv []*types.KeyValue
	var key []byte

	heightBytes := types.Encode(&types.Int64{int64(head.LastHeight)})
	key = relayBTCHeaderLastHeight
	kv = append(kv, &types.KeyValue{key, heightBytes})

	heightBytes = types.Encode(&types.Int64{int64(head.LastBaseHeight)})
	key = relayBTCHeaderBaseHeight
	kv = append(kv, &types.KeyValue{key, heightBytes})

	return kv, nil
}

func decodeHeight(heightBytes []byte) (int64, error) {
	var height types.Int64
	err := types.Decode(heightBytes, &height)
	if err != nil {
		return -1, err
	}
	return height.Data, nil
}

<<<<<<< HEAD
func (b *btcStore) getBtcCurHeight(req *rTy.ReqRelayQryBTCHeadHeight) (types.Message, error) {
=======
func (b *btcStore) getBtcCurHeight(req *ty.ReqRelayQryBTCHeadHeight) (types.Message, error) {
>>>>>>> 209182b6

	height, err := b.getLastBtcHeadHeight()
	if err == types.ErrNotFound {
		height = -1
	} else if err != nil {
		return nil, err
	}

	key := relayBTCHeaderBaseHeight
	baseHeight, err := b.getBtcHeadHeightFromDb(key)
	if err == types.ErrNotFound {
		baseHeight = -1
	} else if err != nil {
		return nil, err
	}
<<<<<<< HEAD
	var replay rTy.ReplayRelayQryBTCHeadHeight
=======
	var replay ty.ReplayRelayQryBTCHeadHeight
>>>>>>> 209182b6
	replay.CurHeight = height
	replay.BaseHeight = baseHeight

	return &replay, nil
}

func (b *btcStore) getMerkleRootFromHeader(blockhash string) (string, error) {
	value, err := b.db.Get(calcBtcHeaderKeyHash(blockhash))
	if err != nil {
		return "", err
	}

<<<<<<< HEAD
	var header rTy.BtcHeader
=======
	var header ty.BtcHeader
>>>>>>> 209182b6
	if err = types.Decode(value, &header); err != nil {
		return "", err
	}

	return header.MerkleRoot, nil

}

<<<<<<< HEAD
func (b *btcStore) verifyBtcTx(verify *rTy.RelayVerify, order *rTy.RelayOrder) error {
=======
func (b *btcStore) verifyBtcTx(verify *ty.RelayVerify, order *ty.RelayOrder) error {
>>>>>>> 209182b6
	var foundtx bool
	for _, outtx := range verify.GetTx().GetVout() {
		if outtx.Address == order.CoinAddr && outtx.Value >= order.CoinAmount {
			foundtx = true
		}
	}

	if !foundtx {
		return types.ErrRelayVerifyAddrNotFound
	}

	acceptTime := time.Unix(order.AcceptTime, 0)
	txTime := time.Unix(verify.GetTx().Time, 0)
	confirmTime := time.Unix(order.ConfirmTime, 0)

	if txTime.Sub(acceptTime) < 0 || confirmTime.Sub(txTime) < 0 {
		relaylog.Error("verifyTx", "tx time not correct to accept", txTime.Sub(acceptTime), "to confirm time", confirmTime.Sub(txTime))
		return types.ErrRelayBtcTxTimeErr
	}

	height, err := b.getLastBtcHeadHeight()
	if err != nil {
		return err
	}

	if verify.Tx.BlockHeight+uint64(order.CoinWaits) > uint64(height) {
		return types.ErrRelayWaitBlocksErr
	}

	rawHash, err := btcHashStrRevers(verify.GetTx().GetHash())
	if err != nil {
		return err
	}
	sibs := verify.GetSpv().GetBranchProof()

	verifyRoot := merkle.GetMerkleRootFromBranch(sibs, rawHash, verify.GetSpv().GetTxIndex())
	str, err := b.getMerkleRootFromHeader(verify.GetSpv().GetBlockHash())
	if err != nil {
		return err
	}
	realMerkleRoot, err := btcHashStrRevers(str)
	if err != nil {
		return err
	}

	rst := bytes.Equal(realMerkleRoot, verifyRoot)
	if !rst {
		return types.ErrRelayVerify
	}

	return nil

}

<<<<<<< HEAD
func (b *btcStore) verifyCmdBtcTx(verify *rTy.RelayVerifyCli) error {
=======
func (b *btcStore) verifyCmdBtcTx(verify *ty.RelayVerifyCli) error {
>>>>>>> 209182b6
	rawhash, err := getRawTxHash(verify.RawTx)
	if err != nil {
		return err
	}
	sibs, err := getSiblingHash(verify.MerkBranch)
	if err != nil {
		return err
	}

	verifymerkleroot := merkle.GetMerkleRootFromBranch(sibs, rawhash, verify.TxIndex)
	str, err := b.getMerkleRootFromHeader(verify.BlockHash)
	if err != nil {
		return err
	}
	realmerkleroot, err := btcHashStrRevers(str)
	if err != nil {
		return err
	}

	rst := bytes.Equal(realmerkleroot, verifymerkleroot)
	if !rst {
		return types.ErrRelayVerify
	}

	return nil
}

func getRawTxHash(rawtx string) ([]byte, error) {
	data, err := common.FromHex(rawtx)
	if err != nil {
		return nil, err
	}
	h := common.DoubleHashH(data)
	return h.Bytes(), nil
}

func getSiblingHash(sibling string) ([][]byte, error) {
	var err error
	sibsarr := strings.Split(sibling, "-")

	sibs := make([][]byte, len(sibsarr))
	for i, val := range sibsarr {
		sibs[i], err = btcHashStrRevers(val)
		if err != nil {
			return nil, err
		}

	}
	return sibs[:][:], nil
}

func btcHashStrRevers(str string) ([]byte, error) {
	data, err := common.FromHex(str)
	if err != nil {
		return nil, err
	}
	merkle := common.BytesToHash(data).Revers().Bytes()
	return merkle, nil
}

<<<<<<< HEAD
func (b *btcStore) getHeadHeightList(req *rTy.ReqRelayBtcHeaderHeightList) (types.Message, error) {
=======
func (b *btcStore) getHeadHeightList(req *ty.ReqRelayBtcHeaderHeightList) (types.Message, error) {
>>>>>>> 209182b6
	prefix := []byte(relayBTCHeaderHeightList)
	key := calcBtcHeaderKeyHeightList(req.ReqHeight)

	values, err := b.db.List(prefix, key, req.Counts, req.Direction)
	if err != nil {
		values, err = b.db.List(prefix, nil, req.Counts, req.Direction)
		if err != nil {
			return nil, err
		}
	}

<<<<<<< HEAD
	var replay rTy.ReplyRelayBtcHeadHeightList
=======
	var replay ty.ReplyRelayBtcHeadHeightList
>>>>>>> 209182b6
	heightGot := make(map[int64]bool)
	for _, heightByte := range values {
		height, _ := decodeHeight(heightByte)
		if !heightGot[height] {
			replay.Heights = append(replay.Heights, height)
			heightGot[height] = true
		}
	}

	return &replay, nil

}

<<<<<<< HEAD
func btcWireHeader(head *rTy.BtcHeader) (*wire.BlockHeader, error) {
=======
func btcWireHeader(head *ty.BtcHeader) (*wire.BlockHeader, error) {
>>>>>>> 209182b6
	preHash, err := chainhash.NewHashFromStr(head.PreviousHash)
	if err != nil {
		return nil, err
	}
	merkleRoot, err := chainhash.NewHashFromStr(head.MerkleRoot)
	if err != nil {
		return nil, err
	}

	h := &wire.BlockHeader{}
	h.Version = int32(head.Version)
	h.PrevBlock = *preHash
	h.MerkleRoot = *merkleRoot
	h.Bits = uint32(head.Bits)
	h.Nonce = uint32(head.Nonce)
	h.Timestamp = time.Unix(head.Time, 0)

	return h, nil
}

<<<<<<< HEAD
func verifyBlockHeader(head *rTy.BtcHeader, preHead *rTy.RelayLastRcvBtcHeader, localDb dbm.KVDB) error {
=======
func verifyBlockHeader(head *ty.BtcHeader, preHead *ty.RelayLastRcvBtcHeader, localDb dbm.KVDB) error {
>>>>>>> 209182b6
	if head == nil {
		return types.ErrInputPara
	}

	if preHead != nil && preHead.Header != nil && (preHead.Header.Hash != head.PreviousHash || preHead.Header.Height+1 != head.Height) && !head.IsReset {

		return types.ErrRelayBtcHeadSequenceErr
	}

	//real BTC block not change the bits before height<30000, not match with the calculation result
	if !head.IsReset && head.Height > 30000 {
		newBits, err := calcNextRequiredDifficulty(preHead.Header, localDb)
		if err != nil && err != types.ErrNotFound {
			return err
		}

		if newBits != 0 && newBits != head.Bits {
			return types.ErrRelayBtcHeadNewBitsErr
		}
	}

	btcHeader, err := btcWireHeader(head)
	if err != nil {
		return err
	}
	hash := btcHeader.BlockHash()

	if hash.String() != head.Hash {
		return types.ErrRelayBtcHeadHashErr
	}

	target := difficulty.CompactToBig(uint32(head.Bits))

	// The block hash must be less than the claimed target.
	hashNum := difficulty.HashToBig(hash[:])
	if hashNum.Cmp(target) > 0 {
		return types.ErrRelayBtcHeadBitsErr
	}

	return nil
}

// refer to btcd's blockchain's calcNextRequiredDifficulty() function
// calcNextRequiredDifficulty calculates the required difficulty for the block
// after the passed previous block node based on the difficulty retarget rules.
<<<<<<< HEAD
func calcNextRequiredDifficulty(preHead *rTy.BtcHeader, localDb dbm.KVDB) (int64, error) {
=======
func calcNextRequiredDifficulty(preHead *ty.BtcHeader, localDb dbm.KVDB) (int64, error) {
>>>>>>> 209182b6
	if preHead == nil {
		return 0, nil
	}

	// Genesis block.
	targetTimespan := time.Hour * 24 * 14  // 14 days
	TargetTimePerBlock := time.Minute * 10 // 10 minutes
	retargetAdjustmentFactor := int64(4)   // 25% less, 400% more
	timeSpan := int64(targetTimespan / time.Second)
	timeBlock := int64(TargetTimePerBlock / time.Second)

	// powLimit is the highest proof of work value a Bitcoin block
	// can have for the regression test network.  It is the value 2^255 - 1.
	bigOne := big.NewInt(1)
	powLimit := new(big.Int).Sub(new(big.Int).Lsh(bigOne, 255), bigOne)
	blocksPerRetarget := uint64(timeSpan / timeBlock)
	minRetargetTimespan := timeSpan / retargetAdjustmentFactor
	maxRetargetTimespan := timeSpan * retargetAdjustmentFactor

	// Return the previous block's difficulty requirements if this block
	// is not at a difficulty retarget interval.
	if (preHead.Height+1)%blocksPerRetarget != 0 {
		// For networks that support it, allow special reduction of the
		// required difficulty once too much time has elapsed without
		// mining a block.

		// For the main network (or any unrecognized networks), simply
		// return the previous block's difficulty requirements.
		return preHead.Bits, nil
	}

	// Get the block node at the previous retarget (targetTimespan days
	// worth of blocks).
	btc := newBtcStore(localDb)
	firstHead, err := btc.getBtcHeadByHeight(int64(preHead.Height - (blocksPerRetarget - 1)))
	if err != nil {
		return 0, err
	}

	// Limit the amount of adjustment that can occur to the previous
	// difficulty.
	actualTimespan := preHead.Time - firstHead.Time
	adjustedTimespan := actualTimespan
	if actualTimespan < minRetargetTimespan {
		adjustedTimespan = minRetargetTimespan
	} else if actualTimespan > maxRetargetTimespan {
		adjustedTimespan = maxRetargetTimespan
	}

	// Calculate new target difficulty as:
	//  currentDifficulty * (adjustedTimespan / targetTimespan)
	// The result uses integer division which means it will be slightly
	// rounded down.  Bitcoind also uses integer division to calculate this
	// result.
	oldTarget := difficulty.CompactToBig(uint32(preHead.Bits))
	newTarget := new(big.Int).Mul(oldTarget, big.NewInt(adjustedTimespan))
	newTarget.Div(newTarget, big.NewInt(timeSpan))

	// Limit new value to the proof of work limit.
	if newTarget.Cmp(powLimit) > 0 {
		newTarget.Set(powLimit)
	}

	newTargetBits := difficulty.BigToCompact(newTarget)

	return int64(newTargetBits), nil
}<|MERGE_RESOLUTION|>--- conflicted
+++ resolved
@@ -15,11 +15,7 @@
 	dbm "gitlab.33.cn/chain33/chain33/common/db"
 	"gitlab.33.cn/chain33/chain33/common/difficulty"
 	"gitlab.33.cn/chain33/chain33/common/merkle"
-<<<<<<< HEAD
-	rTy "gitlab.33.cn/chain33/chain33/plugin/dapp/relay/types"
-=======
 	ty "gitlab.33.cn/chain33/chain33/plugin/dapp/relay/types"
->>>>>>> 209182b6
 	"gitlab.33.cn/chain33/chain33/types"
 )
 
@@ -50,13 +46,8 @@
 	return b.getBtcHeadHeightFromDb(key)
 }
 
-<<<<<<< HEAD
-func (b *btcStore) getBtcHeadByHeight(height int64) (*rTy.BtcHeader, error) {
-	var head rTy.BtcHeader
-=======
 func (b *btcStore) getBtcHeadByHeight(height int64) (*ty.BtcHeader, error) {
 	var head ty.BtcHeader
->>>>>>> 209182b6
 	key := calcBtcHeaderKeyHeight(height)
 	val, err := b.db.Get(key)
 	if err != nil {
@@ -70,11 +61,7 @@
 	return &head, nil
 }
 
-<<<<<<< HEAD
-func (b *btcStore) getLastBtcHead() (*rTy.BtcHeader, error) {
-=======
 func (b *btcStore) getLastBtcHead() (*ty.BtcHeader, error) {
->>>>>>> 209182b6
 	height, err := b.getLastBtcHeadHeight()
 	if err != nil {
 		return nil, err
@@ -88,11 +75,7 @@
 	return head, nil
 }
 
-<<<<<<< HEAD
-func (b *btcStore) saveBlockHead(head *rTy.BtcHeader) ([]*types.KeyValue, error) {
-=======
 func (b *btcStore) saveBlockHead(head *ty.BtcHeader) ([]*types.KeyValue, error) {
->>>>>>> 209182b6
 	var kv []*types.KeyValue
 	var key []byte
 
@@ -118,11 +101,7 @@
 	return kv, nil
 }
 
-<<<<<<< HEAD
-func (b *btcStore) saveBlockLastHead(head *rTy.ReceiptRelayRcvBTCHeaders) ([]*types.KeyValue, error) {
-=======
 func (b *btcStore) saveBlockLastHead(head *ty.ReceiptRelayRcvBTCHeaders) ([]*types.KeyValue, error) {
->>>>>>> 209182b6
 	var kv []*types.KeyValue
 
 	heightBytes := types.Encode(&types.Int64{int64(head.NewHeight)})
@@ -136,11 +115,7 @@
 	return kv, nil
 }
 
-<<<<<<< HEAD
-func (b *btcStore) delBlockHead(head *rTy.BtcHeader) ([]*types.KeyValue, error) {
-=======
 func (b *btcStore) delBlockHead(head *ty.BtcHeader) ([]*types.KeyValue, error) {
->>>>>>> 209182b6
 	var kv []*types.KeyValue
 
 	key := calcBtcHeaderKeyHash(head.Hash)
@@ -156,11 +131,7 @@
 	return kv, nil
 }
 
-<<<<<<< HEAD
-func (b *btcStore) delBlockLastHead(head *rTy.ReceiptRelayRcvBTCHeaders) ([]*types.KeyValue, error) {
-=======
 func (b *btcStore) delBlockLastHead(head *ty.ReceiptRelayRcvBTCHeaders) ([]*types.KeyValue, error) {
->>>>>>> 209182b6
 	var kv []*types.KeyValue
 	var key []byte
 
@@ -184,11 +155,7 @@
 	return height.Data, nil
 }
 
-<<<<<<< HEAD
-func (b *btcStore) getBtcCurHeight(req *rTy.ReqRelayQryBTCHeadHeight) (types.Message, error) {
-=======
 func (b *btcStore) getBtcCurHeight(req *ty.ReqRelayQryBTCHeadHeight) (types.Message, error) {
->>>>>>> 209182b6
 
 	height, err := b.getLastBtcHeadHeight()
 	if err == types.ErrNotFound {
@@ -204,11 +171,7 @@
 	} else if err != nil {
 		return nil, err
 	}
-<<<<<<< HEAD
-	var replay rTy.ReplayRelayQryBTCHeadHeight
-=======
 	var replay ty.ReplayRelayQryBTCHeadHeight
->>>>>>> 209182b6
 	replay.CurHeight = height
 	replay.BaseHeight = baseHeight
 
@@ -221,11 +184,7 @@
 		return "", err
 	}
 
-<<<<<<< HEAD
-	var header rTy.BtcHeader
-=======
 	var header ty.BtcHeader
->>>>>>> 209182b6
 	if err = types.Decode(value, &header); err != nil {
 		return "", err
 	}
@@ -234,11 +193,7 @@
 
 }
 
-<<<<<<< HEAD
-func (b *btcStore) verifyBtcTx(verify *rTy.RelayVerify, order *rTy.RelayOrder) error {
-=======
 func (b *btcStore) verifyBtcTx(verify *ty.RelayVerify, order *ty.RelayOrder) error {
->>>>>>> 209182b6
 	var foundtx bool
 	for _, outtx := range verify.GetTx().GetVout() {
 		if outtx.Address == order.CoinAddr && outtx.Value >= order.CoinAmount {
@@ -293,11 +248,7 @@
 
 }
 
-<<<<<<< HEAD
-func (b *btcStore) verifyCmdBtcTx(verify *rTy.RelayVerifyCli) error {
-=======
 func (b *btcStore) verifyCmdBtcTx(verify *ty.RelayVerifyCli) error {
->>>>>>> 209182b6
 	rawhash, err := getRawTxHash(verify.RawTx)
 	if err != nil {
 		return err
@@ -358,11 +309,7 @@
 	return merkle, nil
 }
 
-<<<<<<< HEAD
-func (b *btcStore) getHeadHeightList(req *rTy.ReqRelayBtcHeaderHeightList) (types.Message, error) {
-=======
 func (b *btcStore) getHeadHeightList(req *ty.ReqRelayBtcHeaderHeightList) (types.Message, error) {
->>>>>>> 209182b6
 	prefix := []byte(relayBTCHeaderHeightList)
 	key := calcBtcHeaderKeyHeightList(req.ReqHeight)
 
@@ -374,11 +321,7 @@
 		}
 	}
 
-<<<<<<< HEAD
-	var replay rTy.ReplyRelayBtcHeadHeightList
-=======
 	var replay ty.ReplyRelayBtcHeadHeightList
->>>>>>> 209182b6
 	heightGot := make(map[int64]bool)
 	for _, heightByte := range values {
 		height, _ := decodeHeight(heightByte)
@@ -392,11 +335,7 @@
 
 }
 
-<<<<<<< HEAD
-func btcWireHeader(head *rTy.BtcHeader) (*wire.BlockHeader, error) {
-=======
 func btcWireHeader(head *ty.BtcHeader) (*wire.BlockHeader, error) {
->>>>>>> 209182b6
 	preHash, err := chainhash.NewHashFromStr(head.PreviousHash)
 	if err != nil {
 		return nil, err
@@ -417,11 +356,7 @@
 	return h, nil
 }
 
-<<<<<<< HEAD
-func verifyBlockHeader(head *rTy.BtcHeader, preHead *rTy.RelayLastRcvBtcHeader, localDb dbm.KVDB) error {
-=======
 func verifyBlockHeader(head *ty.BtcHeader, preHead *ty.RelayLastRcvBtcHeader, localDb dbm.KVDB) error {
->>>>>>> 209182b6
 	if head == nil {
 		return types.ErrInputPara
 	}
@@ -467,11 +402,7 @@
 // refer to btcd's blockchain's calcNextRequiredDifficulty() function
 // calcNextRequiredDifficulty calculates the required difficulty for the block
 // after the passed previous block node based on the difficulty retarget rules.
-<<<<<<< HEAD
-func calcNextRequiredDifficulty(preHead *rTy.BtcHeader, localDb dbm.KVDB) (int64, error) {
-=======
 func calcNextRequiredDifficulty(preHead *ty.BtcHeader, localDb dbm.KVDB) (int64, error) {
->>>>>>> 209182b6
 	if preHead == nil {
 		return 0, nil
 	}
