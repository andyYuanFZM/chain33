package executor

import (
	"time"

	"strconv"

	"gitlab.33.cn/chain33/chain33/account"
	"gitlab.33.cn/chain33/chain33/common"
	dbm "gitlab.33.cn/chain33/chain33/common/db"
<<<<<<< HEAD
	rTy "gitlab.33.cn/chain33/chain33/plugin/dapp/relay/types"
=======
	ty "gitlab.33.cn/chain33/chain33/plugin/dapp/relay/types"
>>>>>>> 209182b6
	"gitlab.33.cn/chain33/chain33/system/dapp"
	"gitlab.33.cn/chain33/chain33/types"
)

const (
	lockingTime   = 12 * time.Hour //as currently one BTC tx may need wait quite long time
	lockBtcHeight = 12 * 6
	lockBtyAmount = 100 * 1e8
)

type relayLog struct {
<<<<<<< HEAD
	rTy.RelayOrder
}

func newRelayLog(order *rTy.RelayOrder) *relayLog {
=======
	ty.RelayOrder
}

func newRelayLog(order *ty.RelayOrder) *relayLog {
>>>>>>> 209182b6
	return &relayLog{*order}
}

func (r *relayLog) save(db dbm.KV) []*types.KeyValue {
	set := r.getKVSet()
	for i := 0; i < len(set); i++ {
		db.Set(set[i].GetKey(), set[i].Value)
	}

	return set
}

func (r *relayLog) getKVSet() (kvSet []*types.KeyValue) {
	value := types.Encode(&r.RelayOrder)
	key := []byte(r.Id)
	kvSet = append(kvSet, &types.KeyValue{key, value})

	if r.CoinTxHash != "" {
		key = []byte(calcCoinHash(r.CoinTxHash))
		kvSet = append(kvSet, &types.KeyValue{key, value})
	}

	return kvSet
}

func (r *relayLog) receiptLog(relayLogType int32) *types.ReceiptLog {
	log := &types.ReceiptLog{}
	log.Ty = relayLogType
<<<<<<< HEAD
	receipt := &rTy.ReceiptRelayLog{
=======
	receipt := &ty.ReceiptRelayLog{
>>>>>>> 209182b6
		OrderId:       r.Id,
		CurStatus:     r.Status.String(),
		PreStatus:     r.PreStatus.String(),
		CreaterAddr:   r.CreaterAddr,
		TxAmount:      strconv.FormatFloat(float64(r.Amount)/float64(types.Coin), 'f', 4, 64),
<<<<<<< HEAD
		CoinOperation: rTy.RelayOrderOperation[r.CoinOperation],
=======
		CoinOperation: ty.RelayOrderOperation[r.CoinOperation],
>>>>>>> 209182b6
		Coin:          r.Coin,
		CoinAmount:    strconv.FormatFloat(float64(r.CoinAmount)/float64(types.Coin), 'f', 4, 64),
		CoinAddr:      r.CoinAddr,
		CoinTxHash:    r.CoinTxHash,
		CoinWaits:     r.CoinWaits,
		CreateTime:    r.CreateTime,
		AcceptAddr:    r.AcceptAddr,
		AcceptTime:    r.AcceptTime,
		ConfirmTime:   r.ConfirmTime,
		FinishTime:    r.FinishTime,
		CoinHeight:    r.CoinHeight,
	}

	log.Log = types.Encode(receipt)

	return log
}

type relayDB struct {
	coinsAccount *account.DB
	db           dbm.KV
	txHash       []byte
	fromAddr     string
	blockTime    int64
	height       int64
	execAddr     string
	btc          *btcStore
}

func newRelayDB(r *relay, tx *types.Transaction) *relayDB {
	hash := tx.Hash()
	fromAddr := tx.From()
	btc := newBtcStore(r.GetLocalDB())
	return &relayDB{r.GetCoinsAccount(), r.GetStateDB(), hash,
		fromAddr, r.GetBlockTime(), r.GetHeight(), dapp.ExecAddress(r.GetName()), btc}
}

<<<<<<< HEAD
func (action *relayDB) getOrderByID(orderId []byte) (*rTy.RelayOrder, error) {
=======
func (action *relayDB) getOrderByID(orderId []byte) (*ty.RelayOrder, error) {
>>>>>>> 209182b6
	value, err := action.db.Get(orderId)
	if err != nil {
		return nil, err
	}

<<<<<<< HEAD
	var order rTy.RelayOrder
=======
	var order ty.RelayOrder
>>>>>>> 209182b6
	if err = types.Decode(value, &order); err != nil {
		return nil, err
	}
	return &order, nil
}

<<<<<<< HEAD
func (action *relayDB) getOrderByCoinHash(hash []byte) (*rTy.RelayOrder, error) {
=======
func (action *relayDB) getOrderByCoinHash(hash []byte) (*ty.RelayOrder, error) {
>>>>>>> 209182b6
	value, err := action.db.Get(hash)
	if err != nil {
		return nil, err
	}

<<<<<<< HEAD
	var order rTy.RelayOrder
=======
	var order ty.RelayOrder
>>>>>>> 209182b6
	if err = types.Decode(value, &order); err != nil {
		return nil, err
	}
	return &order, nil
}

<<<<<<< HEAD
func (action *relayDB) create(order *rTy.RelayCreate) (*types.Receipt, error) {
=======
func (action *relayDB) relayCreate(order *ty.RelayCreate) (*types.Receipt, error) {
>>>>>>> 209182b6
	var receipt *types.Receipt
	var err error
	var coinAddr string
	var coinWaits uint32
<<<<<<< HEAD
	if order.Operation == rTy.RelayOrderBuy {
=======
	if order.Operation == ty.RelayOrderBuy {
>>>>>>> 209182b6
		receipt, err = action.coinsAccount.ExecFrozen(action.fromAddr, action.execAddr, int64(order.BtyAmount))
		if err != nil {
			relaylog.Error("account.ExecFrozen relay ", "addrFrom", action.fromAddr, "execAddr", action.execAddr, "amount", order.BtyAmount)
			return nil, err
		}

		coinAddr = order.Addr
		coinWaits = order.CoinWaits
	} else {
		receipt, err = action.coinsAccount.ExecFrozen(action.fromAddr, action.execAddr, int64(lockBtyAmount))
		if err != nil {
			relaylog.Error("account.ExecFrozen relay ", "addrFrom", action.fromAddr, "execAddr", action.execAddr, "amount", lockBtyAmount)
			return nil, err
		}
	}

	var logs []*types.ReceiptLog
	var kv []*types.KeyValue
<<<<<<< HEAD
	uOrder := &rTy.RelayOrder{
		Id:            calcRelayOrderID(common.ToHex(action.txHash)),
		Status:        rTy.RelayOrderStatus_pending,
		PreStatus:     rTy.RelayOrderStatus_init,
=======
	uOrder := &ty.RelayOrder{
		Id:            calcRelayOrderID(common.ToHex(action.txHash)),
		Status:        ty.RelayOrderStatus_pending,
		PreStatus:     ty.RelayOrderStatus_init,
>>>>>>> 209182b6
		Amount:        order.BtyAmount,
		CreaterAddr:   action.fromAddr,
		CoinOperation: order.Operation,
		Coin:          order.Coin,
		CoinAmount:    order.Amount,
		CoinAddr:      coinAddr,
		CoinWaits:     coinWaits,
		CreateTime:    action.blockTime,
		Height:        action.height,
	}

	height, err := action.btc.getLastBtcHeadHeight()
	if err != nil {
		return nil, err
	}
	uOrder.CoinHeight = uint64(height)

	logs = append(logs, receipt.Logs...)
	kv = append(kv, receipt.KV...)

	relayLog := newRelayLog(uOrder)
	sellOrderKV := relayLog.save(action.db)
<<<<<<< HEAD
	logs = append(logs, relayLog.receiptLog(rTy.TyLogRelayCreate))
=======
	logs = append(logs, relayLog.receiptLog(ty.TyLogRelayCreate))
>>>>>>> 209182b6
	kv = append(kv, sellOrderKV...)

	return &types.Receipt{types.ExecOk, kv, logs}, nil
}

<<<<<<< HEAD
func (action *relayDB) checkRevokeOrder(order *rTy.RelayOrder) error {
=======
func (action *relayDB) checkRevokeOrder(order *ty.RelayOrder) error {
>>>>>>> 209182b6
	nowTime := time.Unix(action.blockTime, 0)
	var nowBtcHeight, subHeight int64

	nowBtcHeight, err := action.btc.getLastBtcHeadHeight()
	if err != nil {
		return err
	}

	if nowBtcHeight > 0 && order.CoinHeight > 0 && nowBtcHeight > int64(order.CoinHeight) {
		subHeight = nowBtcHeight - int64(order.CoinHeight)
	}

<<<<<<< HEAD
	if order.Status == rTy.RelayOrderStatus_locking {
=======
	if order.Status == ty.RelayOrderStatus_locking {
>>>>>>> 209182b6
		acceptTime := time.Unix(order.AcceptTime, 0)
		if nowTime.Sub(acceptTime) < lockingTime && subHeight < lockBtcHeight {
			relaylog.Error("relay revoke locking", "duration", nowTime.Sub(acceptTime), "lockingTime", lockingTime, "subHeight", subHeight)
			return types.ErrRelayBtcTxTimeErr
		}
	}

<<<<<<< HEAD
	if order.Status == rTy.RelayOrderStatus_confirming {
=======
	if order.Status == ty.RelayOrderStatus_confirming {
>>>>>>> 209182b6
		confirmTime := time.Unix(order.ConfirmTime, 0)
		if nowTime.Sub(confirmTime) < 4*lockingTime && subHeight < 4*lockBtcHeight {
			relaylog.Error("relay revoke confirming ", "duration", nowTime.Sub(confirmTime), "confirmTime", 4*lockingTime, "subHeight", subHeight)
			return types.ErrRelayBtcTxTimeErr
		}
	}

	return nil

}

<<<<<<< HEAD
func (action *relayDB) revokeCreate(revoke *rTy.RelayRevoke) (*types.Receipt, error) {
=======
func (action *relayDB) revokeCreate(revoke *ty.RelayRevoke) (*types.Receipt, error) {
>>>>>>> 209182b6
	orderId := []byte(revoke.OrderId)
	order, err := action.getOrderByID(orderId)
	if err != nil {
		return nil, types.ErrRelayOrderNotExist
	}

	err = action.checkRevokeOrder(order)
	if err != nil {
		return nil, err
	}

<<<<<<< HEAD
	if order.Status == rTy.RelayOrderStatus_init {
		return nil, types.ErrRelayOrderStatusErr
	}

	if order.Status == rTy.RelayOrderStatus_pending && revoke.Action == rTy.RelayUnlock {
		return nil, types.ErrRelayOrderParamErr
	}

	if order.Status == rTy.RelayOrderStatus_finished {
		return nil, types.ErrRelayOrderSoldout
	}
	if order.Status == rTy.RelayOrderStatus_canceled {
=======
	if order.Status == ty.RelayOrderStatus_init {
		return nil, types.ErrRelayOrderStatusErr
	}

	if order.Status == ty.RelayOrderStatus_pending && revoke.Action == ty.RelayUnlock {
		return nil, types.ErrRelayOrderParamErr
	}

	if order.Status == ty.RelayOrderStatus_finished {
		return nil, types.ErrRelayOrderSoldout
	}
	if order.Status == ty.RelayOrderStatus_canceled {
>>>>>>> 209182b6
		return nil, types.ErrRelayOrderRevoked
	}

	if action.fromAddr != order.CreaterAddr {
		return nil, types.ErrRelayReturnAddr
	}

	var receipt *types.Receipt
	var receiptTransfer *types.Receipt
<<<<<<< HEAD
	if order.CoinOperation == rTy.RelayOrderBuy {
=======
	if order.CoinOperation == ty.RelayOrderBuy {
>>>>>>> 209182b6
		receipt, err = action.coinsAccount.ExecActive(order.CreaterAddr, action.execAddr, int64(order.Amount))
		if err != nil {
			relaylog.Error("revoke create", "addrFrom", order.CreaterAddr, "execAddr", action.execAddr, "amount", order.Amount)
			return nil, err
		}
<<<<<<< HEAD
	} else if order.Status != rTy.RelayOrderStatus_pending {
=======
	} else if order.Status != ty.RelayOrderStatus_pending {
>>>>>>> 209182b6
		receipt, err = action.coinsAccount.ExecActive(order.AcceptAddr, action.execAddr, int64(order.Amount))
		if err != nil {
			relaylog.Error("revoke create", "addrFrom", order.AcceptAddr, "execAddr", action.execAddr, "amount", order.Amount)
			return nil, err
		}

		receiptTransfer, err = action.coinsAccount.ExecTransferFrozen(order.CreaterAddr, order.AcceptAddr, action.execAddr, int64(lockBtyAmount))
		if err != nil {
			relaylog.Error("revokeAccept", "from", order.AcceptAddr, "to", order.CreaterAddr, "execAddr", action.execAddr, "amount", lockBtyAmount)
			return nil, err
		}
	}

	order.PreStatus = order.Status
<<<<<<< HEAD
	if revoke.Action == rTy.RelayUnlock {
		order.Status = rTy.RelayOrderStatus_pending
	} else {
		order.Status = rTy.RelayOrderStatus_canceled
=======
	if revoke.Action == ty.RelayUnlock {
		order.Status = ty.RelayOrderStatus_pending
	} else {
		order.Status = ty.RelayOrderStatus_canceled
>>>>>>> 209182b6
	}

	relayLog := newRelayLog(order)
	orderKV := relayLog.save(action.db)

	var logs []*types.ReceiptLog
	var kv []*types.KeyValue
	if receipt != nil {
		logs = append(logs, receipt.Logs...)
		kv = append(kv, receipt.KV...)
	}
	if receiptTransfer != nil {
		logs = append(logs, receiptTransfer.Logs...)
		kv = append(kv, receiptTransfer.KV...)
	}
<<<<<<< HEAD
	logs = append(logs, relayLog.receiptLog(rTy.TyLogRelayRevokeCreate))
=======
	logs = append(logs, relayLog.receiptLog(ty.TyLogRelayRevokeCreate))
>>>>>>> 209182b6
	kv = append(kv, orderKV...)
	return &types.Receipt{types.ExecOk, kv, logs}, nil
}

<<<<<<< HEAD
func (action *relayDB) accept(accept *rTy.RelayAccept) (*types.Receipt, error) {
=======
func (action *relayDB) accept(accept *ty.RelayAccept) (*types.Receipt, error) {
>>>>>>> 209182b6
	orderId := []byte(accept.OrderId)
	order, err := action.getOrderByID(orderId)
	if err != nil {
		return nil, types.ErrRelayOrderNotExist
	}

<<<<<<< HEAD
	if order.Status == rTy.RelayOrderStatus_canceled {
		return nil, types.ErrRelayOrderRevoked
	}
	if order.Status != rTy.RelayOrderStatus_pending {
=======
	if order.Status == ty.RelayOrderStatus_canceled {
		return nil, types.ErrRelayOrderRevoked
	}
	if order.Status != ty.RelayOrderStatus_pending {
>>>>>>> 209182b6
		return nil, types.ErrRelayOrderSoldout
	}

	var receipt *types.Receipt

<<<<<<< HEAD
	if order.CoinOperation == rTy.RelayOrderBuy {
=======
	if order.CoinOperation == ty.RelayOrderBuy {
>>>>>>> 209182b6
		receipt, err = action.coinsAccount.ExecFrozen(action.fromAddr, action.execAddr, int64(lockBtyAmount))
		if err != nil {
			relaylog.Error("relay accept frozen fail ", "addrFrom", action.fromAddr, "execAddr", action.execAddr, "amount", lockBtyAmount)
			return nil, err
		}

	} else {
		if accept.CoinAddr == "" {
			relaylog.Error("accept, for sell operation, coinAddr needed")
			return nil, types.ErrRelayOrderParamErr
		}

		order.CoinAddr = accept.CoinAddr
		order.CoinWaits = accept.CoinWaits

		receipt, err = action.coinsAccount.ExecFrozen(action.fromAddr, action.execAddr, int64(order.Amount))
		if err != nil {
			relaylog.Error("relay accept frozen fail", "addrFrom", action.fromAddr, "execAddr", action.execAddr, "amount", order.Amount)
			return nil, err
		}
	}

	order.PreStatus = order.Status
<<<<<<< HEAD
	order.Status = rTy.RelayOrderStatus_locking
=======
	order.Status = ty.RelayOrderStatus_locking
>>>>>>> 209182b6
	order.AcceptAddr = action.fromAddr
	order.AcceptTime = action.blockTime

	height, err := action.btc.getLastBtcHeadHeight()
	if err != nil {
		return nil, err
	}
	order.CoinHeight = uint64(height)

	var logs []*types.ReceiptLog
	var kv []*types.KeyValue

	logs = append(logs, receipt.Logs...)
	kv = append(kv, receipt.KV...)

	relayLog := newRelayLog(order)
	sellOrderKV := relayLog.save(action.db)

<<<<<<< HEAD
	logs = append(logs, relayLog.receiptLog(rTy.TyLogRelayAccept))
=======
	logs = append(logs, relayLog.receiptLog(ty.TyLogRelayAccept))
>>>>>>> 209182b6
	kv = append(kv, sellOrderKV...)

	return &types.Receipt{types.ExecOk, kv, logs}, nil

}

<<<<<<< HEAD
func (action *relayDB) relayRevoke(revoke *rTy.RelayRevoke) (*types.Receipt, error) {
	if revoke.Target == rTy.RelayRevokeCreate {
=======
func (action *relayDB) relayRevoke(revoke *ty.RelayRevoke) (*types.Receipt, error) {
	if revoke.Target == ty.RelayRevokeCreate {
>>>>>>> 209182b6
		return action.revokeCreate(revoke)
	}

	return action.revokeAccept(revoke)
}

<<<<<<< HEAD
func (action *relayDB) revokeAccept(revoke *rTy.RelayRevoke) (*types.Receipt, error) {
=======
func (action *relayDB) revokeAccept(revoke *ty.RelayRevoke) (*types.Receipt, error) {
>>>>>>> 209182b6
	orderIdByte := []byte(revoke.OrderId)
	order, err := action.getOrderByID(orderIdByte)
	if err != nil {
		return nil, types.ErrRelayOrderNotExist
	}

<<<<<<< HEAD
	if order.Status == rTy.RelayOrderStatus_pending || order.Status == rTy.RelayOrderStatus_canceled {
		return nil, types.ErrRelayOrderRevoked
	}
	if order.Status == rTy.RelayOrderStatus_finished {
=======
	if order.Status == ty.RelayOrderStatus_pending || order.Status == ty.RelayOrderStatus_canceled {
		return nil, types.ErrRelayOrderRevoked
	}
	if order.Status == ty.RelayOrderStatus_finished {
>>>>>>> 209182b6
		return nil, types.ErrRelayOrderFinished
	}

	err = action.checkRevokeOrder(order)
	if err != nil {
		return nil, err
	}

	if action.fromAddr != order.AcceptAddr {
		return nil, types.ErrRelayReturnAddr
	}

	var receipt *types.Receipt
<<<<<<< HEAD
	if order.CoinOperation == rTy.RelayOrderSell {
=======
	if order.CoinOperation == ty.RelayOrderSell {
>>>>>>> 209182b6
		receipt, err = action.coinsAccount.ExecActive(order.AcceptAddr, action.execAddr, int64(order.Amount))
		if err != nil {
			relaylog.Error("revokeAccept", "addrFrom", order.AcceptAddr, "execAddr", action.execAddr, "amount", order.Amount)
			return nil, err
		}
		order.CoinAddr = ""
	}

	var receiptTransfer *types.Receipt
<<<<<<< HEAD
	if order.CoinOperation == rTy.RelayOrderBuy {
=======
	if order.CoinOperation == ty.RelayOrderBuy {
>>>>>>> 209182b6
		receiptTransfer, err = action.coinsAccount.ExecTransferFrozen(order.AcceptAddr, order.CreaterAddr, action.execAddr, int64(lockBtyAmount))
		if err != nil {
			relaylog.Error("revokeAccept", "from", order.AcceptAddr, "to", order.CreaterAddr, "execAddr", action.execAddr, "amount", lockBtyAmount)
			return nil, err
		}
	}

	order.PreStatus = order.Status
<<<<<<< HEAD
	order.Status = rTy.RelayOrderStatus_pending
=======
	order.Status = ty.RelayOrderStatus_pending
>>>>>>> 209182b6
	order.AcceptAddr = ""
	order.AcceptTime = 0

	var logs []*types.ReceiptLog
	var kv []*types.KeyValue
	if receipt != nil {
		logs = append(logs, receipt.Logs...)
		kv = append(kv, receipt.KV...)
	}
	if receiptTransfer != nil {
		logs = append(logs, receiptTransfer.Logs...)
		kv = append(kv, receiptTransfer.KV...)
	}
	relayLog := newRelayLog(order)
	sellOrderKV := relayLog.save(action.db)
<<<<<<< HEAD
	logs = append(logs, relayLog.receiptLog(rTy.TyLogRelayRevokeAccept))
=======
	logs = append(logs, relayLog.receiptLog(ty.TyLogRelayRevokeAccept))
>>>>>>> 209182b6
	kv = append(kv, sellOrderKV...)

	return &types.Receipt{types.ExecOk, kv, logs}, nil
}

<<<<<<< HEAD
func (action *relayDB) confirmTx(confirm *rTy.RelayConfirmTx) (*types.Receipt, error) {
=======
func (action *relayDB) confirmTx(confirm *ty.RelayConfirmTx) (*types.Receipt, error) {
>>>>>>> 209182b6
	orderId := []byte(confirm.OrderId)
	order, err := action.getOrderByID(orderId)
	if err != nil {
		return nil, types.ErrRelayOrderNotExist
	}

<<<<<<< HEAD
	if order.Status == rTy.RelayOrderStatus_pending {
		return nil, types.ErrRelayOrderOnSell
	}
	if order.Status == rTy.RelayOrderStatus_finished {
		return nil, types.ErrRelayOrderSoldout
	}
	if order.Status == rTy.RelayOrderStatus_canceled {
=======
	if order.Status == ty.RelayOrderStatus_pending {
		return nil, types.ErrRelayOrderOnSell
	}
	if order.Status == ty.RelayOrderStatus_finished {
		return nil, types.ErrRelayOrderSoldout
	}
	if order.Status == ty.RelayOrderStatus_canceled {
>>>>>>> 209182b6
		return nil, types.ErrRelayOrderRevoked
	}

	//report Error if coinTxHash has been used and not same orderId, if same orderId, means to modify the txHash
	coinTxOrder, err := action.getOrderByCoinHash([]byte(calcCoinHash(confirm.TxHash)))
	if coinTxOrder != nil {
		if coinTxOrder.Id != confirm.OrderId {
			relaylog.Error("confirmTx", "coinTxHash", confirm.TxHash, "has been used in other order", coinTxOrder.Id)
			return nil, types.ErrRelayCoinTxHashUsed
		}
	}

	var confirmAddr string
<<<<<<< HEAD
	if order.CoinOperation == rTy.RelayOrderBuy {
=======
	if order.CoinOperation == ty.RelayOrderBuy {
>>>>>>> 209182b6
		confirmAddr = order.AcceptAddr
	} else {
		confirmAddr = order.CreaterAddr
	}
	if action.fromAddr != confirmAddr {
		return nil, types.ErrRelayReturnAddr
	}

	order.PreStatus = order.Status
<<<<<<< HEAD
	order.Status = rTy.RelayOrderStatus_confirming
=======
	order.Status = ty.RelayOrderStatus_confirming
>>>>>>> 209182b6
	order.ConfirmTime = action.blockTime
	order.CoinTxHash = confirm.TxHash
	height, err := action.btc.getLastBtcHeadHeight()
	if err != nil {
		relaylog.Error("confirmTx Get Last BTC", "orderid", confirm.OrderId)
		return nil, err
	}
	order.CoinHeight = uint64(height)

	var logs []*types.ReceiptLog
	var kv []*types.KeyValue

	relayLog := newRelayLog(order)
	sellOrderKV := relayLog.save(action.db)
<<<<<<< HEAD
	logs = append(logs, relayLog.receiptLog(rTy.TyLogRelayConfirmTx))
=======
	logs = append(logs, relayLog.receiptLog(ty.TyLogRelayConfirmTx))
>>>>>>> 209182b6
	kv = append(kv, sellOrderKV...)

	receipt := &types.Receipt{types.ExecOk, kv, logs}
	return receipt, nil

}

<<<<<<< HEAD
func (action *relayDB) verifyTx(verify *rTy.RelayVerify) (*types.Receipt, error) {
=======
func (action *relayDB) verifyTx(verify *ty.RelayVerify) (*types.Receipt, error) {
>>>>>>> 209182b6
	orderId := []byte(verify.OrderId)
	order, err := action.getOrderByID(orderId)
	if err != nil {
		return nil, types.ErrRelayOrderNotExist
	}

<<<<<<< HEAD
	if order.Status == rTy.RelayOrderStatus_finished {
		return nil, types.ErrRelayOrderSoldout
	}
	if order.Status == rTy.RelayOrderStatus_canceled {
		return nil, types.ErrRelayOrderRevoked
	}
	if order.Status == rTy.RelayOrderStatus_pending || order.Status == rTy.RelayOrderStatus_locking {
=======
	if order.Status == ty.RelayOrderStatus_finished {
		return nil, types.ErrRelayOrderSoldout
	}
	if order.Status == ty.RelayOrderStatus_canceled {
		return nil, types.ErrRelayOrderRevoked
	}
	if order.Status == ty.RelayOrderStatus_pending || order.Status == ty.RelayOrderStatus_locking {
>>>>>>> 209182b6
		return nil, types.ErrRelayOrderOnSell
	}

	err = action.btc.verifyBtcTx(verify, order)
	if err != nil {
		return nil, err
	}

	var receipt *types.Receipt
<<<<<<< HEAD
	if order.CoinOperation == rTy.RelayOrderBuy {
=======
	if order.CoinOperation == ty.RelayOrderBuy {
>>>>>>> 209182b6
		receipt, err = action.coinsAccount.ExecTransferFrozen(order.CreaterAddr, order.AcceptAddr, action.execAddr, int64(order.Amount))
		if err != nil {
			relaylog.Error("verify buy transfer fail", "error", err.Error())
			return nil, err
		}

	} else {
		receipt, err = action.coinsAccount.ExecTransferFrozen(order.AcceptAddr, order.CreaterAddr, action.execAddr, int64(order.Amount))
		if err != nil {
			relaylog.Error("verify sell transfer fail", "error", err.Error())
			return nil, err
		}
	}

	var receiptTransfer *types.Receipt
<<<<<<< HEAD
	if order.CoinOperation == rTy.RelayOrderBuy {
=======
	if order.CoinOperation == ty.RelayOrderBuy {
>>>>>>> 209182b6
		receiptTransfer, err = action.coinsAccount.ExecActive(order.AcceptAddr, action.execAddr, int64(lockBtyAmount))
		if err != nil {
			relaylog.Error("verify exec active", "from", order.AcceptAddr, "amount", lockBtyAmount)
			return nil, err
		}

	} else {
		receiptTransfer, err = action.coinsAccount.ExecActive(order.CreaterAddr, action.execAddr, int64(lockBtyAmount))
		if err != nil {
			relaylog.Error("verify exec active", "from", order.CreaterAddr, "amount", lockBtyAmount)
			return nil, err
		}
	}

	order.PreStatus = order.Status
<<<<<<< HEAD
	order.Status = rTy.RelayOrderStatus_finished
=======
	order.Status = ty.RelayOrderStatus_finished
>>>>>>> 209182b6
	order.FinishTime = action.blockTime
	order.FinishTxHash = common.ToHex(action.txHash)

	relayLog := newRelayLog(order)
	orderKV := relayLog.save(action.db)

	var logs []*types.ReceiptLog
	var kv []*types.KeyValue
	logs = append(logs, receipt.Logs...)
	logs = append(logs, receiptTransfer.Logs...)
<<<<<<< HEAD
	logs = append(logs, relayLog.receiptLog(rTy.TyLogRelayFinishTx))
=======
	logs = append(logs, relayLog.receiptLog(ty.TyLogRelayFinishTx))
>>>>>>> 209182b6
	kv = append(kv, receipt.KV...)
	kv = append(kv, receiptTransfer.KV...)
	kv = append(kv, orderKV...)
	return &types.Receipt{types.ExecOk, kv, logs}, nil

}

<<<<<<< HEAD
func (action *relayDB) verifyCmdTx(verify *rTy.RelayVerifyCli) (*types.Receipt, error) {
=======
func (action *relayDB) verifyCmdTx(verify *ty.RelayVerifyCli) (*types.Receipt, error) {
>>>>>>> 209182b6
	orderId := []byte(verify.OrderId)
	order, err := action.getOrderByID(orderId)
	if err != nil {
		return nil, types.ErrRelayOrderNotExist
	}

<<<<<<< HEAD
	if order.Status == rTy.RelayOrderStatus_finished {
		return nil, types.ErrRelayOrderSoldout
	}
	if order.Status == rTy.RelayOrderStatus_canceled {
		return nil, types.ErrRelayOrderRevoked
	}
	if order.Status == rTy.RelayOrderStatus_pending || order.Status == rTy.RelayOrderStatus_locking {
=======
	if order.Status == ty.RelayOrderStatus_finished {
		return nil, types.ErrRelayOrderSoldout
	}
	if order.Status == ty.RelayOrderStatus_canceled {
		return nil, types.ErrRelayOrderRevoked
	}
	if order.Status == ty.RelayOrderStatus_pending || order.Status == ty.RelayOrderStatus_locking {
>>>>>>> 209182b6
		return nil, types.ErrRelayOrderOnSell
	}

	var receipt *types.Receipt

	err = action.btc.verifyCmdBtcTx(verify)
	if err != nil {
		return nil, err
	}

<<<<<<< HEAD
	if order.CoinOperation == rTy.RelayOrderBuy {
=======
	if order.CoinOperation == ty.RelayOrderBuy {
>>>>>>> 209182b6
		receipt, err = action.coinsAccount.ExecTransferFrozen(order.CreaterAddr, order.AcceptAddr, action.execAddr, int64(order.Amount))

	} else {
		receipt, err = action.coinsAccount.ExecTransferFrozen(order.AcceptAddr, order.CreaterAddr, action.execAddr, int64(order.Amount))
	}

	if err != nil {
		relaylog.Error("relay verify tx transfer fail", "error", err.Error())
		return nil, err
	}

	var receiptTransfer *types.Receipt
<<<<<<< HEAD
	if order.CoinOperation == rTy.RelayOrderBuy {
=======
	if order.CoinOperation == ty.RelayOrderBuy {
>>>>>>> 209182b6
		receiptTransfer, err = action.coinsAccount.ExecActive(order.AcceptAddr, action.execAddr, int64(lockBtyAmount))
		if err != nil {
			relaylog.Error("verify exec active", "from", order.AcceptAddr, "amount", lockBtyAmount)
			return nil, err
		}

	} else {
		receiptTransfer, err = action.coinsAccount.ExecActive(order.CreaterAddr, action.execAddr, int64(lockBtyAmount))
		if err != nil {
			relaylog.Error("verify exec active", "from", order.CreaterAddr, "amount", lockBtyAmount)
			return nil, err
		}
	}

	order.PreStatus = order.Status
<<<<<<< HEAD
	order.Status = rTy.RelayOrderStatus_finished
=======
	order.Status = ty.RelayOrderStatus_finished
>>>>>>> 209182b6
	order.FinishTime = action.blockTime

	relayLog := newRelayLog(order)
	orderKV := relayLog.save(action.db)

	if err != nil {
		return nil, err
	}

	var logs []*types.ReceiptLog
	var kv []*types.KeyValue
	logs = append(logs, receipt.Logs...)
	logs = append(logs, receiptTransfer.Logs...)
<<<<<<< HEAD
	logs = append(logs, relayLog.receiptLog(rTy.TyLogRelayFinishTx))
=======
	logs = append(logs, relayLog.receiptLog(ty.TyLogRelayFinishTx))
>>>>>>> 209182b6
	kv = append(kv, receipt.KV...)
	kv = append(kv, receiptTransfer.KV...)
	kv = append(kv, orderKV...)
	return &types.Receipt{types.ExecOk, kv, logs}, nil

}

<<<<<<< HEAD
func saveBtcLastHead(db dbm.KV, head *rTy.RelayLastRcvBtcHeader) (set []*types.KeyValue) {
=======
func saveBtcLastHead(db dbm.KV, head *ty.RelayLastRcvBtcHeader) (set []*types.KeyValue) {
>>>>>>> 209182b6
	if head == nil || head.Header == nil {
		return nil
	}

	value := types.Encode(head)
	key := []byte(btcLastHead)
	set = append(set, &types.KeyValue{key, value})

	for i := 0; i < len(set); i++ {
		db.Set(set[i].GetKey(), set[i].Value)
	}
	return set
}

<<<<<<< HEAD
func getBtcLastHead(db dbm.KV) (*rTy.RelayLastRcvBtcHeader, error) {
=======
func getBtcLastHead(db dbm.KV) (*ty.RelayLastRcvBtcHeader, error) {
>>>>>>> 209182b6
	value, err := db.Get([]byte(btcLastHead))
	if err != nil {
		return nil, err
	}
<<<<<<< HEAD
	var head rTy.RelayLastRcvBtcHeader
=======
	var head ty.RelayLastRcvBtcHeader
>>>>>>> 209182b6
	if err = types.Decode(value, &head); err != nil {
		return nil, err
	}

	return &head, nil
}

<<<<<<< HEAD
func (action *relayDB) saveBtcHeader(headers *rTy.BtcHeaders, localDb dbm.KVDB) (*types.Receipt, error) {
	var logs []*types.ReceiptLog
	var kv []*types.KeyValue
	var preHead = &rTy.RelayLastRcvBtcHeader{}
	var receipt = &rTy.ReceiptRelayRcvBTCHeaders{}
=======
func (action *relayDB) saveBtcHeader(headers *ty.BtcHeaders, localDb dbm.KVDB) (*types.Receipt, error) {
	var logs []*types.ReceiptLog
	var kv []*types.KeyValue
	var preHead = &ty.RelayLastRcvBtcHeader{}
	var receipt = &ty.ReceiptRelayRcvBTCHeaders{}
>>>>>>> 209182b6

	if action.fromAddr != types.GenesisAddr {
		return nil, types.ErrFromAddr
	}

	lastHead, err := getBtcLastHead(action.db)
	if err != nil && err != types.ErrNotFound {
		return nil, err
	}

	if lastHead != nil {
		preHead.Header = lastHead.Header
		preHead.BaseHeight = lastHead.BaseHeight

		receipt.LastHeight = lastHead.Header.Height
		receipt.LastBaseHeight = lastHead.BaseHeight
	}

	log := &types.ReceiptLog{}
<<<<<<< HEAD
	log.Ty = rTy.TyLogRelayRcvBTCHead
=======
	log.Ty = ty.TyLogRelayRcvBTCHead
>>>>>>> 209182b6

	for _, head := range headers.BtcHeader {
		err := verifyBlockHeader(head, preHead, localDb)
		if err != nil {
			return nil, err
		}

		preHead.Header = head
		if head.IsReset {
			preHead.BaseHeight = head.Height
		}
		receipt.Headers = append(receipt.Headers, head)
	}

	receipt.NewHeight = preHead.Header.Height
	receipt.NewBaseHeight = preHead.BaseHeight

	log.Log = types.Encode(receipt)
	logs = append(logs, log)
	kv = saveBtcLastHead(action.db, preHead)
	return &types.Receipt{types.ExecOk, kv, logs}, nil
}<|MERGE_RESOLUTION|>--- conflicted
+++ resolved
@@ -8,11 +8,7 @@
 	"gitlab.33.cn/chain33/chain33/account"
 	"gitlab.33.cn/chain33/chain33/common"
 	dbm "gitlab.33.cn/chain33/chain33/common/db"
-<<<<<<< HEAD
-	rTy "gitlab.33.cn/chain33/chain33/plugin/dapp/relay/types"
-=======
 	ty "gitlab.33.cn/chain33/chain33/plugin/dapp/relay/types"
->>>>>>> 209182b6
 	"gitlab.33.cn/chain33/chain33/system/dapp"
 	"gitlab.33.cn/chain33/chain33/types"
 )
@@ -24,17 +20,10 @@
 )
 
 type relayLog struct {
-<<<<<<< HEAD
-	rTy.RelayOrder
-}
-
-func newRelayLog(order *rTy.RelayOrder) *relayLog {
-=======
 	ty.RelayOrder
 }
 
 func newRelayLog(order *ty.RelayOrder) *relayLog {
->>>>>>> 209182b6
 	return &relayLog{*order}
 }
 
@@ -63,21 +52,13 @@
 func (r *relayLog) receiptLog(relayLogType int32) *types.ReceiptLog {
 	log := &types.ReceiptLog{}
 	log.Ty = relayLogType
-<<<<<<< HEAD
-	receipt := &rTy.ReceiptRelayLog{
-=======
 	receipt := &ty.ReceiptRelayLog{
->>>>>>> 209182b6
 		OrderId:       r.Id,
 		CurStatus:     r.Status.String(),
 		PreStatus:     r.PreStatus.String(),
 		CreaterAddr:   r.CreaterAddr,
 		TxAmount:      strconv.FormatFloat(float64(r.Amount)/float64(types.Coin), 'f', 4, 64),
-<<<<<<< HEAD
-		CoinOperation: rTy.RelayOrderOperation[r.CoinOperation],
-=======
 		CoinOperation: ty.RelayOrderOperation[r.CoinOperation],
->>>>>>> 209182b6
 		Coin:          r.Coin,
 		CoinAmount:    strconv.FormatFloat(float64(r.CoinAmount)/float64(types.Coin), 'f', 4, 64),
 		CoinAddr:      r.CoinAddr,
@@ -115,62 +96,38 @@
 		fromAddr, r.GetBlockTime(), r.GetHeight(), dapp.ExecAddress(r.GetName()), btc}
 }
 
-<<<<<<< HEAD
-func (action *relayDB) getOrderByID(orderId []byte) (*rTy.RelayOrder, error) {
-=======
 func (action *relayDB) getOrderByID(orderId []byte) (*ty.RelayOrder, error) {
->>>>>>> 209182b6
 	value, err := action.db.Get(orderId)
 	if err != nil {
 		return nil, err
 	}
 
-<<<<<<< HEAD
-	var order rTy.RelayOrder
-=======
 	var order ty.RelayOrder
->>>>>>> 209182b6
 	if err = types.Decode(value, &order); err != nil {
 		return nil, err
 	}
 	return &order, nil
 }
 
-<<<<<<< HEAD
-func (action *relayDB) getOrderByCoinHash(hash []byte) (*rTy.RelayOrder, error) {
-=======
 func (action *relayDB) getOrderByCoinHash(hash []byte) (*ty.RelayOrder, error) {
->>>>>>> 209182b6
 	value, err := action.db.Get(hash)
 	if err != nil {
 		return nil, err
 	}
 
-<<<<<<< HEAD
-	var order rTy.RelayOrder
-=======
 	var order ty.RelayOrder
->>>>>>> 209182b6
 	if err = types.Decode(value, &order); err != nil {
 		return nil, err
 	}
 	return &order, nil
 }
 
-<<<<<<< HEAD
-func (action *relayDB) create(order *rTy.RelayCreate) (*types.Receipt, error) {
-=======
 func (action *relayDB) relayCreate(order *ty.RelayCreate) (*types.Receipt, error) {
->>>>>>> 209182b6
 	var receipt *types.Receipt
 	var err error
 	var coinAddr string
 	var coinWaits uint32
-<<<<<<< HEAD
-	if order.Operation == rTy.RelayOrderBuy {
-=======
 	if order.Operation == ty.RelayOrderBuy {
->>>>>>> 209182b6
 		receipt, err = action.coinsAccount.ExecFrozen(action.fromAddr, action.execAddr, int64(order.BtyAmount))
 		if err != nil {
 			relaylog.Error("account.ExecFrozen relay ", "addrFrom", action.fromAddr, "execAddr", action.execAddr, "amount", order.BtyAmount)
@@ -189,17 +146,10 @@
 
 	var logs []*types.ReceiptLog
 	var kv []*types.KeyValue
-<<<<<<< HEAD
-	uOrder := &rTy.RelayOrder{
-		Id:            calcRelayOrderID(common.ToHex(action.txHash)),
-		Status:        rTy.RelayOrderStatus_pending,
-		PreStatus:     rTy.RelayOrderStatus_init,
-=======
 	uOrder := &ty.RelayOrder{
 		Id:            calcRelayOrderID(common.ToHex(action.txHash)),
 		Status:        ty.RelayOrderStatus_pending,
 		PreStatus:     ty.RelayOrderStatus_init,
->>>>>>> 209182b6
 		Amount:        order.BtyAmount,
 		CreaterAddr:   action.fromAddr,
 		CoinOperation: order.Operation,
@@ -222,21 +172,13 @@
 
 	relayLog := newRelayLog(uOrder)
 	sellOrderKV := relayLog.save(action.db)
-<<<<<<< HEAD
-	logs = append(logs, relayLog.receiptLog(rTy.TyLogRelayCreate))
-=======
 	logs = append(logs, relayLog.receiptLog(ty.TyLogRelayCreate))
->>>>>>> 209182b6
 	kv = append(kv, sellOrderKV...)
 
 	return &types.Receipt{types.ExecOk, kv, logs}, nil
 }
 
-<<<<<<< HEAD
-func (action *relayDB) checkRevokeOrder(order *rTy.RelayOrder) error {
-=======
 func (action *relayDB) checkRevokeOrder(order *ty.RelayOrder) error {
->>>>>>> 209182b6
 	nowTime := time.Unix(action.blockTime, 0)
 	var nowBtcHeight, subHeight int64
 
@@ -249,11 +191,7 @@
 		subHeight = nowBtcHeight - int64(order.CoinHeight)
 	}
 
-<<<<<<< HEAD
-	if order.Status == rTy.RelayOrderStatus_locking {
-=======
 	if order.Status == ty.RelayOrderStatus_locking {
->>>>>>> 209182b6
 		acceptTime := time.Unix(order.AcceptTime, 0)
 		if nowTime.Sub(acceptTime) < lockingTime && subHeight < lockBtcHeight {
 			relaylog.Error("relay revoke locking", "duration", nowTime.Sub(acceptTime), "lockingTime", lockingTime, "subHeight", subHeight)
@@ -261,11 +199,7 @@
 		}
 	}
 
-<<<<<<< HEAD
-	if order.Status == rTy.RelayOrderStatus_confirming {
-=======
 	if order.Status == ty.RelayOrderStatus_confirming {
->>>>>>> 209182b6
 		confirmTime := time.Unix(order.ConfirmTime, 0)
 		if nowTime.Sub(confirmTime) < 4*lockingTime && subHeight < 4*lockBtcHeight {
 			relaylog.Error("relay revoke confirming ", "duration", nowTime.Sub(confirmTime), "confirmTime", 4*lockingTime, "subHeight", subHeight)
@@ -277,11 +211,7 @@
 
 }
 
-<<<<<<< HEAD
-func (action *relayDB) revokeCreate(revoke *rTy.RelayRevoke) (*types.Receipt, error) {
-=======
 func (action *relayDB) revokeCreate(revoke *ty.RelayRevoke) (*types.Receipt, error) {
->>>>>>> 209182b6
 	orderId := []byte(revoke.OrderId)
 	order, err := action.getOrderByID(orderId)
 	if err != nil {
@@ -293,20 +223,6 @@
 		return nil, err
 	}
 
-<<<<<<< HEAD
-	if order.Status == rTy.RelayOrderStatus_init {
-		return nil, types.ErrRelayOrderStatusErr
-	}
-
-	if order.Status == rTy.RelayOrderStatus_pending && revoke.Action == rTy.RelayUnlock {
-		return nil, types.ErrRelayOrderParamErr
-	}
-
-	if order.Status == rTy.RelayOrderStatus_finished {
-		return nil, types.ErrRelayOrderSoldout
-	}
-	if order.Status == rTy.RelayOrderStatus_canceled {
-=======
 	if order.Status == ty.RelayOrderStatus_init {
 		return nil, types.ErrRelayOrderStatusErr
 	}
@@ -319,7 +235,6 @@
 		return nil, types.ErrRelayOrderSoldout
 	}
 	if order.Status == ty.RelayOrderStatus_canceled {
->>>>>>> 209182b6
 		return nil, types.ErrRelayOrderRevoked
 	}
 
@@ -329,21 +244,13 @@
 
 	var receipt *types.Receipt
 	var receiptTransfer *types.Receipt
-<<<<<<< HEAD
-	if order.CoinOperation == rTy.RelayOrderBuy {
-=======
 	if order.CoinOperation == ty.RelayOrderBuy {
->>>>>>> 209182b6
 		receipt, err = action.coinsAccount.ExecActive(order.CreaterAddr, action.execAddr, int64(order.Amount))
 		if err != nil {
 			relaylog.Error("revoke create", "addrFrom", order.CreaterAddr, "execAddr", action.execAddr, "amount", order.Amount)
 			return nil, err
 		}
-<<<<<<< HEAD
-	} else if order.Status != rTy.RelayOrderStatus_pending {
-=======
 	} else if order.Status != ty.RelayOrderStatus_pending {
->>>>>>> 209182b6
 		receipt, err = action.coinsAccount.ExecActive(order.AcceptAddr, action.execAddr, int64(order.Amount))
 		if err != nil {
 			relaylog.Error("revoke create", "addrFrom", order.AcceptAddr, "execAddr", action.execAddr, "amount", order.Amount)
@@ -358,17 +265,10 @@
 	}
 
 	order.PreStatus = order.Status
-<<<<<<< HEAD
-	if revoke.Action == rTy.RelayUnlock {
-		order.Status = rTy.RelayOrderStatus_pending
-	} else {
-		order.Status = rTy.RelayOrderStatus_canceled
-=======
 	if revoke.Action == ty.RelayUnlock {
 		order.Status = ty.RelayOrderStatus_pending
 	} else {
 		order.Status = ty.RelayOrderStatus_canceled
->>>>>>> 209182b6
 	}
 
 	relayLog := newRelayLog(order)
@@ -384,47 +284,28 @@
 		logs = append(logs, receiptTransfer.Logs...)
 		kv = append(kv, receiptTransfer.KV...)
 	}
-<<<<<<< HEAD
-	logs = append(logs, relayLog.receiptLog(rTy.TyLogRelayRevokeCreate))
-=======
 	logs = append(logs, relayLog.receiptLog(ty.TyLogRelayRevokeCreate))
->>>>>>> 209182b6
 	kv = append(kv, orderKV...)
 	return &types.Receipt{types.ExecOk, kv, logs}, nil
 }
 
-<<<<<<< HEAD
-func (action *relayDB) accept(accept *rTy.RelayAccept) (*types.Receipt, error) {
-=======
 func (action *relayDB) accept(accept *ty.RelayAccept) (*types.Receipt, error) {
->>>>>>> 209182b6
 	orderId := []byte(accept.OrderId)
 	order, err := action.getOrderByID(orderId)
 	if err != nil {
 		return nil, types.ErrRelayOrderNotExist
 	}
 
-<<<<<<< HEAD
-	if order.Status == rTy.RelayOrderStatus_canceled {
-		return nil, types.ErrRelayOrderRevoked
-	}
-	if order.Status != rTy.RelayOrderStatus_pending {
-=======
 	if order.Status == ty.RelayOrderStatus_canceled {
 		return nil, types.ErrRelayOrderRevoked
 	}
 	if order.Status != ty.RelayOrderStatus_pending {
->>>>>>> 209182b6
 		return nil, types.ErrRelayOrderSoldout
 	}
 
 	var receipt *types.Receipt
 
-<<<<<<< HEAD
-	if order.CoinOperation == rTy.RelayOrderBuy {
-=======
 	if order.CoinOperation == ty.RelayOrderBuy {
->>>>>>> 209182b6
 		receipt, err = action.coinsAccount.ExecFrozen(action.fromAddr, action.execAddr, int64(lockBtyAmount))
 		if err != nil {
 			relaylog.Error("relay accept frozen fail ", "addrFrom", action.fromAddr, "execAddr", action.execAddr, "amount", lockBtyAmount)
@@ -448,11 +329,7 @@
 	}
 
 	order.PreStatus = order.Status
-<<<<<<< HEAD
-	order.Status = rTy.RelayOrderStatus_locking
-=======
 	order.Status = ty.RelayOrderStatus_locking
->>>>>>> 209182b6
 	order.AcceptAddr = action.fromAddr
 	order.AcceptTime = action.blockTime
 
@@ -471,52 +348,32 @@
 	relayLog := newRelayLog(order)
 	sellOrderKV := relayLog.save(action.db)
 
-<<<<<<< HEAD
-	logs = append(logs, relayLog.receiptLog(rTy.TyLogRelayAccept))
-=======
 	logs = append(logs, relayLog.receiptLog(ty.TyLogRelayAccept))
->>>>>>> 209182b6
 	kv = append(kv, sellOrderKV...)
 
 	return &types.Receipt{types.ExecOk, kv, logs}, nil
 
 }
 
-<<<<<<< HEAD
-func (action *relayDB) relayRevoke(revoke *rTy.RelayRevoke) (*types.Receipt, error) {
-	if revoke.Target == rTy.RelayRevokeCreate {
-=======
 func (action *relayDB) relayRevoke(revoke *ty.RelayRevoke) (*types.Receipt, error) {
 	if revoke.Target == ty.RelayRevokeCreate {
->>>>>>> 209182b6
 		return action.revokeCreate(revoke)
 	}
 
 	return action.revokeAccept(revoke)
 }
 
-<<<<<<< HEAD
-func (action *relayDB) revokeAccept(revoke *rTy.RelayRevoke) (*types.Receipt, error) {
-=======
 func (action *relayDB) revokeAccept(revoke *ty.RelayRevoke) (*types.Receipt, error) {
->>>>>>> 209182b6
 	orderIdByte := []byte(revoke.OrderId)
 	order, err := action.getOrderByID(orderIdByte)
 	if err != nil {
 		return nil, types.ErrRelayOrderNotExist
 	}
 
-<<<<<<< HEAD
-	if order.Status == rTy.RelayOrderStatus_pending || order.Status == rTy.RelayOrderStatus_canceled {
-		return nil, types.ErrRelayOrderRevoked
-	}
-	if order.Status == rTy.RelayOrderStatus_finished {
-=======
 	if order.Status == ty.RelayOrderStatus_pending || order.Status == ty.RelayOrderStatus_canceled {
 		return nil, types.ErrRelayOrderRevoked
 	}
 	if order.Status == ty.RelayOrderStatus_finished {
->>>>>>> 209182b6
 		return nil, types.ErrRelayOrderFinished
 	}
 
@@ -530,11 +387,7 @@
 	}
 
 	var receipt *types.Receipt
-<<<<<<< HEAD
-	if order.CoinOperation == rTy.RelayOrderSell {
-=======
 	if order.CoinOperation == ty.RelayOrderSell {
->>>>>>> 209182b6
 		receipt, err = action.coinsAccount.ExecActive(order.AcceptAddr, action.execAddr, int64(order.Amount))
 		if err != nil {
 			relaylog.Error("revokeAccept", "addrFrom", order.AcceptAddr, "execAddr", action.execAddr, "amount", order.Amount)
@@ -544,11 +397,7 @@
 	}
 
 	var receiptTransfer *types.Receipt
-<<<<<<< HEAD
-	if order.CoinOperation == rTy.RelayOrderBuy {
-=======
 	if order.CoinOperation == ty.RelayOrderBuy {
->>>>>>> 209182b6
 		receiptTransfer, err = action.coinsAccount.ExecTransferFrozen(order.AcceptAddr, order.CreaterAddr, action.execAddr, int64(lockBtyAmount))
 		if err != nil {
 			relaylog.Error("revokeAccept", "from", order.AcceptAddr, "to", order.CreaterAddr, "execAddr", action.execAddr, "amount", lockBtyAmount)
@@ -557,11 +406,7 @@
 	}
 
 	order.PreStatus = order.Status
-<<<<<<< HEAD
-	order.Status = rTy.RelayOrderStatus_pending
-=======
 	order.Status = ty.RelayOrderStatus_pending
->>>>>>> 209182b6
 	order.AcceptAddr = ""
 	order.AcceptTime = 0
 
@@ -577,36 +422,19 @@
 	}
 	relayLog := newRelayLog(order)
 	sellOrderKV := relayLog.save(action.db)
-<<<<<<< HEAD
-	logs = append(logs, relayLog.receiptLog(rTy.TyLogRelayRevokeAccept))
-=======
 	logs = append(logs, relayLog.receiptLog(ty.TyLogRelayRevokeAccept))
->>>>>>> 209182b6
 	kv = append(kv, sellOrderKV...)
 
 	return &types.Receipt{types.ExecOk, kv, logs}, nil
 }
 
-<<<<<<< HEAD
-func (action *relayDB) confirmTx(confirm *rTy.RelayConfirmTx) (*types.Receipt, error) {
-=======
 func (action *relayDB) confirmTx(confirm *ty.RelayConfirmTx) (*types.Receipt, error) {
->>>>>>> 209182b6
 	orderId := []byte(confirm.OrderId)
 	order, err := action.getOrderByID(orderId)
 	if err != nil {
 		return nil, types.ErrRelayOrderNotExist
 	}
 
-<<<<<<< HEAD
-	if order.Status == rTy.RelayOrderStatus_pending {
-		return nil, types.ErrRelayOrderOnSell
-	}
-	if order.Status == rTy.RelayOrderStatus_finished {
-		return nil, types.ErrRelayOrderSoldout
-	}
-	if order.Status == rTy.RelayOrderStatus_canceled {
-=======
 	if order.Status == ty.RelayOrderStatus_pending {
 		return nil, types.ErrRelayOrderOnSell
 	}
@@ -614,7 +442,6 @@
 		return nil, types.ErrRelayOrderSoldout
 	}
 	if order.Status == ty.RelayOrderStatus_canceled {
->>>>>>> 209182b6
 		return nil, types.ErrRelayOrderRevoked
 	}
 
@@ -628,11 +455,7 @@
 	}
 
 	var confirmAddr string
-<<<<<<< HEAD
-	if order.CoinOperation == rTy.RelayOrderBuy {
-=======
 	if order.CoinOperation == ty.RelayOrderBuy {
->>>>>>> 209182b6
 		confirmAddr = order.AcceptAddr
 	} else {
 		confirmAddr = order.CreaterAddr
@@ -642,11 +465,7 @@
 	}
 
 	order.PreStatus = order.Status
-<<<<<<< HEAD
-	order.Status = rTy.RelayOrderStatus_confirming
-=======
 	order.Status = ty.RelayOrderStatus_confirming
->>>>>>> 209182b6
 	order.ConfirmTime = action.blockTime
 	order.CoinTxHash = confirm.TxHash
 	height, err := action.btc.getLastBtcHeadHeight()
@@ -661,11 +480,7 @@
 
 	relayLog := newRelayLog(order)
 	sellOrderKV := relayLog.save(action.db)
-<<<<<<< HEAD
-	logs = append(logs, relayLog.receiptLog(rTy.TyLogRelayConfirmTx))
-=======
 	logs = append(logs, relayLog.receiptLog(ty.TyLogRelayConfirmTx))
->>>>>>> 209182b6
 	kv = append(kv, sellOrderKV...)
 
 	receipt := &types.Receipt{types.ExecOk, kv, logs}
@@ -673,26 +488,13 @@
 
 }
 
-<<<<<<< HEAD
-func (action *relayDB) verifyTx(verify *rTy.RelayVerify) (*types.Receipt, error) {
-=======
 func (action *relayDB) verifyTx(verify *ty.RelayVerify) (*types.Receipt, error) {
->>>>>>> 209182b6
 	orderId := []byte(verify.OrderId)
 	order, err := action.getOrderByID(orderId)
 	if err != nil {
 		return nil, types.ErrRelayOrderNotExist
 	}
 
-<<<<<<< HEAD
-	if order.Status == rTy.RelayOrderStatus_finished {
-		return nil, types.ErrRelayOrderSoldout
-	}
-	if order.Status == rTy.RelayOrderStatus_canceled {
-		return nil, types.ErrRelayOrderRevoked
-	}
-	if order.Status == rTy.RelayOrderStatus_pending || order.Status == rTy.RelayOrderStatus_locking {
-=======
 	if order.Status == ty.RelayOrderStatus_finished {
 		return nil, types.ErrRelayOrderSoldout
 	}
@@ -700,7 +502,6 @@
 		return nil, types.ErrRelayOrderRevoked
 	}
 	if order.Status == ty.RelayOrderStatus_pending || order.Status == ty.RelayOrderStatus_locking {
->>>>>>> 209182b6
 		return nil, types.ErrRelayOrderOnSell
 	}
 
@@ -710,11 +511,7 @@
 	}
 
 	var receipt *types.Receipt
-<<<<<<< HEAD
-	if order.CoinOperation == rTy.RelayOrderBuy {
-=======
 	if order.CoinOperation == ty.RelayOrderBuy {
->>>>>>> 209182b6
 		receipt, err = action.coinsAccount.ExecTransferFrozen(order.CreaterAddr, order.AcceptAddr, action.execAddr, int64(order.Amount))
 		if err != nil {
 			relaylog.Error("verify buy transfer fail", "error", err.Error())
@@ -730,11 +527,7 @@
 	}
 
 	var receiptTransfer *types.Receipt
-<<<<<<< HEAD
-	if order.CoinOperation == rTy.RelayOrderBuy {
-=======
 	if order.CoinOperation == ty.RelayOrderBuy {
->>>>>>> 209182b6
 		receiptTransfer, err = action.coinsAccount.ExecActive(order.AcceptAddr, action.execAddr, int64(lockBtyAmount))
 		if err != nil {
 			relaylog.Error("verify exec active", "from", order.AcceptAddr, "amount", lockBtyAmount)
@@ -750,11 +543,7 @@
 	}
 
 	order.PreStatus = order.Status
-<<<<<<< HEAD
-	order.Status = rTy.RelayOrderStatus_finished
-=======
 	order.Status = ty.RelayOrderStatus_finished
->>>>>>> 209182b6
 	order.FinishTime = action.blockTime
 	order.FinishTxHash = common.ToHex(action.txHash)
 
@@ -765,11 +554,7 @@
 	var kv []*types.KeyValue
 	logs = append(logs, receipt.Logs...)
 	logs = append(logs, receiptTransfer.Logs...)
-<<<<<<< HEAD
-	logs = append(logs, relayLog.receiptLog(rTy.TyLogRelayFinishTx))
-=======
 	logs = append(logs, relayLog.receiptLog(ty.TyLogRelayFinishTx))
->>>>>>> 209182b6
 	kv = append(kv, receipt.KV...)
 	kv = append(kv, receiptTransfer.KV...)
 	kv = append(kv, orderKV...)
@@ -777,26 +562,13 @@
 
 }
 
-<<<<<<< HEAD
-func (action *relayDB) verifyCmdTx(verify *rTy.RelayVerifyCli) (*types.Receipt, error) {
-=======
 func (action *relayDB) verifyCmdTx(verify *ty.RelayVerifyCli) (*types.Receipt, error) {
->>>>>>> 209182b6
 	orderId := []byte(verify.OrderId)
 	order, err := action.getOrderByID(orderId)
 	if err != nil {
 		return nil, types.ErrRelayOrderNotExist
 	}
 
-<<<<<<< HEAD
-	if order.Status == rTy.RelayOrderStatus_finished {
-		return nil, types.ErrRelayOrderSoldout
-	}
-	if order.Status == rTy.RelayOrderStatus_canceled {
-		return nil, types.ErrRelayOrderRevoked
-	}
-	if order.Status == rTy.RelayOrderStatus_pending || order.Status == rTy.RelayOrderStatus_locking {
-=======
 	if order.Status == ty.RelayOrderStatus_finished {
 		return nil, types.ErrRelayOrderSoldout
 	}
@@ -804,7 +576,6 @@
 		return nil, types.ErrRelayOrderRevoked
 	}
 	if order.Status == ty.RelayOrderStatus_pending || order.Status == ty.RelayOrderStatus_locking {
->>>>>>> 209182b6
 		return nil, types.ErrRelayOrderOnSell
 	}
 
@@ -815,11 +586,7 @@
 		return nil, err
 	}
 
-<<<<<<< HEAD
-	if order.CoinOperation == rTy.RelayOrderBuy {
-=======
 	if order.CoinOperation == ty.RelayOrderBuy {
->>>>>>> 209182b6
 		receipt, err = action.coinsAccount.ExecTransferFrozen(order.CreaterAddr, order.AcceptAddr, action.execAddr, int64(order.Amount))
 
 	} else {
@@ -832,11 +599,7 @@
 	}
 
 	var receiptTransfer *types.Receipt
-<<<<<<< HEAD
-	if order.CoinOperation == rTy.RelayOrderBuy {
-=======
 	if order.CoinOperation == ty.RelayOrderBuy {
->>>>>>> 209182b6
 		receiptTransfer, err = action.coinsAccount.ExecActive(order.AcceptAddr, action.execAddr, int64(lockBtyAmount))
 		if err != nil {
 			relaylog.Error("verify exec active", "from", order.AcceptAddr, "amount", lockBtyAmount)
@@ -852,11 +615,7 @@
 	}
 
 	order.PreStatus = order.Status
-<<<<<<< HEAD
-	order.Status = rTy.RelayOrderStatus_finished
-=======
 	order.Status = ty.RelayOrderStatus_finished
->>>>>>> 209182b6
 	order.FinishTime = action.blockTime
 
 	relayLog := newRelayLog(order)
@@ -870,11 +629,7 @@
 	var kv []*types.KeyValue
 	logs = append(logs, receipt.Logs...)
 	logs = append(logs, receiptTransfer.Logs...)
-<<<<<<< HEAD
-	logs = append(logs, relayLog.receiptLog(rTy.TyLogRelayFinishTx))
-=======
 	logs = append(logs, relayLog.receiptLog(ty.TyLogRelayFinishTx))
->>>>>>> 209182b6
 	kv = append(kv, receipt.KV...)
 	kv = append(kv, receiptTransfer.KV...)
 	kv = append(kv, orderKV...)
@@ -882,11 +637,7 @@
 
 }
 
-<<<<<<< HEAD
-func saveBtcLastHead(db dbm.KV, head *rTy.RelayLastRcvBtcHeader) (set []*types.KeyValue) {
-=======
 func saveBtcLastHead(db dbm.KV, head *ty.RelayLastRcvBtcHeader) (set []*types.KeyValue) {
->>>>>>> 209182b6
 	if head == nil || head.Header == nil {
 		return nil
 	}
@@ -901,20 +652,12 @@
 	return set
 }
 
-<<<<<<< HEAD
-func getBtcLastHead(db dbm.KV) (*rTy.RelayLastRcvBtcHeader, error) {
-=======
 func getBtcLastHead(db dbm.KV) (*ty.RelayLastRcvBtcHeader, error) {
->>>>>>> 209182b6
 	value, err := db.Get([]byte(btcLastHead))
 	if err != nil {
 		return nil, err
 	}
-<<<<<<< HEAD
-	var head rTy.RelayLastRcvBtcHeader
-=======
 	var head ty.RelayLastRcvBtcHeader
->>>>>>> 209182b6
 	if err = types.Decode(value, &head); err != nil {
 		return nil, err
 	}
@@ -922,19 +665,11 @@
 	return &head, nil
 }
 
-<<<<<<< HEAD
-func (action *relayDB) saveBtcHeader(headers *rTy.BtcHeaders, localDb dbm.KVDB) (*types.Receipt, error) {
-	var logs []*types.ReceiptLog
-	var kv []*types.KeyValue
-	var preHead = &rTy.RelayLastRcvBtcHeader{}
-	var receipt = &rTy.ReceiptRelayRcvBTCHeaders{}
-=======
 func (action *relayDB) saveBtcHeader(headers *ty.BtcHeaders, localDb dbm.KVDB) (*types.Receipt, error) {
 	var logs []*types.ReceiptLog
 	var kv []*types.KeyValue
 	var preHead = &ty.RelayLastRcvBtcHeader{}
 	var receipt = &ty.ReceiptRelayRcvBTCHeaders{}
->>>>>>> 209182b6
 
 	if action.fromAddr != types.GenesisAddr {
 		return nil, types.ErrFromAddr
@@ -954,11 +689,7 @@
 	}
 
 	log := &types.ReceiptLog{}
-<<<<<<< HEAD
-	log.Ty = rTy.TyLogRelayRcvBTCHead
-=======
 	log.Ty = ty.TyLogRelayRcvBTCHead
->>>>>>> 209182b6
 
 	for _, head := range headers.BtcHeader {
 		err := verifyBlockHeader(head, preHead, localDb)
