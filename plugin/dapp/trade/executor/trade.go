package executor

/*
trade执行器支持trade的创建和交易，

主要提供操作有以下几种：
1）挂单出售；
2）购买指定的卖单；
3）撤销卖单；
4）挂单购买；
5）出售指定的买单；
6）撤销买单；
*/

import (
	log "github.com/inconshreveable/log15"

	pty "gitlab.33.cn/chain33/chain33/plugin/dapp/trade/types"
	drivers "gitlab.33.cn/chain33/chain33/system/dapp"
	"gitlab.33.cn/chain33/chain33/types"
)

<<<<<<< HEAD
var (
	tradelog = log.New("module", "execs.trade")
	defaultAssetExec = types.TokenX
	ForkSupportMorkAsset = int64(66666) // TODO
)
=======
var tradelog = log.New("module", "execs.trade")
var driverName = "trade"

func init() {
	ety := types.LoadExecutorType(driverName)
	ety.InitFuncList(types.ListMethod(&trade{}))
}
>>>>>>> b93b8722

func Init(name string) {
	drivers.Register(GetName(), newTrade, types.ForkV2AddToken)
}

func GetName() string {
	return newTrade().GetName()
}

type trade struct {
	drivers.DriverBase
}

func newTrade() drivers.Driver {
	t := &trade{}
	t.SetChild(t)
	t.SetExecutorType(types.LoadExecutorType(driverName))
	return t
}

func (t *trade) GetDriverName() string {
	return driverName
}

func (t *trade) getSellOrderFromDb(sellID []byte) *pty.SellOrder {
	value, err := t.GetStateDB().Get(sellID)
	if err != nil {
		panic(err)
	}
	var sellorder pty.SellOrder
	types.Decode(value, &sellorder)
	return &sellorder
}

func genSaveSellKv(sellorder *pty.SellOrder) []*types.KeyValue {
	status := sellorder.Status
	var kv []*types.KeyValue
	kv = saveSellOrderKeyValue(kv, sellorder, status)
	if pty.TradeOrderStatusSoldOut == status || pty.TradeOrderStatusRevoked == status {
		tradelog.Debug("trade saveSell ", "remove old status onsale to soldout or revoked with sellid", sellorder.SellID)
		kv = deleteSellOrderKeyValue(kv, sellorder, pty.TradeOrderStatusOnSale)
	}
	return kv
}

func (t *trade) saveSell(sellID []byte, ty int32) []*types.KeyValue {
	sellorder := t.getSellOrderFromDb(sellID)
	return genSaveSellKv(sellorder)
}

func deleteSellOrderKeyValue(kv []*types.KeyValue, sellorder *pty.SellOrder, status int32) []*types.KeyValue {
	return genSellOrderKeyValue(kv, sellorder, status, nil)
}

func saveSellOrderKeyValue(kv []*types.KeyValue, sellorder *pty.SellOrder, status int32) []*types.KeyValue {
	sellID := []byte(sellorder.SellID)
	return genSellOrderKeyValue(kv, sellorder, status, sellID)
}

func genDeleteSellKv(sellorder *pty.SellOrder) []*types.KeyValue {
	status := sellorder.Status
	var kv []*types.KeyValue
	kv = deleteSellOrderKeyValue(kv, sellorder, status)
	if pty.TradeOrderStatusSoldOut == status || pty.TradeOrderStatusRevoked == status {
		tradelog.Debug("trade saveSell ", "remove old status onsale to soldout or revoked with sellID", sellorder.SellID)
		kv = saveSellOrderKeyValue(kv, sellorder, pty.TradeOrderStatusOnSale)
	}
	return kv
}

func (t *trade) deleteSell(sellID []byte, ty int32) []*types.KeyValue {
	sellorder := t.getSellOrderFromDb(sellID)
	return genDeleteSellKv(sellorder)
}

func (t *trade) saveBuy(receiptTradeBuy *pty.ReceiptBuyBase) []*types.KeyValue {
	//tradelog.Info("save", "buy", receiptTradeBuy)

	var kv []*types.KeyValue
	return saveBuyMarketOrderKeyValue(kv, receiptTradeBuy, pty.TradeOrderStatusBoughtOut, t.GetHeight())
}

func (t *trade) deleteBuy(receiptTradeBuy *pty.ReceiptBuyBase) []*types.KeyValue {
	var kv []*types.KeyValue
	return deleteBuyMarketOrderKeyValue(kv, receiptTradeBuy, pty.TradeOrderStatusBoughtOut, t.GetHeight())
}

// BuyLimit Local
func (t *trade) getBuyOrderFromDb(buyID []byte) *pty.BuyLimitOrder {
	value, err := t.GetStateDB().Get(buyID)
	if err != nil {
		panic(err)
	}
	var buyOrder pty.BuyLimitOrder
	types.Decode(value, &buyOrder)
	return &buyOrder
}

func genSaveBuyLimitKv(buyOrder *pty.BuyLimitOrder) []*types.KeyValue {
	status := buyOrder.Status
	var kv []*types.KeyValue
	kv = saveBuyLimitOrderKeyValue(kv, buyOrder, status)
	if pty.TradeOrderStatusBoughtOut == status || pty.TradeOrderStatusBuyRevoked == status {
		tradelog.Debug("trade saveBuyLimit ", "remove old status with Buyid", buyOrder.BuyID)
		kv = deleteBuyLimitKeyValue(kv, buyOrder, pty.TradeOrderStatusOnSale)
	}
	return kv
}

func (t *trade) saveBuyLimit(buyID []byte, ty int32) []*types.KeyValue {
	buyOrder := t.getBuyOrderFromDb(buyID)
	return genSaveBuyLimitKv(buyOrder)
}

func saveBuyLimitOrderKeyValue(kv []*types.KeyValue, buyOrder *pty.BuyLimitOrder, status int32) []*types.KeyValue {
	buyID := []byte(buyOrder.BuyID)
	return genBuyLimitOrderKeyValue(kv, buyOrder, status, buyID)
}

func deleteBuyLimitKeyValue(kv []*types.KeyValue, buyOrder *pty.BuyLimitOrder, status int32) []*types.KeyValue {
	return genBuyLimitOrderKeyValue(kv, buyOrder, status, nil)
}

func genDeleteBuyLimitKv(buyOrder *pty.BuyLimitOrder) []*types.KeyValue {
	status := buyOrder.Status
	var kv []*types.KeyValue
	kv = deleteBuyLimitKeyValue(kv, buyOrder, status)
	if pty.TradeOrderStatusBoughtOut == status || pty.TradeOrderStatusBuyRevoked == status {
		tradelog.Debug("trade saveSell ", "remove old status onsale to soldout or revoked with sellid", buyOrder.BuyID)
		kv = saveBuyLimitOrderKeyValue(kv, buyOrder, pty.TradeOrderStatusOnBuy)
	}
	return kv
}

func (t *trade) deleteBuyLimit(buyID []byte, ty int32) []*types.KeyValue {
	buyOrder := t.getBuyOrderFromDb(buyID)
	return genDeleteBuyLimitKv(buyOrder)
}

func (t *trade) saveSellMarket(receiptTradeBuy *pty.ReceiptSellBase) []*types.KeyValue {
	var kv []*types.KeyValue
	return saveSellMarketOrderKeyValue(kv, receiptTradeBuy, pty.TradeOrderStatusSoldOut, t.GetHeight())
}

func (t *trade) deleteSellMarket(receiptTradeBuy *pty.ReceiptSellBase) []*types.KeyValue {
	var kv []*types.KeyValue
	return deleteSellMarketOrderKeyValue(kv, receiptTradeBuy, pty.TradeOrderStatusSoldOut, t.GetHeight())
}

func saveSellMarketOrderKeyValue(kv []*types.KeyValue, receipt *pty.ReceiptSellBase, status int32, height int64) []*types.KeyValue {
	txhash := []byte(receipt.TxHash)
	return genSellMarketOrderKeyValue(kv, receipt, status, height, txhash)
}

func deleteSellMarketOrderKeyValue(kv []*types.KeyValue, receipt *pty.ReceiptSellBase, status int32, height int64) []*types.KeyValue {
	return genSellMarketOrderKeyValue(kv, receipt, status, height, nil)
}

func saveBuyMarketOrderKeyValue(kv []*types.KeyValue, receipt *pty.ReceiptBuyBase, status int32, height int64) []*types.KeyValue {
	txhash := []byte(receipt.TxHash)
	return genBuyMarketOrderKeyValue(kv, receipt, status, height, txhash)
}

func deleteBuyMarketOrderKeyValue(kv []*types.KeyValue, receipt *pty.ReceiptBuyBase, status int32, height int64) []*types.KeyValue {
	return genBuyMarketOrderKeyValue(kv, receipt, status, height, nil)
}<|MERGE_RESOLUTION|>--- conflicted
+++ resolved
@@ -20,21 +20,17 @@
 	"gitlab.33.cn/chain33/chain33/types"
 )
 
-<<<<<<< HEAD
 var (
 	tradelog = log.New("module", "execs.trade")
 	defaultAssetExec = types.TokenX
 	ForkSupportMorkAsset = int64(66666) // TODO
+	driverName = "trade"
 )
-=======
-var tradelog = log.New("module", "execs.trade")
-var driverName = "trade"
 
 func init() {
 	ety := types.LoadExecutorType(driverName)
 	ety.InitFuncList(types.ListMethod(&trade{}))
 }
->>>>>>> b93b8722
 
 func Init(name string) {
 	drivers.Register(GetName(), newTrade, types.ForkV2AddToken)
