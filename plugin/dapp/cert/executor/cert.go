--- conflicted
+++ resolved
@@ -35,11 +35,6 @@
 	c := &Cert{}
 	c.SetChild(c)
 	c.SetIsFree(true)
-<<<<<<< HEAD
-	c.SetExecutorType(types.LoadExecutorType(driverName))
-
-=======
->>>>>>> 956fbba0
 	return c
 }
 
