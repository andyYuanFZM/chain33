package rpc

import (
	"encoding/hex"

	"gitlab.33.cn/chain33/chain33/common"
	"gitlab.33.cn/chain33/chain33/common/address"
	ty "gitlab.33.cn/chain33/chain33/plugin/dapp/ticket/types"
	rpctypes "gitlab.33.cn/chain33/chain33/rpc/types"
	"gitlab.33.cn/chain33/chain33/types"
	context "golang.org/x/net/context"
)

func bindMiner(param *ty.ReqBindMiner) (*ty.ReplyBindMiner, error) {
	tBind := &ty.TicketBind{
		MinerAddress:  param.BindAddr,
		ReturnAddress: param.OriginAddr,
	}
	data, err := types.CallCreateTx(types.ExecName(ty.TicketX), "Tbind", tBind)
	if err != nil {
		return nil, err
	}
	hex := common.ToHex(data)
	return &ty.ReplyBindMiner{TxHex: hex}, nil
}

// 创建绑定挖矿
func (g *channelClient) CreateBindMiner(ctx context.Context, in *ty.ReqBindMiner) (*ty.ReplyBindMiner, error) {
	if in.Amount%(10000*types.Coin) != 0 || in.Amount < 0 {
		return nil, types.ErrAmount
	}
	err := address.CheckAddress(in.BindAddr)
	if err != nil {
		return nil, err
	}
	err = address.CheckAddress(in.OriginAddr)
	if err != nil {
		return nil, err
	}

	if in.CheckBalance {
		getBalance := &types.ReqBalance{Addresses: []string{in.OriginAddr}, Execer: "coins"}
		balances, err := g.GetCoinsAccountDB().GetBalance(g, getBalance)
		if err != nil {
			return nil, err
		}
		if len(balances) == 0 {
			return nil, types.ErrInvalidParam
		}
		if balances[0].Balance < in.Amount+2*types.Coin {
			return nil, types.ErrNoBalance
		}
	}
	return bindMiner(in)
}

func (g *channelClient) SetAutoMining(ctx context.Context, in *ty.MinerFlag) (*types.Reply, error) {
	data, err := g.ExecWalletFunc(ty.TicketX, "WalletAutoMiner", in)
	return data.(*types.Reply), err
}

func (g *channelClient) GetTicketCount(ctx context.Context, in *types.ReqNil) (*types.Int64, error) {
<<<<<<< HEAD
	data, err := g.QueryConsensusFunc(types.TicketX, "GetTicketCount", &types.ReqNil{})
	if err != nil {
		return nil, err
	}
=======
	data, err := g.QueryConsensusFunc(ty.TicketX, "GetTicketCount", &types.ReqNil{})
>>>>>>> c385a6ca
	return data.(*types.Int64), err
}

func (g *channelClient) CloseTickets(ctx context.Context, in *types.ReqNil) (*types.ReplyHashes, error) {
	data, err := g.ExecWalletFunc(ty.TicketX, "CloseTickets", &types.ReqNil{})
	return data.(*types.ReplyHashes), err
}

func (c *Jrpc) CreateBindMiner(in *ty.ReqBindMiner, result *interface{}) error {
	reply, err := c.cli.CreateBindMiner(context.Background(), in)
	if err != nil {
		return err
	}
	*result = reply
	return nil
}

func (c *Jrpc) GetTicketCount(in *types.ReqNil, result *int64) error {
	resp, err := c.cli.GetTicketCount(context.Background(), &types.ReqNil{})
	if err != nil {
		return err
	}
	*result = resp.GetData()
	return nil

}

func (c *Jrpc) CloseTickets(in *types.ReqNil, result *interface{}) error {
	resp, err := c.cli.CloseTickets(context.Background(), &types.ReqNil{})
	if err != nil {
		return err
	}
	var hashes rpctypes.ReplyHashes
	for _, has := range resp.Hashes {
		hashes.Hashes = append(hashes.Hashes, hex.EncodeToString(has))
	}
	*result = &hashes
	return nil
}

func (c *Jrpc) SetAutoMining(in *ty.MinerFlag, result *rpctypes.Reply) error {
	resp, err := c.cli.SetAutoMining(context.Background(), in)
	if err != nil {
		return err
	}
	var reply rpctypes.Reply
	reply.IsOk = resp.GetIsOk()
	reply.Msg = string(resp.GetMsg())
	*result = reply
	return nil
}<|MERGE_RESOLUTION|>--- conflicted
+++ resolved
@@ -60,14 +60,7 @@
 }
 
 func (g *channelClient) GetTicketCount(ctx context.Context, in *types.ReqNil) (*types.Int64, error) {
-<<<<<<< HEAD
-	data, err := g.QueryConsensusFunc(types.TicketX, "GetTicketCount", &types.ReqNil{})
-	if err != nil {
-		return nil, err
-	}
-=======
 	data, err := g.QueryConsensusFunc(ty.TicketX, "GetTicketCount", &types.ReqNil{})
->>>>>>> c385a6ca
 	return data.(*types.Int64), err
 }
 
