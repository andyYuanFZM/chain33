--- conflicted
+++ resolved
@@ -9,11 +9,7 @@
 	"gitlab.33.cn/chain33/chain33/types"
 
 	//log "github.com/inconshreveable/log15"
-<<<<<<< HEAD
 	rt "gitlab.33.cn/chain33/chain33/plugin/dapp/retrieve/types"
-=======
-	ty "gitlab.33.cn/chain33/chain33/plugin/dapp/retrieve/types"
->>>>>>> 956fbba0
 	"gitlab.33.cn/chain33/chain33/system/dapp"
 )
 
@@ -27,11 +23,7 @@
 const MaxRelation = 10
 
 type DB struct {
-<<<<<<< HEAD
 	rt.Retrieve
-=======
-	ty.Retrieve
->>>>>>> 956fbba0
 }
 
 func NewDB(backupaddress string) *DB {
@@ -46,11 +38,7 @@
 		return false
 	}
 	rlog.Debug("RetrieveBackup", "RelateDB", defaultAddress)
-<<<<<<< HEAD
 	para := &rt.RetrievePara{defaultAddress, retrieveBackup, createTime, 0, delayPeriod}
-=======
-	para := &ty.RetrievePara{defaultAddress, retrieveBackup, createTime, 0, delayPeriod}
->>>>>>> 956fbba0
 	r.RetPara = append(r.RetPara, para)
 
 	return true
@@ -107,11 +95,7 @@
 }
 
 //wait for valuable comment
-<<<<<<< HEAD
 func (action *Action) RetrieveBackup(backupRet *rt.BackupRetrieve) (*types.Receipt, error) {
-=======
-func (action *Action) RetrieveBackup(backupRet *ty.BackupRetrieve) (*types.Receipt, error) {
->>>>>>> 956fbba0
 	var logs []*types.ReceiptLog
 	var kv []*types.KeyValue
 	var receipt *types.Receipt
@@ -165,11 +149,7 @@
 	return receipt, nil
 }
 
-<<<<<<< HEAD
 func (action *Action) RetrievePrepare(preRet *rt.PrepareRetrieve) (*types.Receipt, error) {
-=======
-func (action *Action) RetrievePrepare(preRet *ty.PreRetrieve) (*types.Receipt, error) {
->>>>>>> 956fbba0
 	var logs []*types.ReceiptLog
 	var kv []*types.KeyValue
 	var receipt *types.Receipt
@@ -207,11 +187,7 @@
 	return receipt, nil
 }
 
-<<<<<<< HEAD
 func (action *Action) RetrievePerform(perfRet *rt.PerformRetrieve) (*types.Receipt, error) {
-=======
-func (action *Action) RetrievePerform(perfRet *ty.PerformRetrieve) (*types.Receipt, error) {
->>>>>>> 956fbba0
 	var logs []*types.ReceiptLog
 	var kv []*types.KeyValue
 	var receipt *types.Receipt
@@ -270,11 +246,7 @@
 	return receipt, nil
 }
 
-<<<<<<< HEAD
 func (action *Action) RetrieveCancel(cancel *rt.CancelRetrieve) (*types.Receipt, error) {
-=======
-func (action *Action) RetrieveCancel(cancel *ty.CancelRetrieve) (*types.Receipt, error) {
->>>>>>> 956fbba0
 	var logs []*types.ReceiptLog
 	var kv []*types.KeyValue
 	var receipt *types.Receipt
@@ -313,21 +285,13 @@
 	return receipt, nil
 }
 
-<<<<<<< HEAD
 func readRetrieve(db dbm.KV, address string) (*rt.Retrieve, error) {
-=======
-func readRetrieve(db dbm.KV, address string) (*ty.Retrieve, error) {
->>>>>>> 956fbba0
 	data, err := db.Get(Key(address))
 	if err != nil {
 		rlog.Debug("readRetrieve", "get", err)
 		return nil, err
 	}
-<<<<<<< HEAD
 	var retrieve rt.Retrieve
-=======
-	var retrieve ty.Retrieve
->>>>>>> 956fbba0
 	//decode
 	err = types.Decode(data, &retrieve)
 	if err != nil {
