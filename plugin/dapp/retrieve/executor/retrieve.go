package executor

import (
	"fmt"

	log "github.com/inconshreveable/log15"
	dbm "gitlab.33.cn/chain33/chain33/common/db"
	ty "gitlab.33.cn/chain33/chain33/plugin/dapp/retrieve/types"
	drivers "gitlab.33.cn/chain33/chain33/system/dapp"
	"gitlab.33.cn/chain33/chain33/types"
	rt "gitlab.33.cn/chain33/chain33/plugin/dapp/retrieve/types"
)

var (
	minPeriod int64 = 60
	rlog            = log.New("module", "execs.retrieve")
)

var (
	zeroDelay       int64
	zeroPrepareTime int64
	zeroRemainTime  int64
)

var driverName = "retrieve"

func init() {
	ety := types.LoadExecutorType(driverName)
	ety.InitFuncList(types.ListMethod(&Retrieve{}))
}

//const maxTimeWeight = 2
func Init(name string) {
	drivers.Register(GetName(), newRetrieve, 0)
}

func GetName() string {
	return newRetrieve().GetName()
}

type Retrieve struct {
	drivers.DriverBase
}

func newRetrieve() drivers.Driver {
	r := &Retrieve{}
	r.SetChild(r)
	r.SetExecutorType(types.LoadExecutorType(driverName))
	return r
}

<<<<<<< HEAD
=======
func (r *Retrieve) Exec(tx *types.Transaction, index int) (*types.Receipt, error) {
	var action ty.RetrieveAction
	err := types.Decode(tx.Payload, &action)
	if err != nil {
		return nil, err
	}

	rlog.Debug("Exec retrieve tx=", "tx=", action)

	actiondb := NewRetrieveAcction(r, tx)
	if action.Ty == ty.RetrieveBackup && action.GetBackup() != nil {
		backupRet := action.GetBackup()
		if backupRet.DelayPeriod < minPeriod {
			return nil, types.ErrRetrievePeriodLimit
		}
		rlog.Debug("RetrieveBackup action")
		return actiondb.RetrieveBackup(backupRet)
	} else if action.Ty == ty.RetrievePre && action.GetPreRet() != nil {
		preRet := action.GetPreRet()
		rlog.Debug("PreRetrieve action")
		return actiondb.RetrievePrepare(preRet)
	} else if action.Ty == ty.RetrievePerf && action.GetPerfRet() != nil {
		perfRet := action.GetPerfRet()
		rlog.Debug("PerformRetrieve action")
		return actiondb.RetrievePerform(perfRet)
	} else if action.Ty == ty.RetrieveCancel && action.GetCancel() != nil {
		cancel := action.GetCancel()
		rlog.Debug("RetrieveCancel action")
		return actiondb.RetrieveCancel(cancel)
	}
	//return error
	return nil, types.ErrActionNotSupport
}

>>>>>>> 956fbba0
func (r *Retrieve) GetDriverName() string {
	return driverName
}

<<<<<<< HEAD
func (r *Retrieve) CheckTx(tx *types.Transaction, index int) error {
	return nil
=======
func (r *Retrieve) GetActionName(tx *types.Transaction) string {
	var action ty.RetrieveAction
	err := types.Decode(tx.Payload, &action)
	if err != nil {
		return "unknow"
	}
	if action.Ty == ty.RetrievePre && action.GetPreRet() != nil {
		return "retrieve prepare"
	} else if action.Ty == ty.RetrievePerf && action.GetPerfRet() != nil {
		return "retrieve perform"
	} else if action.Ty == ty.RetrieveBackup && action.GetBackup() != nil {
		return "retrieve backup"
	} else if action.Ty == ty.RetrieveCancel && action.GetCancel() != nil {
		return "retrieve cancel"
	}
	return "unknow"
}

func (r *Retrieve) ExecLocal(tx *types.Transaction, receipt *types.ReceiptData, index int) (*types.LocalDBSet, error) {
	set, err := r.DriverBase.ExecLocal(tx, receipt, index)
	if err != nil {
		return nil, err
	}
	if receipt.GetTy() != types.ExecOk {
		return set, nil
	}
	rlog.Debug("Retrieve ExecLocal")
	var action ty.RetrieveAction
	err = types.Decode(tx.GetPayload(), &action)
	if err != nil {
		panic(err)
	}

	var kv *types.KeyValue
	if action.Ty == ty.RetrieveBackup && action.GetBackup() != nil {
		backupRet := action.GetBackup()
		info := ty.RetrieveQuery{backupRet.BackupAddress, backupRet.DefaultAddress, backupRet.DelayPeriod, zeroPrepareTime, zeroRemainTime, retrieveBackup}
		kv, err = SaveRetrieveInfo(&info, retrieveBackup, r.GetLocalDB())
	} else if action.Ty == ty.RetrievePre && action.GetPreRet() != nil {
		preRet := action.GetPreRet()
		info := ty.RetrieveQuery{preRet.BackupAddress, preRet.DefaultAddress, zeroDelay, r.GetBlockTime(), zeroRemainTime, retrievePrepared}
		kv, err = SaveRetrieveInfo(&info, retrievePrepared, r.GetLocalDB())
	} else if action.Ty == ty.RetrievePerf && action.GetPerfRet() != nil {
		perfRet := action.GetPerfRet()
		info := ty.RetrieveQuery{perfRet.BackupAddress, perfRet.DefaultAddress, zeroDelay, zeroPrepareTime, zeroRemainTime, retrievePerformed}
		kv, err = SaveRetrieveInfo(&info, retrievePerformed, r.GetLocalDB())
	} else if action.Ty == ty.RetrieveCancel && action.GetCancel() != nil {
		cancel := action.GetCancel()
		info := ty.RetrieveQuery{cancel.BackupAddress, cancel.DefaultAddress, zeroDelay, zeroPrepareTime, zeroRemainTime, retrieveCanceled}
		kv, err = SaveRetrieveInfo(&info, retrieveCanceled, r.GetLocalDB())
	}

	if err != nil {
		return set, nil
	}
	if kv != nil {
		set.KV = append(set.KV, kv)
	}

	return set, nil
}

func (r *Retrieve) ExecDelLocal(tx *types.Transaction, receipt *types.ReceiptData, index int) (*types.LocalDBSet, error) {
	set, err := r.DriverBase.ExecDelLocal(tx, receipt, index)
	if err != nil {
		return nil, err
	}
	if receipt.GetTy() != types.ExecOk {
		return set, nil
	}
	//执行成功
	var action ty.RetrieveAction
	err = types.Decode(tx.GetPayload(), &action)
	if err != nil {
		panic(err)
	}
	var kv *types.KeyValue
	if action.Ty == ty.RetrieveBackup && action.GetBackup() != nil {
		backupRet := action.GetBackup()
		info := ty.RetrieveQuery{backupRet.BackupAddress, backupRet.DefaultAddress, backupRet.DelayPeriod, zeroPrepareTime, zeroRemainTime, retrieveBackup}
		kv, err = DelRetrieveInfo(&info, retrieveBackup, r.GetLocalDB())
	} else if action.Ty == ty.RetrievePre && action.GetPreRet() != nil {
		preRet := action.GetPreRet()
		info := ty.RetrieveQuery{preRet.BackupAddress, preRet.DefaultAddress, zeroDelay, r.GetBlockTime(), zeroRemainTime, retrievePrepared}
		kv, err = DelRetrieveInfo(&info, retrievePrepared, r.GetLocalDB())
	} else if action.Ty == ty.RetrievePerf && action.GetPerfRet() != nil {
		perfRet := action.GetPerfRet()
		info := ty.RetrieveQuery{perfRet.BackupAddress, perfRet.DefaultAddress, zeroDelay, zeroPrepareTime, zeroRemainTime, retrievePerformed}
		kv, err = DelRetrieveInfo(&info, retrievePerformed, r.GetLocalDB())
	} else if action.Ty == ty.RetrieveCancel && action.GetCancel() != nil {
		cancel := action.GetCancel()
		info := ty.RetrieveQuery{cancel.BackupAddress, cancel.DefaultAddress, zeroDelay, zeroPrepareTime, zeroRemainTime, retrieveCanceled}
		kv, err = DelRetrieveInfo(&info, retrieveCanceled, r.GetLocalDB())
	}
	if err != nil {
		return set, nil
	}
	if kv != nil {
		set.KV = append(set.KV, kv)
	}
	return set, nil
}

func SaveRetrieveInfo(info *ty.RetrieveQuery, Status int64, db dbm.KVDB) (*types.KeyValue, error) {
	rlog.Debug("Retrieve SaveRetrieveInfo", "backupaddr", info.BackupAddress, "defaddr", info.DefaultAddress)
	switch Status {
	case retrieveBackup:
		oldInfo, err := getRetrieveInfo(db, info.BackupAddress, info.DefaultAddress)
		if oldInfo != nil && oldInfo.Status == retrieveBackup {
			return nil, err
		}
		value := types.Encode(info)
		kv := &types.KeyValue{calcRetrieveKey(info.BackupAddress, info.DefaultAddress), value}
		db.Set(kv.Key, kv.Value)
		return kv, nil
	case retrievePrepared:
		oldInfo, err := getRetrieveInfo(db, info.BackupAddress, info.DefaultAddress)
		if oldInfo == nil {
			return nil, err
		}
		info.DelayPeriod = oldInfo.DelayPeriod
		value := types.Encode(info)
		kv := &types.KeyValue{calcRetrieveKey(info.BackupAddress, info.DefaultAddress), value}
		db.Set(kv.Key, kv.Value)
		return kv, nil
	case retrievePerformed:
		fallthrough
	case retrieveCanceled:
		oldInfo, err := getRetrieveInfo(db, info.BackupAddress, info.DefaultAddress)
		if oldInfo == nil {
			return nil, err
		}
		info.DelayPeriod = oldInfo.DelayPeriod
		info.PrepareTime = oldInfo.PrepareTime
		value := types.Encode(info)
		kv := &types.KeyValue{calcRetrieveKey(info.BackupAddress, info.DefaultAddress), value}
		db.Set(kv.Key, kv.Value)
		return kv, nil
	default:
		return nil, nil
	}

}

func DelRetrieveInfo(info *ty.RetrieveQuery, Status int64, db dbm.KVDB) (*types.KeyValue, error) {
	switch Status {
	case retrieveBackup:
		kv := &types.KeyValue{calcRetrieveKey(info.BackupAddress, info.DefaultAddress), nil}
		db.Set(kv.Key, kv.Value)
		return kv, nil
	case retrievePrepared:
		oldInfo, err := getRetrieveInfo(db, info.BackupAddress, info.DefaultAddress)
		if oldInfo == nil {
			return nil, err
		}
		info.DelayPeriod = oldInfo.DelayPeriod
		info.Status = retrieveBackup
		info.PrepareTime = 0
		value := types.Encode(info)
		kv := &types.KeyValue{calcRetrieveKey(info.BackupAddress, info.DefaultAddress), value}
		db.Set(kv.Key, kv.Value)
		return kv, nil
	case retrievePerformed:
		fallthrough
	case retrieveCanceled:
		oldInfo, err := getRetrieveInfo(db, info.BackupAddress, info.DefaultAddress)
		if oldInfo == nil {
			return nil, err
		}
		info.DelayPeriod = oldInfo.DelayPeriod
		info.Status = retrievePrepared
		info.PrepareTime = oldInfo.PrepareTime
		value := types.Encode(info)
		kv := &types.KeyValue{calcRetrieveKey(info.BackupAddress, info.DefaultAddress), value}
		db.Set(kv.Key, kv.Value)
		return kv, nil
	default:
		return nil, nil
	}
}

func (r *Retrieve) Query(funcName string, params []byte) (types.Message, error) {
	if funcName == "GetRetrieveInfo" {
		var req ty.ReqRetrieveInfo
		err := types.Decode(params, &req)
		if err != nil {
			return nil, err
		}
		rlog.Debug("Retrieve Query", "backupaddr", req.BackupAddress, "defaddr", req.DefaultAddress)
		info, err := getRetrieveInfo(r.GetLocalDB(), req.BackupAddress, req.DefaultAddress)
		if info == nil {
			return nil, err
		}
		if info.Status == retrievePrepared {
			info.RemainTime = info.DelayPeriod - (r.GetBlockTime() - info.PrepareTime)
			if info.RemainTime < 0 {
				info.RemainTime = 0
			}
		}
		return info, nil
	}
	return nil, types.ErrActionNotSupport
>>>>>>> 956fbba0
}

func calcRetrieveKey(backupAddr string, defaultAddr string) []byte {
	key := fmt.Sprintf("Retrieve-backup:%s:%s", backupAddr, defaultAddr)
	return []byte(key)
}

<<<<<<< HEAD
func getRetrieveInfo(db dbm.KVDB, backupAddr string, defaultAddr string) (*rt.RetrieveQuery, error) {
	info := rt.RetrieveQuery{}
=======
func getRetrieveInfo(db dbm.KVDB, backupAddr string, defaultAddr string) (*ty.RetrieveQuery, error) {
	info := ty.RetrieveQuery{}
>>>>>>> 956fbba0
	retInfo, err := db.Get(calcRetrieveKey(backupAddr, defaultAddr))
	if err != nil {
		return nil, err
	}

	err = types.Decode(retInfo, &info)
	if err != nil {
		return nil, err
	}
	return &info, nil
}<|MERGE_RESOLUTION|>--- conflicted
+++ resolved
@@ -5,7 +5,6 @@
 
 	log "github.com/inconshreveable/log15"
 	dbm "gitlab.33.cn/chain33/chain33/common/db"
-	ty "gitlab.33.cn/chain33/chain33/plugin/dapp/retrieve/types"
 	drivers "gitlab.33.cn/chain33/chain33/system/dapp"
 	"gitlab.33.cn/chain33/chain33/types"
 	rt "gitlab.33.cn/chain33/chain33/plugin/dapp/retrieve/types"
@@ -49,254 +48,8 @@
 	return r
 }
 
-<<<<<<< HEAD
-=======
-func (r *Retrieve) Exec(tx *types.Transaction, index int) (*types.Receipt, error) {
-	var action ty.RetrieveAction
-	err := types.Decode(tx.Payload, &action)
-	if err != nil {
-		return nil, err
-	}
-
-	rlog.Debug("Exec retrieve tx=", "tx=", action)
-
-	actiondb := NewRetrieveAcction(r, tx)
-	if action.Ty == ty.RetrieveBackup && action.GetBackup() != nil {
-		backupRet := action.GetBackup()
-		if backupRet.DelayPeriod < minPeriod {
-			return nil, types.ErrRetrievePeriodLimit
-		}
-		rlog.Debug("RetrieveBackup action")
-		return actiondb.RetrieveBackup(backupRet)
-	} else if action.Ty == ty.RetrievePre && action.GetPreRet() != nil {
-		preRet := action.GetPreRet()
-		rlog.Debug("PreRetrieve action")
-		return actiondb.RetrievePrepare(preRet)
-	} else if action.Ty == ty.RetrievePerf && action.GetPerfRet() != nil {
-		perfRet := action.GetPerfRet()
-		rlog.Debug("PerformRetrieve action")
-		return actiondb.RetrievePerform(perfRet)
-	} else if action.Ty == ty.RetrieveCancel && action.GetCancel() != nil {
-		cancel := action.GetCancel()
-		rlog.Debug("RetrieveCancel action")
-		return actiondb.RetrieveCancel(cancel)
-	}
-	//return error
-	return nil, types.ErrActionNotSupport
-}
-
->>>>>>> 956fbba0
 func (r *Retrieve) GetDriverName() string {
 	return driverName
-}
-
-<<<<<<< HEAD
-func (r *Retrieve) CheckTx(tx *types.Transaction, index int) error {
-	return nil
-=======
-func (r *Retrieve) GetActionName(tx *types.Transaction) string {
-	var action ty.RetrieveAction
-	err := types.Decode(tx.Payload, &action)
-	if err != nil {
-		return "unknow"
-	}
-	if action.Ty == ty.RetrievePre && action.GetPreRet() != nil {
-		return "retrieve prepare"
-	} else if action.Ty == ty.RetrievePerf && action.GetPerfRet() != nil {
-		return "retrieve perform"
-	} else if action.Ty == ty.RetrieveBackup && action.GetBackup() != nil {
-		return "retrieve backup"
-	} else if action.Ty == ty.RetrieveCancel && action.GetCancel() != nil {
-		return "retrieve cancel"
-	}
-	return "unknow"
-}
-
-func (r *Retrieve) ExecLocal(tx *types.Transaction, receipt *types.ReceiptData, index int) (*types.LocalDBSet, error) {
-	set, err := r.DriverBase.ExecLocal(tx, receipt, index)
-	if err != nil {
-		return nil, err
-	}
-	if receipt.GetTy() != types.ExecOk {
-		return set, nil
-	}
-	rlog.Debug("Retrieve ExecLocal")
-	var action ty.RetrieveAction
-	err = types.Decode(tx.GetPayload(), &action)
-	if err != nil {
-		panic(err)
-	}
-
-	var kv *types.KeyValue
-	if action.Ty == ty.RetrieveBackup && action.GetBackup() != nil {
-		backupRet := action.GetBackup()
-		info := ty.RetrieveQuery{backupRet.BackupAddress, backupRet.DefaultAddress, backupRet.DelayPeriod, zeroPrepareTime, zeroRemainTime, retrieveBackup}
-		kv, err = SaveRetrieveInfo(&info, retrieveBackup, r.GetLocalDB())
-	} else if action.Ty == ty.RetrievePre && action.GetPreRet() != nil {
-		preRet := action.GetPreRet()
-		info := ty.RetrieveQuery{preRet.BackupAddress, preRet.DefaultAddress, zeroDelay, r.GetBlockTime(), zeroRemainTime, retrievePrepared}
-		kv, err = SaveRetrieveInfo(&info, retrievePrepared, r.GetLocalDB())
-	} else if action.Ty == ty.RetrievePerf && action.GetPerfRet() != nil {
-		perfRet := action.GetPerfRet()
-		info := ty.RetrieveQuery{perfRet.BackupAddress, perfRet.DefaultAddress, zeroDelay, zeroPrepareTime, zeroRemainTime, retrievePerformed}
-		kv, err = SaveRetrieveInfo(&info, retrievePerformed, r.GetLocalDB())
-	} else if action.Ty == ty.RetrieveCancel && action.GetCancel() != nil {
-		cancel := action.GetCancel()
-		info := ty.RetrieveQuery{cancel.BackupAddress, cancel.DefaultAddress, zeroDelay, zeroPrepareTime, zeroRemainTime, retrieveCanceled}
-		kv, err = SaveRetrieveInfo(&info, retrieveCanceled, r.GetLocalDB())
-	}
-
-	if err != nil {
-		return set, nil
-	}
-	if kv != nil {
-		set.KV = append(set.KV, kv)
-	}
-
-	return set, nil
-}
-
-func (r *Retrieve) ExecDelLocal(tx *types.Transaction, receipt *types.ReceiptData, index int) (*types.LocalDBSet, error) {
-	set, err := r.DriverBase.ExecDelLocal(tx, receipt, index)
-	if err != nil {
-		return nil, err
-	}
-	if receipt.GetTy() != types.ExecOk {
-		return set, nil
-	}
-	//执行成功
-	var action ty.RetrieveAction
-	err = types.Decode(tx.GetPayload(), &action)
-	if err != nil {
-		panic(err)
-	}
-	var kv *types.KeyValue
-	if action.Ty == ty.RetrieveBackup && action.GetBackup() != nil {
-		backupRet := action.GetBackup()
-		info := ty.RetrieveQuery{backupRet.BackupAddress, backupRet.DefaultAddress, backupRet.DelayPeriod, zeroPrepareTime, zeroRemainTime, retrieveBackup}
-		kv, err = DelRetrieveInfo(&info, retrieveBackup, r.GetLocalDB())
-	} else if action.Ty == ty.RetrievePre && action.GetPreRet() != nil {
-		preRet := action.GetPreRet()
-		info := ty.RetrieveQuery{preRet.BackupAddress, preRet.DefaultAddress, zeroDelay, r.GetBlockTime(), zeroRemainTime, retrievePrepared}
-		kv, err = DelRetrieveInfo(&info, retrievePrepared, r.GetLocalDB())
-	} else if action.Ty == ty.RetrievePerf && action.GetPerfRet() != nil {
-		perfRet := action.GetPerfRet()
-		info := ty.RetrieveQuery{perfRet.BackupAddress, perfRet.DefaultAddress, zeroDelay, zeroPrepareTime, zeroRemainTime, retrievePerformed}
-		kv, err = DelRetrieveInfo(&info, retrievePerformed, r.GetLocalDB())
-	} else if action.Ty == ty.RetrieveCancel && action.GetCancel() != nil {
-		cancel := action.GetCancel()
-		info := ty.RetrieveQuery{cancel.BackupAddress, cancel.DefaultAddress, zeroDelay, zeroPrepareTime, zeroRemainTime, retrieveCanceled}
-		kv, err = DelRetrieveInfo(&info, retrieveCanceled, r.GetLocalDB())
-	}
-	if err != nil {
-		return set, nil
-	}
-	if kv != nil {
-		set.KV = append(set.KV, kv)
-	}
-	return set, nil
-}
-
-func SaveRetrieveInfo(info *ty.RetrieveQuery, Status int64, db dbm.KVDB) (*types.KeyValue, error) {
-	rlog.Debug("Retrieve SaveRetrieveInfo", "backupaddr", info.BackupAddress, "defaddr", info.DefaultAddress)
-	switch Status {
-	case retrieveBackup:
-		oldInfo, err := getRetrieveInfo(db, info.BackupAddress, info.DefaultAddress)
-		if oldInfo != nil && oldInfo.Status == retrieveBackup {
-			return nil, err
-		}
-		value := types.Encode(info)
-		kv := &types.KeyValue{calcRetrieveKey(info.BackupAddress, info.DefaultAddress), value}
-		db.Set(kv.Key, kv.Value)
-		return kv, nil
-	case retrievePrepared:
-		oldInfo, err := getRetrieveInfo(db, info.BackupAddress, info.DefaultAddress)
-		if oldInfo == nil {
-			return nil, err
-		}
-		info.DelayPeriod = oldInfo.DelayPeriod
-		value := types.Encode(info)
-		kv := &types.KeyValue{calcRetrieveKey(info.BackupAddress, info.DefaultAddress), value}
-		db.Set(kv.Key, kv.Value)
-		return kv, nil
-	case retrievePerformed:
-		fallthrough
-	case retrieveCanceled:
-		oldInfo, err := getRetrieveInfo(db, info.BackupAddress, info.DefaultAddress)
-		if oldInfo == nil {
-			return nil, err
-		}
-		info.DelayPeriod = oldInfo.DelayPeriod
-		info.PrepareTime = oldInfo.PrepareTime
-		value := types.Encode(info)
-		kv := &types.KeyValue{calcRetrieveKey(info.BackupAddress, info.DefaultAddress), value}
-		db.Set(kv.Key, kv.Value)
-		return kv, nil
-	default:
-		return nil, nil
-	}
-
-}
-
-func DelRetrieveInfo(info *ty.RetrieveQuery, Status int64, db dbm.KVDB) (*types.KeyValue, error) {
-	switch Status {
-	case retrieveBackup:
-		kv := &types.KeyValue{calcRetrieveKey(info.BackupAddress, info.DefaultAddress), nil}
-		db.Set(kv.Key, kv.Value)
-		return kv, nil
-	case retrievePrepared:
-		oldInfo, err := getRetrieveInfo(db, info.BackupAddress, info.DefaultAddress)
-		if oldInfo == nil {
-			return nil, err
-		}
-		info.DelayPeriod = oldInfo.DelayPeriod
-		info.Status = retrieveBackup
-		info.PrepareTime = 0
-		value := types.Encode(info)
-		kv := &types.KeyValue{calcRetrieveKey(info.BackupAddress, info.DefaultAddress), value}
-		db.Set(kv.Key, kv.Value)
-		return kv, nil
-	case retrievePerformed:
-		fallthrough
-	case retrieveCanceled:
-		oldInfo, err := getRetrieveInfo(db, info.BackupAddress, info.DefaultAddress)
-		if oldInfo == nil {
-			return nil, err
-		}
-		info.DelayPeriod = oldInfo.DelayPeriod
-		info.Status = retrievePrepared
-		info.PrepareTime = oldInfo.PrepareTime
-		value := types.Encode(info)
-		kv := &types.KeyValue{calcRetrieveKey(info.BackupAddress, info.DefaultAddress), value}
-		db.Set(kv.Key, kv.Value)
-		return kv, nil
-	default:
-		return nil, nil
-	}
-}
-
-func (r *Retrieve) Query(funcName string, params []byte) (types.Message, error) {
-	if funcName == "GetRetrieveInfo" {
-		var req ty.ReqRetrieveInfo
-		err := types.Decode(params, &req)
-		if err != nil {
-			return nil, err
-		}
-		rlog.Debug("Retrieve Query", "backupaddr", req.BackupAddress, "defaddr", req.DefaultAddress)
-		info, err := getRetrieveInfo(r.GetLocalDB(), req.BackupAddress, req.DefaultAddress)
-		if info == nil {
-			return nil, err
-		}
-		if info.Status == retrievePrepared {
-			info.RemainTime = info.DelayPeriod - (r.GetBlockTime() - info.PrepareTime)
-			if info.RemainTime < 0 {
-				info.RemainTime = 0
-			}
-		}
-		return info, nil
-	}
-	return nil, types.ErrActionNotSupport
->>>>>>> 956fbba0
 }
 
 func calcRetrieveKey(backupAddr string, defaultAddr string) []byte {
@@ -304,13 +57,8 @@
 	return []byte(key)
 }
 
-<<<<<<< HEAD
 func getRetrieveInfo(db dbm.KVDB, backupAddr string, defaultAddr string) (*rt.RetrieveQuery, error) {
 	info := rt.RetrieveQuery{}
-=======
-func getRetrieveInfo(db dbm.KVDB, backupAddr string, defaultAddr string) (*ty.RetrieveQuery, error) {
-	info := ty.RetrieveQuery{}
->>>>>>> 956fbba0
 	retInfo, err := db.Get(calcRetrieveKey(backupAddr, defaultAddr))
 	if err != nil {
 		return nil, err
