package types

import (
	fmt "fmt"
	"math/rand"
	"time"

	"github.com/inconshreveable/log15"
	"gitlab.33.cn/chain33/chain33/common/address"
	"gitlab.33.cn/chain33/chain33/types"
)

var tlog = log15.New("module", types.ParaX)

const (
	// paracross 执行器的日志类型
	TyLogParacrossCommit     = 650
	TyLogParacrossCommitDone = 651
	// record 和 commit 不一样， 对应高度完成共识后收到commit 交易
	// 这个交易就不参与共识, 只做记录
	TyLogParacrossCommitRecord = 652
	TyLogParaAssetTransfer     = 653
	TyLogParaAssetWithdraw     = 654
	//在平行链上保存节点参与共识的数据
	TyLogParacrossMiner   = 655
	TyLogParaAssetDeposit = 656
)

type ParacrossCommitTx struct {
	Fee    int64               `json:"fee"`
	Status ParacrossNodeStatus `json:"status"`
}

// action type
const (
	ParacrossActionCommit = iota
	ParacrossActionMiner
	ParacrossActionTransfer
	ParacrossActionWithdraw
	ParacrossActionTransferToExec
)

const (
	ParaCrossTransferActionTypeStart = 10000
	ParaCrossTransferActionTypeEnd   = 10100
)

const (
	ParacrossActionAssetTransfer = iota + ParaCrossTransferActionTypeStart
	ParacrossActionAssetWithdraw
)

// status
const (
	ParacrossStatusCommiting = iota
	ParacrossStatusCommitDone
)

var (
	ParacrossActionCommitStr         = string("Commit")
	ParacrossTransferPerfix          = "crossPara."
	ParacrossActionAssetTransferStr  = ParacrossTransferPerfix + string("AssetTransfer")
	ParacrossActionAssetWithdrawStr  = ParacrossTransferPerfix + string("AssetWithdraw")
	ParacrossActionTransferStr       = ParacrossTransferPerfix + string("Transfer")
	ParacrossActionTransferToExecStr = ParacrossTransferPerfix + string("TransferToExec")
	ParacrossActionWithdrawStr       = ParacrossTransferPerfix + string("Withdraw")
)

func CalcMinerHeightKey(title string, height int64) []byte {
	paraVoteHeightKey := types.ExecName("paracross") + "-titleVoteHeight-"
	return []byte(fmt.Sprintf(paraVoteHeightKey+"%s-%012d", title, height))
}

func CreateRawCommitTx4MainChain(status *ParacrossNodeStatus, name string, fee int64) (*types.Transaction, error) {
	return createRawCommitTx(status, name, fee)
}

func CreateRawParacrossCommitTx(parm *ParacrossCommitTx) (*types.Transaction, error) {
	if parm == nil {
		tlog.Error("CreateRawParacrossCommitTx", "parm", parm)
		return nil, types.ErrInvalidParam
	}
	return createRawCommitTx(&parm.Status, types.ExecName(types.ParaX), parm.Fee)
}

func createRawCommitTx(status *ParacrossNodeStatus, name string, fee int64) (*types.Transaction, error) {
	v := &ParacrossCommitAction{
		Status: status,
	}
	action := &ParacrossAction{
		Ty:    ParacrossActionCommit,
		Value: &ParacrossAction_Commit{v},
	}
	tx := &types.Transaction{
		Execer:  []byte(name),
		Payload: types.Encode(action),
		Fee:     fee,
		Nonce:   rand.New(rand.NewSource(time.Now().UnixNano())).Int63(),
		To:      address.ExecAddress(name),
	}

	err := tx.SetRealFee(types.MinFee)
	if err != nil {
		return nil, err
	}

	return tx, nil
}

func CreateRawAssetTransferTx(param *types.CreateTx) (*types.Transaction, error) {
	// 跨链交易需要在主链和平行链上执行， 所以应该可以在主链和平行链上构建
	if !types.IsParaExecName(param.GetExecName()) {
<<<<<<< HEAD
		tlog.Error("CreateRawAssetTransferTx", "exec", param.GetExecName())
		return nil, types.ErrInputPara
=======
		tlog.Error("CreateRawTransferTx", "exec", param.GetExecName())
		return nil, types.ErrInvalidParam
>>>>>>> 14d7031a
	}

	transfer := &ParacrossAction{}
	if !param.IsWithdraw {
		v := &ParacrossAction_AssetTransfer{AssetTransfer: &types.AssetsTransfer{
			Amount: param.Amount, Note: param.GetNote(), To: param.GetTo(), Cointoken: param.TokenSymbol}}
		transfer.Value = v
		transfer.Ty = ParacrossActionAssetTransfer
	} else {
		v := &ParacrossAction_AssetWithdraw{AssetWithdraw: &types.AssetsWithdraw{
			Amount: param.Amount, Note: param.GetNote(), To: param.GetTo(), Cointoken: param.TokenSymbol}}
		transfer.Value = v
		transfer.Ty = ParacrossActionAssetWithdraw
	}
	tx := &types.Transaction{
		Execer:  []byte(param.GetExecName()),
		Payload: types.Encode(transfer),
		To:      address.ExecAddress(param.GetExecName()),
		Fee:     param.Fee,
		Nonce:   rand.New(rand.NewSource(time.Now().UnixNano())).Int63(),
	}

	if err := tx.SetRealFee(types.MinFee); err != nil {
		return nil, err
	}

	return tx, nil
}

func CreateRawMinerTx(status *ParacrossNodeStatus) (*types.Transaction, error) {
	v := &ParacrossMinerAction{
		Status: status,
	}
	action := &ParacrossAction{
		Ty:    ParacrossActionMiner,
		Value: &ParacrossAction_Miner{v},
	}
	tx := &types.Transaction{
		Execer:  []byte(types.ExecName(types.ParaX)),
		Payload: types.Encode(action),
		Nonce:   0, //for consensus purpose, block hash need same, different auth node need keep totally same vote tx
		To:      address.ExecAddress(types.ExecName(types.ParaX)),
	}

	err := tx.SetRealFee(types.MinFee)
	if err != nil {
		return nil, err
	}

	return tx, nil
}

func CreateRawTransferTx(param *types.CreateTx) (*types.Transaction, error) {
	if !types.IsParaExecName(param.GetExecName()) {
		tlog.Error("CreateRawTransferTx", "exec", param.GetExecName())
		return nil, types.ErrInputPara
	}

	transfer := &ParacrossAction{}
	if !param.IsWithdraw {
		v := &ParacrossAction_Transfer{Transfer: &types.AssetsTransfer{
			Amount: param.Amount, Note: param.GetNote(), To: param.GetTo(), Cointoken: param.TokenSymbol}}
		transfer.Value = v
		transfer.Ty = ParacrossActionTransfer
	} else {
		v := &ParacrossAction_Withdraw{Withdraw: &types.AssetsWithdraw{
			Amount: param.Amount, Note: param.GetNote(), To: param.GetTo(), Cointoken: param.TokenSymbol}}
		transfer.Value = v
		transfer.Ty = ParacrossActionWithdraw
	}
	tx := &types.Transaction{
		Execer:  []byte(param.GetExecName()),
		Payload: types.Encode(transfer),
		To:      address.ExecAddress(param.GetExecName()),
		Fee:     param.Fee,
		Nonce:   rand.New(rand.NewSource(time.Now().UnixNano())).Int63(),
	}

	if err := tx.SetRealFee(types.MinFee); err != nil {
		return nil, err
	}

	return tx, nil
}<|MERGE_RESOLUTION|>--- conflicted
+++ resolved
@@ -110,13 +110,8 @@
 func CreateRawAssetTransferTx(param *types.CreateTx) (*types.Transaction, error) {
 	// 跨链交易需要在主链和平行链上执行， 所以应该可以在主链和平行链上构建
 	if !types.IsParaExecName(param.GetExecName()) {
-<<<<<<< HEAD
 		tlog.Error("CreateRawAssetTransferTx", "exec", param.GetExecName())
-		return nil, types.ErrInputPara
-=======
-		tlog.Error("CreateRawTransferTx", "exec", param.GetExecName())
 		return nil, types.ErrInvalidParam
->>>>>>> 14d7031a
 	}
 
 	transfer := &ParacrossAction{}
@@ -172,7 +167,7 @@
 func CreateRawTransferTx(param *types.CreateTx) (*types.Transaction, error) {
 	if !types.IsParaExecName(param.GetExecName()) {
 		tlog.Error("CreateRawTransferTx", "exec", param.GetExecName())
-		return nil, types.ErrInputPara
+		return nil, types.ErrInvalidParam
 	}
 
 	transfer := &ParacrossAction{}
