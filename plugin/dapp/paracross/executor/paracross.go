--- conflicted
+++ resolved
@@ -275,116 +275,6 @@
 	return &types.KeyValue{key, types.Encode(&asset)}, nil
 }
 
-<<<<<<< HEAD
-=======
-func (c *Paracross) ExecDelLocal(tx *types.Transaction, receipt *types.ReceiptData, index int) (*types.LocalDBSet, error) {
-	set, err := c.DriverBase.ExecDelLocal(tx, receipt, index)
-	if err != nil {
-		return nil, err
-	}
-	if receipt.GetTy() != types.ExecOk {
-		return set, nil
-	}
-	//执行成功
-	//执行成功
-	var payload pt.ParacrossAction
-	err = types.Decode(tx.Payload, &payload)
-	if err != nil {
-		return nil, err
-	}
-
-	for _, log := range receipt.Logs {
-		if log.Ty == pt.TyLogParacrossCommit { //} || log.Ty == types.TyLogParacrossCommitRecord {
-			var g pt.ReceiptParacrossCommit
-			types.Decode(log.Log, &g)
-
-			var r pt.ParacrossTx
-			r.TxHash = string(tx.Hash())
-			set.KV = append(set.KV, &types.KeyValue{calcLocalTxKey(g.Status.Title, g.Status.Height, tx.From()), nil})
-		} else if log.Ty == pt.TyLogParacrossCommitDone {
-			var g pt.ReceiptParacrossDone
-			types.Decode(log.Log, &g)
-			g.Height = g.Height - 1
-
-			key := calcLocalTitleKey(g.Title)
-			set.KV = append(set.KV, &types.KeyValue{key, types.Encode(&g)})
-
-			key = calcTitleHeightKey(g.Title, g.Height)
-			set.KV = append(set.KV, &types.KeyValue{key, nil})
-
-			r, err := c.saveLocalParaTxs(tx, true)
-			if err != nil {
-				return nil, err
-			}
-			set.KV = append(set.KV, r.KV...)
-		} else if log.Ty == pt.TyLogParacrossCommitRecord {
-			var g pt.ReceiptParacrossRecord
-			types.Decode(log.Log, &g)
-
-			var r pt.ParacrossTx
-			r.TxHash = string(tx.Hash())
-			set.KV = append(set.KV, &types.KeyValue{calcLocalTxKey(g.Status.Title, g.Status.Height, tx.From()), nil})
-		} else if log.Ty == pt.TyLogParacrossMiner {
-			var g pt.ReceiptParacrossMiner
-			types.Decode(log.Log, &g)
-
-			set.KV = append(set.KV, &types.KeyValue{pt.CalcMinerHeightKey(g.Status.Title, g.Status.Height), nil})
-
-		} else if log.Ty == pt.TyLogParaAssetWithdraw {
-			// TODO
-		} else if log.Ty == pt.TyLogParaAssetTransfer {
-			// TODO
-		} else if log.Ty == types.TyLogExecTransfer {
-			//  主链转出记录，
-			//  转入在 commit done 时几率， 因为没有日志里没有当时tx信息
-			var g pt.ParacrossAction
-			err = types.Decode(tx.Payload, &g)
-			if g.Ty == pt.ParacrossActionTransfer {
-				r, err := c.initLocalAssetTransfer(tx, true, true)
-				if err != nil {
-					return nil, err
-				}
-				set.KV = append(set.KV, r)
-
-			} // else if tx.ActionName() == pt.ParacrossActionCommitStr {
-			//
-			//}
-
-		} /* Token 暂时不支持 */
-	}
-	return set, nil
-}
-
-func (c *Paracross) Query(funcName string, params []byte) (types.Message, error) {
-	if funcName == "ParacrossGetTitle" {
-		var in types.ReqString
-		err := types.Decode(params, &in)
-		if err != nil {
-			return nil, err
-		}
-		return c.ParacrossGetHeight(in.Data)
-	} else if funcName == "ParacrossListTitles" {
-		return c.ParacrossListTitles()
-	} else if funcName == "ParacrossGetTitleHeight" {
-		var in pt.ReqParacrossTitleHeight
-		err := types.Decode(params, &in)
-		if err != nil {
-			return nil, err
-		}
-		return c.ParacrossGetTitleHeight(in.Title, in.Height)
-	} else if funcName == "ParacrossGetAssetTxResult" {
-		var in types.ReqHash
-		err := types.Decode(params, &in)
-		if err != nil {
-			return nil, err
-		}
-		return c.ParacrossGetAssetTxResult(in.Hash)
-	}
-
-	return nil, types.ErrActionNotSupport
-}
-
->>>>>>> 14d7031a
 func (c *Paracross) IsFriend(myexec, writekey []byte, tx *types.Transaction) bool {
 	//不允许平行链
 	if types.IsPara() {
