--- conflicted
+++ resolved
@@ -22,16 +22,12 @@
 	drivers.DriverBase
 }
 
-<<<<<<< HEAD
 func init() {
 	ety := types.LoadExecutorType(driverName)
 	ety.InitFuncList(types.ListMethod(&Paracross{}))
 }
 
-func Init(name string) {
-=======
 func Init(name string, sub []byte) {
->>>>>>> 27793452
 	drivers.Register(GetName(), newParacross, 0)
 	setPrefix()
 }
