--- conflicted
+++ resolved
@@ -32,11 +32,7 @@
 	hash := tx.Hash()
 	fromaddr := tx.From()
 	return &action{t.GetCoinsAccount(), t.GetStateDB(), t.GetLocalDB(), hash, fromaddr,
-<<<<<<< HEAD
-		t.GetBlockTime(), t.GetHeight(), t.GetAddr(), t.GetApi(), tx, t}
-=======
-		t.GetBlockTime(), t.GetHeight(), dapp.ExecAddress(string(tx.Execer)), t.GetApi()}
->>>>>>> 9ecf4f0c
+		t.GetBlockTime(), t.GetHeight(), dapp.ExecAddress(string(tx.Execer)), t.GetApi(), tx, t}
 }
 
 func getNodes(db dbm.KV, title string) (map[string]struct{}, error) {
