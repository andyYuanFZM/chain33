--- conflicted
+++ resolved
@@ -10,11 +10,7 @@
 	dbm "gitlab.33.cn/chain33/chain33/common/db"
 	"gitlab.33.cn/chain33/chain33/common/merkle"
 	ttypes "gitlab.33.cn/chain33/chain33/plugin/consensus/tendermint/types"
-<<<<<<< HEAD
-	pty "gitlab.33.cn/chain33/chain33/plugin/dapp/valnode/types"
-=======
 	tmtypes "gitlab.33.cn/chain33/chain33/plugin/dapp/valnode/types"
->>>>>>> b93b8722
 	"gitlab.33.cn/chain33/chain33/queue"
 	drivers "gitlab.33.cn/chain33/chain33/system/consensus"
 	cty "gitlab.33.cn/chain33/chain33/system/dapp/coins/types"
@@ -387,15 +383,11 @@
 	}
 }
 
-<<<<<<< HEAD
-func (client *TendermintClient) QueryValidatorsByHeight(height int64) (*pty.ValNodes, error) {
-=======
 func (client *TendermintClient) QueryValidatorsByHeight(height int64) (*tmtypes.ValNodes, error) {
->>>>>>> b93b8722
 	if height <= 0 {
 		return nil, types.ErrInvalidParam
 	}
-	req := &pty.ReqNodeInfo{Height: height}
+	req := &tmtypes.ReqNodeInfo{Height: height}
 	param, err := proto.Marshal(req)
 	if err != nil {
 		tendermintlog.Error("QueryValidatorsByHeight", "err", err)
@@ -407,18 +399,14 @@
 	if err != nil {
 		return nil, err
 	}
-<<<<<<< HEAD
-	return msg.GetData().(types.Message).(*pty.ValNodes), nil
-=======
 	return msg.GetData().(types.Message).(*tmtypes.ValNodes), nil
->>>>>>> b93b8722
 }
 
 func (client *TendermintClient) QueryBlockInfoByHeight(height int64) (*tmtypes.TendermintBlockInfo, error) {
 	if height <= 0 {
 		return nil, types.ErrInvalidParam
 	}
-	req := &pty.ReqBlockInfo{Height: height}
+	req := &tmtypes.ReqBlockInfo{Height: height}
 	param, err := proto.Marshal(req)
 	if err != nil {
 		tendermintlog.Error("QueryBlockInfoByHeight", "err", err)
