package wallet

import (
	"bytes"
	"errors"
	"fmt"
	"sort"
	"time"
	"unsafe"

	"sync/atomic"

	"gitlab.33.cn/chain33/chain33/common"
	"gitlab.33.cn/chain33/chain33/common/address"
	"gitlab.33.cn/chain33/chain33/common/crypto"
	"gitlab.33.cn/chain33/chain33/common/crypto/privacy"
	"gitlab.33.cn/chain33/chain33/common/db"
	"gitlab.33.cn/chain33/chain33/types"
)

type buildInputInfo struct {
	tokenname string
	sender    string
	amount    int64
	mixcount  int32
}

func checkAmountValid(amount int64) bool {
	if amount <= 0 {
		return false
	}
	// 隐私交易中，交易金额必须是types.Coin的整数倍
	// 后续调整了隐私交易中手续费计算以后需要修改
	if (int64(float64(amount)/float64(types.Coin)) * types.Coin) != amount {
		return false
	}
	return true
}

func (wallet *Wallet) procPublic2PrivacyV2(public2private *types.ReqPub2Pri) (*types.ReplyHash, error) {
	wallet.mtx.Lock()
	defer wallet.mtx.Unlock()

	ok, err := wallet.CheckWalletStatus()
	if !ok {
		return nil, err
	}
	if ok, err := wallet.IsRescanUtxosFlagScaning(); ok {
		return nil, err
	}
	if public2private == nil {
		walletlog.Error("public2private input para is nil")
		return nil, types.ErrInputPara
	}
	if len(public2private.GetTokenname()) <= 0 {
		return nil, types.ErrInvalidParams
	}
	if !checkAmountValid(public2private.GetAmount()) {
		return nil, types.ErrAmount
	}

	priv, err := wallet.getPrivKeyByAddr(public2private.GetSender())
	if err != nil {
		return nil, err
	}

	return wallet.transPub2PriV2(priv, public2private)
}

func (wallet *Wallet) procPrivacy2PrivacyV2(privacy2privacy *types.ReqPri2Pri) (*types.ReplyHash, error) {
	wallet.mtx.Lock()
	defer wallet.mtx.Unlock()
	ok, err := wallet.CheckWalletStatus()
	if !ok {
		return nil, err
	}
	if ok, err := wallet.IsRescanUtxosFlagScaning(); ok {
		return nil, err
	}
	if privacy2privacy == nil {
		walletlog.Error("privacy2privacy input para is nil")
		return nil, types.ErrInputPara
	}
	if !checkAmountValid(privacy2privacy.GetAmount()) {
		return nil, types.ErrAmount
	}

	privacyInfo, err := wallet.getPrivacykeyPair(privacy2privacy.GetSender())
	if err != nil {
		walletlog.Error("privacy2privacy failed to getPrivacykeyPair")
		return nil, err
	}

	return wallet.transPri2PriV2(privacyInfo, privacy2privacy)
}

func (wallet *Wallet) procPrivacy2PublicV2(privacy2Pub *types.ReqPri2Pub) (*types.ReplyHash, error) {
	wallet.mtx.Lock()
	defer wallet.mtx.Unlock()

	ok, err := wallet.CheckWalletStatus()
	if !ok {
		return nil, err
	}
	if ok, err := wallet.IsRescanUtxosFlagScaning(); ok {
		return nil, err
	}
	if privacy2Pub == nil {
		walletlog.Error("privacy2privacy input para is nil")
		return nil, types.ErrInputPara
	}
	if !checkAmountValid(privacy2Pub.GetAmount()) {
		return nil, types.ErrAmount
	}
	//get 'a'
	privacyInfo, err := wallet.getPrivacykeyPair(privacy2Pub.GetSender())
	if err != nil {
		return nil, err
	}

	return wallet.transPri2PubV2(privacyInfo, privacy2Pub)
}

func (wallet *Wallet) procCreateUTXOs(createUTXOs *types.ReqCreateUTXOs) (*types.ReplyHash, error) {
	wallet.mtx.Lock()
	defer wallet.mtx.Unlock()

	ok, err := wallet.CheckWalletStatus()
	if !ok {
		return nil, err
	}
	if ok, err := wallet.IsRescanUtxosFlagScaning(); ok {
		return nil, err
	}
	if createUTXOs == nil {
		walletlog.Error("privacy2privacy input para is nil")
		return nil, types.ErrInputPara
	}
	if !checkAmountValid(createUTXOs.GetAmount()) {
		walletlog.Error("not allow amount number")
		return nil, types.ErrAmount
	}
	priv, err := wallet.getPrivKeyByAddr(createUTXOs.GetSender())
	if err != nil {
		return nil, err
	}

	return wallet.createUTXOsByPub2Priv(priv, createUTXOs)
}

//批量创建通过public2Privacy实现
func (wallet *Wallet) createUTXOsByPub2Priv(priv crypto.PrivKey, reqCreateUTXOs *types.ReqCreateUTXOs) (*types.ReplyHash, error) {
	viewPubSlice, spendPubSlice, err := parseViewSpendPubKeyPair(reqCreateUTXOs.GetPubkeypair())
	if err != nil {
		return nil, err
	}

	viewPublic := (*[32]byte)(unsafe.Pointer(&viewPubSlice[0]))
	spendPublic := (*[32]byte)(unsafe.Pointer(&spendPubSlice[0]))
	//因为此时是pub2priv的交易，此时不需要构造找零的输出，同时设置fee为0，也是为了简化计算
	privacyOutput, err := genCustomOuts(viewPublic, spendPublic, reqCreateUTXOs.Amount, reqCreateUTXOs.Count)
	if err != nil {
		return nil, err
	}

	value := &types.Public2Privacy{
		Tokenname: reqCreateUTXOs.Tokenname,
		Amount:    reqCreateUTXOs.Amount * int64(reqCreateUTXOs.Count),
		Note:      reqCreateUTXOs.Note,
		Output:    privacyOutput,
	}
	action := &types.PrivacyAction{
		Ty:    types.ActionPublic2Privacy,
		Value: &types.PrivacyAction_Public2Privacy{value},
	}

	tx := &types.Transaction{
		Execer:  []byte("privacy"),
		Payload: types.Encode(action),
		Nonce:   wallet.random.Int63(),
		To:      address.ExecAddress(types.PrivacyX),
	}
	txSize := types.Size(tx) + types.SignatureSize
	realFee := int64((txSize+1023)>>types.Size_1K_shiftlen) * types.FeePerKB
	tx.Fee = realFee
	tx.Sign(int32(SignType), priv)

	_, err = wallet.api.SendTx(tx)
	if err != nil {
		walletlog.Error("transPub2PriV2", "Send err", err)
		return nil, err
	}
	var hash types.ReplyHash
	hash.Hash = tx.Hash()
	return &hash, nil
}

func parseViewSpendPubKeyPair(in string) (viewPubKey, spendPubKey []byte, err error) {
	src, err := common.FromHex(in)
	if err != nil {
		return nil, nil, err
	}
	if 64 != len(src) {
		walletlog.Error("parseViewSpendPubKeyPair", "pair with len", len(src))
		return nil, nil, types.ErrPubKeyLen
	}
	viewPubKey = src[:32]
	spendPubKey = src[32:]
	return
}

//公开向隐私账户转账
func (wallet *Wallet) transPub2PriV2(priv crypto.PrivKey, reqPub2Pri *types.ReqPub2Pri) (*types.ReplyHash, error) {
	viewPubSlice, spendPubSlice, err := parseViewSpendPubKeyPair(reqPub2Pri.Pubkeypair)
	if err != nil {
		walletlog.Error("transPub2Pri", "parseViewSpendPubKeyPair  ", err)
		return nil, err
	}

	viewPublic := (*[32]byte)(unsafe.Pointer(&viewPubSlice[0]))
	spendPublic := (*[32]byte)(unsafe.Pointer(&spendPubSlice[0]))
	//因为此时是pub2priv的交易，此时不需要构造找零的输出，同时设置fee为0，也是为了简化计算
	privacyOutput, err := generateOuts(viewPublic, spendPublic, nil, nil, reqPub2Pri.Amount, reqPub2Pri.Amount, 0)
	if err != nil {
		return nil, err
	}

	value := &types.Public2Privacy{
		Tokenname: reqPub2Pri.Tokenname,
		Amount:    reqPub2Pri.Amount,
		Note:      reqPub2Pri.Note,
		Output:    privacyOutput,
	}
	action := &types.PrivacyAction{
		Ty:    types.ActionPublic2Privacy,
		Value: &types.PrivacyAction_Public2Privacy{value},
	}
	tx := &types.Transaction{
		Execer:  []byte("privacy"),
		Payload: types.Encode(action),
		Nonce:   wallet.random.Int63(),
		// TODO: 采用隐私合约地址来设定目标合约接收的目标地址,让验证通过
		To: address.ExecAddress(types.PrivacyX),
	}
	tx.SetExpire(wallet.getExpire(reqPub2Pri.GetExpire()))
	txSize := types.Size(tx) + types.SignatureSize
	realFee := int64((txSize+1023)>>types.Size_1K_shiftlen) * types.FeePerKB
	tx.Fee = realFee
	tx.Sign(int32(SignType), priv)

	_, err = wallet.api.SendTx(tx)
	if err != nil {
		walletlog.Error("transPub2PriV2", "Send err", err)
		return nil, err
	}
	var hash types.ReplyHash
	hash.Hash = tx.Hash()

	walletlog.Debug("PrivacyTrading", "transPub2PriV2 txhash", common.Bytes2Hex(hash.Hash))
	return &hash, nil
}

// genCustomOuts 构建一个交易的输出
// 构建方式是，P=Hs(rA)G+B
func genCustomOuts(viewpubTo, spendpubto *[32]byte, transAmount int64, count int32) (*types.PrivacyOutput, error) {
	decomDigit := make([]int64, count)
	for i := range decomDigit {
		decomDigit[i] = transAmount
	}

	pk := &privacy.PubKeyPrivacy{}
	sk := &privacy.PrivKeyPrivacy{}
	privacy.GenerateKeyPair(sk, pk)
	RtxPublicKey := pk.Bytes()

	sktx := (*[32]byte)(unsafe.Pointer(&sk[0]))
	var privacyOutput types.PrivacyOutput
	privacyOutput.RpubKeytx = RtxPublicKey
	privacyOutput.Keyoutput = make([]*types.KeyOutput, len(decomDigit))

	//添加本次转账的目的接收信息（UTXO），包括一次性公钥和额度
	for index, digit := range decomDigit {
		pubkeyOnetime, err := privacy.GenerateOneTimeAddr(viewpubTo, spendpubto, sktx, int64(index))
		if err != nil {
			walletlog.Error("genCustomOuts", "Fail to GenerateOneTimeAddr due to cause", err)
			return nil, err
		}
		keyOutput := &types.KeyOutput{
			Amount:        digit,
			Onetimepubkey: pubkeyOnetime[:],
		}
		privacyOutput.Keyoutput[index] = keyOutput
	}

	return &privacyOutput, nil
}

//最后构造完成的utxo依次是2种类型，不构造交易费utxo，使其直接燃烧消失
//1.进行实际转账utxo
//2.进行找零转账utxo
func generateOuts(viewpubTo, spendpubto, viewpubChangeto, spendpubChangeto *[32]byte, transAmount, selectedAmount, fee int64) (*types.PrivacyOutput, error) {
	decomDigit := decomposeAmount2digits(transAmount, types.BTYDustThreshold)
	//计算找零
	changeAmount := selectedAmount - transAmount - fee
	var decomChange []int64
	if 0 < changeAmount {
		decomChange = decomposeAmount2digits(changeAmount, types.BTYDustThreshold)
	}
	walletlog.Info("generateOuts", "decompose digit for amount", selectedAmount-fee, "decomDigit", decomDigit)

	pk := &privacy.PubKeyPrivacy{}
	sk := &privacy.PrivKeyPrivacy{}
	privacy.GenerateKeyPair(sk, pk)
	RtxPublicKey := pk.Bytes()

	sktx := (*[32]byte)(unsafe.Pointer(&sk[0]))
	var privacyOutput types.PrivacyOutput
	privacyOutput.RpubKeytx = RtxPublicKey
	privacyOutput.Keyoutput = make([]*types.KeyOutput, len(decomDigit)+len(decomChange))

	//添加本次转账的目的接收信息（UTXO），包括一次性公钥和额度
	for index, digit := range decomDigit {
		pubkeyOnetime, err := privacy.GenerateOneTimeAddr(viewpubTo, spendpubto, sktx, int64(index))
		if err != nil {
			walletlog.Error("generateOuts", "Fail to GenerateOneTimeAddr due to cause", err)
			return nil, err
		}
		keyOutput := &types.KeyOutput{
			Amount:        digit,
			Onetimepubkey: pubkeyOnetime[:],
		}
		privacyOutput.Keyoutput[index] = keyOutput
	}
	//添加本次转账选择的UTXO后的找零后的UTXO
	for index, digit := range decomChange {
		pubkeyOnetime, err := privacy.GenerateOneTimeAddr(viewpubChangeto, spendpubChangeto, sktx, int64(index+len(decomDigit)))
		if err != nil {
			walletlog.Error("generateOuts", "Fail to GenerateOneTimeAddr for change due to cause", err)
			return nil, err
		}
		keyOutput := &types.KeyOutput{
			Amount:        digit,
			Onetimepubkey: pubkeyOnetime[:],
		}
		privacyOutput.Keyoutput[index+len(decomDigit)] = keyOutput
	}
	//交易费不产生额外的utxo，方便执行器执行的时候直接燃烧殆尽
	if 0 != fee {
		//viewPub, _ := common.Hex2Bytes(types.ViewPubFee)
		//spendPub, _ := common.Hex2Bytes(types.SpendPubFee)
		//viewPublic := (*[32]byte)(unsafe.Pointer(&viewPub[0]))
		//spendPublic := (*[32]byte)(unsafe.Pointer(&spendPub[0]))
		//
		//pubkeyOnetime, err := privacy.GenerateOneTimeAddr(viewPublic, spendPublic, sktx, int64(len(privacyOutput.Keyoutput)))
		//if err != nil {
		//	walletlog.Error("transPub2PriV2", "Fail to GenerateOneTimeAddr for fee due to cause", err)
		//	return nil, nil, err
		//}
		//keyOutput := &types.KeyOutput{
		//	Amount:        fee,
		//	Ometimepubkey: pubkeyOnetime[:],
		//}
		//privacyOutput.Keyoutput = append(privacyOutput.Keyoutput, keyOutput)
	}

	return &privacyOutput, nil
}

func (w *Wallet) signatureTx(tx *types.Transaction, privacyInput *types.PrivacyInput, utxosInKeyInput []*types.UTXOBasics, realkeyInputSlice []*types.RealKeyInput) (err error) {
	tx.Signature = nil
	data := types.Encode(tx)
	ringSign := &types.RingSignature{}
	ringSign.Items = make([]*types.RingSignatureItem, len(privacyInput.Keyinput))
	for i, input := range privacyInput.Keyinput {
		utxos := utxosInKeyInput[i]
		h := common.BytesToHash(data)
		item, err := privacy.GenerateRingSignature(h.Bytes(),
			utxos.Utxos,
			realkeyInputSlice[i].Onetimeprivkey,
			int(realkeyInputSlice[i].Realinputkey),
			input.KeyImage)
		if err != nil {
			return err
		}
		ringSign.Items[i] = item
	}

	ringSignData := types.Encode(ringSign)
	tx.Signature = &types.Signature{
		Ty:        types.RingBaseonED25519,
		Signature: ringSignData,
		// 这里填的是隐私合约的公钥，让框架保持一致
		Pubkey: address.ExecPubKey(types.PrivacyX),
	}
	return nil
}

func (wallet *Wallet) transPri2PriV2(privacykeyParirs *privacy.Privacy, reqPri2Pri *types.ReqPri2Pri) (*types.ReplyHash, error) {
	buildInfo := &buildInputInfo{
		tokenname: reqPri2Pri.Tokenname,
		sender:    reqPri2Pri.Sender,
		amount:    reqPri2Pri.Amount + types.PrivacyTxFee,
		mixcount:  reqPri2Pri.Mixin,
	}

	//step 1,buildInput
	privacyInput, utxosInKeyInput, realkeyInputSlice, selectedUtxo, err := wallet.buildInput(privacykeyParirs, buildInfo)
	if err != nil {
		return nil, err
	}

	//step 2,generateOuts
	viewPublicSlice, spendPublicSlice, err := parseViewSpendPubKeyPair(reqPri2Pri.Pubkeypair)
	if err != nil {
		walletlog.Error("transPub2Pri", "parseViewSpendPubKeyPair  ", err)
		return nil, err
	}

	viewPub4change, spendPub4change := privacykeyParirs.ViewPubkey.Bytes(), privacykeyParirs.SpendPubkey.Bytes()
	viewPublic := (*[32]byte)(unsafe.Pointer(&viewPublicSlice[0]))
	spendPublic := (*[32]byte)(unsafe.Pointer(&spendPublicSlice[0]))
	viewPub4chgPtr := (*[32]byte)(unsafe.Pointer(&viewPub4change[0]))
	spendPub4chgPtr := (*[32]byte)(unsafe.Pointer(&spendPub4change[0]))

	selectedAmounTotal := int64(0)
	for _, input := range privacyInput.Keyinput {
		selectedAmounTotal += input.Amount
	}
	//构造输出UTXO
	privacyOutput, err := generateOuts(viewPublic, spendPublic, viewPub4chgPtr, spendPub4chgPtr, reqPri2Pri.Amount, selectedAmounTotal, types.PrivacyTxFee)
	if err != nil {
		return nil, err
	}

	value := &types.Privacy2Privacy{
		Tokenname: reqPri2Pri.Tokenname,
		Amount:    reqPri2Pri.Amount,
		Note:      reqPri2Pri.Note,
		Input:     privacyInput,
		Output:    privacyOutput,
	}
	action := &types.PrivacyAction{
		Ty:    types.ActionPrivacy2Privacy,
		Value: &types.PrivacyAction_Privacy2Privacy{value},
	}

	tx := &types.Transaction{
		Execer:  []byte(types.PrivacyX),
		Payload: types.Encode(action),
		Fee:     types.PrivacyTxFee,
		Nonce:   wallet.random.Int63(),
		// TODO: 采用隐私合约地址来设定目标合约接收的目标地址,让验证通过
		To: address.ExecAddress(types.PrivacyX),
	}
	tx.SetExpire(wallet.getExpire(reqPri2Pri.GetExpire()))
	// TODO: 签名前对交易中的输入进行混淆
	//完成了input和output的添加之后，即已经完成了交易基本内容的添加，
	//这时候就需要进行交易的签名了
	err = wallet.signatureTx(tx, privacyInput, utxosInKeyInput, realkeyInputSlice)
	if err != nil {
		return nil, err
	}
	_, err = wallet.api.SendTx(tx)
	if err != nil {
		walletlog.Error("transPri2Pri", "Send err", err)
		return nil, err
	}
	var hash types.ReplyHash
	hash.Hash = tx.Hash()
	wallet.saveFTXOInfo(tx, reqPri2Pri.Tokenname, reqPri2Pri.Sender, common.Bytes2Hex(hash.Hash), selectedUtxo)
	walletlog.Debug("PrivacyTrading", "transPri2PriV2 txhash", common.Bytes2Hex(hash.Hash))
	return &hash, nil
}

func (wallet *Wallet) transPri2PubV2(privacykeyParirs *privacy.Privacy, reqPri2Pub *types.ReqPri2Pub) (*types.ReplyHash, error) {
	buildInfo := &buildInputInfo{
		tokenname: reqPri2Pub.Tokenname,
		sender:    reqPri2Pub.Sender,
		amount:    reqPri2Pub.Amount + types.PrivacyTxFee,
		mixcount:  reqPri2Pub.Mixin,
	}
	//step 1,buildInput
	privacyInput, utxosInKeyInput, realkeyInputSlice, selectedUtxo, err := wallet.buildInput(privacykeyParirs, buildInfo)
	if err != nil {
		return nil, err
	}

	viewPub4change, spendPub4change := privacykeyParirs.ViewPubkey.Bytes(), privacykeyParirs.SpendPubkey.Bytes()
	viewPub4chgPtr := (*[32]byte)(unsafe.Pointer(&viewPub4change[0]))
	spendPub4chgPtr := (*[32]byte)(unsafe.Pointer(&spendPub4change[0]))

	selectedAmounTotal := int64(0)
	for _, input := range privacyInput.Keyinput {
		if input.Amount <= 0 {
			return nil, errors.New("")
		}
		selectedAmounTotal += input.Amount
	}
	changeAmount := selectedAmounTotal - reqPri2Pub.Amount
	//step 2,generateOuts
	//构造输出UTXO,只生成找零的UTXO
	privacyOutput, err := generateOuts(nil, nil, viewPub4chgPtr, spendPub4chgPtr, 0, changeAmount, types.PrivacyTxFee)
	if err != nil {
		return nil, err
	}

	value := &types.Privacy2Public{
		Tokenname: reqPri2Pub.Tokenname,
		Amount:    reqPri2Pub.Amount,
		Note:      reqPri2Pub.Note,
		Input:     privacyInput,
		Output:    privacyOutput,
	}
	action := &types.PrivacyAction{
		Ty:    types.ActionPrivacy2Public,
		Value: &types.PrivacyAction_Privacy2Public{value},
	}

	tx := &types.Transaction{
		Execer:  []byte(types.PrivacyX),
		Payload: types.Encode(action),
		Fee:     types.PrivacyTxFee,
		Nonce:   wallet.random.Int63(),
		To:      reqPri2Pub.Receiver,
	}
	tx.SetExpire(wallet.getExpire(reqPri2Pub.GetExpire()))
	//step 3,generate ring signature
	err = wallet.signatureTx(tx, privacyInput, utxosInKeyInput, realkeyInputSlice)
	if err != nil {
		return nil, err
	}

	_, err = wallet.api.SendTx(tx)
	if err != nil {
		walletlog.Error("transPri2PubV2", "Send err", err)
		return nil, err
	}
	var hash types.ReplyHash
	hash.Hash = tx.Hash()

	wallet.saveFTXOInfo(tx, reqPri2Pub.Tokenname, reqPri2Pub.Sender, common.Bytes2Hex(hash.Hash), selectedUtxo)
	walletlog.Debug("PrivacyTrading", "transPri2PubV2 txhash", common.Bytes2Hex(hash.Hash))
	return &hash, nil
}

func (wallet *Wallet) saveFTXOInfo(tx *types.Transaction, token, sender, txhash string, selectedUtxos []*txOutputInfo) {
	//将已经作为本次交易输入的utxo进行冻结，防止产生双花交易
	wallet.walletStore.moveUTXO2FTXO(tx, token, sender, txhash, selectedUtxos)
	//TODO:需要加入超时处理，需要将此处的txhash写入到数据库中，以免钱包瞬间奔溃后没有对该笔隐私交易的记录，
	//TODO:然后当该交易得到执行之后，没法将FTXO转化为STXO，added by hezhengjun on 2018.6.5
}

/*
buildInput 构建隐私交易的输入信息
操作步骤
	1.从当前钱包中选择可用并且足够支付金额的UTXO列表
	2.如果需要混淆(mixcout>0)，则根据UTXO的金额从数据库中获取足够数量的UTXO，与当前UTXO进行混淆
	3.通过公式 x=Hs(aR)+b，计算出一个整数，因为 xG = Hs(ar)G+bG = Hs(aR)G+B，所以可以继续使用这笔交易
*/
func (wallet *Wallet) buildInput(privacykeyParirs *privacy.Privacy, buildInfo *buildInputInfo) (*types.PrivacyInput, []*types.UTXOBasics, []*types.RealKeyInput, []*txOutputInfo, error) {
	//挑选满足额度的utxo
	selectedUtxo, err := wallet.selectUTXO(buildInfo.tokenname, buildInfo.sender, buildInfo.amount)
	if err != nil {
		walletlog.Error("buildInput", "Failed to selectOutput for amount", buildInfo.amount,
			"Due to cause", err)
		return nil, nil, nil, nil, err
	}

	walletlog.Debug("buildInput", "Before sort selectedUtxo", selectedUtxo)
	sort.Slice(selectedUtxo, func(i, j int) bool {
		return selectedUtxo[i].amount <= selectedUtxo[j].amount
	})
	walletlog.Debug("buildInput", "After sort selectedUtxo", selectedUtxo)

	reqGetGlobalIndex := types.ReqUTXOGlobalIndex{
		Tokenname: buildInfo.tokenname,
		MixCount:  0,
	}

	if buildInfo.mixcount > 0 {
		reqGetGlobalIndex.MixCount = common.MinInt32(int32(types.PrivacyMaxCount), common.MaxInt32(buildInfo.mixcount, 0))
	}
	for _, out := range selectedUtxo {
		reqGetGlobalIndex.Amount = append(reqGetGlobalIndex.Amount, out.amount)
	}
	// 混淆数大于0时候才向blockchain请求
	var resUTXOGlobalIndex *types.ResUTXOGlobalIndex
	if buildInfo.mixcount > 0 {
		query := &types.BlockChainQuery{
			Driver:   "privacy",
			FuncName: "GetUTXOGlobalIndex",
			Param:    types.Encode(&reqGetGlobalIndex),
		}
		//向blockchain请求相同额度的不同utxo用于相同额度的混淆作用
		resUTXOGlobalIndex, err = wallet.api.BlockChainQuery(query)
		if err != nil {
			walletlog.Error("buildInput BlockChainQuery", "err", err)
			return nil, nil, nil, nil, err
		}
		if resUTXOGlobalIndex == nil {
			walletlog.Info("buildInput EventBlockChainQuery is nil")
			return nil, nil, nil, nil, err
		}

		sort.Slice(resUTXOGlobalIndex.UtxoIndex4Amount, func(i, j int) bool {
			return resUTXOGlobalIndex.UtxoIndex4Amount[i].Amount <= resUTXOGlobalIndex.UtxoIndex4Amount[j].Amount
		})

		if len(selectedUtxo) != len(resUTXOGlobalIndex.UtxoIndex4Amount) {
			walletlog.Error("buildInput EventBlockChainQuery get not the same count for mix",
				"len(selectedUtxo)", len(selectedUtxo),
				"len(resUTXOGlobalIndex.UtxoIndex4Amount)", len(resUTXOGlobalIndex.UtxoIndex4Amount))
		}
	}

	//构造输入PrivacyInput
	privacyInput := &types.PrivacyInput{}
	utxosInKeyInput := make([]*types.UTXOBasics, len(selectedUtxo))
	realkeyInputSlice := make([]*types.RealKeyInput, len(selectedUtxo))
	for i, utxo2pay := range selectedUtxo {
		var utxoIndex4Amount *types.UTXOIndex4Amount
		if nil != resUTXOGlobalIndex && i < len(resUTXOGlobalIndex.UtxoIndex4Amount) && utxo2pay.amount == resUTXOGlobalIndex.UtxoIndex4Amount[i].Amount {
			utxoIndex4Amount = resUTXOGlobalIndex.UtxoIndex4Amount[i]
			for j, utxo := range utxoIndex4Amount.Utxos {
				//查找自身这条UTXO是否存在，如果存在则将其从其中删除
				if bytes.Equal(utxo.OnetimePubkey, utxo2pay.onetimePublicKey) {
					utxoIndex4Amount.Utxos = append(utxoIndex4Amount.Utxos[:j], utxoIndex4Amount.Utxos[j+1:]...)
					break
				}
			}
		}

		if utxoIndex4Amount == nil {
			utxoIndex4Amount = &types.UTXOIndex4Amount{}
		}
		if utxoIndex4Amount.Utxos == nil {
			utxoIndex4Amount.Utxos = make([]*types.UTXOBasic, 0)
		}
		//如果请求返回的用于混淆的utxo不包含自身且达到mix的上限，则将最后一条utxo删除，保证最后的混淆度不大于设置
		if len(utxoIndex4Amount.Utxos) > int(buildInfo.mixcount) {
			utxoIndex4Amount.Utxos = utxoIndex4Amount.Utxos[:len(utxoIndex4Amount.Utxos)-1]
		}

		utxo := &types.UTXOBasic{
			UtxoGlobalIndex: utxo2pay.utxoGlobalIndex,
			OnetimePubkey:   utxo2pay.onetimePublicKey,
		}
		//将真实的utxo添加到最后一个
		utxoIndex4Amount.Utxos = append(utxoIndex4Amount.Utxos, utxo)
		positions := wallet.random.Perm(len(utxoIndex4Amount.Utxos))
		utxos := make([]*types.UTXOBasic, len(utxoIndex4Amount.Utxos))
		for k, position := range positions {
			utxos[position] = utxoIndex4Amount.Utxos[k]
		}
		utxosInKeyInput[i] = &types.UTXOBasics{Utxos: utxos}

		//x = Hs(aR) + b
		onetimePriv, err := privacy.RecoverOnetimePriKey(utxo2pay.txPublicKeyR, privacykeyParirs.ViewPrivKey, privacykeyParirs.SpendPrivKey, int64(utxo2pay.utxoGlobalIndex.Outindex))
		if err != nil {
			walletlog.Error("transPri2Pri", "Failed to RecoverOnetimePriKey", err)
			return nil, nil, nil, nil, err
		}

		realkeyInput := &types.RealKeyInput{
			Realinputkey:   int32(positions[len(positions)-1]),
			Onetimeprivkey: onetimePriv.Bytes(),
		}
		realkeyInputSlice[i] = realkeyInput

		keyImage, err := privacy.GenerateKeyImage(onetimePriv, utxo2pay.onetimePublicKey)
		if err != nil {
			return nil, nil, nil, nil, err
		}

		keyInput := &types.KeyInput{
			Amount:   utxo2pay.amount,
			KeyImage: keyImage[:],
		}

		for _, utxo := range utxos {
			keyInput.UtxoGlobalIndex = append(keyInput.UtxoGlobalIndex, utxo.UtxoGlobalIndex)
		}
		//完成一个input的构造，包括基于其环签名的生成，keyImage的生成，
		//必须要注意的是，此处要添加用于混淆的其他utxo添加到最终keyinput的顺序必须和生成环签名时提供pubkey的顺序一致
		//否则会导致环签名验证的失败
		privacyInput.Keyinput = append(privacyInput.Keyinput, keyInput)
	}

	return privacyInput, utxosInKeyInput, realkeyInputSlice, selectedUtxo, nil
}

// 修改选择UTXO的算法
// 优先选择UTXO高度与当前高度建个12个区块以上的UTXO
// 如果选择还不够则再从老到新选择12个区块内的UTXO
// 当该地址上的可用UTXO比较多时，可以考虑改进算法，优先选择币值小的，花掉小票，然后再选择币值接近的，减少找零，最后才选择大面值的找零
func (wallet *Wallet) selectUTXO(token, addr string, amount int64) ([]*txOutputInfo, error) {
	if len(token) == 0 || len(addr) == 0 || amount <= 0 {
		return nil, types.ErrInvalidParams
	}
	wutxos, err := wallet.walletStore.getPrivacyTokenUTXOs(token, addr)
	if err != nil {
		return nil, types.ErrInsufficientBalance
	}
	curBlockHeight := wallet.GetHeight()
	var confirmUTXOs, unconfirmUTXOs []*walletUTXO
	var balance int64
	for _, wutxo := range wutxos.utxos {
		if curBlockHeight < wutxo.height {
			continue
		}
		if curBlockHeight-wutxo.height > types.PrivacyMaturityDegree {
			balance += wutxo.outinfo.amount
			confirmUTXOs = append(confirmUTXOs, wutxo)
		} else {
			unconfirmUTXOs = append(unconfirmUTXOs, wutxo)
		}
	}
	if balance < amount && len(unconfirmUTXOs) > 0 {
		// 已经确认的UTXO还不够支付，则需要按照从老到新的顺序，从可能回退的队列中获取
		// 高度从低到高获取
		sort.Slice(unconfirmUTXOs, func(i, j int) bool {
			return unconfirmUTXOs[i].height < unconfirmUTXOs[j].height
		})
		for _, wutxo := range unconfirmUTXOs {
			confirmUTXOs = append(confirmUTXOs, wutxo)
			balance += wutxo.outinfo.amount
			if balance >= amount {
				break
			}
		}
	}
	if balance < amount {
		return nil, types.ErrInsufficientBalance
	}
	balance = 0
	var selectedOuts []*txOutputInfo
	for balance < amount {
		index := wallet.random.Intn(len(confirmUTXOs))
		selectedOuts = append(selectedOuts, confirmUTXOs[index].outinfo)
		balance += confirmUTXOs[index].outinfo.amount
		// remove selected utxo
		confirmUTXOs = append(confirmUTXOs[:index], confirmUTXOs[index+1:]...)
	}
	return selectedOuts, nil
}

// 62387455827 -> 455827 + 7000000 + 80000000 + 300000000 + 2000000000 + 60000000000, where 455827 <= dust_threshold
//res:[455827, 7000000, 80000000, 300000000, 2000000000, 60000000000]
func decomposeAmount2digits(amount, dust_threshold int64) []int64 {
	res := make([]int64, 0)
	if 0 >= amount {
		return res
	}

	is_dust_handled := false
	var dust int64 = 0
	var order int64 = 1
	var chunk int64 = 0

	for 0 != amount {
		chunk = (amount % 10) * order
		amount /= 10
		order *= 10
		if dust+chunk < dust_threshold {
			dust += chunk //累加小数，直到超过dust_threshold为止
		} else {
			if !is_dust_handled && 0 != dust {
				//1st 正常情况下，先把dust保存下来
				res = append(res, dust)
				is_dust_handled = true
			}
			if 0 != chunk {
				//2nd 然后依次将大的整数额度进行保存
				goodAmount := decomAmount2Nature(chunk, order/10)
				res = append(res, goodAmount...)
			}
		}
	}

	//如果需要被拆分的额度 < dust_threshold，则直接将其进行保存
	if !is_dust_handled && 0 != dust {
		res = append(res, dust)
	}

	return res
}

//将amount切分为1,2,5的组合，这样在进行amount混淆的时候就能够方便获取相同额度的utxo
func decomAmount2Nature(amount int64, order int64) []int64 {
	res := make([]int64, 0)
	if order == 0 {
		return res
	}
	mul := amount / order
	switch mul {
	case 3:
		res = append(res, order)
		res = append(res, 2*order)
	case 4:
		res = append(res, 2*order)
		res = append(res, 2*order)
	case 6:
		res = append(res, 5*order)
		res = append(res, order)
	case 7:
		res = append(res, 5*order)
		res = append(res, 2*order)
	case 8:
		res = append(res, 5*order)
		res = append(res, 2*order)
		res = append(res, 1*order)
	case 9:
		res = append(res, 5*order)
		res = append(res, 2*order)
		res = append(res, 2*order)
	default:
		res = append(res, mul*order)
		return res
	}
	return res
}

func (wallet *Wallet) procCreateTransaction(req *types.ReqCreateTransaction) (*types.Transaction, error) {
	ok, err := wallet.CheckWalletStatus()
	if !ok {
		walletlog.Error("procCreateTransaction", "CheckWalletStatus cause error.", err)
		return nil, err
	}
	if req == nil {
		return nil, types.ErrInvalidParams
	}
	if ok, err := wallet.IsRescanUtxosFlagScaning(); ok {
		return nil, err
	}
	if !checkAmountValid(req.Amount) {
		return nil, types.ErrAmount
	}
	wallet.mtx.Lock()
	defer wallet.mtx.Unlock()

	switch req.Type {
	case 1:
		return wallet.createPublic2PrivacyTx(req)
	case 2:
		return wallet.createPrivacy2PrivacyTx(req)
	case 3:
		return wallet.createPrivacy2PublicTx(req)
	}
	walletlog.Error(fmt.Sprintf("type=%d is not supported.", req.GetType()))
	return nil, types.ErrInvalidParams
}

func (wallet *Wallet) createPublic2PrivacyTx(req *types.ReqCreateTransaction) (*types.Transaction, error) {
	viewPubSlice, spendPubSlice, err := parseViewSpendPubKeyPair(req.GetPubkeypair())
	if err != nil {
		walletlog.Error("parse view spend public key pair failed.  err ", err)
		return nil, err
	}
	amount := req.GetAmount()
	viewPublic := (*[32]byte)(unsafe.Pointer(&viewPubSlice[0]))
	spendPublic := (*[32]byte)(unsafe.Pointer(&spendPubSlice[0]))
	privacyOutput, err := generateOuts(viewPublic, spendPublic, nil, nil, amount, amount, 0)
	if err != nil {
		walletlog.Error("generate output failed.  err ", err)
		return nil, err
	}

	value := &types.Public2Privacy{
		Tokenname: req.Tokenname,
		Amount:    amount,
		Note:      req.GetNote(),
		Output:    privacyOutput,
	}

	action := &types.PrivacyAction{
		Ty:    types.ActionPublic2Privacy,
		Value: &types.PrivacyAction_Public2Privacy{Public2Privacy: value},
	}

	tx := &types.Transaction{
		Execer:  types.ExecerPrivacy,
		Payload: types.Encode(action),
		Nonce:   wallet.random.Int63(),
		To:      address.ExecAddress(types.PrivacyX),
	}
	tx.Signature = &types.Signature{
		Signature: types.Encode(&types.PrivacySignatureParam{
			ActionType: action.Ty,
		}),
	}

	txSize := types.Size(tx) + types.SignatureSize
	realFee := int64((txSize+1023)>>types.Size_1K_shiftlen) * types.FeePerKB
	tx.Fee = realFee
	return tx, nil
}

func (wallet *Wallet) createPrivacy2PrivacyTx(req *types.ReqCreateTransaction) (*types.Transaction, error) {
	buildInfo := &buildInputInfo{
		tokenname: req.GetTokenname(),
		sender:    req.GetFrom(),
		amount:    req.GetAmount() + types.PrivacyTxFee,
		mixcount:  req.GetMixcount(),
	}

	privacyInfo, err := wallet.getPrivacykeyPair(req.GetFrom())
	if err != nil {
		walletlog.Error("createPrivacy2PrivacyTx failed to getPrivacykeyPair")
		return nil, err
	}

	//step 1,buildInput
	privacyInput, utxosInKeyInput, realkeyInputSlice, selectedUtxo, err := wallet.buildInput(privacyInfo, buildInfo)
	if err != nil {
		return nil, err
	}

	//step 2,generateOuts
	viewPublicSlice, spendPublicSlice, err := parseViewSpendPubKeyPair(req.GetPubkeypair())
	if err != nil {
		walletlog.Error("createPrivacy2PrivacyTx", "parseViewSpendPubKeyPair  ", err)
		return nil, err
	}

	viewPub4change, spendPub4change := privacyInfo.ViewPubkey.Bytes(), privacyInfo.SpendPubkey.Bytes()
	viewPublic := (*[32]byte)(unsafe.Pointer(&viewPublicSlice[0]))
	spendPublic := (*[32]byte)(unsafe.Pointer(&spendPublicSlice[0]))
	viewPub4chgPtr := (*[32]byte)(unsafe.Pointer(&viewPub4change[0]))
	spendPub4chgPtr := (*[32]byte)(unsafe.Pointer(&spendPub4change[0]))

	selectedAmounTotal := int64(0)
	for _, input := range privacyInput.Keyinput {
		selectedAmounTotal += input.Amount
	}
	//构造输出UTXO
	privacyOutput, err := generateOuts(viewPublic, spendPublic, viewPub4chgPtr, spendPub4chgPtr, req.GetAmount(), selectedAmounTotal, types.PrivacyTxFee)
	if err != nil {
		return nil, err
	}

	value := &types.Privacy2Privacy{
		Tokenname: req.GetTokenname(),
		Amount:    req.GetAmount(),
		Note:      req.GetNote(),
		Input:     privacyInput,
		Output:    privacyOutput,
	}
	action := &types.PrivacyAction{
		Ty:    types.ActionPrivacy2Privacy,
		Value: &types.PrivacyAction_Privacy2Privacy{Privacy2Privacy: value},
	}

	tx := &types.Transaction{
		Execer:  types.ExecerPrivacy,
		Payload: types.Encode(action),
		Fee:     types.PrivacyTxFee,
		Nonce:   wallet.random.Int63(),
		To:      address.ExecAddress(types.PrivacyX),
	}
	// 创建交易成功，将已经使用掉的UTXO冻结
	wallet.saveFTXOInfo(tx, req.GetTokenname(), req.GetFrom(), common.Bytes2Hex(tx.Hash()), selectedUtxo)
	tx.Signature = &types.Signature{
		Signature: types.Encode(&types.PrivacySignatureParam{
			ActionType:    action.Ty,
			Utxobasics:    utxosInKeyInput,
			RealKeyInputs: realkeyInputSlice,
		}),
	}
	return tx, nil
}

func (wallet *Wallet) createPrivacy2PublicTx(req *types.ReqCreateTransaction) (*types.Transaction, error) {
	buildInfo := &buildInputInfo{
		tokenname: req.GetTokenname(),
		sender:    req.GetFrom(),
		amount:    req.GetAmount() + types.PrivacyTxFee,
		mixcount:  req.GetMixcount(),
	}
	privacyInfo, err := wallet.getPrivacykeyPair(req.GetFrom())
	if err != nil {
		walletlog.Error("createPrivacy2PublicTx failed to getPrivacykeyPair")
		return nil, err
	}
	//step 1,buildInput
	privacyInput, utxosInKeyInput, realkeyInputSlice, selectedUtxo, err := wallet.buildInput(privacyInfo, buildInfo)
	if err != nil {
		walletlog.Error("createPrivacy2PublicTx failed to buildInput")
		return nil, err
	}

	viewPub4change, spendPub4change := privacyInfo.ViewPubkey.Bytes(), privacyInfo.SpendPubkey.Bytes()
	viewPub4chgPtr := (*[32]byte)(unsafe.Pointer(&viewPub4change[0]))
	spendPub4chgPtr := (*[32]byte)(unsafe.Pointer(&spendPub4change[0]))

	selectedAmounTotal := int64(0)
	for _, input := range privacyInput.Keyinput {
		if input.Amount <= 0 {
			return nil, errors.New("")
		}
		selectedAmounTotal += input.Amount
	}
	changeAmount := selectedAmounTotal - req.GetAmount()
	//step 2,generateOuts
	//构造输出UTXO,只生成找零的UTXO
	privacyOutput, err := generateOuts(nil, nil, viewPub4chgPtr, spendPub4chgPtr, 0, changeAmount, types.PrivacyTxFee)
	if err != nil {
		return nil, err
	}

	value := &types.Privacy2Public{
		Tokenname: req.GetTokenname(),
		Amount:    req.GetAmount(),
		Note:      req.GetNote(),
		Input:     privacyInput,
		Output:    privacyOutput,
	}
	action := &types.PrivacyAction{
		Ty:    types.ActionPrivacy2Public,
		Value: &types.PrivacyAction_Privacy2Public{Privacy2Public: value},
	}

	tx := &types.Transaction{
		Execer:  []byte(types.PrivacyX),
		Payload: types.Encode(action),
		Fee:     types.PrivacyTxFee,
		Nonce:   wallet.random.Int63(),
		To:      req.GetTo(),
	}
	// 创建交易成功，将已经使用掉的UTXO冻结
	wallet.saveFTXOInfo(tx, req.GetTokenname(), req.GetFrom(), common.Bytes2Hex(tx.Hash()), selectedUtxo)
	tx.Signature = &types.Signature{
		Signature: types.Encode(&types.PrivacySignatureParam{
			ActionType:    action.Ty,
			Utxobasics:    utxosInKeyInput,
			RealKeyInputs: realkeyInputSlice,
		}),
	}
	return tx, nil
}

func (wallet *Wallet) signTxWithPrivacy(key crypto.PrivKey, req *types.ReqSignRawTx) (string, error) {
	bytes, err := common.FromHex(req.GetTxHex())
	if err != nil {
		walletlog.Error("PrivacyTrading signTxWithPrivacy", "common.FromHex error", err)
		return "", err
	}
	tx := new(types.Transaction)
	if err = types.Decode(bytes, tx); err != nil {
		walletlog.Error("PrivacyTrading signTxWithPrivacy", "Decode Transaction error", err)
		return "", err
	}
	signParam := &types.PrivacySignatureParam{}
	if err = types.Decode(tx.Signature.Signature, signParam); err != nil {
		walletlog.Error("PrivacyTrading signTxWithPrivacy", "Decode PrivacySignatureParam error", err)
		return "", err
	}
	action := new(types.PrivacyAction)
	if err = types.Decode(tx.Payload, action); err != nil {
		walletlog.Error("PrivacyTrading signTxWithPrivacy", "Decode PrivacyAction error", err)
		return "", err
	}
	if action.Ty != signParam.ActionType {
		walletlog.Error("PrivacyTrading signTxWithPrivacy", "action type ", action.Ty, "signature action type ", signParam.ActionType)
		return "", types.ErrInvalidParams
	}
	switch action.Ty {
	case types.ActionPublic2Privacy:
		// 隐私交易的公对私动作，不存在交易组的操作
		tx.Sign(int32(SignType), key)

	case types.ActionPrivacy2Privacy, types.ActionPrivacy2Public:
		if err = wallet.signatureTx(tx, action.GetInput(), signParam.GetUtxobasics(), signParam.GetRealKeyInputs()); err != nil {
			return "", err
		}

	default:
		walletlog.Error("PrivacyTrading signTxWithPrivacy", "Invalid action type ", action.Ty)
		return "", types.ErrInvalidParams
	}
	txHex := types.Encode(tx)
	return common.ToHex(txHex), nil
}

func (wallet *Wallet) procInvalidTxOnTimer(dbbatch db.Batch) error {
	wallet.mtx.Lock()
	defer wallet.mtx.Unlock()

	header := wallet.lastHeader
	if header == nil {
		return nil
	}

	// 获取已经冻结列表 FTXO，主要由FTXO列表和回退FTXO列表组成
	curFTXOTxs, _, _ := wallet.walletStore.GetWalletFtxoStxo(FTXOs4Tx)
	revertFTXOTxs, _, _ := wallet.walletStore.GetWalletFtxoStxo(RevertSendtx)
	var keys [][]byte
	for _, ftxo := range curFTXOTxs {
		keys = append(keys, calcKey4FTXOsInTx(ftxo.Tokenname, ftxo.Sender, ftxo.Txhash))
	}
	for _, ftxo := range revertFTXOTxs {
		keys = append(keys, calcRevertSendTxKey(ftxo.Tokenname, ftxo.Sender, ftxo.Txhash))
	}
	curFTXOTxs = append(curFTXOTxs, revertFTXOTxs...)
	for i, ftxo := range curFTXOTxs {
		if !ftxo.IsExpire(header.Height, header.BlockTime) {
			continue
		}
		walletlog.Info("PrivacyTrading procInvalidTxOnTimer", "moveFTXO2UTXO key", string(keys[i]), "ftxo.IsExpire", ftxo.IsExpire(header.Height, header.BlockTime))
		wallet.walletStore.moveFTXO2UTXO(keys[i], dbbatch,
			func(txhash []byte) bool {
				// do not add to UTXO list if transaction is not existed.
				_, err := wallet.api.QueryTx(&types.ReqHash{Hash: txhash})
				return err == nil
			})
	}
	return nil
}

func (w *Wallet) procPrivacyAccountInfo(req *types.ReqPPrivacyAccount) (*types.ReplyPrivacyAccount, error) {
	w.mtx.Lock()
	defer w.mtx.Unlock()

	return w.getPrivacyAccountInfo(req)
}

func (w *Wallet) getPrivacyAccountInfo(req *types.ReqPPrivacyAccount) (*types.ReplyPrivacyAccount, error) {
	addr := req.GetAddr()
	token := req.GetToken()
	reply := &types.ReplyPrivacyAccount{}
	reply.Displaymode = req.Displaymode
	// 搜索可用余额
	privacyDBStore, err := w.walletStore.listAvailableUTXOs(token, addr)
	utxos := make([]*types.UTXO, 0)
	for _, ele := range privacyDBStore {
		utxoBasic := &types.UTXOBasic{
			UtxoGlobalIndex: &types.UTXOGlobalIndex{
				Outindex: ele.OutIndex,
				Txhash:   ele.Txhash,
			},
			OnetimePubkey: ele.OnetimePublicKey,
		}
		utxo := &types.UTXO{
			Amount:    ele.Amount,
			UtxoBasic: utxoBasic,
		}
		utxos = append(utxos, utxo)
	}
	reply.Utxos = &types.UTXOs{Utxos: utxos}

	// 搜索冻结余额
	utxos = make([]*types.UTXO, 0)
	ftxoslice, err := w.walletStore.listFrozenUTXOs(token, addr)
	if err == nil && ftxoslice != nil {
		for _, ele := range ftxoslice {
			utxos = append(utxos, ele.Utxos...)
		}
	}

	reply.Ftxos = &types.UTXOs{Utxos: utxos}

	return reply, nil
}

func (wallet *Wallet) getPrivacykeyPair(addr string) (*privacy.Privacy, error) {
	if accPrivacy, _ := wallet.walletStore.GetWalletAccountPrivacy(addr); accPrivacy != nil {
		privacyInfo := &privacy.Privacy{}
		copy(privacyInfo.ViewPubkey[:], accPrivacy.ViewPubkey)
		decrypteredView := CBCDecrypterPrivkey([]byte(wallet.Password), accPrivacy.ViewPrivKey)
		copy(privacyInfo.ViewPrivKey[:], decrypteredView)
		copy(privacyInfo.SpendPubkey[:], accPrivacy.SpendPubkey)
		decrypteredSpend := CBCDecrypterPrivkey([]byte(wallet.Password), accPrivacy.SpendPrivKey)
		copy(privacyInfo.SpendPrivKey[:], decrypteredSpend)

		return privacyInfo, nil
	}
	priv, err := wallet.getPrivKeyByAddr(addr)
	if err != nil {
		return nil, err
	}

	newPrivacy, err := privacy.NewPrivacyWithPrivKey((*[privacy.KeyLen32]byte)(unsafe.Pointer(&priv.Bytes()[0])))
	if err != nil {
		return nil, err
	}

	encrypteredView := CBCEncrypterPrivkey([]byte(wallet.Password), newPrivacy.ViewPrivKey.Bytes())
	encrypteredSpend := CBCEncrypterPrivkey([]byte(wallet.Password), newPrivacy.SpendPrivKey.Bytes())
	walletPrivacy := &types.WalletAccountPrivacy{
		ViewPubkey:   newPrivacy.ViewPubkey[:],
		ViewPrivKey:  encrypteredView,
		SpendPubkey:  newPrivacy.SpendPubkey[:],
		SpendPrivKey: encrypteredSpend,
	}
	//save the privacy created to wallet db
	wallet.walletStore.SetWalletAccountPrivacy(addr, walletPrivacy)
	return newPrivacy, nil
}

func (wallet *Wallet) showPrivacyAccountsSpend(req *types.ReqPrivBal4AddrToken) (*types.UTXOHaveTxHashs, error) {
	wallet.mtx.Lock()
	defer wallet.mtx.Unlock()

	if ok, err := wallet.IsRescanUtxosFlagScaning(); ok {
		return nil, err
	}

	addr := req.GetAddr()
	token := req.GetToken()
	utxoHaveTxHashs, err := wallet.walletStore.listSpendUTXOs(token, addr)
	if err != nil {
		return nil, err
	}

	return utxoHaveTxHashs, nil
}

func (wallet *Wallet) showPrivacyPkPair(reqAddr *types.ReqStr) (*types.ReplyPrivacyPkPair, error) {
	wallet.mtx.Lock()
	defer wallet.mtx.Unlock()

	privacyInfo, err := wallet.getPrivacykeyPair(reqAddr.GetReqStr())
	if err != nil {
		return nil, err
	}

	pair := privacyInfo.ViewPubkey[:]
	pair = append(pair, privacyInfo.SpendPubkey[:]...)

	replyPrivacyPkPair := &types.ReplyPrivacyPkPair{
		ShowSuccessful: true,
		Pubkeypair:     makeViewSpendPubKeyPairToString(privacyInfo.ViewPubkey[:], privacyInfo.SpendPubkey[:]),
	}

	return replyPrivacyPkPair, nil
}

func makeViewSpendPubKeyPairToString(viewPubKey, spendPubKey []byte) string {
	pair := viewPubKey
	pair = append(pair, spendPubKey...)
	return common.Bytes2Hex(pair)
}

func (wallet *Wallet) getPrivacyKeyPairsOfWallet() ([]addrAndprivacy, error) {
	wallet.mtx.Lock()
	defer wallet.mtx.Unlock()
	return wallet.getPrivacyKeyPairsOfWalletNolock()
}

func (wallet *Wallet) getPrivacyKeyPairsOfWalletNolock() ([]addrAndprivacy, error) {
	//通过Account前缀查找获取钱包中的所有账户信息
	WalletAccStores, err := wallet.walletStore.GetAccountByPrefix("Account")
	if err != nil || len(WalletAccStores) == 0 {
		walletlog.Info("getPrivacyKeyPairsOfWallet", "GetAccountByPrefix:err", err)
		return nil, err
	}

	infoPriRes := make([]addrAndprivacy, len(WalletAccStores))
	for index, AccStore := range WalletAccStores {
		if len(AccStore.Addr) != 0 {
			if privacyInfo, err := wallet.getPrivacykeyPair(AccStore.Addr); err == nil {
				var priInfo addrAndprivacy
				priInfo.Addr = &AccStore.Addr
				priInfo.PrivacyKeyPair = privacyInfo
				infoPriRes[index] = priInfo
			}
		}
	}
	return infoPriRes, nil
}

func (wallet *Wallet) getExpire(expire int64) time.Duration {
	retexpir := time.Hour
	if expire > 0 {
		retexpir = time.Duration(expire)
	}
	return retexpir
}

<<<<<<< HEAD
func (wallet *Wallet) procNotifySendTxResult(notifyRes *types.ReqNotifySendTxResult) (*types.Reply, error) {
	if !notifyRes.Isok {
		return &types.Reply{IsOk: false}, nil
	}
	action := new(types.PrivacyAction)
	if err := types.Decode(notifyRes.Tx.Payload, action); err != nil {
		return nil, err
	}
	if action.Ty != types.ActionPrivacy2Privacy && action.Ty != types.ActionPrivacy2Public {
		return &types.Reply{IsOk: false}, nil
	}

	wallet.mtx.Lock()
	defer wallet.mtx.Unlock()

	tx := *notifyRes.Tx
	tx.Signature = nil
	tx.SetExpire(time.Duration(0))
	txhashbyte := tx.Hash()
	txhashhex := common.Bytes2Hex(txhashbyte)
	dbkey := calcCreateTxKey(action.GetTokenName(), txhashhex)
	cache, err := wallet.walletStore.GetCreateTransactionCache(dbkey)
	if err != nil {
		return nil, err
	}
	cache.Status = cacheTxStatus_Sent
	if err = wallet.walletStore.SetCreateTransactionCache(dbkey, cache); err != nil {
		return nil, err
	}
	// 发送成功以后，以发送时间作为FTXO起始计时时间
	dbbatch := wallet.walletStore.NewBatch(true)
	wallet.walletStore.updateFTXOFreezeTime(types.Now().UnixNano(), cache.GetTokenname(), cache.GetSender(), txhashhex, dbbatch)
	dbbatch.Write()
	walletlog.Info("procNotifySendTxResult update cache tx status", "tx hash", common.Bytes2Hex(notifyRes.Tx.Hash()))
	return &types.Reply{IsOk: true}, nil
}

//从blockchain模块同步addr参与的所有交易详细信息
func (wallet *Wallet) RescanReqUtxosByAddr(addrs []string) {
	defer wallet.wg.Done()
	walletlog.Debug("RescanAllUTXO begin!")
	wallet.reqUtxosByAddr(addrs)
	walletlog.Debug("RescanAllUTXO sucess!")
}
=======
func (wallet *Wallet) reqUtxosByAddr(addr string) {
>>>>>>> 73d1b396

func (wallet *Wallet) reqUtxosByAddr(addrs []string) {

	// 更新数据库存储状态
	var storeAddrs []string
	if len(addrs) == 0 {
		WalletAccStores, err := wallet.walletStore.GetAccountByPrefix("Account")
		if err != nil || len(WalletAccStores) == 0 {
			walletlog.Info("getPrivacyKeyPairsOfWallet", "GetAccountByPrefix:err", err)
			return
		}
		for _, WalletAccStore := range WalletAccStores {
			storeAddrs = append(storeAddrs, WalletAccStore.Addr)
		}
	} else {
		storeAddrs = append(storeAddrs, addrs...)
	}
	newbatch := wallet.walletStore.NewBatch(true)
	for _, addr := range storeAddrs {
		data := &types.Int64{
			Data: int64(types.UtxoFlagNoScan),
		}
		value := types.Encode(data)
		newbatch.Set(calcRescanUtxosFlagKey(addr), value)
	}
	newbatch.Write()

	reqAddr := address.ExecAddress(types.PrivacyX)
	var txInfo types.ReplyTxInfo
	i := 0
	for {
		select {
		case <-wallet.done:
			return
		default:
		}

		//if wallet.IsWalletLocked() {
		//	time.Sleep(time.Millisecond * 200)
		//	continue
		//}
		//// 判断是否需要扫描，不需要直接休眠
		//if utxoFlagNoScan == atomic.LoadInt32(&wallet.rescanUTXOflag) {
		//	i = 0
		//	time.Sleep(time.Millisecond * 100)
		//	continue
		//} else if utxoFlagReScan == atomic.LoadInt32(&wallet.rescanUTXOflag) {
		//	i = 0
		//	atomic.StoreInt32(&wallet.rescanUTXOflag, utxoFlagScaning)
		//}

		//首先从execs模块获取地址对应的所有UTXOs,
		// 1 先获取隐私合约地址相关交易
		var ReqAddr types.ReqAddr
		ReqAddr.Addr = reqAddr
		ReqAddr.Flag = 0
		ReqAddr.Direction = 0
		ReqAddr.Count = int32(MaxTxHashsPerTime)
		if i == 0 {
			ReqAddr.Height = -1
			ReqAddr.Index = 0
		} else {
			ReqAddr.Height = txInfo.GetHeight()
			ReqAddr.Index = txInfo.GetIndex()
			if types.ForkV21Privacy > ReqAddr.Height { // 小于隐私分叉高度不做扫描
				break
			}
		}
		i++

		query := &types.BlockChainQuery{
			Driver:   "privacy",
			FuncName: "GetTxsByAddr",
			Param:    types.Encode(&ReqAddr),
		}
		//请求交易信息
		msg := wallet.client.NewMessage("execs", types.EventBlockChainQuery, query)
		wallet.client.Send(msg, true)
		resp, err := wallet.client.Wait(msg)
		if err != nil {
			walletlog.Error("privacy ReqTxInfosByAddr EventBlockChainQuery", "err", err, "addr", reqAddr)
			break
		}

		ReplyTxInfos := resp.GetData().(*types.ReplyTxInfos)
		if ReplyTxInfos == nil {
			walletlog.Info("privacy ReqTxInfosByAddr ReplyTxInfos is nil")
			break
		}
		txcount := len(ReplyTxInfos.TxInfos)

		var ReqHashes types.ReqHashes
		ReqHashes.Hashes = make([][]byte, len(ReplyTxInfos.TxInfos))
		for index, ReplyTxInfo := range ReplyTxInfos.TxInfos {
			ReqHashes.Hashes[index] = ReplyTxInfo.GetHash()
		}

		if txcount > 0 {
			txInfo.Hash = ReplyTxInfos.TxInfos[txcount-1].GetHash()
			txInfo.Height = ReplyTxInfos.TxInfos[txcount-1].GetHeight()
			txInfo.Index = ReplyTxInfos.TxInfos[txcount-1].GetIndex()
		}

		wallet.GetPrivacyTxDetailByHashs(&ReqHashes, addrs)
		if txcount < int(MaxTxHashsPerTime) {
			break
		}
	}
	// 扫描完毕
	atomic.StoreInt32(&wallet.rescanUTXOflag, types.UtxoFlagNoScan)
	// 删除privacyInput
	wallet.DeleteScanPrivacyInputUtxo()
	// 将状态保存到数据库
	newbatch = wallet.walletStore.NewBatch(true)
	for _, addr := range storeAddrs {
		data := &types.Int64{
			Data: int64(types.UtxoFlagScanEnd),
		}
		value := types.Encode(data)
		newbatch.Set(calcRescanUtxosFlagKey(addr), value)
	}
	newbatch.Write()
}

func (wallet *Wallet) GetPrivacyTxDetailByHashs(ReqHashes *types.ReqHashes, addrs []string) {
	//通过txhashs获取对应的txdetail
	msg := wallet.client.NewMessage("blockchain", types.EventGetTransactionByHash, ReqHashes)
	wallet.client.Send(msg, true)
	resp, err := wallet.client.Wait(msg)
	if err != nil {
		walletlog.Error("privacy GetTxDetailByHashs EventGetTransactionByHash", "err", err)
		return
	}
	TxDetails := resp.GetData().(*types.TransactionDetails)
	if TxDetails == nil {
		walletlog.Info("privacy GetTxDetailByHashs TransactionDetails is nil")
		return
	}
	//批量存储地址对应的所有交易的详细信息到wallet db中
	newbatch := wallet.walletStore.NewBatch(true)
	for _, txdetal := range TxDetails.Txs {
		index := txdetal.Index
		wallet.SelectCurrentWalletPrivacyTx(txdetal, int32(index), addrs, newbatch)
	}
	newbatch.Write()

}

func (wallet *Wallet) SelectCurrentWalletPrivacyTx(txDetal *types.TransactionDetail, index int32, addrs []string, newbatch db.Batch) {
	tx := txDetal.Tx
	amount, err := tx.Amount()
	if err != nil {
		walletlog.Error("SelectCurrentWalletPrivacyTx failed to tx.Amount()")
		return
	}

	if types.PrivacyX != string(tx.Execer) {
		return
	}

	txExecRes := txDetal.Receipt.Ty
	height := txDetal.Height

	txhashInbytes := tx.Hash()
	txhash := common.Bytes2Hex(txhashInbytes)
	var privateAction types.PrivacyAction
	if err := types.Decode(tx.GetPayload(), &privateAction); err != nil {
		walletlog.Error("SelectCurrentWalletPrivacyTx failed to decode payload")
		return
	}
	walletlog.Info("SelectCurrentWalletPrivacyTx", "tx hash", txhash)
	var RpubKey []byte
	var privacyOutput *types.PrivacyOutput
	var privacyInput *types.PrivacyInput
	var tokenname string
	if types.ActionPublic2Privacy == privateAction.Ty {
		RpubKey = privateAction.GetPublic2Privacy().GetOutput().GetRpubKeytx()
		privacyOutput = privateAction.GetPublic2Privacy().GetOutput()
		tokenname = privateAction.GetPublic2Privacy().GetTokenname()
	} else if types.ActionPrivacy2Privacy == privateAction.Ty {
		RpubKey = privateAction.GetPrivacy2Privacy().GetOutput().GetRpubKeytx()
		privacyOutput = privateAction.GetPrivacy2Privacy().GetOutput()
		tokenname = privateAction.GetPrivacy2Privacy().GetTokenname()
		privacyInput = privateAction.GetPrivacy2Privacy().GetInput()
	} else if types.ActionPrivacy2Public == privateAction.Ty {
		RpubKey = privateAction.GetPrivacy2Public().GetOutput().GetRpubKeytx()
		privacyOutput = privateAction.GetPrivacy2Public().GetOutput()
		tokenname = privateAction.GetPrivacy2Public().GetTokenname()
		privacyInput = privateAction.GetPrivacy2Public().GetInput()
	}

	//处理output
	if nil != privacyOutput && len(privacyOutput.Keyoutput) > 0 {
		utxoProcessed := make([]bool, len(privacyOutput.Keyoutput))
		var privacyInfo []addrAndprivacy
		if len(addrs) != 0 {
			for _, addr := range addrs {
				if privacy, err := wallet.getPrivacykeyPair(addr); err == nil {
					var priInfo addrAndprivacy
					priInfo.Addr = &addr
					priInfo.PrivacyKeyPair = privacy
					privacyInfo = append(privacyInfo, priInfo)
				}
			}
		} else {
			privacyInfo, _ = wallet.getPrivacyKeyPairsOfWallet()
		}

		for _, info := range privacyInfo {
			walletlog.Debug("SelectCurrentWalletPrivacyTx", "individual privacyInfo's addr", *info.Addr)
			privacykeyParirs := info.PrivacyKeyPair
			walletlog.Debug("SelectCurrentWalletPrivacyTx", "individual ViewPubkey", common.Bytes2Hex(privacykeyParirs.ViewPubkey.Bytes()),
				"individual SpendPubkey", common.Bytes2Hex(privacykeyParirs.SpendPubkey.Bytes()))

			var utxos []*types.UTXO
			for indexoutput, output := range privacyOutput.Keyoutput {
				if utxoProcessed[indexoutput] {
					continue
				}
				priv, err := privacy.RecoverOnetimePriKey(RpubKey, privacykeyParirs.ViewPrivKey, privacykeyParirs.SpendPrivKey, int64(indexoutput))
				if err == nil {
					recoverPub := priv.PubKey().Bytes()[:]
					if bytes.Equal(recoverPub, output.Onetimepubkey) {
						//为了避免匹配成功之后不必要的验证计算，需要统计匹配次数
						//因为目前只会往一个隐私账户转账，
						//1.一般情况下，只会匹配一次，如果是往其他钱包账户转账，
						//2.但是如果是往本钱包的其他地址转账，因为可能存在的change，会匹配2次
						utxoProcessed[indexoutput] = true
						walletlog.Debug("SelectCurrentWalletPrivacyTx got privacy tx belong to current wallet",
							"Address", *info.Addr, "tx with hash", txhash, "Amount", amount)
						//只有当该交易执行成功才进行相应的UTXO的处理
						if types.ExecOk == txExecRes {

							// 先判断该UTXO的hash是否存在，不存在则写入
							accPrivacy, err := wallet.walletStore.IsUTXOExist(common.Bytes2Hex(txhashInbytes), indexoutput)
							if err == nil && accPrivacy != nil {
								continue
							}

							info2store := &types.PrivacyDBStore{
								Txhash:           txhashInbytes,
								Tokenname:        tokenname,
								Amount:           output.Amount,
								OutIndex:         int32(indexoutput),
								TxPublicKeyR:     RpubKey,
								OnetimePublicKey: output.Onetimepubkey,
								Owner:            *info.Addr,
								Height:           height,
								Txindex:          index,
								//Blockhash:        block.Block.Hash(),
							}

							utxoGlobalIndex := &types.UTXOGlobalIndex{
								Outindex: int32(indexoutput),
								Txhash:   txhashInbytes,
							}

							utxoCreated := &types.UTXO{
								Amount: output.Amount,
								UtxoBasic: &types.UTXOBasic{
									UtxoGlobalIndex: utxoGlobalIndex,
									OnetimePubkey:   output.Onetimepubkey,
								},
							}

							utxos = append(utxos, utxoCreated)
							wallet.walletStore.setUTXO(info.Addr, &txhash, indexoutput, info2store, newbatch)
						}
					}
				}
			}
		}
	}

	//处理input
	if nil != privacyInput && len(privacyInput.Keyinput) > 0 {
		var utxoGlobalIndexs []*types.UTXOGlobalIndex
		for _, input := range privacyInput.Keyinput {
			utxoGlobalIndexs = append(utxoGlobalIndexs, input.UtxoGlobalIndex...)
		}

		if len(utxoGlobalIndexs) > 0 {
			wallet.walletStore.StoreScanPrivacyInputUTXO(utxoGlobalIndexs, newbatch)
		}
	}
}

func (wallet *Wallet) DeleteScanPrivacyInputUtxo() {
	MaxUtxosPerTime := 1000

	for {
		utxoGlobalIndexs := wallet.walletStore.GetScanPrivacyInputUTXO(int32(MaxUtxosPerTime))
		if len(utxoGlobalIndexs) > 0 {
			newbatch := wallet.walletStore.NewBatch(true)
			var utxos []*types.UTXO
			var owner string
			var token string
			var txhash string
			for _, utxoGlobal := range utxoGlobalIndexs {
				accPrivacy, err := wallet.walletStore.IsUTXOExist(common.Bytes2Hex(utxoGlobal.Txhash), int(utxoGlobal.Outindex))
				if err == nil && accPrivacy != nil {
					utxo := &types.UTXO{
						Amount: accPrivacy.Amount,
						UtxoBasic: &types.UTXOBasic{
							UtxoGlobalIndex: utxoGlobal,
							OnetimePubkey:   accPrivacy.OnetimePublicKey,
						},
					}
					utxos = append(utxos, utxo)
					owner = accPrivacy.Owner
					token = accPrivacy.Tokenname
					txhash = common.Bytes2Hex(accPrivacy.Txhash)
				}
				key := calcScanPrivacyInputUTXOKey(common.Bytes2Hex(utxoGlobal.Txhash), int(utxoGlobal.Outindex))
				newbatch.Delete(key)
			}
			if len(utxos) > 0 {
				wallet.walletStore.moveUTXO2STXO(owner, token, txhash, utxos, newbatch)
			}
			newbatch.Write()
		}

		if len(utxoGlobalIndexs) < MaxUtxosPerTime {
			break
		}
	}
}

<<<<<<< HEAD
func (wallet *Wallet) IsRescanUtxosFlagScaning() (bool, error) {
	if types.UtxoFlagScaning == atomic.LoadInt32(&wallet.rescanUTXOflag) {
		return true, types.ErrRescanFlagScaning
	} else {
		return false, nil
	}
=======
}

func (wallet *Wallet) updateWalletPrivacyAccountUTXO(action *types.PrivacyAction, execOK bool, newbatch db.Batch, addDelType int32) {
	privAccInfo, err := wallet.getPrivacyKeyPairsOfWallet()
	if err != nil {
		return
	}
	output := action.GetOutput()
	rpubkey := output.GetRpubKeytx()
	//tokenname := action.GetTokenName()
	for _, info := range privAccInfo {
		keyPair := info.PrivacyKeyPair
		// 遍历交易中的所有输入
		//if action.Ty != types.ActionPublic2Privacy {
		//	for index, input := range action.GetInput() {
		//
		//	}
		//}
		// 遍历交易中的所有输出
		for index, keyoutput := range output.Keyoutput {
			oneTimePrivKey, err := privacy.RecoverOnetimePriKey(rpubkey, keyPair.ViewPrivKey, keyPair.SpendPrivKey, int64(index))
			if err != nil {
				walletlog.Error("updateWalletPrivacyAccountUTXO", "RecoverOnetimePriKey error ", err)
				return
			}
			oneTimePubKey := oneTimePrivKey.PubKey()
			if !bytes.Equal(oneTimePubKey.Bytes(), keyoutput.Onetimepubkey) {
				// 只有 P' == P 才需要处理
				continue
			}

			if execOK {
				// 处理执行成功的交易，
				if addDelType == AddTx {
					// 交易被确认

				} else {
					// 交易被回退
				}
			} else {
				// 处理执行失败的交易，需要将FTXO回退到UTXO
			}
		}
	}
}

func (wallet *Wallet) updateWalletPrivacyTxDetail(action *types.PrivacyAction, execOK bool, newbatch db.Batch, addDelType int32) {
	if addDelType == AddTx {
		// 交易被确认
		if action.Ty != types.ActionPublic2Privacy {
			// 遍历所有UTXO的输入
			//for index, input := range action.GetInput() {
			//
			//}
		}

	} else {
		// 交易被回退

	}
}

// onAddPrivacyTxFromBlock 当区块发送变化增加时，需要更新隐私交易相关的信息
// 	区块被增加，表示区块中的交易被确认，需要执行以下步骤
//	1.检查区块交易的输入，确认是否是隐私交易，如果不是则不需要处理
// 	2.检查该交易是否是发给当前钱包账户，如果是则需要将该交易中的输出加入到当前钱包账户的可用UTXO中
// 	3.检查所有UTXO、FTXO，将交易哈希相同的UTXO更新到STXO队列中
func (wallet *Wallet) onAddPrivacyTxFromBlock(tx *types.Transaction, index int32, block *types.BlockDetail, newbatch db.Batch) {
	_, err := tx.Amount()
	if err != nil {
		walletlog.Error("onAddPrivacyTxFromBlock", "Amount error", err)
		return
	}
	action := new(types.PrivacyAction)
	if err := types.Decode(tx.GetPayload(), action); err != nil {
		walletlog.Error("onAddPrivacyTxFromBlock", "Decode error", err)
		return
	}
	exeOK := block.Receipts[index].Ty == types.ExecOk
	wallet.updateWalletPrivacyAccountUTXO(action, exeOK, newbatch, AddTx)
	wallet.updateWalletPrivacyTxDetail(action, exeOK, newbatch, AddTx)
}

// onDelPrivacyTxFromBlock 当区块发送变化回退时，需要更新隐私交易相关的信息
//	区块被回滚，表示节点区块链有分叉，需要切换主链。从分叉点到当前最新区块的所有交易都需要回退到交易池重新进行打包确认
//	在这个过程中，重新放入交易池的交易可能因为过期，导致不会被放入交易池；也有可能因为该交易已经被打包到了其他区块上
//	交易重新被打包确认时，系统不再保证交易的时序性，会导致关联交易可能出现执行失败的情况
//	1.检查区块交易的输入，确认是否是隐私交易，如果不是则不需要处理
//	2.检查该交易是否是发给当前钱包账户，如果是则需要
func (wallet *Wallet) onDelPrivacyTxFromBlock(tx *types.Transaction, index int32, block *types.BlockDetail, newbatch db.Batch) {
	_, err := tx.Amount()
	if err != nil {
		walletlog.Error("onDelPrivacyTxFromBlock", "Amount error", err)
		return
	}
	action := new(types.PrivacyAction)
	if err := types.Decode(tx.GetPayload(), action); err != nil {
		walletlog.Error("onDelPrivacyTxFromBlock", "Decode error", err)
		return
	}
	exeOK := block.Receipts[index].Ty == types.ExecOk
	wallet.updateWalletPrivacyAccountUTXO(action, exeOK, newbatch, DelTx)
	wallet.updateWalletPrivacyTxDetail(action, exeOK, newbatch, DelTx)
}

func (wallet *Wallet) calcPrivacyBalace(addr, token string) (uamout int64, famout int64) {
	painfo, _ := wallet.getPrivacyAccountInfo(&types.ReqPPrivacyAccount{
		Addr:        addr,
		Token:       token,
		Displaymode: 0,
	})
	for _, utxo := range painfo.Utxos.Utxos {
		uamout += utxo.Amount
	}
	for _, utxo := range painfo.Ftxos.Utxos {
		famout += utxo.Amount
	}
	return

>>>>>>> 73d1b396
}<|MERGE_RESOLUTION|>--- conflicted
+++ resolved
@@ -1116,6 +1116,49 @@
 	return nil
 }
 
+func (wallet *Wallet) procReqCacheTxList(req *types.ReqCacheTxList) (*types.ReplyCacheTxList, error) {
+	wallet.mtx.Lock()
+	defer wallet.mtx.Unlock()
+
+	caches, err := wallet.walletStore.listCreateTransactionCache(req.GetTokenname())
+	if err != nil {
+		return nil, err
+	}
+	replyTxLis := types.ReplyCacheTxList{}
+	addr := req.Addr
+
+	for _, cache := range caches {
+		if cache.Sender != addr {
+			continue
+		}
+		replyTxLis.Txs = append(replyTxLis.Txs, cache.GetTransaction())
+	}
+
+	return &replyTxLis, nil
+}
+
+func (wallet *Wallet) procDeleteCacheTransaction(req *types.ReqCreateCacheTxKey) (*types.ReplyHash, error) {
+	wallet.mtx.Lock()
+	defer wallet.mtx.Unlock()
+	if req == nil {
+		return nil, types.ErrInvalidParams
+	}
+
+	txhash := common.Bytes2Hex(req.GetHashkey())
+	dbkey := calcCreateTxKey(req.Tokenname, txhash)
+	cache, err := wallet.walletStore.GetCreateTransactionCache(dbkey)
+	if err != nil {
+		return nil, err
+	}
+	wallet.walletStore.DeleteCreateTransactionCache(cache.Key)
+
+	dbbatch := wallet.walletStore.NewBatch(true)
+	wallet.walletStore.moveFTXO2UTXO(calcKey4FTXOsInTx(cache.Tokenname, cache.Sender, txhash), dbbatch)
+	dbbatch.Write()
+
+	return &types.ReplyHash{Hash: req.GetHashkey()}, nil
+}
+
 func (w *Wallet) procPrivacyAccountInfo(req *types.ReqPPrivacyAccount) (*types.ReplyPrivacyAccount, error) {
 	w.mtx.Lock()
 	defer w.mtx.Unlock()
@@ -1276,54 +1319,7 @@
 	return retexpir
 }
 
-<<<<<<< HEAD
-func (wallet *Wallet) procNotifySendTxResult(notifyRes *types.ReqNotifySendTxResult) (*types.Reply, error) {
-	if !notifyRes.Isok {
-		return &types.Reply{IsOk: false}, nil
-	}
-	action := new(types.PrivacyAction)
-	if err := types.Decode(notifyRes.Tx.Payload, action); err != nil {
-		return nil, err
-	}
-	if action.Ty != types.ActionPrivacy2Privacy && action.Ty != types.ActionPrivacy2Public {
-		return &types.Reply{IsOk: false}, nil
-	}
-
-	wallet.mtx.Lock()
-	defer wallet.mtx.Unlock()
-
-	tx := *notifyRes.Tx
-	tx.Signature = nil
-	tx.SetExpire(time.Duration(0))
-	txhashbyte := tx.Hash()
-	txhashhex := common.Bytes2Hex(txhashbyte)
-	dbkey := calcCreateTxKey(action.GetTokenName(), txhashhex)
-	cache, err := wallet.walletStore.GetCreateTransactionCache(dbkey)
-	if err != nil {
-		return nil, err
-	}
-	cache.Status = cacheTxStatus_Sent
-	if err = wallet.walletStore.SetCreateTransactionCache(dbkey, cache); err != nil {
-		return nil, err
-	}
-	// 发送成功以后，以发送时间作为FTXO起始计时时间
-	dbbatch := wallet.walletStore.NewBatch(true)
-	wallet.walletStore.updateFTXOFreezeTime(types.Now().UnixNano(), cache.GetTokenname(), cache.GetSender(), txhashhex, dbbatch)
-	dbbatch.Write()
-	walletlog.Info("procNotifySendTxResult update cache tx status", "tx hash", common.Bytes2Hex(notifyRes.Tx.Hash()))
-	return &types.Reply{IsOk: true}, nil
-}
-
-//从blockchain模块同步addr参与的所有交易详细信息
-func (wallet *Wallet) RescanReqUtxosByAddr(addrs []string) {
-	defer wallet.wg.Done()
-	walletlog.Debug("RescanAllUTXO begin!")
-	wallet.reqUtxosByAddr(addrs)
-	walletlog.Debug("RescanAllUTXO sucess!")
-}
-=======
 func (wallet *Wallet) reqUtxosByAddr(addr string) {
->>>>>>> 73d1b396
 
 func (wallet *Wallet) reqUtxosByAddr(addrs []string) {
 
@@ -1652,14 +1648,12 @@
 	}
 }
 
-<<<<<<< HEAD
 func (wallet *Wallet) IsRescanUtxosFlagScaning() (bool, error) {
 	if types.UtxoFlagScaning == atomic.LoadInt32(&wallet.rescanUTXOflag) {
 		return true, types.ErrRescanFlagScaning
 	} else {
 		return false, nil
 	}
-=======
 }
 
 func (wallet *Wallet) updateWalletPrivacyAccountUTXO(action *types.PrivacyAction, execOK bool, newbatch db.Batch, addDelType int32) {
@@ -1779,5 +1773,4 @@
 	}
 	return
 
->>>>>>> 73d1b396
 }