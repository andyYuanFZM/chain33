--- conflicted
+++ resolved
@@ -3,13 +3,9 @@
 import (
 	"bytes"
 	"errors"
-<<<<<<< HEAD
-=======
 	"sort"
 	"unsafe"
-
 	"gitlab.33.cn/chain33/chain33/account"
->>>>>>> 87a6ba16
 	"gitlab.33.cn/chain33/chain33/common"
 	"gitlab.33.cn/chain33/chain33/common/crypto"
 	"gitlab.33.cn/chain33/chain33/common/crypto/privacy"
@@ -96,7 +92,6 @@
 	}
 
 	return wallet.transPri2PubV2(privacyInfo, privacy2Pub)
-<<<<<<< HEAD
 }
 
 func (wallet *Wallet) procCreateUTXOs(createUTXOs *types.ReqCreateUTXOs) (*types.ReplyHash, error) {
@@ -177,8 +172,6 @@
 	var hash types.ReplyHash
 	hash.Hash = tx.Hash()
 	return &hash, nil
-=======
->>>>>>> 87a6ba16
 }
 
 //公开向隐私账户转账
@@ -270,7 +263,7 @@
 		}
 		keyOutput := &types.KeyOutput{
 			Amount:        digit,
-			Ometimepubkey: pubkeyOnetime[:],
+			Onetimepubkey: pubkeyOnetime[:],
 		}
 		privacyOutput.Keyoutput[index] = keyOutput
 	}
@@ -303,7 +296,7 @@
 
 	//添加本次转账的目的接收信息（UTXO），包括一次性公钥和额度
 	for index, digit := range decomDigit {
-		pubkeyOnetime, _, err := privacy.GenerateOneTimeAddr(viewpubTo, spendpubto, sktx, int64(index))
+		pubkeyOnetime, err := privacy.GenerateOneTimeAddr(viewpubTo, spendpubto, sktx, int64(index))
 		if err != nil {
 			walletlog.Error("generateOuts", "Fail to GenerateOneTimeAddr due to cause", err)
 			return nil, err
@@ -316,7 +309,7 @@
 	}
 	//添加本次转账选择的UTXO后的找零后的UTXO
 	for index, digit := range decomChange {
-		pubkeyOnetime, _, err := privacy.GenerateOneTimeAddr(viewpubChangeto, spendpubChangeto, sktx, int64(index+len(decomDigit)))
+		pubkeyOnetime, err := privacy.GenerateOneTimeAddr(viewpubChangeto, spendpubChangeto, sktx, int64(index+len(decomDigit)))
 		if err != nil {
 			walletlog.Error("generateOuts", "Fail to GenerateOneTimeAddr for change due to cause", err)
 			return nil, err
@@ -544,31 +537,11 @@
 
 func (wallet *Wallet) saveFTXOInfo(token, sender, txhash string, selectedUtxos []*txOutputInfo) {
 	//将已经作为本次交易输入的utxo进行冻结，防止产生双花交易
-<<<<<<< HEAD
 	wallet.privacyFrozen[txhash] = struct{}{}
 	wallet.walletStore.moveUTXO2FTXO(token, sender, txhash, selectedUtxos)
-=======
-	utxoSpendInTx := &utxoSpendInTx{
-		spender: sender,
-		token:   token,
-		outs:    selectedUtxos,
-	}
-	wallet.privacyFrozen[txhash] = utxoSpendInTx
-	//tokenPrivacy, ok := wallet.privacyFrozen[token]
-	//if !ok{
-	//	temp := make(map[string]*walletOuts)
-	//	wallet.privacyFrozen[token] = temp
-	//	tokenPrivacy = temp
-	//
-	//}
-	//frozen := tokenPrivacy[sender]
-	//for _, utxo := range selectedUtxo {
-	//	frozen.outs = append(frozen.outs, utxo)
-	//}
->>>>>>> 87a6ba16
-}
-
-func (wallet *Wallet) buildInput(privacykeyParirs *privacy.Privacy, buildInfo *buildInputInfo) (*types.PrivacyInput, [][]*types.UTXO, []*realkeyInput, []*txOutputInfo, error) {
+}
+
+func (wallet *Wallet) buildInput(privacykeyParirs *privacy.Privacy, buildInfo *buildInputInfo) (*types.PrivacyInput, [][]*types.UTXOBasic, []*realkeyInput, []*txOutputInfo, error) {
 	//挑选满足额度的utxo
 	selectedUtxo, err := wallet.selectUTXO(*buildInfo.tokenname, *buildInfo.sender, buildInfo.amount)
 	if err != nil {
@@ -628,7 +601,7 @@
 
 	//构造输入PrivacyInput
 	privacyInput := &types.PrivacyInput{}
-	utxosInKeyInput := make([][]*types.UTXO, len(selectedUtxo))
+	utxosInKeyInput := make([][]*types.UTXOBasic, len(selectedUtxo))
 	realkeyInputSlice := make([]*realkeyInput, len(selectedUtxo))
 	for i, utxo2pay := range selectedUtxo {
 		utxoIndex4Amount, ok := mapAmount2utxo[utxo2pay.amount]
@@ -644,17 +617,17 @@
 			utxoIndex4Amount = &types.UTXOIndex4Amount{}
 		}
 		if utxoIndex4Amount.Utxos == nil {
-			utxoIndex4Amount.Utxos = make([]*types.UTXO, 0)
-		}
-
-		utxo := &types.UTXO{
+			utxoIndex4Amount.Utxos = make([]*types.UTXOBasic, 0)
+		}
+
+		utxo := &types.UTXOBasic{
 			UtxoGlobalIndex: utxo2pay.utxoGlobalIndex,
 			OnetimePubkey:   utxo2pay.onetimePublicKey,
 		}
 		//将真实的utxo添加到最后一个
 		utxoIndex4Amount.Utxos = append(utxoIndex4Amount.Utxos, utxo)
 		positions := wallet.random.Perm(len(utxoIndex4Amount.Utxos))
-		utxos := make([]*types.UTXO, len(utxoIndex4Amount.Utxos))
+		utxos := make([]*types.UTXOBasic, len(utxoIndex4Amount.Utxos))
 		for k, position := range positions {
 			utxos[position] = utxoIndex4Amount.Utxos[k]
 		}
