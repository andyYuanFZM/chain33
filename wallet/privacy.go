package wallet

import (
	"bytes"
	"errors"
	"fmt"
	"sort"
	"time"
	"unsafe"

	"sync/atomic"

	"gitlab.33.cn/chain33/chain33/common"
	"gitlab.33.cn/chain33/chain33/common/address"
	"gitlab.33.cn/chain33/chain33/common/crypto"
	"gitlab.33.cn/chain33/chain33/common/crypto/privacy"
	"gitlab.33.cn/chain33/chain33/common/db"
	"gitlab.33.cn/chain33/chain33/types"
)

type buildInputInfo struct {
	tokenname string
	sender    string
	amount    int64
	mixcount  int32
}

func checkAmountValid(amount int64) bool {
	if amount <= 0 {
		return false
	}
	// 隐私交易中，交易金额必须是types.Coin的整数倍
	// 后续调整了隐私交易中手续费计算以后需要修改
	if (int64(float64(amount)/float64(types.Coin)) * types.Coin) != amount {
		return false
	}
	return true
}

func (wallet *Wallet) procPublic2PrivacyV2(public2private *types.ReqPub2Pri) (*types.ReplyHash, error) {
	wallet.mtx.Lock()
	defer wallet.mtx.Unlock()

	ok, err := wallet.CheckWalletStatus()
	if !ok {
		return nil, err
	}
	if public2private == nil {
		walletlog.Error("public2private input para is nil")
		return nil, types.ErrInputPara
	}
	if len(public2private.GetTokenname()) <= 0 {
		return nil, types.ErrInvalidParams
	}
	if !checkAmountValid(public2private.GetAmount()) {
		return nil, types.ErrAmount
	}

	priv, err := wallet.getPrivKeyByAddr(public2private.GetSender())
	if err != nil {
		return nil, err
	}

	return wallet.transPub2PriV2(priv, public2private)
}

func (wallet *Wallet) procPrivacy2PrivacyV2(privacy2privacy *types.ReqPri2Pri) (*types.ReplyHash, error) {
	wallet.mtx.Lock()
	defer wallet.mtx.Unlock()
	ok, err := wallet.CheckWalletStatus()
	if !ok {
		return nil, err
	}
	if privacy2privacy == nil {
		walletlog.Error("privacy2privacy input para is nil")
		return nil, types.ErrInputPara
	}
	if !checkAmountValid(privacy2privacy.GetAmount()) {
		return nil, types.ErrAmount
	}

	privacyInfo, err := wallet.getPrivacykeyPair(privacy2privacy.GetSender())
	if err != nil {
		walletlog.Error("privacy2privacy failed to getPrivacykeyPair")
		return nil, err
	}

	return wallet.transPri2PriV2(privacyInfo, privacy2privacy)
}

func (wallet *Wallet) procPrivacy2PublicV2(privacy2Pub *types.ReqPri2Pub) (*types.ReplyHash, error) {
	wallet.mtx.Lock()
	defer wallet.mtx.Unlock()

	ok, err := wallet.CheckWalletStatus()
	if !ok {
		return nil, err
	}
	if privacy2Pub == nil {
		walletlog.Error("privacy2privacy input para is nil")
		return nil, types.ErrInputPara
	}
	if !checkAmountValid(privacy2Pub.GetAmount()) {
		return nil, types.ErrAmount
	}
	//get 'a'
	privacyInfo, err := wallet.getPrivacykeyPair(privacy2Pub.GetSender())
	if err != nil {
		return nil, err
	}

	return wallet.transPri2PubV2(privacyInfo, privacy2Pub)
}

func (wallet *Wallet) procCreateUTXOs(createUTXOs *types.ReqCreateUTXOs) (*types.ReplyHash, error) {
	wallet.mtx.Lock()
	defer wallet.mtx.Unlock()

	ok, err := wallet.CheckWalletStatus()
	if !ok {
		return nil, err
	}
	if createUTXOs == nil {
		walletlog.Error("privacy2privacy input para is nil")
		return nil, types.ErrInputPara
	}
	if !checkAmountValid(createUTXOs.GetAmount()) {
		walletlog.Error("not allow amount number")
		return nil, types.ErrAmount
	}
	priv, err := wallet.getPrivKeyByAddr(createUTXOs.GetSender())
	if err != nil {
		return nil, err
	}

	return wallet.createUTXOsByPub2Priv(priv, createUTXOs)
}

//批量创建通过public2Privacy实现
func (wallet *Wallet) createUTXOsByPub2Priv(priv crypto.PrivKey, reqCreateUTXOs *types.ReqCreateUTXOs) (*types.ReplyHash, error) {
	viewPubSlice, spendPubSlice, err := parseViewSpendPubKeyPair(reqCreateUTXOs.GetPubkeypair())
	if err != nil {
		return nil, err
	}

	viewPublic := (*[32]byte)(unsafe.Pointer(&viewPubSlice[0]))
	spendPublic := (*[32]byte)(unsafe.Pointer(&spendPubSlice[0]))
	//因为此时是pub2priv的交易，此时不需要构造找零的输出，同时设置fee为0，也是为了简化计算
	privacyOutput, err := genCustomOuts(viewPublic, spendPublic, reqCreateUTXOs.Amount, reqCreateUTXOs.Count)
	if err != nil {
		return nil, err
	}

	value := &types.Public2Privacy{
		Tokenname: reqCreateUTXOs.Tokenname,
		Amount:    reqCreateUTXOs.Amount * int64(reqCreateUTXOs.Count),
		Note:      reqCreateUTXOs.Note,
		Output:    privacyOutput,
	}
	action := &types.PrivacyAction{
		Ty:    types.ActionPublic2Privacy,
		Value: &types.PrivacyAction_Public2Privacy{value},
	}

	tx := &types.Transaction{
		Execer:  []byte("privacy"),
		Payload: types.Encode(action),
		Nonce:   wallet.random.Int63(),
		To:      address.ExecAddress(types.PrivacyX),
	}
	txSize := types.Size(tx) + types.SignatureSize
	realFee := int64((txSize+1023)>>types.Size_1K_shiftlen) * types.FeePerKB
	tx.Fee = realFee
	tx.Sign(int32(SignType), priv)

	_, err = wallet.api.SendTx(tx)
	if err != nil {
		walletlog.Error("transPub2PriV2", "Send err", err)
		return nil, err
	}
	var hash types.ReplyHash
	hash.Hash = tx.Hash()
	return &hash, nil
}

func parseViewSpendPubKeyPair(in string) (viewPubKey, spendPubKey []byte, err error) {
	src, err := common.FromHex(in)
	if err != nil {
		return nil, nil, err
	}
	if 64 != len(src) {
		walletlog.Error("parseViewSpendPubKeyPair", "pair with len", len(src))
		return nil, nil, types.ErrPubKeyLen
	}
	viewPubKey = src[:32]
	spendPubKey = src[32:]
	return
}

//公开向隐私账户转账
func (wallet *Wallet) transPub2PriV2(priv crypto.PrivKey, reqPub2Pri *types.ReqPub2Pri) (*types.ReplyHash, error) {
	viewPubSlice, spendPubSlice, err := parseViewSpendPubKeyPair(reqPub2Pri.Pubkeypair)
	if err != nil {
		walletlog.Error("transPub2Pri", "parseViewSpendPubKeyPair  ", err)
		return nil, err
	}

	viewPublic := (*[32]byte)(unsafe.Pointer(&viewPubSlice[0]))
	spendPublic := (*[32]byte)(unsafe.Pointer(&spendPubSlice[0]))
	//因为此时是pub2priv的交易，此时不需要构造找零的输出，同时设置fee为0，也是为了简化计算
	privacyOutput, err := generateOuts(viewPublic, spendPublic, nil, nil, reqPub2Pri.Amount, reqPub2Pri.Amount, 0)
	if err != nil {
		return nil, err
	}

	value := &types.Public2Privacy{
		Tokenname: reqPub2Pri.Tokenname,
		Amount:    reqPub2Pri.Amount,
		Note:      reqPub2Pri.Note,
		Output:    privacyOutput,
	}
	action := &types.PrivacyAction{
		Ty:    types.ActionPublic2Privacy,
		Value: &types.PrivacyAction_Public2Privacy{value},
	}
	tx := &types.Transaction{
		Execer:  []byte("privacy"),
		Payload: types.Encode(action),
		Nonce:   wallet.random.Int63(),
		// TODO: 采用隐私合约地址来设定目标合约接收的目标地址,让验证通过
		To: address.ExecAddress(types.PrivacyX),
	}
	tx.SetExpire(wallet.getExpire(reqPub2Pri.GetExpire()))
	txSize := types.Size(tx) + types.SignatureSize
	realFee := int64((txSize+1023)>>types.Size_1K_shiftlen) * types.FeePerKB
	tx.Fee = realFee
	tx.Sign(int32(SignType), priv)

	_, err = wallet.api.SendTx(tx)
	if err != nil {
		walletlog.Error("transPub2PriV2", "Send err", err)
		return nil, err
	}
	var hash types.ReplyHash
	hash.Hash = tx.Hash()
	return &hash, nil
}

func genCustomOuts(viewpubTo, spendpubto *[32]byte, transAmount int64, count int32) (*types.PrivacyOutput, error) {
	decomDigit := make([]int64, count)
	for i := range decomDigit {
		decomDigit[i] = transAmount
	}

	pk := &privacy.PubKeyPrivacy{}
	sk := &privacy.PrivKeyPrivacy{}
	privacy.GenerateKeyPair(sk, pk)
	RtxPublicKey := pk.Bytes()

	sktx := (*[32]byte)(unsafe.Pointer(&sk[0]))
	var privacyOutput types.PrivacyOutput
	privacyOutput.RpubKeytx = RtxPublicKey
	privacyOutput.Keyoutput = make([]*types.KeyOutput, len(decomDigit))

	//添加本次转账的目的接收信息（UTXO），包括一次性公钥和额度
	for index, digit := range decomDigit {
		pubkeyOnetime, err := privacy.GenerateOneTimeAddr(viewpubTo, spendpubto, sktx, int64(index))
		if err != nil {
			walletlog.Error("genCustomOuts", "Fail to GenerateOneTimeAddr due to cause", err)
			return nil, err
		}
		keyOutput := &types.KeyOutput{
			Amount:        digit,
			Onetimepubkey: pubkeyOnetime[:],
		}
		privacyOutput.Keyoutput[index] = keyOutput
	}

	return &privacyOutput, nil
}

//最后构造完成的utxo依次是2种类型，不构造交易费utxo，使其直接燃烧消失
//1.进行实际转账utxo
//2.进行找零转账utxo
func generateOuts(viewpubTo, spendpubto, viewpubChangeto, spendpubChangeto *[32]byte, transAmount, selectedAmount, fee int64) (*types.PrivacyOutput, error) {
	decomDigit := decomposeAmount2digits(transAmount, types.BTYDustThreshold)
	//计算找零
	changeAmount := selectedAmount - transAmount - fee
	var decomChange []int64
	if 0 < changeAmount {
		decomChange = decomposeAmount2digits(changeAmount, types.BTYDustThreshold)
	}
	walletlog.Info("generateOuts", "decompose digit for amount", selectedAmount-fee, "decomDigit", decomDigit)

	pk := &privacy.PubKeyPrivacy{}
	sk := &privacy.PrivKeyPrivacy{}
	privacy.GenerateKeyPair(sk, pk)
	RtxPublicKey := pk.Bytes()

	sktx := (*[32]byte)(unsafe.Pointer(&sk[0]))
	var privacyOutput types.PrivacyOutput
	privacyOutput.RpubKeytx = RtxPublicKey
	privacyOutput.Keyoutput = make([]*types.KeyOutput, len(decomDigit)+len(decomChange))

	//添加本次转账的目的接收信息（UTXO），包括一次性公钥和额度
	for index, digit := range decomDigit {
		pubkeyOnetime, err := privacy.GenerateOneTimeAddr(viewpubTo, spendpubto, sktx, int64(index))
		if err != nil {
			walletlog.Error("generateOuts", "Fail to GenerateOneTimeAddr due to cause", err)
			return nil, err
		}
		keyOutput := &types.KeyOutput{
			Amount:        digit,
			Onetimepubkey: pubkeyOnetime[:],
		}
		privacyOutput.Keyoutput[index] = keyOutput
	}
	//添加本次转账选择的UTXO后的找零后的UTXO
	for index, digit := range decomChange {
		pubkeyOnetime, err := privacy.GenerateOneTimeAddr(viewpubChangeto, spendpubChangeto, sktx, int64(index+len(decomDigit)))
		if err != nil {
			walletlog.Error("generateOuts", "Fail to GenerateOneTimeAddr for change due to cause", err)
			return nil, err
		}
		keyOutput := &types.KeyOutput{
			Amount:        digit,
			Onetimepubkey: pubkeyOnetime[:],
		}
		privacyOutput.Keyoutput[index+len(decomDigit)] = keyOutput
	}
	//交易费不产生额外的utxo，方便执行器执行的时候直接燃烧殆尽
	if 0 != fee {
		//viewPub, _ := common.Hex2Bytes(types.ViewPubFee)
		//spendPub, _ := common.Hex2Bytes(types.SpendPubFee)
		//viewPublic := (*[32]byte)(unsafe.Pointer(&viewPub[0]))
		//spendPublic := (*[32]byte)(unsafe.Pointer(&spendPub[0]))
		//
		//pubkeyOnetime, err := privacy.GenerateOneTimeAddr(viewPublic, spendPublic, sktx, int64(len(privacyOutput.Keyoutput)))
		//if err != nil {
		//	walletlog.Error("transPub2PriV2", "Fail to GenerateOneTimeAddr for fee due to cause", err)
		//	return nil, nil, err
		//}
		//keyOutput := &types.KeyOutput{
		//	Amount:        fee,
		//	Ometimepubkey: pubkeyOnetime[:],
		//}
		//privacyOutput.Keyoutput = append(privacyOutput.Keyoutput, keyOutput)
	}

	return &privacyOutput, nil
}

func (w *Wallet) signatureTx(tx *types.Transaction, privacyInput *types.PrivacyInput, utxosInKeyInput []*types.UTXOBasics, realkeyInputSlice []*types.RealKeyInput) (err error) {
	tx.Signature = nil
	data := types.Encode(tx)
	ringSign := &types.RingSignature{}
	ringSign.Items = make([]*types.RingSignatureItem, len(privacyInput.Keyinput))
	for i, input := range privacyInput.Keyinput {
		utxos := utxosInKeyInput[i]
		h := common.BytesToHash(data)
		item, err := privacy.GenerateRingSignature(h.Bytes(),
			utxos.Utxos,
			realkeyInputSlice[i].Onetimeprivkey,
			int(realkeyInputSlice[i].Realinputkey),
			input.KeyImage)
		if err != nil {
			return err
		}
		ringSign.Items[i] = item
	}

	ringSignData := types.Encode(ringSign)
	tx.Signature = &types.Signature{
		Ty:        types.RingBaseonED25519,
		Signature: ringSignData,
		// 这里填的是隐私合约的公钥，让框架保持一致
		Pubkey: address.ExecPubKey(types.PrivacyX),
	}
	return nil
}

func (wallet *Wallet) transPri2PriV2(privacykeyParirs *privacy.Privacy, reqPri2Pri *types.ReqPri2Pri) (*types.ReplyHash, error) {
	buildInfo := &buildInputInfo{
		tokenname: reqPri2Pri.Tokenname,
		sender:    reqPri2Pri.Sender,
		amount:    reqPri2Pri.Amount + types.PrivacyTxFee,
		mixcount:  reqPri2Pri.Mixin,
	}

	//step 1,buildInput
	privacyInput, utxosInKeyInput, realkeyInputSlice, selectedUtxo, err := wallet.buildInput(privacykeyParirs, buildInfo)
	if err != nil {
		return nil, err
	}

	//step 2,generateOuts
	viewPublicSlice, spendPublicSlice, err := parseViewSpendPubKeyPair(reqPri2Pri.Pubkeypair)
	if err != nil {
		walletlog.Error("transPub2Pri", "parseViewSpendPubKeyPair  ", err)
		return nil, err
	}

	viewPub4change, spendPub4change := privacykeyParirs.ViewPubkey.Bytes(), privacykeyParirs.SpendPubkey.Bytes()
	viewPublic := (*[32]byte)(unsafe.Pointer(&viewPublicSlice[0]))
	spendPublic := (*[32]byte)(unsafe.Pointer(&spendPublicSlice[0]))
	viewPub4chgPtr := (*[32]byte)(unsafe.Pointer(&viewPub4change[0]))
	spendPub4chgPtr := (*[32]byte)(unsafe.Pointer(&spendPub4change[0]))

	selectedAmounTotal := int64(0)
	for _, input := range privacyInput.Keyinput {
		selectedAmounTotal += input.Amount
	}
	//构造输出UTXO
	privacyOutput, err := generateOuts(viewPublic, spendPublic, viewPub4chgPtr, spendPub4chgPtr, reqPri2Pri.Amount, selectedAmounTotal, types.PrivacyTxFee)
	if err != nil {
		return nil, err
	}

	value := &types.Privacy2Privacy{
		Tokenname: reqPri2Pri.Tokenname,
		Amount:    reqPri2Pri.Amount,
		Note:      reqPri2Pri.Note,
		Input:     privacyInput,
		Output:    privacyOutput,
	}
	action := &types.PrivacyAction{
		Ty:    types.ActionPrivacy2Privacy,
		Value: &types.PrivacyAction_Privacy2Privacy{value},
	}

	tx := &types.Transaction{
		Execer:  []byte(types.PrivacyX),
		Payload: types.Encode(action),
		Fee:     types.PrivacyTxFee,
		Nonce:   wallet.random.Int63(),
		// TODO: 采用隐私合约地址来设定目标合约接收的目标地址,让验证通过
		To: address.ExecAddress(types.PrivacyX),
	}
	tx.SetExpire(wallet.getExpire(reqPri2Pri.GetExpire()))
	// TODO: 签名前对交易中的输入进行混淆
	//完成了input和output的添加之后，即已经完成了交易基本内容的添加，
	//这时候就需要进行交易的签名了
	err = wallet.signatureTx(tx, privacyInput, utxosInKeyInput, realkeyInputSlice)
	if err != nil {
		return nil, err
	}
	_, err = wallet.api.SendTx(tx)
	if err != nil {
		walletlog.Error("transPri2Pri", "Send err", err)
		return nil, err
	}
	var hash types.ReplyHash
	hash.Hash = tx.Hash()
	wallet.saveFTXOInfo(reqPri2Pri.Tokenname, reqPri2Pri.Sender, common.Bytes2Hex(hash.Hash), selectedUtxo)
	return &hash, nil
}

func (wallet *Wallet) transPri2PubV2(privacykeyParirs *privacy.Privacy, reqPri2Pub *types.ReqPri2Pub) (*types.ReplyHash, error) {
	buildInfo := &buildInputInfo{
		tokenname: reqPri2Pub.Tokenname,
		sender:    reqPri2Pub.Sender,
		amount:    reqPri2Pub.Amount + types.PrivacyTxFee,
		mixcount:  reqPri2Pub.Mixin,
	}
	//step 1,buildInput
	privacyInput, utxosInKeyInput, realkeyInputSlice, selectedUtxo, err := wallet.buildInput(privacykeyParirs, buildInfo)
	if err != nil {
		return nil, err
	}

	viewPub4change, spendPub4change := privacykeyParirs.ViewPubkey.Bytes(), privacykeyParirs.SpendPubkey.Bytes()
	viewPub4chgPtr := (*[32]byte)(unsafe.Pointer(&viewPub4change[0]))
	spendPub4chgPtr := (*[32]byte)(unsafe.Pointer(&spendPub4change[0]))

	selectedAmounTotal := int64(0)
	for _, input := range privacyInput.Keyinput {
		if input.Amount <= 0 {
			return nil, errors.New("")
		}
		selectedAmounTotal += input.Amount
	}
	changeAmount := selectedAmounTotal - reqPri2Pub.Amount
	//step 2,generateOuts
	//构造输出UTXO,只生成找零的UTXO
	privacyOutput, err := generateOuts(nil, nil, viewPub4chgPtr, spendPub4chgPtr, 0, changeAmount, types.PrivacyTxFee)
	if err != nil {
		return nil, err
	}

	value := &types.Privacy2Public{
		Tokenname: reqPri2Pub.Tokenname,
		Amount:    reqPri2Pub.Amount,
		Note:      reqPri2Pub.Note,
		Input:     privacyInput,
		Output:    privacyOutput,
	}
	action := &types.PrivacyAction{
		Ty:    types.ActionPrivacy2Public,
		Value: &types.PrivacyAction_Privacy2Public{value},
	}

	tx := &types.Transaction{
		Execer:  []byte(types.PrivacyX),
		Payload: types.Encode(action),
		Fee:     types.PrivacyTxFee,
		Nonce:   wallet.random.Int63(),
		To:      reqPri2Pub.Receiver,
	}
	tx.SetExpire(wallet.getExpire(reqPri2Pub.GetExpire()))
	//step 3,generate ring signature
	err = wallet.signatureTx(tx, privacyInput, utxosInKeyInput, realkeyInputSlice)
	if err != nil {
		return nil, err
	}

	_, err = wallet.api.SendTx(tx)
	if err != nil {
		walletlog.Error("transPri2PubV2", "Send err", err)
		return nil, err
	}
	var hash types.ReplyHash
	hash.Hash = tx.Hash()

	wallet.saveFTXOInfo(reqPri2Pub.Tokenname, reqPri2Pub.Sender, common.Bytes2Hex(hash.Hash), selectedUtxo)
	return &hash, nil
}

func (wallet *Wallet) saveFTXOInfo(token, sender, txhash string, selectedUtxos []*txOutputInfo) {
	//将已经作为本次交易输入的utxo进行冻结，防止产生双花交易
	wallet.walletStore.moveUTXO2FTXO(token, sender, txhash, selectedUtxos)
	//TODO:需要加入超时处理，需要将此处的txhash写入到数据库中，以免钱包瞬间奔溃后没有对该笔隐私交易的记录，
	//TODO:然后当该交易得到执行之后，没法将FTXO转化为STXO，added by hezhengjun on 2018.6.5
}

func (wallet *Wallet) buildInput(privacykeyParirs *privacy.Privacy, buildInfo *buildInputInfo) (*types.PrivacyInput, []*types.UTXOBasics, []*types.RealKeyInput, []*txOutputInfo, error) {
	//挑选满足额度的utxo
	selectedUtxo, err := wallet.selectUTXO(buildInfo.tokenname, buildInfo.sender, buildInfo.amount)
	if err != nil {
		walletlog.Error("buildInput", "Failed to selectOutput for amount", buildInfo.amount,
			"Due to cause", err)
		return nil, nil, nil, nil, err
	}

	walletlog.Debug("buildInput", "Before sort selectedUtxo", selectedUtxo)
	sort.Slice(selectedUtxo, func(i, j int) bool {
		return selectedUtxo[i].amount <= selectedUtxo[j].amount
	})
	walletlog.Debug("buildInput", "After sort selectedUtxo", selectedUtxo)

	reqGetGlobalIndex := types.ReqUTXOGlobalIndex{
		Tokenname: buildInfo.tokenname,
		MixCount:  0,
	}

	if buildInfo.mixcount > 0 {
		reqGetGlobalIndex.MixCount = common.MinInt32(int32(types.PrivacyMaxCount), common.MaxInt32(buildInfo.mixcount, 0))
	}
	for _, out := range selectedUtxo {
		reqGetGlobalIndex.Amount = append(reqGetGlobalIndex.Amount, out.amount)
	}
	// 混淆数大于0时候才向blockchain请求
	var resUTXOGlobalIndex *types.ResUTXOGlobalIndex
	if buildInfo.mixcount > 0 {
		query := &types.BlockChainQuery{
			Driver:   "privacy",
			FuncName: "GetUTXOGlobalIndex",
			Param:    types.Encode(&reqGetGlobalIndex),
		}
		//向blockchain请求相同额度的不同utxo用于相同额度的混淆作用
		resUTXOGlobalIndex, err = wallet.api.BlockChainQuery(query)
		if err != nil {
			walletlog.Error("buildInput BlockChainQuery", "err", err)
			return nil, nil, nil, nil, err
		}
		if resUTXOGlobalIndex == nil {
			walletlog.Info("buildInput EventBlockChainQuery is nil")
			return nil, nil, nil, nil, err
		}

		sort.Slice(resUTXOGlobalIndex.UtxoIndex4Amount, func(i, j int) bool {
			return resUTXOGlobalIndex.UtxoIndex4Amount[i].Amount <= resUTXOGlobalIndex.UtxoIndex4Amount[j].Amount
		})

		if len(selectedUtxo) != len(resUTXOGlobalIndex.UtxoIndex4Amount) {
			walletlog.Error("buildInput EventBlockChainQuery get not the same count for mix",
				"len(selectedUtxo)", len(selectedUtxo),
				"len(resUTXOGlobalIndex.UtxoIndex4Amount)", len(resUTXOGlobalIndex.UtxoIndex4Amount))
		}
	}

	//构造输入PrivacyInput
	privacyInput := &types.PrivacyInput{}
	utxosInKeyInput := make([]*types.UTXOBasics, len(selectedUtxo))
	realkeyInputSlice := make([]*types.RealKeyInput, len(selectedUtxo))
	for i, utxo2pay := range selectedUtxo {
		var utxoIndex4Amount *types.UTXOIndex4Amount
		if nil != resUTXOGlobalIndex && i < len(resUTXOGlobalIndex.UtxoIndex4Amount) && utxo2pay.amount == resUTXOGlobalIndex.UtxoIndex4Amount[i].Amount {
			utxoIndex4Amount = resUTXOGlobalIndex.UtxoIndex4Amount[i]
			for j, utxo := range utxoIndex4Amount.Utxos {
				//查找自身这条UTXO是否存在，如果存在则将其从其中删除
				if bytes.Equal(utxo.OnetimePubkey, utxo2pay.onetimePublicKey) {
					utxoIndex4Amount.Utxos = append(utxoIndex4Amount.Utxos[:j], utxoIndex4Amount.Utxos[j+1:]...)
					break
				}
			}
		}

		if utxoIndex4Amount == nil {
			utxoIndex4Amount = &types.UTXOIndex4Amount{}
		}
		if utxoIndex4Amount.Utxos == nil {
			utxoIndex4Amount.Utxos = make([]*types.UTXOBasic, 0)
		}
		//如果请求返回的用于混淆的utxo不包含自身且达到mix的上限，则将最后一条utxo删除，保证最后的混淆度不大于设置
		if len(utxoIndex4Amount.Utxos) > int(buildInfo.mixcount) {
			utxoIndex4Amount.Utxos = utxoIndex4Amount.Utxos[:len(utxoIndex4Amount.Utxos)-1]
		}

		utxo := &types.UTXOBasic{
			UtxoGlobalIndex: utxo2pay.utxoGlobalIndex,
			OnetimePubkey:   utxo2pay.onetimePublicKey,
		}
		//将真实的utxo添加到最后一个
		utxoIndex4Amount.Utxos = append(utxoIndex4Amount.Utxos, utxo)
		positions := wallet.random.Perm(len(utxoIndex4Amount.Utxos))
		utxos := make([]*types.UTXOBasic, len(utxoIndex4Amount.Utxos))
		for k, position := range positions {
			utxos[position] = utxoIndex4Amount.Utxos[k]
		}
		utxosInKeyInput[i] = &types.UTXOBasics{Utxos: utxos}

		//x = Hs(aR) + b
		onetimePriv, err := privacy.RecoverOnetimePriKey(utxo2pay.txPublicKeyR, privacykeyParirs.ViewPrivKey, privacykeyParirs.SpendPrivKey, int64(utxo2pay.utxoGlobalIndex.Outindex))
		if err != nil {
			walletlog.Error("transPri2Pri", "Failed to RecoverOnetimePriKey", err)
			return nil, nil, nil, nil, err
		}

		realkeyInput := &types.RealKeyInput{
			Realinputkey:   int32(positions[len(positions)-1]),
			Onetimeprivkey: onetimePriv.Bytes(),
		}
		realkeyInputSlice[i] = realkeyInput

		keyImage, err := privacy.GenerateKeyImage(onetimePriv, utxo2pay.onetimePublicKey)
		if err != nil {
			return nil, nil, nil, nil, err
		}

		keyInput := &types.KeyInput{
			Amount:   utxo2pay.amount,
			KeyImage: keyImage[:],
		}

		for _, utxo := range utxos {
			keyInput.UtxoGlobalIndex = append(keyInput.UtxoGlobalIndex, utxo.UtxoGlobalIndex)
		}
		//完成一个input的构造，包括基于其环签名的生成，keyImage的生成，
		//必须要注意的是，此处要添加用于混淆的其他utxo添加到最终keyinput的顺序必须和生成环签名时提供pubkey的顺序一致
		//否则会导致环签名验证的失败
		privacyInput.Keyinput = append(privacyInput.Keyinput, keyInput)
	}

	return privacyInput, utxosInKeyInput, realkeyInputSlice, selectedUtxo, nil
}

type walletUTXOSlice []*walletUTXO

func (slice walletUTXOSlice) Len() int { // 重写 Len() 方法
	return len(slice)
}
func (slice walletUTXOSlice) Swap(i, j int) { // 重写 Swap() 方法
	slice[i], slice[j] = slice[j], slice[i]
}
func (slice walletUTXOSlice) Less(i, j int) bool { // 重写 Less() 方法， 从大到小排序
	return slice[j].height < slice[i].height
}

// TODO: 修改选择UTXO的算法
// 优先选择UTXO高度与当前高度建个12个区块以上的UTXO
// 如果选择还不够则再从老到新选择12个区块内的UTXO
// 当该地址上的可用UTXO比较多时，可以考虑改进算法，优先选择币值小的，花掉小票，然后再选择币值接近的，减少找零，最后才选择大面值的找零
func (wallet *Wallet) selectUTXO(token, addr string, amount int64) ([]*txOutputInfo, error) {
	if len(token) == 0 || len(addr) == 0 || amount <= 0 {
		return nil, types.ErrInvalidParams
	}
	wutxos, err := wallet.walletStore.getPrivacyTokenUTXOs(token, addr)
	if err != nil {
		return nil, types.ErrInsufficientBalance
	}
	curBlockHeight := wallet.GetHeight()
	var confirmUTXOs, unconfirmUTXOs []*walletUTXO
	var balance int64
	for _, wutxo := range wutxos.utxos {
		if curBlockHeight < wutxo.height {
			continue
		}
		if curBlockHeight-wutxo.height > types.PrivacyMaturityDegree {
			balance += wutxo.outinfo.amount
			confirmUTXOs = append(confirmUTXOs, wutxo)
		} else {
			unconfirmUTXOs = append(unconfirmUTXOs, wutxo)
		}
	}
	if balance < amount && len(unconfirmUTXOs) > 0 {
		// 已经确认的UTXO还不够支付，则需要按照从老到新的顺序，从可能回退的队列中获取
		// 高度从低到高获取
		sort.Sort(walletUTXOSlice(unconfirmUTXOs))
		for _, wutxo := range unconfirmUTXOs {
			confirmUTXOs = append(confirmUTXOs, wutxo)
			balance += wutxo.outinfo.amount
			if balance >= amount {
				break
			}
		}
	}
	if balance < amount {
		return nil, types.ErrInsufficientBalance
	}
	balance = 0
	var selectedOuts []*txOutputInfo
	for balance < amount {
		index := wallet.random.Intn(len(confirmUTXOs))
		selectedOuts = append(selectedOuts, confirmUTXOs[index].outinfo)
		balance += confirmUTXOs[index].outinfo.amount
		// remove selected utxo
		confirmUTXOs = append(confirmUTXOs[:index], confirmUTXOs[index+1:]...)
	}
	return selectedOuts, nil
}

// 62387455827 -> 455827 + 7000000 + 80000000 + 300000000 + 2000000000 + 60000000000, where 455827 <= dust_threshold
//res:[455827, 7000000, 80000000, 300000000, 2000000000, 60000000000]
func decomposeAmount2digits(amount, dust_threshold int64) []int64 {
	res := make([]int64, 0)
	if 0 >= amount {
		return res
	}

	is_dust_handled := false
	var dust int64 = 0
	var order int64 = 1
	var chunk int64 = 0

	for 0 != amount {
		chunk = (amount % 10) * order
		amount /= 10
		order *= 10
		if dust+chunk < dust_threshold {
			dust += chunk //累加小数，直到超过dust_threshold为止
		} else {
			if !is_dust_handled && 0 != dust {
				//1st 正常情况下，先把dust保存下来
				res = append(res, dust)
				is_dust_handled = true
			}
			if 0 != chunk {
				//2nd 然后依次将大的整数额度进行保存
				goodAmount := decomAmount2Nature(chunk, order/10)
				res = append(res, goodAmount...)
			}
		}
	}

	//如果需要被拆分的额度 < dust_threshold，则直接将其进行保存
	if !is_dust_handled && 0 != dust {
		res = append(res, dust)
	}

	return res
}

//将amount切分为1,2,5的组合，这样在进行amount混淆的时候就能够方便获取相同额度的utxo
func decomAmount2Nature(amount int64, order int64) []int64 {
	res := make([]int64, 0)
	if order == 0 {
		return res
	}
	mul := amount / order
	switch mul {
	case 3:
		res = append(res, order)
		res = append(res, 2*order)
	case 4:
		res = append(res, 2*order)
		res = append(res, 2*order)
	case 6:
		res = append(res, 5*order)
		res = append(res, order)
	case 7:
		res = append(res, 5*order)
		res = append(res, 2*order)
	case 8:
		res = append(res, 5*order)
		res = append(res, 2*order)
		res = append(res, 1*order)
	case 9:
		res = append(res, 5*order)
		res = append(res, 2*order)
		res = append(res, 2*order)
	default:
		res = append(res, mul*order)
		return res
	}
	return res
}

func (wallet *Wallet) procCreateTransaction(req *types.ReqCreateTransaction) (*types.Transaction, error) {
	ok, err := wallet.CheckWalletStatus()
	if !ok {
		walletlog.Error("procCreateTransaction", "CheckWalletStatus cause error.", err)
		return nil, err
	}
	if req == nil {
		return nil, types.ErrInvalidParams
	}
	if !checkAmountValid(req.Amount) {
		return nil, types.ErrAmount
	}
	wallet.mtx.Lock()
	defer wallet.mtx.Unlock()

	switch req.Type {
	case 1:
		return wallet.createPublic2PrivacyTx(req)
	case 2:
		return wallet.createPrivacy2PrivacyTx(req)
	case 3:
		return wallet.createPrivacy2PublicTx(req)
	}
	walletlog.Error(fmt.Sprintf("type=%d is not supported.", req.GetType()))
	return nil, types.ErrInvalidParams
}

func (wallet *Wallet) createPublic2PrivacyTx(req *types.ReqCreateTransaction) (*types.Transaction, error) {
	viewPubSlice, spendPubSlice, err := parseViewSpendPubKeyPair(req.GetPubkeypair())
	if err != nil {
		walletlog.Error("parse view spend public key pair failed.  err ", err)
		return nil, err
	}
	amount := req.GetAmount()
	viewPublic := (*[32]byte)(unsafe.Pointer(&viewPubSlice[0]))
	spendPublic := (*[32]byte)(unsafe.Pointer(&spendPubSlice[0]))
	privacyOutput, err := generateOuts(viewPublic, spendPublic, nil, nil, amount, amount, 0)
	if err != nil {
		walletlog.Error("generate output failed.  err ", err)
		return nil, err
	}

	value := &types.Public2Privacy{
		Tokenname: req.Tokenname,
		Amount:    amount,
		Note:      req.GetNote(),
		Output:    privacyOutput,
	}

	action := &types.PrivacyAction{
		Ty:    types.ActionPublic2Privacy,
		Value: &types.PrivacyAction_Public2Privacy{Public2Privacy: value},
	}

	tx := &types.Transaction{
		Execer:  types.ExecerPrivacy,
		Payload: types.Encode(action),
		Nonce:   wallet.random.Int63(),
		To:      address.ExecAddress(types.PrivacyX),
	}
	txSize := types.Size(tx) + types.SignatureSize
	realFee := int64((txSize+1023)>>types.Size_1K_shiftlen) * types.FeePerKB
	tx.Fee = realFee

	byteshash := tx.Hash()
	dbkey := calcCreateTxKey(req.Tokenname, common.Bytes2Hex(byteshash))
	cache := &types.CreateTransactionCache{
		Key:         dbkey,
		Createtime:  time.Now().UnixNano(),
		Transaction: tx,
		Status:      cacheTxStatus_Created,
		Sender:      req.GetFrom(),
	}

	if err = wallet.walletStore.SetCreateTransactionCache(dbkey, cache); err != nil {
		return nil, err
	}
	return tx, nil
}

func (wallet *Wallet) createPrivacy2PrivacyTx(req *types.ReqCreateTransaction) (*types.Transaction, error) {
	buildInfo := &buildInputInfo{
		tokenname: req.GetTokenname(),
		sender:    req.GetFrom(),
		amount:    req.GetAmount() + types.PrivacyTxFee,
		mixcount:  req.GetMixcount(),
	}

	privacyInfo, err := wallet.getPrivacykeyPair(req.GetFrom())
	if err != nil {
		walletlog.Error("createPrivacy2PrivacyTx failed to getPrivacykeyPair")
		return nil, err
	}

	//step 1,buildInput
	privacyInput, utxosInKeyInput, realkeyInputSlice, selectedUtxo, err := wallet.buildInput(privacyInfo, buildInfo)
	if err != nil {
		return nil, err
	}

	//step 2,generateOuts
	viewPublicSlice, spendPublicSlice, err := parseViewSpendPubKeyPair(req.GetPubkeypair())
	if err != nil {
		walletlog.Error("createPrivacy2PrivacyTx", "parseViewSpendPubKeyPair  ", err)
		return nil, err
	}

	viewPub4change, spendPub4change := privacyInfo.ViewPubkey.Bytes(), privacyInfo.SpendPubkey.Bytes()
	viewPublic := (*[32]byte)(unsafe.Pointer(&viewPublicSlice[0]))
	spendPublic := (*[32]byte)(unsafe.Pointer(&spendPublicSlice[0]))
	viewPub4chgPtr := (*[32]byte)(unsafe.Pointer(&viewPub4change[0]))
	spendPub4chgPtr := (*[32]byte)(unsafe.Pointer(&spendPub4change[0]))

	selectedAmounTotal := int64(0)
	for _, input := range privacyInput.Keyinput {
		selectedAmounTotal += input.Amount
	}
	//构造输出UTXO
	privacyOutput, err := generateOuts(viewPublic, spendPublic, viewPub4chgPtr, spendPub4chgPtr, req.GetAmount(), selectedAmounTotal, types.PrivacyTxFee)
	if err != nil {
		return nil, err
	}

	value := &types.Privacy2Privacy{
		Tokenname: req.GetTokenname(),
		Amount:    req.GetAmount(),
		Note:      req.GetNote(),
		Input:     privacyInput,
		Output:    privacyOutput,
	}
	action := &types.PrivacyAction{
		Ty:    types.ActionPrivacy2Privacy,
		Value: &types.PrivacyAction_Privacy2Privacy{Privacy2Privacy: value},
	}

	tx := &types.Transaction{
		Execer:  types.ExecerPrivacy,
		Payload: types.Encode(action),
		Fee:     types.PrivacyTxFee,
		Nonce:   wallet.random.Int63(),
		To:      address.ExecAddress(types.PrivacyX),
	}

	byteshash := tx.Hash()
	dbkey := calcCreateTxKey(req.Tokenname, common.Bytes2Hex(byteshash))
	cache := &types.CreateTransactionCache{
		Tokenname:    req.GetTokenname(),
		Key:          dbkey,
		Createtime:   types.Now().UnixNano(),
		Transaction:  tx,
		Status:       cacheTxStatus_Created,
		Sender:       req.GetFrom(),
		Realkeyinput: realkeyInputSlice,
		Utxos:        utxosInKeyInput,
	}
	if err = wallet.walletStore.SetCreateTransactionCache(dbkey, cache); err != nil {
		return nil, err
	}
	// 创建交易成功，将已经使用掉的UTXO冻结
	wallet.saveFTXOInfo(req.GetTokenname(), req.GetFrom(), common.Bytes2Hex(byteshash), selectedUtxo)
	return tx, nil
}

func (wallet *Wallet) createPrivacy2PublicTx(req *types.ReqCreateTransaction) (*types.Transaction, error) {
	buildInfo := &buildInputInfo{
		tokenname: req.GetTokenname(),
		sender:    req.GetFrom(),
		amount:    req.GetAmount() + types.PrivacyTxFee,
		mixcount:  req.GetMixcount(),
	}
	privacyInfo, err := wallet.getPrivacykeyPair(req.GetFrom())
	if err != nil {
		walletlog.Error("createPrivacy2PublicTx failed to getPrivacykeyPair")
		return nil, err
	}
	//step 1,buildInput
	privacyInput, utxosInKeyInput, realkeyInputSlice, selectedUtxo, err := wallet.buildInput(privacyInfo, buildInfo)
	if err != nil {
		walletlog.Error("createPrivacy2PublicTx failed to buildInput")
		return nil, err
	}

	viewPub4change, spendPub4change := privacyInfo.ViewPubkey.Bytes(), privacyInfo.SpendPubkey.Bytes()
	viewPub4chgPtr := (*[32]byte)(unsafe.Pointer(&viewPub4change[0]))
	spendPub4chgPtr := (*[32]byte)(unsafe.Pointer(&spendPub4change[0]))

	selectedAmounTotal := int64(0)
	for _, input := range privacyInput.Keyinput {
		if input.Amount <= 0 {
			return nil, errors.New("")
		}
		selectedAmounTotal += input.Amount
	}
	changeAmount := selectedAmounTotal - req.GetAmount()
	//step 2,generateOuts
	//构造输出UTXO,只生成找零的UTXO
	privacyOutput, err := generateOuts(nil, nil, viewPub4chgPtr, spendPub4chgPtr, 0, changeAmount, types.PrivacyTxFee)
	if err != nil {
		return nil, err
	}

	value := &types.Privacy2Public{
		Tokenname: req.GetTokenname(),
		Amount:    req.GetAmount(),
		Note:      req.GetNote(),
		Input:     privacyInput,
		Output:    privacyOutput,
	}
	action := &types.PrivacyAction{
		Ty:    types.ActionPrivacy2Public,
		Value: &types.PrivacyAction_Privacy2Public{Privacy2Public: value},
	}

	tx := &types.Transaction{
		Execer:  []byte(types.PrivacyX),
		Payload: types.Encode(action),
		Fee:     types.PrivacyTxFee,
		Nonce:   wallet.random.Int63(),
		To:      req.GetTo(),
	}

	byteshash := tx.Hash()
	dbkey := calcCreateTxKey(req.Tokenname, common.Bytes2Hex(byteshash))
	cache := &types.CreateTransactionCache{
		Tokenname:    req.GetTokenname(),
		Key:          dbkey,
		Createtime:   types.Now().UnixNano(),
		Transaction:  tx,
		Status:       cacheTxStatus_Created,
		Sender:       req.GetFrom(),
		Realkeyinput: realkeyInputSlice,
		Utxos:        utxosInKeyInput,
	}
	if err = wallet.walletStore.SetCreateTransactionCache(dbkey, cache); err != nil {
		return nil, err
	}
	wallet.saveFTXOInfo(req.GetTokenname(), req.GetFrom(), common.Bytes2Hex(byteshash), selectedUtxo)
	return tx, nil
}

func (wallet *Wallet) signTxWithPrivacy(key crypto.PrivKey, req *types.ReqSignRawTx) (string, error) {
	bytes, err := common.FromHex(req.GetTxHex())
	if err != nil {
		return "", err
	}
	txOrigin := new(types.Transaction)
	err = types.Decode(bytes, txOrigin)
	if err = types.Decode(bytes, txOrigin); err != nil {
		return "", err
	}
	action := new(types.PrivacyAction)
	if err = types.Decode(txOrigin.Payload, action); err != nil {
		return "", err
	}
	// ProcSignRawTx() will change Expire, change to default
	expire := txOrigin.GetExpire()
	txOrigin.SetExpire(time.Duration(0))
	txhash := txOrigin.Hash()
	txOrigin.SetExpire(time.Duration(expire))

	dbkey := calcCreateTxKey(action.GetTokenName(), common.Bytes2Hex(txhash))
	cache, err := wallet.walletStore.GetCreateTransactionCache(dbkey)
	if err != nil {
		return "", err
	}
	index := int(req.Index)
	tx := cache.Transaction
	if action.GetTy() == types.ActionPublic2Privacy {
		// 公开到隐私的交易，走普通的token交易，用普通的签名方式签名
		group, err := tx.GetTxGroup()
		if err != nil {
			return "", err
		}
		if group == nil {
			tx.Sign(int32(SignType), key)
		} else {
			if index > len(group.GetTxs()) {
				return "", types.ErrIndex
			}
			if index <= 0 {
				for i := range group.Txs {
					group.SignN(i, int32(SignType), key)
				}
			} else {
				index -= 1
				group.SignN(index, int32(SignType), key)
			}
		}
	} else {
		if err = wallet.signatureTx(tx, action.GetInput(), cache.GetUtxos(), cache.GetRealkeyinput()); err != nil {
			return "", err
		}
	}
	cache.Signtime = types.Now().UnixNano()
	cache.Status = cacheTxStatus_Signed
	if err = wallet.walletStore.SetCreateTransactionCache(dbkey, cache); err != nil {
		return "", err
	}
	txHex := types.Encode(tx)
	return common.ToHex(txHex), nil
}

func (wallet *Wallet) procInvalidTxOnTimer(dbbatch db.Batch) error {
	wallet.mtx.Lock()
	defer wallet.mtx.Unlock()
	// TODO: 这里是逐条进行删除，可以考虑修改为批量删除
	now := types.Now().UnixNano()
	// 先清理未成功发送的交易
	caches, err := wallet.walletStore.listCreateTransactionCache("")
	if err == nil && caches != nil {
		for _, cache := range caches {
			if cache.GetStatus() != cacheTxStatus_Sent &&
				(cache.GetCreatetime()+int64(types.GetTxTimeInterval())) <= now {
				// 交易长时间未发送，已经超时，则直接删除
				wallet.walletStore.DeleteCreateTransactionCache(cache.Key)
			}
		}
	}

	// 再处理已经发送的交易
	curFTXOTxs, _, err := wallet.walletStore.GetWalletFtxoStxo(FTXOs4Tx)
	if nil != err {
		return err
	}

	revertFTXOTxs, _, _ := wallet.walletStore.GetWalletFtxoStxo(RevertSendtx)
	var keys [][]byte
	for _, ftxo := range curFTXOTxs {
		keys = append(keys, calcKey4FTXOsInTx(ftxo.Tokenname, ftxo.Sender, ftxo.Txhash))
	}
	for _, ftxo := range revertFTXOTxs {
		walletlog.Info("procInvalidTxOnTimer", "tx hash ", ftxo.Txhash, "Sender", ftxo.Sender)
		keys = append(keys, calcRevertSendTxKey(ftxo.Tokenname, ftxo.Sender, ftxo.Txhash))
	}

	normalFtxoCnt := len(curFTXOTxs)
	curFTXOTxs = append(curFTXOTxs, revertFTXOTxs...)
	for i, ftxo := range curFTXOTxs {
		txhash := ftxo.Txhash
		dbkey := calcCreateTxKey(ftxo.Tokenname, txhash)
		cache, _ := wallet.walletStore.GetCreateTransactionCache(dbkey)
		if cache == nil {
			timeout := FTXOTimeout
			if i >= normalFtxoCnt {
				timeout = FTXOTimeout4Revert
			}
			if (ftxo.GetFreezetime() + int64(time.Duration(timeout)*time.Second)) <= now {
				// 交易送入打包后，长时间未确认，需要将FTXO回退到UTXO
				walletlog.Info("==============moveFTXO2UTXO==============", "tx hash ", ftxo.Txhash)
				wallet.walletStore.moveFTXO2UTXO(keys[i], dbbatch)
			}
		} else {
			if cache.GetStatus() == cacheTxStatus_Sent {
				// 交易已经发送，需要移除交易
				wallet.walletStore.DeleteCreateTransactionCache(cache.Key)
			}
		}
	}
	return nil
}

func (wallet *Wallet) procReqCacheTxList(req *types.ReqCacheTxList) (*types.ReplyCacheTxList, error) {
	wallet.mtx.Lock()
	defer wallet.mtx.Unlock()

	caches, err := wallet.walletStore.listCreateTransactionCache(req.GetTokenname())
	if err != nil {
		return nil, err
	}
	replyTxLis := types.ReplyCacheTxList{}
	addr := req.Addr

	for _, cache := range caches {
		if cache.Sender != addr {
			continue
		}
		replyTxLis.Txs = append(replyTxLis.Txs, cache.GetTransaction())
	}

	return &replyTxLis, nil
}

func (wallet *Wallet) procDeleteCacheTransaction(req *types.ReqCreateCacheTxKey) (*types.ReplyHash, error) {
	wallet.mtx.Lock()
	defer wallet.mtx.Unlock()
	if req == nil {
		return nil, types.ErrInvalidParams
	}

	txhash := common.Bytes2Hex(req.GetHashkey())
	dbkey := calcCreateTxKey(req.Tokenname, txhash)
	cache, err := wallet.walletStore.GetCreateTransactionCache(dbkey)
	if err != nil {
		return nil, err
	}
	wallet.walletStore.DeleteCreateTransactionCache(cache.Key)

	dbbatch := wallet.walletStore.NewBatch(true)
	wallet.walletStore.moveFTXO2UTXO(calcKey4FTXOsInTx(cache.Tokenname, cache.Sender, txhash), dbbatch)
	dbbatch.Write()

	return &types.ReplyHash{Hash: req.GetHashkey()}, nil
}

func (w *Wallet) procPrivacyAccountInfo(req *types.ReqPPrivacyAccount) (*types.ReplyPrivacyAccount, error) {
	w.mtx.Lock()
	defer w.mtx.Unlock()

	addr := req.GetAddr()
	token := req.GetToken()
	reply := &types.ReplyPrivacyAccount{}
	reply.Displaymode = req.Displaymode
	// 搜索可用余额
	privacyDBStore, err := w.walletStore.listAvailableUTXOs(token, addr)
	utxos := make([]*types.UTXO, 0)
	for _, ele := range privacyDBStore {
		utxoBasic := &types.UTXOBasic{
			UtxoGlobalIndex: &types.UTXOGlobalIndex{
				Outindex: ele.OutIndex,
				Txhash:   ele.Txhash,
			},
			OnetimePubkey: ele.OnetimePublicKey,
		}
		utxo := &types.UTXO{
			Amount:    ele.Amount,
			UtxoBasic: utxoBasic,
		}
		utxos = append(utxos, utxo)
	}
	reply.Utxos = &types.UTXOs{Utxos: utxos}

	// 搜索冻结余额
	utxos = make([]*types.UTXO, 0)
	ftxoslice, err := w.walletStore.listFrozenUTXOs(token, addr)
	if err == nil && ftxoslice != nil {
		for _, ele := range ftxoslice {
			utxos = append(utxos, ele.Utxos...)
		}
	}

	reply.Ftxos = &types.UTXOs{Utxos: utxos}

	return reply, nil
}

func (wallet *Wallet) getPrivacykeyPair(addr string) (*privacy.Privacy, error) {
	if accPrivacy, _ := wallet.walletStore.GetWalletAccountPrivacy(addr); accPrivacy != nil {
		privacyInfo := &privacy.Privacy{}
		copy(privacyInfo.ViewPubkey[:], accPrivacy.ViewPubkey)
		decrypteredView := CBCDecrypterPrivkey([]byte(wallet.Password), accPrivacy.ViewPrivKey)
		copy(privacyInfo.ViewPrivKey[:], decrypteredView)
		copy(privacyInfo.SpendPubkey[:], accPrivacy.SpendPubkey)
		decrypteredSpend := CBCDecrypterPrivkey([]byte(wallet.Password), accPrivacy.SpendPrivKey)
		copy(privacyInfo.SpendPrivKey[:], decrypteredSpend)

		return privacyInfo, nil
	}
	priv, err := wallet.getPrivKeyByAddr(addr)
	if err != nil {
		return nil, err
	}

	newPrivacy, err := privacy.NewPrivacyWithPrivKey((*[privacy.KeyLen32]byte)(unsafe.Pointer(&priv.Bytes()[0])))
	if err != nil {
		return nil, err
	}

	encrypteredView := CBCEncrypterPrivkey([]byte(wallet.Password), newPrivacy.ViewPrivKey.Bytes())
	encrypteredSpend := CBCEncrypterPrivkey([]byte(wallet.Password), newPrivacy.SpendPrivKey.Bytes())
	walletPrivacy := &types.WalletAccountPrivacy{
		ViewPubkey:   newPrivacy.ViewPubkey[:],
		ViewPrivKey:  encrypteredView,
		SpendPubkey:  newPrivacy.SpendPubkey[:],
		SpendPrivKey: encrypteredSpend,
	}
	//save the privacy created to wallet db
	wallet.walletStore.SetWalletAccountPrivacy(addr, walletPrivacy)
	return newPrivacy, nil
}

func (wallet *Wallet) showPrivacyAccountsSpend(req *types.ReqPrivBal4AddrToken) (*types.UTXOHaveTxHashs, error) {
	wallet.mtx.Lock()
	defer wallet.mtx.Unlock()

	addr := req.GetAddr()
	token := req.GetToken()
	utxoHaveTxHashs, err := wallet.walletStore.listSpendUTXOs(token, addr)
	if err != nil {
		return nil, err
	}

	return utxoHaveTxHashs, nil
}

func (wallet *Wallet) showPrivacyPkPair(reqAddr *types.ReqStr) (*types.ReplyPrivacyPkPair, error) {
	wallet.mtx.Lock()
	defer wallet.mtx.Unlock()

	privacyInfo, err := wallet.getPrivacykeyPair(reqAddr.GetReqStr())
	if err != nil {
		return nil, err
	}

	pair := privacyInfo.ViewPubkey[:]
	pair = append(pair, privacyInfo.SpendPubkey[:]...)

	replyPrivacyPkPair := &types.ReplyPrivacyPkPair{
		ShowSuccessful: true,
		Pubkeypair:     makeViewSpendPubKeyPairToString(privacyInfo.ViewPubkey[:], privacyInfo.SpendPubkey[:]),
	}

	return replyPrivacyPkPair, nil
}

func makeViewSpendPubKeyPairToString(viewPubKey, spendPubKey []byte) string {
	pair := viewPubKey
	pair = append(pair, spendPubKey...)
	return common.Bytes2Hex(pair)
}

func (wallet *Wallet) getPrivacyKeyPairsOfWallet() ([]addrAndprivacy, error) {
	wallet.mtx.Lock()
	defer wallet.mtx.Unlock()

	//通过Account前缀查找获取钱包中的所有账户信息
	WalletAccStores, err := wallet.walletStore.GetAccountByPrefix("Account")
	if err != nil || len(WalletAccStores) == 0 {
		walletlog.Info("getPrivacyKeyPairsOfWallet", "GetAccountByPrefix:err", err)
		return nil, err
	}

	infoPriRes := make([]addrAndprivacy, len(WalletAccStores))
	for index, AccStore := range WalletAccStores {
		if len(AccStore.Addr) != 0 {
			if privacyInfo, err := wallet.getPrivacykeyPair(AccStore.Addr); err == nil {
				var priInfo addrAndprivacy
				priInfo.Addr = &AccStore.Addr
				priInfo.PrivacyKeyPair = privacyInfo
				infoPriRes[index] = priInfo
			}
		}
	}
	return infoPriRes, nil
}

func (wallet *Wallet) getExpire(expire int64) time.Duration {
	retexpir := time.Hour
	if expire > 0 {
		retexpir = time.Duration(expire)
	}
	return retexpir
}

<<<<<<< HEAD
func (wallet *Wallet) reqUtxosByAddr(addr string) {

	if len(addr) == 0 {
		walletlog.Error("reqUtxosByAddr input addr is nil!")
		return
	}
	var txInfo types.ReplyTxInfo
	i := 0
	for {
		select {
		case <-wallet.done:
			return
		default:
		}

		if wallet.IsWalletLocked() {
			time.Sleep(time.Millisecond * 200)
			continue
		}
		// 判断是否需要扫描，不需要直接休眠
		if utxoFlagNoScan == atomic.LoadInt32(&wallet.rescanUTXOflag) {
			i = 0
			time.Sleep(time.Millisecond * 100)
			continue
		} else if utxoFlagReScan == atomic.LoadInt32(&wallet.rescanUTXOflag) {
			i = 0
			atomic.StoreInt32(&wallet.rescanUTXOflag, utxoFlagScaning)
		}

		//首先从execs模块获取地址对应的所有UTXOs,
		// 1 先获取隐私合约地址相关交易
		var ReqAddr types.ReqAddr
		ReqAddr.Addr = addr
		ReqAddr.Flag = 0
		ReqAddr.Direction = 0
		ReqAddr.Count = int32(MaxTxHashsPerTime)
		if i == 0 {
			ReqAddr.Height = -1
			ReqAddr.Index = 0
		} else {
			ReqAddr.Height = txInfo.GetHeight()
			ReqAddr.Index = txInfo.GetIndex()
		}
		i++

		query := &types.BlockChainQuery{
			Driver:   "privacy",
			FuncName: "GetTxsByAddr",
			Param:    types.Encode(&ReqAddr),
		}
		//请求交易信息
		msg := wallet.client.NewMessage("execs", types.EventBlockChainQuery, query)
		wallet.client.Send(msg, true)
		resp, err := wallet.client.Wait(msg)
		if err != nil {
			walletlog.Error("privacy ReqTxInfosByAddr EventBlockChainQuery", "err", err, "addr", addr)
			// 扫描完毕
			atomic.StoreInt32(&wallet.rescanUTXOflag, utxoFlagNoScan)
			continue
		}

		ReplyTxInfos := resp.GetData().(*types.ReplyTxInfos)
		if ReplyTxInfos == nil {
			walletlog.Info("privacy ReqTxInfosByAddr ReplyTxInfos is nil")
			// 扫描完毕
			atomic.StoreInt32(&wallet.rescanUTXOflag, utxoFlagNoScan)
			continue
		}
		txcount := len(ReplyTxInfos.TxInfos)

		var ReqHashes types.ReqHashes
		ReqHashes.Hashes = make([][]byte, len(ReplyTxInfos.TxInfos))
		for index, ReplyTxInfo := range ReplyTxInfos.TxInfos {
			ReqHashes.Hashes[index] = ReplyTxInfo.GetHash()
			txInfo.Hash = ReplyTxInfo.GetHash()
			txInfo.Height = ReplyTxInfo.GetHeight()
			txInfo.Index = ReplyTxInfo.GetIndex()
		}
		wallet.GetPrivacyTxDetailByHashs(&ReqHashes)
		if txcount < int(MaxTxHashsPerTime) {
			// 扫描完毕
			atomic.StoreInt32(&wallet.rescanUTXOflag, utxoFlagNoScan)
			// 删除privacyInput
			wallet.DeleteScanPrivacyInputUtxo()
		}
	}
}

func (wallet *Wallet) GetPrivacyTxDetailByHashs(ReqHashes *types.ReqHashes) {
	//通过txhashs获取对应的txdetail
	msg := wallet.client.NewMessage("blockchain", types.EventGetTransactionByHash, ReqHashes)
	wallet.client.Send(msg, true)
	resp, err := wallet.client.Wait(msg)
	if err != nil {
		walletlog.Error("privacy GetTxDetailByHashs EventGetTransactionByHash", "err", err)
		return
	}
	TxDetails := resp.GetData().(*types.TransactionDetails)
	if TxDetails == nil {
		walletlog.Info("privacy GetTxDetailByHashs TransactionDetails is nil")
		return
	}
	//批量存储地址对应的所有交易的详细信息到wallet db中
	newbatch := wallet.walletStore.NewBatch(true)
	for _, txdetal := range TxDetails.Txs {
		index := txdetal.Index
		wallet.SelectCurrentWalletPrivacyTx(txdetal, int32(index), newbatch)
	}
	newbatch.Write()

}

func (wallet *Wallet) SelectCurrentWalletPrivacyTx(txDetal *types.TransactionDetail, index int32, newbatch db.Batch) {
	tx := txDetal.Tx
	amount, err := tx.Amount()
	if err != nil {
		walletlog.Error("SelectCurrentWalletPrivacyTx failed to tx.Amount()")
		return
	}

	if types.PrivacyX != string(tx.Execer) {
		return
	}

	txExecRes := txDetal.Receipt.Ty
	height := txDetal.Height

	txhashInbytes := tx.Hash()
	txhash := common.Bytes2Hex(txhashInbytes)
	var privateAction types.PrivacyAction
	if err := types.Decode(tx.GetPayload(), &privateAction); err != nil {
		walletlog.Error("SelectCurrentWalletPrivacyTx failed to decode payload")
		return
	}
	walletlog.Info("SelectCurrentWalletPrivacyTx", "tx hash", txhash)
	var RpubKey []byte
	var privacyOutput *types.PrivacyOutput
	var privacyInput *types.PrivacyInput
	var tokenname string
	if types.ActionPublic2Privacy == privateAction.Ty {
		RpubKey = privateAction.GetPublic2Privacy().GetOutput().GetRpubKeytx()
		privacyOutput = privateAction.GetPublic2Privacy().GetOutput()
		tokenname = privateAction.GetPublic2Privacy().GetTokenname()
	} else if types.ActionPrivacy2Privacy == privateAction.Ty {
		RpubKey = privateAction.GetPrivacy2Privacy().GetOutput().GetRpubKeytx()
		privacyOutput = privateAction.GetPrivacy2Privacy().GetOutput()
		tokenname = privateAction.GetPrivacy2Privacy().GetTokenname()
		privacyInput = privateAction.GetPrivacy2Privacy().GetInput()
	} else if types.ActionPrivacy2Public == privateAction.Ty {
		RpubKey = privateAction.GetPrivacy2Public().GetOutput().GetRpubKeytx()
		privacyOutput = privateAction.GetPrivacy2Public().GetOutput()
		tokenname = privateAction.GetPrivacy2Public().GetTokenname()
		privacyInput = privateAction.GetPrivacy2Public().GetInput()
	}

	//处理output
	if nil != privacyOutput && len(privacyOutput.Keyoutput) > 0 {
		utxoProcessed := make([]bool, len(privacyOutput.Keyoutput))
		privacyInfo, _ := wallet.getPrivacyKeyPairsOfWallet()
		for _, info := range privacyInfo {
			walletlog.Debug("SelectCurrentWalletPrivacyTx", "individual privacyInfo's addr", *info.Addr)
			privacykeyParirs := info.PrivacyKeyPair
			walletlog.Debug("SelectCurrentWalletPrivacyTx", "individual ViewPubkey", common.Bytes2Hex(privacykeyParirs.ViewPubkey.Bytes()),
				"individual SpendPubkey", common.Bytes2Hex(privacykeyParirs.SpendPubkey.Bytes()))

			var utxos []*types.UTXO
			for indexoutput, output := range privacyOutput.Keyoutput {
				if utxoProcessed[indexoutput] {
					continue
				}
				priv, err := privacy.RecoverOnetimePriKey(RpubKey, privacykeyParirs.ViewPrivKey, privacykeyParirs.SpendPrivKey, int64(indexoutput))
				if err == nil {
					recoverPub := priv.PubKey().Bytes()[:]
					if bytes.Equal(recoverPub, output.Onetimepubkey) {
						//为了避免匹配成功之后不必要的验证计算，需要统计匹配次数
						//因为目前只会往一个隐私账户转账，
						//1.一般情况下，只会匹配一次，如果是往其他钱包账户转账，
						//2.但是如果是往本钱包的其他地址转账，因为可能存在的change，会匹配2次
						utxoProcessed[indexoutput] = true
						walletlog.Debug("SelectCurrentWalletPrivacyTx got privacy tx belong to current wallet",
							"Address", *info.Addr, "tx with hash", txhash, "Amount", amount)
						//只有当该交易执行成功才进行相应的UTXO的处理
						if types.ExecOk == txExecRes {

							// 先判断该UTXO的hash是否存在，不存在则写入
							accPrivacy, err := wallet.walletStore.IsUTXOExist(common.Bytes2Hex(txhashInbytes), indexoutput)
							if err == nil && accPrivacy != nil {
								continue
							}

							info2store := &types.PrivacyDBStore{
								Txhash:           txhashInbytes,
								Tokenname:        tokenname,
								Amount:           output.Amount,
								OutIndex:         int32(indexoutput),
								TxPublicKeyR:     RpubKey,
								OnetimePublicKey: output.Onetimepubkey,
								Owner:            *info.Addr,
								Height:           height,
								Txindex:          index,
								//Blockhash:        block.Block.Hash(),
							}

							utxoGlobalIndex := &types.UTXOGlobalIndex{
								Outindex: int32(indexoutput),
								Txhash:   txhashInbytes,
							}

							utxoCreated := &types.UTXO{
								Amount: output.Amount,
								UtxoBasic: &types.UTXOBasic{
									UtxoGlobalIndex: utxoGlobalIndex,
									OnetimePubkey:   output.Onetimepubkey,
								},
							}

							utxos = append(utxos, utxoCreated)
							wallet.walletStore.setUTXO(info.Addr, &txhash, indexoutput, info2store, newbatch)
						}
					}
				}
			}
		}
	}

	//处理input
	if nil != privacyInput && len(privacyInput.Keyinput) > 0 {
		var utxoGlobalIndexs []*types.UTXOGlobalIndex
		for _, input := range privacyInput.Keyinput {
			for _, utxoGlobal := range input.UtxoGlobalIndex {
				utxoGlobalIndexs = append(utxoGlobalIndexs, utxoGlobal)
			}
		}

		if len(utxoGlobalIndexs) > 0 {
			wallet.walletStore.StoreScanPrivacyInputUTXO(utxoGlobalIndexs, newbatch)
		}
	}
}

func (wallet *Wallet) DeleteScanPrivacyInputUtxo() {
	MaxUtxosPerTime := 1000

	for {
		utxoGlobalIndexs := wallet.walletStore.GetScanPrivacyInputUTXO(int32(MaxUtxosPerTime))
		if len(utxoGlobalIndexs) > 0 {
			newbatch := wallet.walletStore.NewBatch(true)
			var utxos []*types.UTXO
			var owner string
			var token string
			var txhash string
			for _, utxoGlobal := range utxoGlobalIndexs {
				accPrivacy, err := wallet.walletStore.IsUTXOExist(common.Bytes2Hex(utxoGlobal.Txhash), int(utxoGlobal.Outindex))
				if err == nil && accPrivacy != nil {
					utxo := &types.UTXO{
						Amount: accPrivacy.Amount,
						UtxoBasic: &types.UTXOBasic{
							UtxoGlobalIndex: utxoGlobal,
							OnetimePubkey:   accPrivacy.OnetimePublicKey,
						},
					}
					utxos = append(utxos, utxo)
					owner = accPrivacy.Owner
					token = accPrivacy.Tokenname
					txhash = common.Bytes2Hex(accPrivacy.Txhash)
				}
				key := calcScanPrivacyInputUTXOKey(common.Bytes2Hex(utxoGlobal.Txhash), int(utxoGlobal.Outindex))
				newbatch.Delete(key)
			}
			if len(utxos) > 0 {
				wallet.walletStore.moveUTXO2STXO(owner, token, txhash, utxos, newbatch)
			}
			newbatch.Write()
		}

		if  len(utxoGlobalIndexs) < MaxUtxosPerTime {
			break
		}
	}

=======
func (wallet *Wallet) procNotifySendTxResult(notifyRes *types.ReqNotifySendTxResult) (*types.Reply, error) {
	if !notifyRes.Isok {
		return &types.Reply{IsOk: false}, nil
	}
	action := new(types.PrivacyAction)
	if err := types.Decode(notifyRes.Tx.Payload, action); err != nil {
		return nil, err
	}
	if action.Ty != types.ActionPrivacy2Privacy && action.Ty != types.ActionPrivacy2Public {
		return &types.Reply{IsOk: false}, nil
	}

	wallet.mtx.Lock()
	defer wallet.mtx.Unlock()

	tx := *notifyRes.Tx
	tx.Signature = nil
	tx.SetExpire(time.Duration(0))
	txhashbyte := tx.Hash()
	txhashhex := common.Bytes2Hex(txhashbyte)
	dbkey := calcCreateTxKey(action.GetTokenName(), txhashhex)
	cache, err := wallet.walletStore.GetCreateTransactionCache(dbkey)
	if err != nil {
		return nil, err
	}
	cache.Status = cacheTxStatus_Sent
	if err = wallet.walletStore.SetCreateTransactionCache(dbkey, cache); err != nil {
		return nil, err
	}
	// 发送成功以后，以发送时间作为FTXO起始计时时间
	dbbatch := wallet.walletStore.NewBatch(true)
	wallet.walletStore.updateFTXOFreezeTime(types.Now().UnixNano(), cache.GetTokenname(), cache.GetSender(), txhashhex, dbbatch)
	dbbatch.Write()
	walletlog.Info("procNotifySendTxResult update cache tx status", "tx hash", common.Bytes2Hex(notifyRes.Tx.Hash()))
	return &types.Reply{IsOk: true}, nil
>>>>>>> 8708295d
}<|MERGE_RESOLUTION|>--- conflicted
+++ resolved
@@ -774,7 +774,7 @@
 func decomAmount2Nature(amount int64, order int64) []int64 {
 	res := make([]int64, 0)
 	if order == 0 {
-		return res
+		return nil
 	}
 	mul := amount / order
 	switch mul {
@@ -1358,7 +1358,6 @@
 	return retexpir
 }
 
-<<<<<<< HEAD
 func (wallet *Wallet) reqUtxosByAddr(addr string) {
 
 	if len(addr) == 0 {
@@ -1639,41 +1638,4 @@
 		}
 	}
 
-=======
-func (wallet *Wallet) procNotifySendTxResult(notifyRes *types.ReqNotifySendTxResult) (*types.Reply, error) {
-	if !notifyRes.Isok {
-		return &types.Reply{IsOk: false}, nil
-	}
-	action := new(types.PrivacyAction)
-	if err := types.Decode(notifyRes.Tx.Payload, action); err != nil {
-		return nil, err
-	}
-	if action.Ty != types.ActionPrivacy2Privacy && action.Ty != types.ActionPrivacy2Public {
-		return &types.Reply{IsOk: false}, nil
-	}
-
-	wallet.mtx.Lock()
-	defer wallet.mtx.Unlock()
-
-	tx := *notifyRes.Tx
-	tx.Signature = nil
-	tx.SetExpire(time.Duration(0))
-	txhashbyte := tx.Hash()
-	txhashhex := common.Bytes2Hex(txhashbyte)
-	dbkey := calcCreateTxKey(action.GetTokenName(), txhashhex)
-	cache, err := wallet.walletStore.GetCreateTransactionCache(dbkey)
-	if err != nil {
-		return nil, err
-	}
-	cache.Status = cacheTxStatus_Sent
-	if err = wallet.walletStore.SetCreateTransactionCache(dbkey, cache); err != nil {
-		return nil, err
-	}
-	// 发送成功以后，以发送时间作为FTXO起始计时时间
-	dbbatch := wallet.walletStore.NewBatch(true)
-	wallet.walletStore.updateFTXOFreezeTime(types.Now().UnixNano(), cache.GetTokenname(), cache.GetSender(), txhashhex, dbbatch)
-	dbbatch.Write()
-	walletlog.Info("procNotifySendTxResult update cache tx status", "tx hash", common.Bytes2Hex(notifyRes.Tx.Hash()))
-	return &types.Reply{IsOk: true}, nil
->>>>>>> 8708295d
 }