--- conflicted
+++ resolved
@@ -943,8 +943,7 @@
 		To:      address.ExecAddress(types.PrivacyX),
 	}
 	// 创建交易成功，将已经使用掉的UTXO冻结
-<<<<<<< HEAD
-	wallet.saveFTXOInfo(req.GetTokenname(), req.GetFrom(), common.Bytes2Hex(tx.Hash()), selectedUtxo)
+	wallet.saveFTXOInfo(tx, req.GetTokenname(), req.GetFrom(), common.Bytes2Hex(tx.Hash()), selectedUtxo)
 	tx.Signature = &types.Signature{
 		Signature: types.Encode(&types.PrivacySignatureParam{
 			ActionType:    action.Ty,
@@ -952,9 +951,6 @@
 			RealKeyInputs: realkeyInputSlice,
 		}),
 	}
-=======
-	wallet.saveFTXOInfo(tx, req.GetTokenname(), req.GetFrom(), common.Bytes2Hex(byteshash), selectedUtxo)
->>>>>>> c775cf5a
 	return tx, nil
 }
 
@@ -1024,10 +1020,6 @@
 			RealKeyInputs: realkeyInputSlice,
 		}),
 	}
-<<<<<<< HEAD
-=======
-	wallet.saveFTXOInfo(tx, req.GetTokenname(), req.GetFrom(), common.Bytes2Hex(byteshash), selectedUtxo)
->>>>>>> c775cf5a
 	return tx, nil
 }
 
@@ -1077,9 +1069,6 @@
 func (wallet *Wallet) procInvalidTxOnTimer(dbbatch db.Batch) error {
 	wallet.mtx.Lock()
 	defer wallet.mtx.Unlock()
-<<<<<<< HEAD
-
-=======
 
 	header := wallet.lastHeader
 	if header == nil {
@@ -1101,7 +1090,6 @@
 	}
 
 	// 获取已经冻结列表 FTXO，主要由FTXO列表和回退FTXO列表组成
->>>>>>> c775cf5a
 	curFTXOTxs, _, err := wallet.walletStore.GetWalletFtxoStxo(FTXOs4Tx)
 	revertFTXOTxs, _, _ := wallet.walletStore.GetWalletFtxoStxo(RevertSendtx)
 	var keys [][]byte
@@ -1112,9 +1100,6 @@
 		keys = append(keys, calcRevertSendTxKey(ftxo.Tokenname, ftxo.Sender, ftxo.Txhash))
 	}
 	curFTXOTxs = append(curFTXOTxs, revertFTXOTxs...)
-<<<<<<< HEAD
-	return err
-=======
 	for i, ftxo := range curFTXOTxs {
 		txhash := ftxo.Txhash
 		dbkey := calcCreateTxKey(ftxo.Tokenname, txhash)
@@ -1187,7 +1172,6 @@
 	dbbatch.Write()
 
 	return &types.ReplyHash{Hash: req.GetHashkey()}, nil
->>>>>>> c775cf5a
 }
 
 func (w *Wallet) procPrivacyAccountInfo(req *types.ReqPPrivacyAccount) (*types.ReplyPrivacyAccount, error) {
@@ -1346,46 +1330,6 @@
 	return retexpir
 }
 
-<<<<<<< HEAD
-=======
-func (wallet *Wallet) procNotifySendTxResult(notifyRes *types.ReqNotifySendTxResult) (*types.Reply, error) {
-	if !notifyRes.Isok {
-		return &types.Reply{IsOk: false}, nil
-	}
-	action := new(types.PrivacyAction)
-	if err := types.Decode(notifyRes.Tx.Payload, action); err != nil {
-		return nil, err
-	}
-	if action.Ty != types.ActionPrivacy2Privacy && action.Ty != types.ActionPrivacy2Public {
-		return &types.Reply{IsOk: false}, nil
-	}
-
-	wallet.mtx.Lock()
-	defer wallet.mtx.Unlock()
-
-	tx := *notifyRes.Tx
-	tx.Signature = nil
-	tx.SetExpire(time.Duration(0))
-	txhashbyte := tx.Hash()
-	txhashhex := common.Bytes2Hex(txhashbyte)
-	dbkey := calcCreateTxKey(action.GetTokenName(), txhashhex)
-	cache, err := wallet.walletStore.GetCreateTransactionCache(dbkey)
-	if err != nil {
-		return nil, err
-	}
-	cache.Status = cacheTxStatus_Sent
-	if err = wallet.walletStore.SetCreateTransactionCache(dbkey, cache); err != nil {
-		return nil, err
-	}
-	// 发送成功以后，以发送时间作为FTXO起始计时时间
-	dbbatch := wallet.walletStore.NewBatch(true)
-	wallet.walletStore.updateFTXOFreezeTime(notifyRes.Tx, cache.GetTokenname(), cache.GetSender(), txhashhex, dbbatch)
-	dbbatch.Write()
-	walletlog.Info("procNotifySendTxResult update cache tx status", "tx hash", common.Bytes2Hex(notifyRes.Tx.Hash()))
-	return &types.Reply{IsOk: true}, nil
-}
-
->>>>>>> c775cf5a
 func (wallet *Wallet) reqUtxosByAddr(addr string) {
 
 	if len(addr) == 0 {
