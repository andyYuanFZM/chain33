// Copyright Fuzamei Corp. 2018 All Rights Reserved.
// Use of this source code is governed by a BSD-style
// license that can be found in the LICENSE file.

package wallet

import (
	"encoding/hex"
	"fmt"
	"io/ioutil"
	"os"
	"strings"
	"sync/atomic"
	"time"
	"unicode"

	"github.com/33cn/chain33/account"
	"github.com/33cn/chain33/common"
	"github.com/33cn/chain33/common/address"
	"github.com/33cn/chain33/common/crypto"
	dbm "github.com/33cn/chain33/common/db"
	cty "github.com/33cn/chain33/system/dapp/coins/types"
	"github.com/33cn/chain33/types"
	"github.com/33cn/chain33/wallet/bipwallet"
	wcom "github.com/33cn/chain33/wallet/common"
	"github.com/golang/protobuf/proto"
)

// ProcSignRawTx 用钱包对交易进行签名
//input:
//type ReqSignRawTx struct {
//	Addr    string
//	Privkey string
//	TxHex   string
//	Expire  string
//}
//output:
//string
//签名交易
func (wallet *Wallet) ProcSignRawTx(unsigned *types.ReqSignRawTx) (string, error) {
	wallet.mtx.Lock()
	defer wallet.mtx.Unlock()
	index := unsigned.Index

	if ok, err := wallet.IsRescanUtxosFlagScaning(); ok || err != nil {
		return "", err
	}

	var key crypto.PrivKey
	if unsigned.GetAddr() != "" {
		ok, err := wallet.checkWalletStatus()
		if !ok {
			return "", err
		}
		key, err = wallet.getPrivKeyByAddr(unsigned.GetAddr())
		if err != nil {
			return "", err
		}
	} else if unsigned.GetPrivkey() != "" {
		keyByte, err := common.FromHex(unsigned.GetPrivkey())
		if err != nil || len(keyByte) == 0 {
			return "", err
		}
		cr, err := crypto.New(types.GetSignName("", wallet.SignType))
		if err != nil {
			return "", err
		}
		key, err = cr.PrivKeyFromBytes(keyByte)
		if err != nil {
			return "", err
		}
	} else {
		return "", types.ErrNoPrivKeyOrAddr
	}

	txByteData, err := common.FromHex(unsigned.GetTxHex())
	if err != nil {
		return "", err
	}
	var tx types.Transaction
	err = types.Decode(txByteData, &tx)
	if err != nil {
		return "", err
	}

	if unsigned.NewToAddr != "" {
		tx.To = unsigned.NewToAddr
	}
	if unsigned.Fee != 0 {
		tx.Fee = unsigned.Fee
	} else {
		//get proper fee if not set
		proper, err := wallet.api.GetProperFee(nil)
		if err != nil {
			return "", err
		}
		fee, err := tx.GetRealFee(proper.ProperFee)
		if err != nil {
			return "", err
		}
		tx.Fee = fee
	}

	expire, err := types.ParseExpire(unsigned.GetExpire())
	if err != nil {
		return "", err
	}
	types.AssertConfig(wallet.client)
	cfg := wallet.client.GetConfig()
	tx.SetExpire(cfg, time.Duration(expire))
	if policy, ok := wcom.PolicyContainer[string(cfg.GetParaExec(tx.Execer))]; ok {
		// 尝试让策略自己去完成签名
		needSysSign, signtx, err := policy.SignTransaction(key, unsigned)
		if !needSysSign {
			return signtx, err
		}
	}

	group, err := tx.GetTxGroup()
	if err != nil {
		return "", err
	}
	if group == nil {
		tx.Sign(int32(wallet.SignType), key)
		txHex := types.Encode(&tx)
		signedTx := hex.EncodeToString(txHex)
		return signedTx, nil
	}
	if int(index) > len(group.GetTxs()) {
		return "", types.ErrIndex
	}
	if index <= 0 {
		//设置过期需要重构
		group.SetExpire(cfg, 0, time.Duration(expire))
		group.RebuiltGroup()
		for i := range group.Txs {
			err := group.SignN(i, int32(wallet.SignType), key)
			if err != nil {
				return "", err
			}
		}
		grouptx := group.Tx()
		txHex := types.Encode(grouptx)
		signedTx := hex.EncodeToString(txHex)
		return signedTx, nil
	}
	index--
	err = group.SignN(int(index), int32(wallet.SignType), key)
	if err != nil {
		return "", err
	}
	grouptx := group.Tx()
	txHex := types.Encode(grouptx)
	signedTx := hex.EncodeToString(txHex)
	return signedTx, nil
}

// ProcGetAccountList 获取钱包账号列表
//output:
//type WalletAccounts struct {
//	Wallets []*WalletAccount
//type WalletAccount struct {
//	Acc   *Account
//	Label string
//获取钱包的地址列表
func (wallet *Wallet) ProcGetAccountList(req *types.ReqAccountList) (*types.WalletAccounts, error) {
	wallet.mtx.Lock()
	defer wallet.mtx.Unlock()

	//通过Account前缀查找获取钱包中的所有账户信息
	WalletAccStores, err := wallet.walletStore.GetAccountByPrefix("Account")
	if err != nil || len(WalletAccStores) == 0 {
		walletlog.Info("ProcGetAccountList", "GetAccountByPrefix:err", err)
		return nil, err
	}
	if req.WithoutBalance {
		return makeAccountWithoutBalance(WalletAccStores)
	}

	addrs := make([]string, len(WalletAccStores))
	for index, AccStore := range WalletAccStores {
		if len(AccStore.Addr) != 0 {
			addrs[index] = AccStore.Addr
		}
	}
	//获取所有地址对应的账户详细信息从account模块
	accounts, err := wallet.accountdb.LoadAccounts(wallet.api, addrs)
	if err != nil || len(accounts) == 0 {
		walletlog.Error("ProcGetAccountList", "LoadAccounts:err", err)
		return nil, err
	}

	//异常打印信息
	if len(WalletAccStores) != len(accounts) {
		walletlog.Error("ProcGetAccountList err!", "AccStores)", len(WalletAccStores), "accounts", len(accounts))
	}

	var WalletAccounts types.WalletAccounts
	WalletAccounts.Wallets = make([]*types.WalletAccount, len(WalletAccStores))

	for index, Account := range accounts {
		var WalletAccount types.WalletAccount
		//此账户还没有参与交易所在account模块没有记录
		if len(Account.Addr) == 0 {
			Account.Addr = addrs[index]
		}
		WalletAccount.Acc = Account
		WalletAccount.Label = WalletAccStores[index].GetLabel()
		WalletAccounts.Wallets[index] = &WalletAccount
	}
	return &WalletAccounts, nil
}

func makeAccountWithoutBalance(accountStores []*types.WalletAccountStore) (*types.WalletAccounts, error) {
	var WalletAccounts types.WalletAccounts
	WalletAccounts.Wallets = make([]*types.WalletAccount, len(accountStores))

	for index, account := range accountStores {
		var WalletAccount types.WalletAccount
		//此账户还没有参与交易所在account模块没有记录
		if len(account.Addr) == 0 {
			continue
		}
		WalletAccount.Acc = &types.Account{Addr: account.Addr}
		WalletAccount.Label = account.GetLabel()
		WalletAccounts.Wallets[index] = &WalletAccount
	}
	return &WalletAccounts, nil
}

// ProcCreateNewAccount 处理创建新账号
//input:
//type ReqNewAccount struct {
//	Label string
//output:
//type WalletAccount struct {
//	Acc   *Account
//	Label string
//type Account struct {
//	Currency int32
//	Balance  int64
//	Frozen   int64
//	Addr     string
//创建一个新的账户
func (wallet *Wallet) ProcCreateNewAccount(Label *types.ReqNewAccount) (*types.WalletAccount, error) {
	wallet.mtx.Lock()
	defer wallet.mtx.Unlock()

	ok, err := wallet.checkWalletStatus()
	if !ok {
		return nil, err
	}

	if Label == nil || len(Label.GetLabel()) == 0 {
		walletlog.Error("ProcCreateNewAccount Label is nil")
		return nil, types.ErrInvalidParam
	}

	//首先校验label是否已被使用
	WalletAccStores, err := wallet.walletStore.GetAccountByLabel(Label.GetLabel())
	if WalletAccStores != nil && err == nil {
		walletlog.Error("ProcCreateNewAccount Label is exist in wallet!")
		return nil, types.ErrLabelHasUsed
	}

	var Account types.Account
	var walletAccount types.WalletAccount
	var WalletAccStore types.WalletAccountStore
	var addr string
	var privkeybyte []byte

	cointype := wallet.getCoinsType()
	//通过seed获取私钥, 首先通过钱包密码解锁seed然后通过seed生成私钥
	seed, err := wallet.getSeed(wallet.Password)
	if err != nil {
		walletlog.Error("ProcCreateNewAccount", "getSeed err", err)
		return nil, err
	}

	for {
		privkeyhex, err := GetPrivkeyBySeed(wallet.walletStore.GetDB(), seed, 0, wallet.SignType)
		if err != nil {
			walletlog.Error("ProcCreateNewAccount", "GetPrivkeyBySeed err", err)
			return nil, err
		}
		privkeybyte, err = common.FromHex(privkeyhex)
		if err != nil || len(privkeybyte) == 0 {
			walletlog.Error("ProcCreateNewAccount", "FromHex err", err)
			return nil, err
		}

		pub, err := bipwallet.PrivkeyToPub(cointype, privkeybyte)
		if err != nil {
			seedlog.Error("ProcCreateNewAccount PrivkeyToPub", "err", err)
			return nil, types.ErrPrivkeyToPub
		}
		addr, err = bipwallet.PubToAddress(cointype, pub)
		if err != nil {
			seedlog.Error("ProcCreateNewAccount PubToAddress", "err", err)
			return nil, types.ErrPrivkeyToPub
		}
		//通过新生成的账户地址查询钱包数据库，如果查询返回的账户信息是空，
		//说明新生成的账户没有被使用，否则继续使用下一个index生成私钥对
		account, err := wallet.walletStore.GetAccountByAddr(addr)
		if account == nil || err != nil {
			break
		}
	}

	Account.Addr = addr
	Account.Currency = 0
	Account.Balance = 0
	Account.Frozen = 0

	walletAccount.Acc = &Account
	walletAccount.Label = Label.GetLabel()

	//使用钱包的password对私钥加密 aes cbc
	Encrypted := wcom.CBCEncrypterPrivkey([]byte(wallet.Password), privkeybyte)
	WalletAccStore.Privkey = common.ToHex(Encrypted)
	WalletAccStore.Label = Label.GetLabel()
	WalletAccStore.Addr = addr

	//存储账户信息到wallet数据库中
	err = wallet.walletStore.SetWalletAccount(false, Account.Addr, &WalletAccStore)
	if err != nil {
		return nil, err
	}

	//获取地址对应的账户信息从account模块
	addrs := make([]string, 1)
	addrs[0] = addr
	accounts, err := wallet.accountdb.LoadAccounts(wallet.api, addrs)
	if err != nil {
		walletlog.Error("ProcCreateNewAccount", "LoadAccounts err", err)
		return nil, err
	}
	// 本账户是首次创建
	if len(accounts[0].Addr) == 0 {
		accounts[0].Addr = addr
	}
	walletAccount.Acc = accounts[0]

	//从blockchain模块同步Account.Addr对应的所有交易详细信息
	for _, policy := range wcom.PolicyContainer {
		policy.OnCreateNewAccount(walletAccount.Acc)
	}

	return &walletAccount, nil
}

// ProcWalletTxList 处理获取钱包交易列表
//input:
//type ReqWalletTransactionList struct {
//	FromTx []byte
//	Count  int32
//output:
//type WalletTxDetails struct {
//	TxDetails []*WalletTxDetail
//type WalletTxDetail struct {
//	Tx      *Transaction
//	Receipt *ReceiptData
//	Height  int64
//	Index   int64
//获取所有钱包的交易记录
func (wallet *Wallet) ProcWalletTxList(TxList *types.ReqWalletTransactionList) (*types.WalletTxDetails, error) {
	wallet.mtx.Lock()
	defer wallet.mtx.Unlock()

	if TxList == nil {
		walletlog.Error("ProcWalletTxList TxList is nil!")
		return nil, types.ErrInvalidParam
	}
	if TxList.GetDirection() != 0 && TxList.GetDirection() != 1 {
		walletlog.Error("ProcWalletTxList Direction err!")
		return nil, types.ErrInvalidParam
	}
	//默认取10笔交易数据
	if TxList.Count == 0 {
		TxList.Count = 10
	}
	if int64(TxList.Count) > types.MaxBlockCountPerTime {
		return nil, types.ErrMaxCountPerTime
	}

	WalletTxDetails, err := wallet.walletStore.GetTxDetailByIter(TxList)
	if err != nil {
		walletlog.Error("ProcWalletTxList", "GetTxDetailByIter err", err)
		return nil, err
	}
	return WalletTxDetails, nil
}

// ProcImportPrivKey 处理导入私钥
//input:
//type ReqWalletImportPrivKey struct {
//	Privkey string
//	Label   string
//output:
//type WalletAccount struct {
//	Acc   *Account
//	Label string
//导入私钥，并且同时会导入交易
func (wallet *Wallet) ProcImportPrivKey(PrivKey *types.ReqWalletImportPrivkey) (*types.WalletAccount, error) {
	wallet.mtx.Lock()
	defer wallet.mtx.Unlock()

<<<<<<< HEAD
	ok, err := wallet.checkWalletStatus()
=======
	walletaccount, err := wallet.procImportPrivKey(PrivKey)
	return walletaccount, err
}

func (wallet *Wallet) procImportPrivKey(PrivKey *types.ReqWalletImportPrivkey) (*types.WalletAccount, error) {
	ok, err := wallet.CheckWalletStatus()
>>>>>>> 21c1a367
	if !ok {
		return nil, err
	}

	if PrivKey == nil || len(PrivKey.GetLabel()) == 0 || len(PrivKey.GetPrivkey()) == 0 {
		walletlog.Error("ProcImportPrivKey input parameter is nil!")
		return nil, types.ErrInvalidParam
	}

	//校验label是否已经被使用
	Account, err := wallet.walletStore.GetAccountByLabel(PrivKey.GetLabel())
	if Account != nil && err == nil {
		walletlog.Error("ProcImportPrivKey Label is exist in wallet!")
		return nil, types.ErrLabelHasUsed
	}

	cointype := wallet.getCoinsType()

	privkeybyte, err := common.FromHex(PrivKey.Privkey)
	if err != nil || len(privkeybyte) == 0 {
		walletlog.Error("ProcImportPrivKey", "FromHex err", err)
		return nil, types.ErrFromHex
	}

	pub, err := bipwallet.PrivkeyToPub(cointype, privkeybyte)
	if err != nil {
		seedlog.Error("ProcImportPrivKey PrivkeyToPub", "err", err)
		return nil, types.ErrPrivkeyToPub
	}
	addr, err := bipwallet.PubToAddress(cointype, pub)
	if err != nil {
		seedlog.Error("ProcImportPrivKey PrivkeyToPub", "err", err)
		return nil, types.ErrPrivkeyToPub
	}

	//对私钥加密
	Encryptered := wcom.CBCEncrypterPrivkey([]byte(wallet.Password), privkeybyte)
	Encrypteredstr := common.ToHex(Encryptered)
	//校验PrivKey对应的addr是否已经存在钱包中
	Account, err = wallet.walletStore.GetAccountByAddr(addr)
	if Account != nil && err == nil {
		if Account.Privkey == Encrypteredstr {
			walletlog.Error("ProcImportPrivKey Privkey is exist in wallet!")
			return nil, types.ErrPrivkeyExist
		}
		walletlog.Error("ProcImportPrivKey!", "Account.Privkey", Account.Privkey, "input Privkey", PrivKey.Privkey)
		return nil, types.ErrPrivkey
	}

	var walletaccount types.WalletAccount
	var WalletAccStore types.WalletAccountStore
	WalletAccStore.Privkey = Encrypteredstr //存储加密后的私钥
	WalletAccStore.Label = PrivKey.GetLabel()
	WalletAccStore.Addr = addr
	//存储Addr:label+privkey+addr到数据库
	err = wallet.walletStore.SetWalletAccount(false, addr, &WalletAccStore)
	if err != nil {
		walletlog.Error("ProcImportPrivKey", "SetWalletAccount err", err)
		return nil, err
	}

	//获取地址对应的账户信息从account模块
	addrs := make([]string, 1)
	addrs[0] = addr
	accounts, err := wallet.accountdb.LoadAccounts(wallet.api, addrs)
	if err != nil {
		walletlog.Error("ProcImportPrivKey", "LoadAccounts err", err)
		return nil, err
	}
	// 本账户是首次创建
	if len(accounts[0].Addr) == 0 {
		accounts[0].Addr = addr
	}
	walletaccount.Acc = accounts[0]
	walletaccount.Label = PrivKey.Label

	for _, policy := range wcom.PolicyContainer {
		policy.OnImportPrivateKey(accounts[0])
	}
	return &walletaccount, nil
}

// ProcSendToAddress 响应发送到地址
//input:
//type ReqWalletSendToAddress struct {
//	From   string
//	To     string
//	Amount int64
//	Note   string
//output:
//type ReplyHash struct {
//	Hashe []byte
//发送一笔交易给对方地址，返回交易hash
func (wallet *Wallet) ProcSendToAddress(SendToAddress *types.ReqWalletSendToAddress) (*types.ReplyHash, error) {
	wallet.mtx.Lock()
	defer wallet.mtx.Unlock()

	if SendToAddress == nil {
		walletlog.Error("ProcSendToAddress input para is nil")
		return nil, types.ErrInvalidParam
	}
	if len(SendToAddress.From) == 0 || len(SendToAddress.To) == 0 {
		walletlog.Error("ProcSendToAddress input para From or To is nil!")
		return nil, types.ErrInvalidParam
	}

	ok, err := wallet.isTransfer(SendToAddress.GetTo())
	if !ok {
		return nil, err
	}

	//获取from账户的余额从account模块，校验余额是否充足
	addrs := make([]string, 1)
	addrs[0] = SendToAddress.GetFrom()
	var accounts []*types.Account
	var tokenAccounts []*types.Account
	accounts, err = wallet.accountdb.LoadAccounts(wallet.api, addrs)
	if err != nil || len(accounts) == 0 {
		walletlog.Error("ProcSendToAddress", "LoadAccounts err", err)
		return nil, err
	}
	Balance := accounts[0].Balance
	amount := SendToAddress.GetAmount()
	//amount必须大于等于0
	if amount < 0 {
		return nil, types.ErrAmount
	}
	if !SendToAddress.IsToken {
		if Balance-amount < wallet.FeeAmount {
			return nil, types.ErrInsufficientBalance
		}
	} else {
		//如果是token转账，一方面需要保证coin的余额满足fee，另一方面则需要保证token的余额满足转账操作
		if Balance < wallet.FeeAmount {
			return nil, types.ErrInsufficientBalance
		}
		if nil == wallet.accTokenMap[SendToAddress.TokenSymbol] {
			tokenAccDB, err := account.NewAccountDB(wallet.api.GetConfig(), "token", SendToAddress.TokenSymbol, nil)
			if err != nil {
				return nil, err
			}
			wallet.accTokenMap[SendToAddress.TokenSymbol] = tokenAccDB
		}
		tokenAccDB := wallet.accTokenMap[SendToAddress.TokenSymbol]
		tokenAccounts, err = tokenAccDB.LoadAccounts(wallet.api, addrs)
		if err != nil || len(tokenAccounts) == 0 {
			walletlog.Error("ProcSendToAddress", "Load Token Accounts err", err)
			return nil, err
		}
		tokenBalance := tokenAccounts[0].Balance
		if tokenBalance < amount {
			return nil, types.ErrInsufficientTokenBal
		}
	}
	addrto := SendToAddress.GetTo()
	note := SendToAddress.GetNote()
	priv, err := wallet.getPrivKeyByAddr(addrs[0])
	if err != nil {
		return nil, err
	}
	return wallet.sendToAddress(priv, addrto, amount, note, SendToAddress.IsToken, SendToAddress.TokenSymbol)
}

// ProcWalletSetFee 处理设置手续费
//type ReqWalletSetFee struct {
//	Amount int64
//设置钱包默认的手续费
func (wallet *Wallet) ProcWalletSetFee(WalletSetFee *types.ReqWalletSetFee) error {
	if WalletSetFee.Amount < wallet.minFee {
		walletlog.Error("ProcWalletSetFee err!", "Amount", WalletSetFee.Amount, "MinFee", wallet.minFee)
		return types.ErrInvalidParam
	}
	err := wallet.walletStore.SetFeeAmount(WalletSetFee.Amount)
	if err == nil {
		walletlog.Debug("ProcWalletSetFee success!")
		wallet.mtx.Lock()
		wallet.FeeAmount = WalletSetFee.Amount
		wallet.mtx.Unlock()
	}
	return err
}

// ProcWalletSetLabel 处理设置账号标签
//input:
//type ReqWalletSetLabel struct {
//	Addr  string
//	Label string
//output:
//type WalletAccount struct {
//	Acc   *Account
//	Label string
//设置某个账户的标签
func (wallet *Wallet) ProcWalletSetLabel(SetLabel *types.ReqWalletSetLabel) (*types.WalletAccount, error) {
	wallet.mtx.Lock()
	defer wallet.mtx.Unlock()

	if SetLabel == nil || len(SetLabel.Addr) == 0 || len(SetLabel.Label) == 0 {
		walletlog.Error("ProcWalletSetLabel input parameter is nil!")
		return nil, types.ErrInvalidParam
	}
	//校验label是否已经被使用
	Account, err := wallet.walletStore.GetAccountByLabel(SetLabel.GetLabel())
	if Account != nil && err == nil {
		walletlog.Error("ProcWalletSetLabel Label is exist in wallet!")
		return nil, types.ErrLabelHasUsed
	}
	//获取地址对应的账户信息从钱包中,然后修改label
	Account, err = wallet.walletStore.GetAccountByAddr(SetLabel.Addr)
	if err == nil && Account != nil {
		oldLabel := Account.Label
		Account.Label = SetLabel.GetLabel()
		err := wallet.walletStore.SetWalletAccount(true, SetLabel.Addr, Account)
		if err == nil {
			//新的label设置成功之后需要删除旧的label在db的数据
			wallet.walletStore.DelAccountByLabel(oldLabel)

			//获取地址对应的账户详细信息从account模块
			addrs := make([]string, 1)
			addrs[0] = SetLabel.Addr
			accounts, err := wallet.accountdb.LoadAccounts(wallet.api, addrs)
			if err != nil || len(accounts) == 0 {
				walletlog.Error("ProcWalletSetLabel", "LoadAccounts err", err)
				return nil, err
			}
			var walletAccount types.WalletAccount
			walletAccount.Acc = accounts[0]
			walletAccount.Label = SetLabel.GetLabel()
			return &walletAccount, err
		}
	}
	return nil, err
}

// ProcMergeBalance 处理
//input:
//type ReqWalletMergeBalance struct {
//	To string
//output:
//type ReplyHashes struct {
//	Hashes [][]byte
//合并所有的balance 到一个地址
func (wallet *Wallet) ProcMergeBalance(MergeBalance *types.ReqWalletMergeBalance) (*types.ReplyHashes, error) {
	wallet.mtx.Lock()
	defer wallet.mtx.Unlock()

	ok, err := wallet.checkWalletStatus()
	if !ok {
		return nil, err
	}

	if len(MergeBalance.GetTo()) == 0 {
		walletlog.Error("ProcMergeBalance input para is nil!")
		return nil, types.ErrInvalidParam
	}

	//获取钱包上的所有账户信息
	WalletAccStores, err := wallet.walletStore.GetAccountByPrefix("Account")
	if err != nil || len(WalletAccStores) == 0 {
		walletlog.Error("ProcMergeBalance", "GetAccountByPrefix err", err)
		return nil, err
	}

	addrs := make([]string, len(WalletAccStores))
	for index, AccStore := range WalletAccStores {
		if len(AccStore.Addr) != 0 {
			addrs[index] = AccStore.Addr
		}
	}
	//获取所有地址对应的账户信息从account模块
	accounts, err := wallet.accountdb.LoadAccounts(wallet.api, addrs)
	if err != nil || len(accounts) == 0 {
		walletlog.Error("ProcMergeBalance", "LoadAccounts err", err)
		return nil, err
	}

	//异常信息记录
	if len(WalletAccStores) != len(accounts) {
		walletlog.Error("ProcMergeBalance", "AccStores", len(WalletAccStores), "accounts", len(accounts))
	}
	//通过privkey生成一个pubkey然后换算成对应的addr
	cr, err := crypto.New(types.GetSignName("", wallet.SignType))
	if err != nil {
		walletlog.Error("ProcMergeBalance", "err", err)
		return nil, err
	}

	addrto := MergeBalance.GetTo()
	note := "MergeBalance"

	var ReplyHashes types.ReplyHashes

	types.AssertConfig(wallet.client)
	cfg := wallet.client.GetConfig()
	for index, Account := range accounts {
		Privkey := WalletAccStores[index].Privkey
		//解密存储的私钥
		prikeybyte, err := common.FromHex(Privkey)
		if err != nil || len(prikeybyte) == 0 {
			walletlog.Error("ProcMergeBalance", "FromHex err", err, "index", index)
			continue
		}

		privkey := wcom.CBCDecrypterPrivkey([]byte(wallet.Password), prikeybyte)
		priv, err := cr.PrivKeyFromBytes(privkey)
		if err != nil {
			walletlog.Error("ProcMergeBalance", "PrivKeyFromBytes err", err, "index", index)
			continue
		}
		//过滤掉to地址
		if Account.Addr == addrto {
			continue
		}
		//获取账户的余额，过滤掉余额不足的地址
		amount := Account.GetBalance()
		if amount < wallet.FeeAmount {
			continue
		}
		amount = amount - wallet.FeeAmount
		v := &cty.CoinsAction_Transfer{
			Transfer: &types.AssetsTransfer{Amount: amount, Note: []byte(note)},
		}
		if cfg.IsPara() {
			v.Transfer.To = MergeBalance.GetTo()
		}
		transfer := &cty.CoinsAction{Value: v, Ty: cty.CoinsActionTransfer}
		//初始化随机数
		exec := []byte("coins")
		toAddr := addrto
		if cfg.IsPara() {
			exec = []byte(cfg.GetTitle() + "coins")
			toAddr = address.ExecAddress(string(exec))
		}
		tx := &types.Transaction{Execer: exec, Payload: types.Encode(transfer), Fee: wallet.FeeAmount, To: toAddr, Nonce: wallet.random.Int63()}
		tx.SetExpire(cfg, time.Second*120)
		tx.Sign(int32(wallet.SignType), priv)
		//walletlog.Info("ProcMergeBalance", "tx.Nonce", tx.Nonce, "tx", tx, "index", index)

		//发送交易信息给mempool模块
		msg := wallet.client.NewMessage("mempool", types.EventTx, tx)
		err = wallet.client.Send(msg, true)
		if err != nil {
			walletlog.Error("ProcMergeBalance", "Send tx err", err, "index", index)
			continue
		}
		resp, err := wallet.client.Wait(msg)
		if err != nil {
			walletlog.Error("ProcMergeBalance", "Send tx err", err, "index", index)
			continue
		}
		//如果交易在mempool校验失败，不记录此交易
		reply := resp.GetData().(*types.Reply)
		if !reply.GetIsOk() {
			walletlog.Error("ProcMergeBalance", "Send tx err", string(reply.GetMsg()), "index", index)
			continue
		}
		ReplyHashes.Hashes = append(ReplyHashes.Hashes, tx.Hash())
	}
	return &ReplyHashes, nil
}

// ProcWalletSetPasswd 处理钱包的保存密码
//input:
//type ReqWalletSetPasswd struct {
//	Oldpass string
//	Newpass string
//设置或者修改密码
func (wallet *Wallet) ProcWalletSetPasswd(Passwd *types.ReqWalletSetPasswd) error {
	wallet.mtx.Lock()
	defer wallet.mtx.Unlock()

	isok, err := wallet.checkWalletStatus()
	if !isok && err == types.ErrSaveSeedFirst {
		return err
	}
	// 新密码合法性校验
	if !isValidPassWord(Passwd.NewPass) {
		return types.ErrInvalidPassWord
	}
	//保存钱包的锁状态，需要暂时的解锁，函数退出时再恢复回去
	tempislock := atomic.LoadInt32(&wallet.isWalletLocked)
	//wallet.isWalletLocked = false
	atomic.CompareAndSwapInt32(&wallet.isWalletLocked, 1, 0)

	defer func() {
		//wallet.isWalletLocked = tempislock
		atomic.CompareAndSwapInt32(&wallet.isWalletLocked, 0, tempislock)
	}()

	// 钱包已经加密需要验证oldpass的正确性
	if len(wallet.Password) == 0 && wallet.EncryptFlag == 1 {
		isok := wallet.walletStore.VerifyPasswordHash(Passwd.OldPass)
		if !isok {
			walletlog.Error("ProcWalletSetPasswd Verify Oldpasswd fail!")
			return types.ErrVerifyOldpasswdFail
		}
	}

	if len(wallet.Password) != 0 && Passwd.OldPass != wallet.Password {
		walletlog.Error("ProcWalletSetPasswd Oldpass err!")
		return types.ErrVerifyOldpasswdFail
	}

	//使用新的密码生成passwdhash用于下次密码的验证
	newBatch := wallet.walletStore.NewBatch(true)
	err = wallet.walletStore.SetPasswordHash(Passwd.NewPass, newBatch)
	if err != nil {
		walletlog.Error("ProcWalletSetPasswd", "SetPasswordHash err", err)
		return err
	}
	//设置钱包加密标志位
	err = wallet.walletStore.SetEncryptionFlag(newBatch)
	if err != nil {
		walletlog.Error("ProcWalletSetPasswd", "SetEncryptionFlag err", err)
		return err
	}
	//使用old密码解密seed然后用新的钱包密码重新加密seed
	seed, err := wallet.getSeed(Passwd.OldPass)
	if err != nil {
		walletlog.Error("ProcWalletSetPasswd", "getSeed err", err)
		return err
	}
	ok, err := SaveSeedInBatch(wallet.walletStore.GetDB(), seed, Passwd.NewPass, newBatch)
	if !ok {
		walletlog.Error("ProcWalletSetPasswd", "SaveSeed err", err)
		return err
	}

	//对所有存储的私钥重新使用新的密码加密,通过Account前缀查找获取钱包中的所有账户信息
	WalletAccStores, err := wallet.walletStore.GetAccountByPrefix("Account")
	if err != nil || len(WalletAccStores) == 0 {
		walletlog.Error("ProcWalletSetPasswd", "GetAccountByPrefix:err", err)
	}

	for _, AccStore := range WalletAccStores {
		//使用old Password解密存储的私钥
		storekey, err := common.FromHex(AccStore.GetPrivkey())
		if err != nil || len(storekey) == 0 {
			walletlog.Info("ProcWalletSetPasswd", "addr", AccStore.Addr, "FromHex err", err)
			continue
		}
		Decrypter := wcom.CBCDecrypterPrivkey([]byte(Passwd.OldPass), storekey)

		//使用新的密码重新加密私钥
		Encrypter := wcom.CBCEncrypterPrivkey([]byte(Passwd.NewPass), Decrypter)
		AccStore.Privkey = common.ToHex(Encrypter)
		err = wallet.walletStore.SetWalletAccountInBatch(true, AccStore.Addr, AccStore, newBatch)
		if err != nil {
			walletlog.Info("ProcWalletSetPasswd", "addr", AccStore.Addr, "SetWalletAccount err", err)
		}
	}

	err = newBatch.Write()
	if err != nil {
		walletlog.Error("ProcWalletSetPasswd newBatch.Write", "err", err)
		return err
	}
	wallet.Password = Passwd.NewPass
	wallet.EncryptFlag = 1
	return nil
}

//ProcWalletLock 锁定钱包
func (wallet *Wallet) ProcWalletLock() error {
	//判断钱包是否已保存seed
	has, err := wallet.walletStore.HasSeed()
	if !has || err != nil {
		return types.ErrSaveSeedFirst
	}

	atomic.CompareAndSwapInt32(&wallet.isWalletLocked, 0, 1)
	for _, policy := range wcom.PolicyContainer {
		policy.OnWalletLocked()
	}
	return nil
}

// ProcWalletUnLock 处理钱包解锁
//input:
//type WalletUnLock struct {
//	Passwd  string
//	Timeout int64
//解锁钱包Timeout时间，超时后继续锁住
func (wallet *Wallet) ProcWalletUnLock(WalletUnLock *types.WalletUnLock) error {
	wallet.mtx.Lock()
	defer wallet.mtx.Unlock()

	//判断钱包是否已保存seed
	has, err := wallet.walletStore.HasSeed()
	if !has || err != nil {
		return types.ErrSaveSeedFirst
	}
	// 钱包已经加密需要验证passwd的正确性
	if len(wallet.Password) == 0 && wallet.EncryptFlag == 1 {
		isok := wallet.walletStore.VerifyPasswordHash(WalletUnLock.Passwd)
		if !isok {
			walletlog.Error("ProcWalletUnLock Verify Oldpasswd fail!")
			return types.ErrVerifyOldpasswdFail
		}
	}
	//内存中已经记录password时的校验
	if len(wallet.Password) != 0 && WalletUnLock.Passwd != wallet.Password {
		return types.ErrInputPassword
	}
	//本钱包没有设置密码加密过,只需要解锁不需要记录解锁密码
	wallet.Password = WalletUnLock.Passwd
	//只解锁挖矿转账
	if !WalletUnLock.WalletOrTicket {
		//wallet.isTicketLocked = false
		atomic.CompareAndSwapInt32(&wallet.isWalletLocked, 1, 0)
		if WalletUnLock.Timeout != 0 {
			wallet.resetTimeout(WalletUnLock.Timeout)
		}
	}
	for _, policy := range wcom.PolicyContainer {
		policy.OnWalletUnlocked(WalletUnLock)
	}
	return nil

}

//解锁超时处理，需要区分整个钱包的解锁或者只挖矿的解锁
func (wallet *Wallet) resetTimeout(Timeout int64) {
	if wallet.timeout == nil {
		wallet.timeout = time.AfterFunc(time.Second*time.Duration(Timeout), func() {
			//wallet.isWalletLocked = true
			atomic.CompareAndSwapInt32(&wallet.isWalletLocked, 0, 1)
		})
	} else {
		wallet.timeout.Reset(time.Second * time.Duration(Timeout))
	}
}

//ProcWalletAddBlock wallet模块收到blockchain广播的addblock消息，需要解析钱包相关的tx并存储到db中
func (wallet *Wallet) ProcWalletAddBlock(block *types.BlockDetail) {
	if block == nil {
		walletlog.Error("ProcWalletAddBlock input para is nil!")
		return
	}
	//walletlog.Error("ProcWalletAddBlock", "height", block.GetBlock().GetHeight())
	types.AssertConfig(wallet.client)
	cfg := wallet.client.GetConfig()
	txlen := len(block.Block.GetTxs())
	newbatch := wallet.walletStore.NewBatch(true)
	for index := 0; index < txlen; index++ {
		tx := block.Block.Txs[index]
		execer := string(cfg.GetParaExec(tx.Execer))
		// 执行钱包业务逻辑策略
		if policy, ok := wcom.PolicyContainer[execer]; ok {
			wtxdetail := policy.OnAddBlockTx(block, tx, int32(index), newbatch)
			if wtxdetail == nil {
				continue
			}
			if len(wtxdetail.Fromaddr) > 0 {
				txdetailbyte, err := proto.Marshal(wtxdetail)
				if err != nil {
					walletlog.Error("ProcWalletAddBlock", "Marshal txdetail error", err, "Height", block.Block.Height, "index", index)
					continue
				}
				blockheight := block.Block.Height*maxTxNumPerBlock + int64(index)
				heightstr := fmt.Sprintf("%018d", blockheight)
				key := wcom.CalcTxKey(heightstr)
				newbatch.Set(key, txdetailbyte)
			}

		} else { // 默认的执行器类型处理
			// TODO: 钱包基础功能模块，将会重新建立一个处理策略，将钱包变成一个容器
			//获取from地址
			pubkey := block.Block.Txs[index].Signature.GetPubkey()
			addr := address.PubKeyToAddress(pubkey)
			param := &buildStoreWalletTxDetailParam{
				tokenname:  "",
				block:      block,
				tx:         tx,
				index:      index,
				newbatch:   newbatch,
				isprivacy:  false,
				addDelType: AddTx,
				//utxos:      nil,
			}
			//from addr
			fromaddress := addr.String()
			param.senderRecver = fromaddress
			if len(fromaddress) != 0 && wallet.AddrInWallet(fromaddress) {
				param.sendRecvFlag = sendTx
				wallet.buildAndStoreWalletTxDetail(param)
				walletlog.Debug("ProcWalletAddBlock", "fromaddress", fromaddress)
				continue
			}
			//toaddr获取交易中真实的接收地址，主要是针对para
			toaddr := tx.GetRealToAddr()
			if len(toaddr) != 0 && wallet.AddrInWallet(toaddr) {
				param.sendRecvFlag = recvTx
				wallet.buildAndStoreWalletTxDetail(param)
				walletlog.Debug("ProcWalletAddBlock", "toaddr", toaddr)
				continue
			}
		}
	}
	err := newbatch.Write()
	if err != nil {
		walletlog.Error("ProcWalletAddBlock newbatch.Write", "err", err)
		atomic.CompareAndSwapInt32(&wallet.fatalFailureFlag, 0, 1)
	}

	for _, policy := range wcom.PolicyContainer {
		policy.OnAddBlockFinish(block)
	}
}

//
type buildStoreWalletTxDetailParam struct {
	tokenname    string
	block        *types.BlockDetail
	tx           *types.Transaction
	index        int
	newbatch     dbm.Batch
	senderRecver string
	isprivacy    bool
	addDelType   int32
	sendRecvFlag int32
	//utxos        []*types.UTXO
}

func (wallet *Wallet) buildAndStoreWalletTxDetail(param *buildStoreWalletTxDetailParam) {
	blockheight := param.block.Block.Height*maxTxNumPerBlock + int64(param.index)
	heightstr := fmt.Sprintf("%018d", blockheight)
	walletlog.Debug("buildAndStoreWalletTxDetail", "heightstr", heightstr, "addDelType", param.addDelType)
	if AddTx == param.addDelType {
		var txdetail types.WalletTxDetail
		var Err error
		key := wcom.CalcTxKey(heightstr)
		txdetail.Tx = param.tx
		txdetail.Height = param.block.Block.Height
		txdetail.Index = int64(param.index)
		txdetail.Receipt = param.block.Receipts[param.index]
		txdetail.Blocktime = param.block.Block.BlockTime
		txdetail.Txhash = param.tx.Hash()
		txdetail.ActionName = txdetail.Tx.ActionName()
		txdetail.Amount, Err = param.tx.Amount()
		if Err != nil {
			walletlog.Error("buildAndStoreWalletTxDetail Amount err", "Height", param.block.Block.Height, "index", param.index)
		}
		txdetail.Fromaddr = param.senderRecver
		//txdetail.Spendrecv = param.utxos

		txdetailbyte, err := proto.Marshal(&txdetail)
		if err != nil {
			walletlog.Error("buildAndStoreWalletTxDetail Marshal txdetail err", "Height", param.block.Block.Height, "index", param.index)
			return
		}
		param.newbatch.Set(key, txdetailbyte)
	} else {
		param.newbatch.Delete(wcom.CalcTxKey(heightstr))
	}
}

//ProcWalletDelBlock wallet模块收到blockchain广播的delblock消息，需要解析钱包相关的tx并存db中删除
func (wallet *Wallet) ProcWalletDelBlock(block *types.BlockDetail) {
	if block == nil {
		walletlog.Error("ProcWalletDelBlock input para is nil!")
		return
	}
	//walletlog.Error("ProcWalletDelBlock", "height", block.GetBlock().GetHeight())
	types.AssertConfig(wallet.client)
	cfg := wallet.client.GetConfig()
	txlen := len(block.Block.GetTxs())
	newbatch := wallet.walletStore.NewBatch(true)
	for index := txlen - 1; index >= 0; index-- {
		blockheight := block.Block.Height*maxTxNumPerBlock + int64(index)
		heightstr := fmt.Sprintf("%018d", blockheight)
		tx := block.Block.Txs[index]

		execer := string(cfg.GetParaExec(tx.Execer))
		// 执行钱包业务逻辑策略
		if policy, ok := wcom.PolicyContainer[execer]; ok {
			wtxdetail := policy.OnDeleteBlockTx(block, tx, int32(index), newbatch)
			if wtxdetail == nil {
				continue
			}
			if len(wtxdetail.Fromaddr) > 0 {
				newbatch.Delete(wcom.CalcTxKey(heightstr))
			}

		} else { // 默认的合约处理流程
			// TODO:将钱包基础功能移动到专属钱包基础业务的模块中，将钱包模块变成容器
			//获取from地址
			pubkey := tx.Signature.GetPubkey()
			addr := address.PubKeyToAddress(pubkey)
			fromaddress := addr.String()
			if len(fromaddress) != 0 && wallet.AddrInWallet(fromaddress) {
				newbatch.Delete(wcom.CalcTxKey(heightstr))
				continue
			}
			//toaddr
			toaddr := tx.GetRealToAddr()
			if len(toaddr) != 0 && wallet.AddrInWallet(toaddr) {
				newbatch.Delete(wcom.CalcTxKey(heightstr))
			}
		}
	}
	err := newbatch.Write()
	if err != nil {
		walletlog.Error("ProcWalletDelBlock newbatch.Write", "err", err)
	}
	for _, policy := range wcom.PolicyContainer {
		policy.OnDeleteBlockFinish(block)
	}
}

// GetTxDetailByHashs 根据交易哈希获取对应的交易详情
func (wallet *Wallet) GetTxDetailByHashs(ReqHashes *types.ReqHashes) {
	//通过txhashs获取对应的txdetail
	msg := wallet.client.NewMessage("blockchain", types.EventGetTransactionByHash, ReqHashes)
	err := wallet.client.Send(msg, true)
	if err != nil {
		walletlog.Error("GetTxDetailByHashs Send EventGetTransactionByHash", "err", err)
		return
	}
	resp, err := wallet.client.Wait(msg)
	if err != nil {
		walletlog.Error("GetTxDetailByHashs EventGetTransactionByHash", "err", err)
		return
	}
	TxDetails := resp.GetData().(*types.TransactionDetails)
	if TxDetails == nil {
		walletlog.Info("GetTxDetailByHashs TransactionDetails is nil")
		return
	}

	//批量存储地址对应的所有交易的详细信息到wallet db中
	newbatch := wallet.walletStore.NewBatch(true)
	for _, txdetal := range TxDetails.Txs {
		height := txdetal.GetHeight()
		txindex := txdetal.GetIndex()

		blockheight := height*maxTxNumPerBlock + txindex
		heightstr := fmt.Sprintf("%018d", blockheight)
		var txdetail types.WalletTxDetail
		txdetail.Tx = txdetal.GetTx()
		txdetail.Height = txdetal.GetHeight()
		txdetail.Index = txdetal.GetIndex()
		txdetail.Receipt = txdetal.GetReceipt()
		txdetail.Blocktime = txdetal.GetBlocktime()
		txdetail.Amount = txdetal.GetAmount()
		txdetail.Fromaddr = txdetal.GetFromaddr()
		txdetail.ActionName = txdetal.GetTx().ActionName()

		txdetailbyte, err := proto.Marshal(&txdetail)
		if err != nil {
			walletlog.Error("GetTxDetailByHashs Marshal txdetail err", "Height", height, "index", txindex)
			return
		}
		newbatch.Set(wcom.CalcTxKey(heightstr), txdetailbyte)
	}
	err = newbatch.Write()
	if err != nil {
		walletlog.Error("GetTxDetailByHashs newbatch.Write", "err", err)
	}
}

//生成一个随机的seed种子, 目前支持英文单词和简体中文
func (wallet *Wallet) genSeed(lang int32) (*types.ReplySeed, error) {
	seed, err := CreateSeed("", lang)
	if err != nil {
		walletlog.Error("genSeed", "CreateSeed err", err)
		return nil, err
	}
	var ReplySeed types.ReplySeed
	ReplySeed.Seed = seed
	return &ReplySeed, nil
}

// GenSeed 获取随机种子
func (wallet *Wallet) GenSeed(lang int32) (*types.ReplySeed, error) {
	return wallet.genSeed(lang)
}

//GetSeed:获取seed种子, 通过钱包密码
func (wallet *Wallet) GetSeed(password string) (string, error) {
	wallet.mtx.Lock()
	defer wallet.mtx.Unlock()

	return wallet.getSeed(password)
}

//获取seed种子, 通过钱包密码
func (wallet *Wallet) getSeed(password string) (string, error) {
	ok, err := wallet.checkWalletStatus()
	if !ok {
		return "", err
	}

	seed, err := GetSeed(wallet.walletStore.GetDB(), password)
	if err != nil {
		walletlog.Error("getSeed", "GetSeed err", err)
		return "", err
	}
	return seed, nil
}

// SaveSeed 保存种子
func (wallet *Wallet) SaveSeed(password string, seed string) (bool, error) {
	return wallet.saveSeed(password, seed)
}

//保存seed种子到数据库中, 并通过钱包密码加密, 钱包起来首先要设置seed
func (wallet *Wallet) saveSeed(password string, seed string) (bool, error) {
	wallet.mtx.Lock()
	defer wallet.mtx.Unlock()

	//首先需要判断钱包是否已经设置seed，如果已经设置提示不需要再设置，一个钱包只能保存一个seed
	exit, err := wallet.walletStore.HasSeed()
	if exit && err == nil {
		return false, types.ErrSeedExist
	}
	//入参数校验，seed必须是大于等于12个单词或者汉字
	if len(password) == 0 || len(seed) == 0 {
		return false, types.ErrInvalidParam
	}

	// 密码合法性校验
	if !isValidPassWord(password) {
		return false, types.ErrInvalidPassWord
	}

	seedarry := strings.Fields(seed)
	curseedlen := len(seedarry)
	if curseedlen < SaveSeedLong {
		walletlog.Error("saveSeed VeriySeedwordnum", "curseedlen", curseedlen, "SaveSeedLong", SaveSeedLong)
		return false, types.ErrSeedWordNum
	}

	var newseed string
	for index, seedstr := range seedarry {
		if index != curseedlen-1 {
			newseed += seedstr + " "
		} else {
			newseed += seedstr
		}
	}

	//校验seed是否能生成钱包结构类型，从而来校验seed的正确性
	have, err := VerifySeed(newseed)
	if !have {
		walletlog.Error("saveSeed VerifySeed", "err", err)
		return false, types.ErrSeedWord
	}
	//批量处理seed和password的存储
	newBatch := wallet.walletStore.NewBatch(true)
	err = wallet.walletStore.SetPasswordHash(password, newBatch)
	if err != nil {
		walletlog.Error("saveSeed", "SetPasswordHash err", err)
		return false, err
	}
	//设置钱包加密标志位
	err = wallet.walletStore.SetEncryptionFlag(newBatch)
	if err != nil {
		walletlog.Error("saveSeed", "SetEncryptionFlag err", err)
		return false, err
	}

	ok, err := SaveSeedInBatch(wallet.walletStore.GetDB(), newseed, password, newBatch)
	if !ok {
		walletlog.Error("saveSeed", "SaveSeed err", err)
		return false, err
	}

	err = newBatch.Write()
	if err != nil {
		walletlog.Error("saveSeed newBatch.Write", "err", err)
		return false, err
	}
	wallet.Password = password
	wallet.EncryptFlag = 1
	return true, nil
}

//ProcDumpPrivkey 获取地址对应的私钥
func (wallet *Wallet) ProcDumpPrivkey(addr string) (string, error) {
	wallet.mtx.Lock()
	defer wallet.mtx.Unlock()

	ok, err := wallet.checkWalletStatus()
	if !ok {
		return "", err
	}
	if len(addr) == 0 {
		walletlog.Error("ProcDumpPrivkey input para is nil!")
		return "", types.ErrInvalidParam
	}

	priv, err := wallet.getPrivKeyByAddr(addr)
	if err != nil {
		return "", err
	}
	return common.ToHex(priv.Bytes()), nil
	//return strings.ToUpper(common.ToHex(priv.Bytes())), nil
}

//收到其他模块上报的系统有致命性故障，需要通知前端
func (wallet *Wallet) setFatalFailure(reportErrEvent *types.ReportErrEvent) {

	walletlog.Error("setFatalFailure", "reportErrEvent", reportErrEvent.String())
	if reportErrEvent.Error == "ErrDataBaseDamage" {
		atomic.StoreInt32(&wallet.fatalFailureFlag, 1)
	}
}

func (wallet *Wallet) getFatalFailure() int32 {
	return atomic.LoadInt32(&wallet.fatalFailureFlag)
}

//密码合法性校验,密码长度在8-30位之间。必须是数字+字母的组合
func isValidPassWord(password string) bool {
	pwLen := len(password)
	if pwLen < 8 || pwLen > 30 {
		return false
	}

	var char bool
	var digit bool
	for _, s := range password {
		if unicode.IsLetter(s) {
			char = true
		} else if unicode.IsDigit(s) {
			digit = true
		} else {
			return false
		}
	}
	return char && digit
}

// CreateNewAccountByIndex 指定index创建公私钥对，主要用于空投地址。目前暂定一千万
func (wallet *Wallet) createNewAccountByIndex(index uint32) (string, error) {
	wallet.mtx.Lock()
	defer wallet.mtx.Unlock()

	ok, err := wallet.checkWalletStatus()
	if !ok {
		return "", err
	}

	if !isValidIndex(index) {
		walletlog.Error("createNewAccountByIndex index err", "index", index)
		return "", types.ErrInvalidParam
	}

	//空投地址是否已经存在，存在就直接返回存储的值即可
	airDropAddr, err := wallet.walletStore.GetAirDropIndex()
	if airDropAddr != "" && err == nil {
		priv, err := wallet.getPrivKeyByAddr(airDropAddr)
		if err != nil {
			return "", err
		}
		return common.ToHex(priv.Bytes()), nil
	}

	var addr string
	var privkeybyte []byte
	var HexPubkey string
	var isUsed bool

	cointype := wallet.getCoinsType()

	//通过seed获取私钥, 首先通过钱包密码解锁seed然后通过seed生成私钥
	seed, err := wallet.getSeed(wallet.Password)
	if err != nil {
		walletlog.Error("createNewAccountByIndex", "getSeed err", err)
		return "", err
	}

	// 通过指定index生成公私钥对，并存入数据库中，如果账户已经存在就直接返回账户信息即可
	privkeyhex, err := GetPrivkeyBySeed(wallet.walletStore.GetDB(), seed, index, wallet.SignType)
	if err != nil {
		walletlog.Error("createNewAccountByIndex", "GetPrivkeyBySeed err", err)
		return "", err
	}
	privkeybyte, err = common.FromHex(privkeyhex)
	if err != nil || len(privkeybyte) == 0 {
		walletlog.Error("createNewAccountByIndex", "FromHex err", err)
		return "", err
	}

	pub, err := bipwallet.PrivkeyToPub(cointype, privkeybyte)
	if err != nil {
		seedlog.Error("createNewAccountByIndex PrivkeyToPub", "err", err)
		return "", types.ErrPrivkeyToPub
	}

	HexPubkey = hex.EncodeToString(pub)

	addr, err = bipwallet.PubToAddress(cointype, pub)
	if err != nil {
		seedlog.Error("createNewAccountByIndex PubToAddress", "err", err)
		return "", types.ErrPrivkeyToPub
	}
	//通过新生成的账户地址查询钱包数据库，如果查询返回的账户信息不为空，
	//说明此账户已经被使用,不需要再次存储账户信息
	account, err := wallet.walletStore.GetAccountByAddr(addr)
	if account != nil && err == nil {
		isUsed = true
	}

	//第一次创建此账户
	if !isUsed {
		Account := types.Account{
			Addr:     addr,
			Currency: 0,
			Balance:  0,
			Frozen:   0,
		}
		//首先校验label是否已被使用
		Label := "airdropaddr"
		for {
			i := 0
			WalletAccStores, err := wallet.walletStore.GetAccountByLabel(Label)
			if WalletAccStores != nil && err == nil {
				walletlog.Debug("createNewAccountByIndex Label is exist in wallet!", "WalletAccStores", WalletAccStores)
				i++
				Label = Label + fmt.Sprintf("%d", i)
			} else {
				break
			}
		}

		walletAccount := types.WalletAccount{
			Acc:   &Account,
			Label: Label,
		}

		//使用钱包的password对私钥加密 aes cbc
		Encrypted := wcom.CBCEncrypterPrivkey([]byte(wallet.Password), privkeybyte)

		var WalletAccStore types.WalletAccountStore
		WalletAccStore.Privkey = common.ToHex(Encrypted)
		WalletAccStore.Label = Label
		WalletAccStore.Addr = addr

		//存储账户信息到wallet数据库中
		err = wallet.walletStore.SetWalletAccount(false, Account.Addr, &WalletAccStore)
		if err != nil {
			return "", err
		}

		//获取地址对应的账户信息从account模块
		addrs := make([]string, 1)
		addrs[0] = addr
		accounts, err := wallet.accountdb.LoadAccounts(wallet.api, addrs)
		if err != nil {
			walletlog.Error("createNewAccountByIndex", "LoadAccounts err", err)
			return "", err
		}
		// 本账户是首次创建
		if len(accounts[0].Addr) == 0 {
			accounts[0].Addr = addr
		}
		walletAccount.Acc = accounts[0]

		//从blockchain模块同步Account.Addr对应的所有交易详细信息
		for _, policy := range wcom.PolicyContainer {
			policy.OnCreateNewAccount(walletAccount.Acc)
		}
	}
	//存贮空投地址的信息
	airfrop := &wcom.AddrInfo{
		Index:  index,
		Addr:   addr,
		Pubkey: HexPubkey,
	}
	err = wallet.walletStore.SetAirDropIndex(airfrop)
	if err != nil {
		walletlog.Error("createNewAccountByIndex", "SetAirDropIndex err", err)
	}
	return privkeyhex, nil
}

//isValidIndex校验index的合法性
func isValidIndex(index uint32) bool {
	if types.AirDropMinIndex <= index && index <= types.AirDropMaxIndex {
		return true
	}
	return false
}

func (wallet *Wallet) getCoinsType() uint32 {
	if wallet.SignType == 1 {
		return bipwallet.TypeBty
	} else if wallet.SignType == 2 {
		return bipwallet.TypeYcc
	}
	return bipwallet.TypeBty
}

//ProcDumpPrivkeysFile 获取全部私钥保存到文件
func (wallet *Wallet) ProcDumpPrivkeysFile(fileName, passwd string) error {
	_, err := os.Stat(fileName)
	if err == nil {
		walletlog.Error("ProcDumpPrivkeysFile file already exists!", "fileName", fileName)
		return types.ErrFileExists
	}

	wallet.mtx.Lock()
	defer wallet.mtx.Unlock()

	ok, err := wallet.CheckWalletStatus()
	if !ok {
		return err
	}

	f, err := os.OpenFile(fileName, os.O_CREATE|os.O_APPEND|os.O_RDWR, 0666)
	if err != nil {
		walletlog.Error("ProcDumpPrivkeysFile create file error!", "fileName", fileName, "err", err)
		return err
	}
	defer f.Close()

	accounts, err := wallet.walletStore.GetAccountByPrefix("Account")
	if err != nil || len(accounts) == 0 {
		walletlog.Info("ProcDumpPrivkeysFile GetWalletAccounts", "GetAccountByPrefix:err", err)
		return err
	}

	for i, acc := range accounts {
		priv, err := wallet.getPrivKeyByAddr(acc.Addr)
		if err != nil {
			walletlog.Info("getPrivKeyByAddr", acc.Addr, err)
			continue
		}

		privkey := common.ToHex(priv.Bytes())
		content := privkey + "& *.prickey.+.label.* &" + acc.Label

		Encrypter, err := AesgcmEncrypter([]byte(passwd), []byte(content))
		if err != nil {
			walletlog.Error("ProcDumpPrivkeysFile AesgcmEncrypter fileContent error!", "fileName", fileName, "err", err)
			continue
		}

		f.WriteString(string(Encrypter))

		if i < len(accounts)-1 {
			f.WriteString("&ffzm.&**&")
		}
	}

	return nil
}

// ProcImportPrivkeysFile 处理导入私钥
//input:
//type  struct {
//	fileName string
//  passwd   string
//导入私钥，并且同时会导入交易
func (wallet *Wallet) ProcImportPrivkeysFile(fileName, passwd string) error {
	if _, err := os.Stat(fileName); os.IsNotExist(err) {
		walletlog.Error("ProcImportPrivkeysFile file is not exist!", "fileName", fileName)
		return err
	}

	wallet.mtx.Lock()
	defer wallet.mtx.Unlock()

	ok, err := wallet.CheckWalletStatus()
	if !ok {
		return err
	}

	f, err := os.Open(fileName)
	if err != nil {
		walletlog.Error("ProcImportPrivkeysFile Open file error", "fileName", fileName, "err", err)
		return err
	}
	defer f.Close()

	fileContent, err := ioutil.ReadAll(f)
	accounts := strings.Split(string(fileContent), "&ffzm.&**&")
	for _, value := range accounts {
		Decrypter, err := AesgcmDecrypter([]byte(passwd), []byte(value))
		if err != nil {
			walletlog.Error("ProcImportPrivkeysFile AesgcmDecrypter fileContent error", "fileName", fileName, "err", err)
			return types.ErrVerifyOldpasswdFail
		}

		acc := strings.Split(string(Decrypter), "& *.prickey.+.label.* &")
		if len(acc) != 2 {
			walletlog.Error("ProcImportPrivkeysFile len(acc) != 2, File format error.", "Decrypter", string(Decrypter), "len", len(acc))
			continue
		}
		privKey := acc[0]
		label := acc[1]

		//校验label是否已经被使用
		Account, err := wallet.walletStore.GetAccountByLabel(label)
		if Account != nil && err == nil {
			walletlog.Info("ProcImportPrivKey Label is exist in wallet, label = label + _2!")
			label = label + "_2"
		}

		PrivKey := &types.ReqWalletImportPrivkey{
			Privkey: privKey,
			Label:   label,
		}

		_, err = wallet.procImportPrivKey(PrivKey)
		if err == types.ErrPrivkeyExist {
			// 修改标签名称 是否需要?
			// wallet.ProcWalletSetLabel()
		} else if err != nil {
			walletlog.Info("ProcImportPrivKey procImportPrivKey error")
			return err
		}
	}

	return nil
}<|MERGE_RESOLUTION|>--- conflicted
+++ resolved
@@ -404,17 +404,12 @@
 func (wallet *Wallet) ProcImportPrivKey(PrivKey *types.ReqWalletImportPrivkey) (*types.WalletAccount, error) {
 	wallet.mtx.Lock()
 	defer wallet.mtx.Unlock()
-
-<<<<<<< HEAD
-	ok, err := wallet.checkWalletStatus()
-=======
 	walletaccount, err := wallet.procImportPrivKey(PrivKey)
 	return walletaccount, err
 }
 
 func (wallet *Wallet) procImportPrivKey(PrivKey *types.ReqWalletImportPrivkey) (*types.WalletAccount, error) {
-	ok, err := wallet.CheckWalletStatus()
->>>>>>> 21c1a367
+	ok, err := wallet.checkWalletStatus()
 	if !ok {
 		return nil, err
 	}
