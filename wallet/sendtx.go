--- conflicted
+++ resolved
@@ -508,11 +508,6 @@
 		walletlog.Error("ProcTokenPreCreate", "Send err", err)
 		return nil, err
 	}
-<<<<<<< HEAD
-	reply := resp.GetData().(*types.Reply)
-	if !reply.GetIsOk() {
-		return "", errors.New(string(reply.GetMsg()))
-=======
     reply := resp.GetData().(*types.Reply)
     if !reply.GetIsOk() {
 		return nil, errors.New(string(reply.GetMsg()))
@@ -552,7 +547,6 @@
 	revoke := &types.TokenAction{
 		Ty:types.TokenActionRevokeCreate,
 		Value: &types.TokenAction_Tokenrevokecreate{v},
->>>>>>> a57e8ab8
 	}
 	tx := &types.Transaction{Execer: []byte("token"), Payload:types.Encode(revoke), Fee: wallet.FeeAmount, Nonce: wallet.random.Int63()}
 	tx.Sign(int32(SignType), priv)
