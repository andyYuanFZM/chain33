package wallet

import (
	"errors"
	"time"

	"encoding/hex"
	"sync/atomic"

	"gitlab.33.cn/chain33/chain33/account"
	"gitlab.33.cn/chain33/chain33/common"
	"gitlab.33.cn/chain33/chain33/common/crypto"
	"gitlab.33.cn/chain33/chain33/types"
)

func (wallet *Wallet) openticket(mineraddr, returnaddr string, priv crypto.PrivKey, count int32) ([]byte, error) {
	walletlog.Info("openticket", "mineraddr", mineraddr, "returnaddr", returnaddr, "count", count)
	ta := &types.TicketAction{}
	topen := &types.TicketOpen{MinerAddress: mineraddr, ReturnAddress: returnaddr, Count: count}
	ta.Value = &types.TicketAction_Topen{topen}
	ta.Ty = types.TicketActionOpen
	return wallet.sendTransaction(ta, []byte("ticket"), priv, "")
}

func (wallet *Wallet) bindminer(mineraddr, returnaddr string, priv crypto.PrivKey) ([]byte, error) {
	ta := &types.TicketAction{}
	tbind := &types.TicketBind{MinerAddress: mineraddr, ReturnAddress: returnaddr}
	ta.Value = &types.TicketAction_Tbind{tbind}
	ta.Ty = types.TicketActionBind
	return wallet.sendTransaction(ta, []byte("ticket"), priv, "")
}

//通过rpc 精选close 操作
func (wallet *Wallet) closeTickets(priv crypto.PrivKey, ids []string) ([]byte, error) {
	//每次最多close 200个
	end := 200
	if end > len(ids) {
		end = len(ids)
	}
	walletlog.Info("closeTickets", "ids", ids[0:end])
	ta := &types.TicketAction{}
	tclose := &types.TicketClose{ids[0:end]}
	ta.Value = &types.TicketAction_Tclose{tclose}
	ta.Ty = types.TicketActionClose
	return wallet.sendTransaction(ta, []byte("ticket"), priv, "")
}

func (wallet *Wallet) getBalance(addr string, execer string) (*types.Account, error) {
	reqbalance := &types.ReqBalance{Addresses: []string{addr}, Execer: execer}
	reply, err := wallet.queryBalance(reqbalance)
	if err != nil {
		return nil, err
	}
	return reply[0], nil
}

func (wallet *Wallet) GetTickets(status int32) ([]*types.Ticket, [][]byte, error) {
	accounts, err := wallet.ProcGetAccountList()
	if err != nil {
		return nil, nil, err
	}
	wallet.mtx.Lock()
	defer wallet.mtx.Unlock()
	ok, err := wallet.CheckWalletStatus()
	if !ok && err != types.ErrOnlyTicketUnLocked {
		return nil, nil, err
	}
	//循环遍历所有的账户-->保证钱包已经解锁
	var tickets []*types.Ticket
	var privs [][]byte
	for _, acc := range accounts.Wallets {
		t, err := wallet.getTickets(acc.Acc.Addr, status)
		if err == types.ErrNotFound {
			continue
		}
		if err != nil {
			return nil, nil, err
		}
		if t != nil {
			priv, err := wallet.getPrivKeyByAddr(acc.Acc.Addr)
			if err != nil {
				return nil, nil, err
			}
			privs = append(privs, priv.Bytes())
			tickets = append(tickets, t...)
		}
	}
	if len(tickets) == 0 {
		return nil, nil, types.ErrNoTicket
	}
	return tickets, privs, nil
}

func (wallet *Wallet) getAllPrivKeys() ([]crypto.PrivKey, error) {
	accounts, err := wallet.ProcGetAccountList()
	if err != nil {
		return nil, err
	}
	wallet.mtx.Lock()
	defer wallet.mtx.Unlock()
	ok, err := wallet.CheckWalletStatus()
	if !ok && err != types.ErrOnlyTicketUnLocked {
		return nil, err
	}
	var privs []crypto.PrivKey
	for _, acc := range accounts.Wallets {
		priv, err := wallet.getPrivKeyByAddr(acc.Acc.Addr)
		if err != nil {
			return nil, err
		}
		privs = append(privs, priv)
	}
	return privs, nil
}

func (wallet *Wallet) GetHeight() int64 {
	msg := wallet.client.NewMessage("blockchain", types.EventGetBlockHeight, nil)
	wallet.client.Send(msg, true)
	replyHeight, err := wallet.client.Wait(msg)
	h := replyHeight.GetData().(*types.ReplyBlockHeight).Height
	walletlog.Debug("getheight = ", "height", h)
	if err != nil {
		return 0
	}
	return h
}

//手续费处理
func (wallet *Wallet) processFees() error {
	keys, err := wallet.getAllPrivKeys()
	if err != nil {
		return err
	}
	for _, key := range keys {
		e := wallet.processFee(key)
		if e != nil {
			err = e
		}
	}
	return err
}

func (wallet *Wallet) closeAllTickets(height int64) (int, error) {
	keys, err := wallet.getAllPrivKeys()
	if err != nil {
		return 0, err
	}
	var hashes [][]byte
	for _, key := range keys {
		hash, err := wallet.closeTicketsByAddr(height, key)
		if err != nil {
			walletlog.Error("close Tickets By Addr", "err", err)
			continue
		}
		if hash == nil {
			continue
		}
		hashes = append(hashes, hash)
	}
	if len(hashes) > 0 {
		wallet.waitTxs(hashes)
		return len(hashes), nil
	}
	return 0, nil
}

func (wallet *Wallet) forceCloseAllTicket(height int64) (*types.ReplyHashes, error) {
	keys, err := wallet.getAllPrivKeys()
	if err != nil {
		return nil, err
	}
	var hashes types.ReplyHashes
	for _, key := range keys {
		hash, err := wallet.forceCloseTicketsByAddr(height, key)
		if err != nil {
			walletlog.Error("close Tickets By Addr", "err", err)
			continue
		}
		if hash == nil {
			continue
		}
		hashes.Hashes = append(hashes.Hashes, hash)
	}
	return &hashes, nil
}

func (wallet *Wallet) withdrawFromTicketOne(priv crypto.PrivKey) ([]byte, error) {
	addr := account.PubKeyToAddress(priv.PubKey().Bytes()).String()
	acc, err := wallet.getBalance(addr, "ticket")
	if err != nil {
		return nil, err
	}
	if acc.Balance > 0 {
		hash, err := wallet.sendToAddress(priv, account.ExecAddress("ticket"), -acc.Balance, "autominer->withdraw", false, "")
		if err != nil {
			return nil, err
		}
		return hash.GetHash(), nil
	}
	return nil, nil
}

func (wallet *Wallet) buyTicketOne(height int64, priv crypto.PrivKey) ([]byte, int, error) {
	//ticket balance and coins balance
	addr := account.PubKeyToAddress(priv.PubKey().Bytes()).String()
	acc1, err := wallet.getBalance(addr, "coins")
	if err != nil {
		return nil, 0, err
	}
	acc2, err := wallet.getBalance(addr, "ticket")
	if err != nil {
		return nil, 0, err
	}
	//留一个币作为手续费，如果手续费不够了，不能挖矿
	//判断手续费是否足够，如果不足要及时补充。
	fee := types.Coin
	if acc1.Balance+acc2.Balance-2*fee >= types.GetP(height).TicketPrice {
		//第一步。转移币到 ticket
		toaddr := account.ExecAddress("ticket")
		amount := acc1.Balance - 2*fee
		//必须大于0，才需要转移币
		var hash *types.ReplyHash
		if amount > 0 {
			walletlog.Info("buyTicketOne.send", "toaddr", toaddr, "amount", amount)
			hash, err = wallet.sendToAddress(priv, toaddr, amount, "coins->ticket", false, "")

			if err != nil {
				return nil, 0, err
			}
			wallet.waitTx(hash.Hash)
		}
		acc, err := wallet.getBalance(addr, "ticket")
		if err != nil {
			return nil, 0, err
		}
		count := acc.Balance / types.GetP(height).TicketPrice
		if count > 0 {
			txhash, err := wallet.openticket(addr, addr, priv, int32(count))
			return txhash, int(count), err
		}
	}
	return nil, 0, nil
}

func (wallet *Wallet) buyMinerAddrTicketOne(height int64, priv crypto.PrivKey) ([][]byte, int, error) {
	addr := account.PubKeyToAddress(priv.PubKey().Bytes()).String()
	//判断是否绑定了coldaddr
	addrs, err := wallet.getMinerColdAddr(addr)
	if err != nil {
		return nil, 0, err
	}
	total := 0
	var hashes [][]byte
	for i := 0; i < len(addrs); i++ {
		walletlog.Info("sourceaddr", "addr", addrs[i])
		acc, err := wallet.getBalance(addrs[i], "ticket")
		if err != nil {
			return nil, 0, err
		}
		count := acc.Balance / types.GetP(height).TicketPrice
		if count > 0 {
			txhash, err := wallet.openticket(addr, addrs[i], priv, int32(count))
			if err != nil {
				return nil, 0, err
			}
			total += int(count)
			if txhash != nil {
				hashes = append(hashes, txhash)
			}
		}
	}
	return hashes, total, nil
}

func (wallet *Wallet) processFee(priv crypto.PrivKey) error {
	addr := account.PubKeyToAddress(priv.PubKey().Bytes()).String()
	acc1, err := wallet.getBalance(addr, "coins")
	if err != nil {
		return err
	}
	acc2, err := wallet.getBalance(addr, "ticket")
	if err != nil {
		return err
	}
	toaddr := account.ExecAddress("ticket")
	//如果acc2 的余额足够，那题withdraw 部分钱做手续费
	if (acc1.Balance < (types.Coin / 2)) && (acc2.Balance > types.Coin) {
		_, err := wallet.sendToAddress(priv, toaddr, -types.Coin, "ticket->coins", false, "")
		if err != nil {
			return err
		}
	}
	return nil
}

func (wallet *Wallet) closeTicketsByAddr(height int64, priv crypto.PrivKey) ([]byte, error) {
	addr := account.PubKeyToAddress(priv.PubKey().Bytes()).String()
	tlist, err := wallet.getTickets(addr, 2)
	if err != nil && err != types.ErrNotFound {
		return nil, err
	}
	var ids []string
	var tl []*types.Ticket
	now := time.Now().Unix()
	for _, t := range tlist {
		if !t.IsGenesis {
			if now-t.GetCreateTime() < types.GetP(height).TicketWithdrawTime {
				continue
			}
			if now-t.GetMinerTime() < types.GetP(height).TicketMinerWaitTime {
				continue
			}
		}
		tl = append(tl, t)
	}
	for i := 0; i < len(tl); i++ {
		ids = append(ids, tl[i].TicketId)
	}
	if len(ids) > 0 {
		return wallet.closeTickets(priv, ids)
	}
	return nil, nil
}

func (wallet *Wallet) forceCloseTicketsByAddr(height int64, priv crypto.PrivKey) ([]byte, error) {
	addr := account.PubKeyToAddress(priv.PubKey().Bytes()).String()
	tlist1, err1 := wallet.getTickets(addr, 1)
	if err1 != nil && err1 != types.ErrNotFound {
		return nil, err1
	}
	tlist2, err2 := wallet.getTickets(addr, 2)
	if err2 != nil && err2 != types.ErrNotFound {
		return nil, err1
	}
	tlist := append(tlist1, tlist2...)
	var ids []string
	var tl []*types.Ticket
	now := time.Now().Unix()
	for _, t := range tlist {
		if !t.IsGenesis {
			if t.Status == 1 && now-t.GetCreateTime() < types.GetP(height).TicketWithdrawTime {
				continue
			}
			if t.Status == 2 && now-t.GetCreateTime() < types.GetP(height).TicketWithdrawTime {
				continue
			}
			if t.Status == 2 && now-t.GetMinerTime() < types.GetP(height).TicketMinerWaitTime {
				continue
			}
		}
		tl = append(tl, t)
	}
	for i := 0; i < len(tl); i++ {
		ids = append(ids, tl[i].TicketId)
	}
	if len(ids) > 0 {
		return wallet.closeTickets(priv, ids)
	}
	return nil, nil
}

func (wallet *Wallet) getTickets(addr string, status int32) ([]*types.Ticket, error) {
	reqaddr := &types.TicketList{addr, status}
	var req types.Query
	req.Execer = []byte("ticket")
	req.FuncName = "TicketList"
	req.Payload = types.Encode(reqaddr)
	msg := wallet.client.NewMessage("blockchain", types.EventQuery, &req)
	wallet.client.Send(msg, true)
	resp, err := wallet.client.Wait(msg)
	if err != nil {
		return nil, err
	}
	reply := resp.GetData().(types.Message).(*types.ReplyTicketList)
	return reply.Tickets, nil
}

func (wallet *Wallet) sendTransactionWait(payload types.Message, execer []byte, priv crypto.PrivKey, to string) (err error) {
	hash, err := wallet.sendTransaction(payload, execer, priv, to)
	if err != nil {
		return err
	}
	txinfo := wallet.waitTx(hash)
	if txinfo.Receipt.Ty != types.ExecOk {
		return errors.New("sendTransactionWait error")
	}
	return nil
}

func (wallet *Wallet) sendTransaction(payload types.Message, execer []byte, priv crypto.PrivKey, to string) (hash []byte, err error) {
	if to == "" {
		to = account.ExecAddress(string(execer))
	}
	tx := &types.Transaction{Execer: execer, Payload: types.Encode(payload), Fee: minFee, To: to}
	tx.Nonce = wallet.random.Int63()
	tx.Fee, err = tx.GetRealFee(wallet.getFee())
	if err != nil {
		return nil, err
	}
	tx.SetExpire(time.Second * 120)
	tx.Sign(int32(SignType), priv)
	reply, err := wallet.sendTx(tx)
	if err != nil {
		return nil, err
	}
	if !reply.IsOk {
		walletlog.Info("wallet sendTransaction", "err", string(reply.GetMsg()))
		return nil, errors.New(string(reply.GetMsg()))
	}
	return tx.Hash(), nil
}

func (wallet *Wallet) sendTx(tx *types.Transaction) (*types.Reply, error) {
	if wallet.client == nil {
		panic("client not bind message queue.")
	}
	msg := wallet.client.NewMessage("mempool", types.EventTx, tx)
	err := wallet.client.Send(msg, true)
	if err != nil {
		walletlog.Error("SendTx", "Error", err.Error())
		return nil, err
	}
	resp, err := wallet.client.Wait(msg)
	if err != nil {
		return nil, err
	}
	return resp.GetData().(*types.Reply), nil
}

func (wallet *Wallet) waitTx(hash []byte) *types.TransactionDetail {
	i := 0
	for {
		if atomic.LoadInt32(&wallet.isclosed) == 1 {
			return nil
		}
		i++
		if i%100 == 0 {
			walletlog.Error("wait transaction timeout", "hash", hex.EncodeToString(hash))
			return nil
		}
		res, err := wallet.queryTx(hash)
		if err != nil {
			time.Sleep(time.Second)
		}
		if res != nil {
			return res
		}
	}
}

func (wallet *Wallet) waitTxs(hashes [][]byte) (ret []*types.TransactionDetail) {
	for _, hash := range hashes {
		result := wallet.waitTx(hash)
		ret = append(ret, result)
	}
	return ret
}

func (wallet *Wallet) queryTx(hash []byte) (*types.TransactionDetail, error) {
	msg := wallet.client.NewMessage("blockchain", types.EventQueryTx, &types.ReqHash{hash})
	err := wallet.client.Send(msg, true)
	if err != nil {
		walletlog.Error("QueryTx", "Error", err.Error())
		return nil, err
	}
	resp, err := wallet.client.Wait(msg)
	if err != nil {
		return nil, err
	}
	return resp.Data.(*types.TransactionDetail), nil
}

func (wallet *Wallet) sendToAddress(priv crypto.PrivKey, addrto string, amount int64, note string, Istoken bool, tokenSymbol string) (*types.ReplyHash, error) {
	var tx *types.Transaction
	if !Istoken {
		transfer := &types.CoinsAction{}
		if amount > 0 {
			v := &types.CoinsAction_Transfer{&types.CoinsTransfer{Amount: amount, Note: note}}
			transfer.Value = v
			transfer.Ty = types.CoinsActionTransfer
		} else {
			v := &types.CoinsAction_Withdraw{&types.CoinsWithdraw{Amount: -amount, Note: note}}
			transfer.Value = v
			transfer.Ty = types.CoinsActionWithdraw
		}
		tx = &types.Transaction{Execer: []byte("coins"), Payload: types.Encode(transfer), To: addrto, Nonce: wallet.random.Int63()}
	} else {
		transfer := &types.TokenAction{}
		if amount > 0 {
			v := &types.TokenAction_Transfer{&types.CoinsTransfer{Cointoken: tokenSymbol, Amount: amount, Note: note}}
			transfer.Value = v
			transfer.Ty = types.ActionTransfer
		} else {
			v := &types.TokenAction_Withdraw{&types.CoinsWithdraw{Cointoken: tokenSymbol, Amount: -amount, Note: note}}
			transfer.Value = v
			transfer.Ty = types.ActionWithdraw
		}
		tx = &types.Transaction{Execer: []byte("token"), Payload: types.Encode(transfer), To: addrto, Nonce: wallet.random.Int63()}
	}
	tx.SetExpire(time.Second * 120)
	fee, err := tx.GetRealFee(wallet.getFee())
	if err != nil {
		return nil, err
	}
	tx.Fee = fee
	tx.Sign(int32(SignType), priv)

	//发送交易信息给mempool模块
	msg := wallet.client.NewMessage("mempool", types.EventTx, tx)
	wallet.client.Send(msg, true)
	resp, err := wallet.client.Wait(msg)
	if err != nil {
		walletlog.Error("ProcSendToAddress", "Send err", err)
		return nil, err
	}
	reply := resp.GetData().(*types.Reply)
	if !reply.GetIsOk() {
		return nil, errors.New(string(reply.GetMsg()))
	}
	var hash types.ReplyHash
	hash.Hash = tx.Hash()
	return &hash, nil
}

func (wallet *Wallet) queryBalance(in *types.ReqBalance) ([]*types.Account, error) {

	switch in.GetExecer() {
	case "coins":
		addrs := in.GetAddresses()
		var exaddrs []string
		for _, addr := range addrs {
			if err := account.CheckAddress(addr); err != nil {
				addr = account.ExecAddress(addr)
			}
			exaddrs = append(exaddrs, addr)
		}
		accounts, err := accountdb.LoadAccounts(wallet.api, exaddrs)
		if err != nil {
			walletlog.Error("GetBalance", "err", err.Error())
			return nil, err
		}
		return accounts, nil
	default:
		execaddress := account.ExecAddress(in.GetExecer())
		addrs := in.GetAddresses()
		var accounts []*types.Account
		for _, addr := range addrs {
			acc, err := accountdb.LoadExecAccountQueue(wallet.api, addr, execaddress)
			if err != nil {
				walletlog.Error("GetBalance", "err", err.Error())
				return nil, err
			}
			accounts = append(accounts, acc)
		}
		return accounts, nil
	}
}

func (wallet *Wallet) getMinerColdAddr(addr string) ([]string, error) {
	reqaddr := &types.ReqString{addr}
	var req types.Query
	req.Execer = []byte("ticket")
	req.FuncName = "MinerSourceList"
	req.Payload = types.Encode(reqaddr)

	msg := wallet.client.NewMessage("blockchain", types.EventQuery, &req)
	wallet.client.Send(msg, true)
	resp, err := wallet.client.Wait(msg)
	if err != nil {
		return nil, err
	}
	reply := resp.GetData().(types.Message).(*types.ReplyStrings)
	return reply.Datas, nil
}

func (wallet *Wallet) IsCaughtUp() bool {
	if wallet.client == nil {
		panic("wallet client not bind message queue.")
	}
	msg := wallet.client.NewMessage("blockchain", types.EventIsSync, nil)
	wallet.client.Send(msg, true)
	resp, err := wallet.client.Wait(msg)
	if err != nil {
		return false
	}
<<<<<<< HEAD

	var hash types.ReplyHash
	hash.Hash = tx.Hash()
	walletlog.Debug("modifyConfig", "sendTx", hash.Hash)
	return &hash, nil
}

func (wallet *Wallet) GetRofPrivateTx(txhashptr *string) (R_txpubkey []byte, err error) {
	txhash, err := common.FromHex(*txhashptr)
	if err != nil {
		walletlog.Error("GetRofPrivateTx common.FromHex", "err", err)
		return nil, err
	}
	var reqHashes types.ReqHashes
	reqHashes.Hashes = append(reqHashes.Hashes, txhash)

	//通过txhashs获取对应的txdetail
	msg := wallet.client.NewMessage("blockchain", types.EventGetTransactionByHash, &reqHashes)
	wallet.client.Send(msg, true)
	resp, err := wallet.client.Wait(msg)
	if err != nil {
		walletlog.Error("GetRofPrivateTx EventGetTransactionByHash", "err", err)
		return nil, err
	}
	TxDetails := resp.GetData().(*types.TransactionDetails)
	if TxDetails == nil {
		walletlog.Error("GetRofPrivateTx TransactionDetails is nil")
		return nil, errors.New("ErrTxDetail")
	}
	if len(TxDetails.Txs) <= 0 {
		walletlog.Error("GetRofPrivateTx TransactionDetails is empty")
		return nil, errors.New("ErrTxDetail")
	}

	if "privacy" != string(TxDetails.Txs[0].Tx.Execer) {
		walletlog.Error("GetRofPrivateTx get tx but not privacy")
		return nil, errors.New("ErrPrivacyExecer")
	}

	var privateAction types.PrivacyAction
	if err := types.Decode(TxDetails.Txs[0].Tx.Payload, &privateAction); err != nil {
		walletlog.Error("GetRofPrivateTx failed to decode payload")
		return nil, errors.New("ErrPrivacyPayload")
	}

	if types.ActionPublic2Privacy == privateAction.Ty {
		return privateAction.GetPublic2Privacy().GetOutput().GetRpubKeytx(), nil
	} else if types.ActionPrivacy2Privacy == privateAction.Ty {
		return privateAction.GetPrivacy2Privacy().GetOutput().GetRpubKeytx(), nil
	} else {
		walletlog.Info("GetPrivateTxByHashes failed to get value required", "privacy type is", privateAction.Ty)
		return nil, errors.New("ErrPrivacyType")
	}
}

func convertPubPairstr2bytes(viewPub, spendPub *string) (viewPubSlice, spendPubSlice []byte, err error) {
	viewPubSlice, err = common.FromHex(*viewPub)
	if err != nil {
		return nil, nil, err
	}
	spendPubSlice, err = common.FromHex(*spendPub)
	if err != nil {
		return nil, nil, err
	}

	if 32 != len(viewPubSlice) || 32 != len(spendPubSlice) {
		return nil, nil, types.ErrPubKeyLen
	}

	return
=======
	return resp.GetData().(*types.IsCaughtUp).GetIscaughtup()
>>>>>>> 91c5f792
}<|MERGE_RESOLUTION|>--- conflicted
+++ resolved
@@ -583,12 +583,7 @@
 	if err != nil {
 		return false
 	}
-<<<<<<< HEAD
-
-	var hash types.ReplyHash
-	hash.Hash = tx.Hash()
-	walletlog.Debug("modifyConfig", "sendTx", hash.Hash)
-	return &hash, nil
+	return resp.GetData().(*types.IsCaughtUp).GetIscaughtup()
 }
 
 func (wallet *Wallet) GetRofPrivateTx(txhashptr *string) (R_txpubkey []byte, err error) {
@@ -654,7 +649,4 @@
 	}
 
 	return
-=======
-	return resp.GetData().(*types.IsCaughtUp).GetIscaughtup()
->>>>>>> 91c5f792
 }