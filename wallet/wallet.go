--- conflicted
+++ resolved
@@ -74,11 +74,8 @@
 	cfg              *types.Wallet
 	done             chan struct{}
 	rescanwg         *sync.WaitGroup
-<<<<<<< HEAD
+	rescanUTXOflag   int32
 	lastHeader       *types.Header
-=======
-	rescanUTXOflag   int32
->>>>>>> dd5fb327
 }
 
 type walletUTXO struct {
@@ -407,7 +404,21 @@
 	return WalletAccStores, err
 }
 
-<<<<<<< HEAD
+func (wallet *Wallet) reScanWalletUtxos() {
+	walletlog.Debug("RescanAllUTXO begin!")
+
+	priExecAddr := address.ExecAddress(types.PrivacyX)
+	go wallet.RescanReqUtxosByAddr(priExecAddr)
+
+	walletlog.Debug("RescanAllUTXO sucess!")
+}
+
+//从blockchain模块同步addr参与的所有交易详细信息
+func (wallet *Wallet) RescanReqUtxosByAddr(addr string) {
+	defer wallet.wg.Done()
+	wallet.reqUtxosByAddr(addr)
+}
+
 func (wallet *Wallet) setLastHeader(header *types.Header) {
 	wallet.lastHeader = header
 }
@@ -422,19 +433,4 @@
 		wallet.lastHeader = header
 	}
 	return wallet.lastHeader
-=======
-func (wallet *Wallet) reScanWalletUtxos() {
-	walletlog.Debug("RescanAllUTXO begin!")
-
-	priExecAddr := address.ExecAddress(types.PrivacyX)
-	go wallet.RescanReqUtxosByAddr(priExecAddr)
-
-	walletlog.Debug("RescanAllUTXO sucess!")
-}
-
-//从blockchain模块同步addr参与的所有交易详细信息
-func (wallet *Wallet) RescanReqUtxosByAddr(addr string) {
-	defer wallet.wg.Done()
-	wallet.reqUtxosByAddr(addr)
->>>>>>> dd5fb327
 }