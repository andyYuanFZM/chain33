--- conflicted
+++ resolved
@@ -724,7 +724,7 @@
 	//获取地址对应的账户信息从account模块
 	addrs := make([]string, 1)
 	addrs[0] = addr.String()
-	accounts, err := accountdb.LoadAccounts(wallet.client, addrs)
+	accounts, err := accountdb.LoadAccounts(wallet.qclient, addrs)
 	if err != nil {
 		walletlog.Error("ProcCreatNewAccount", "LoadAccounts err", err)
 		return nil, err
@@ -903,14 +903,9 @@
 	//获取from账户的余额从account模块，校验余额是否充足
 	addrs := make([]string, 1)
 	addrs[0] = SendToAddress.GetFrom()
-<<<<<<< HEAD
 	var accounts []*types.Account
 	var tokenAccounts []*types.Account
-	accounts, err = accountdb.LoadAccounts(wallet.qclient, addrs)
-=======
-
-	accounts, err := accountdb.LoadAccounts(wallet.client, addrs)
->>>>>>> c868f2d9
+	accounts, err = accountdb.LoadAccounts(wallet.client, addrs)
 	if err != nil || len(accounts) == 0 {
 		walletlog.Error("ProcSendToAddress", "LoadAccounts err", err)
 		return nil, err
