--- conflicted
+++ resolved
@@ -559,19 +559,16 @@
 				walletlog.Info("procRevokeSell", "tx hash", common.Bytes2Hex(replyHash.Hash), "result", "success")
 				msg.Reply(wallet.client.NewMessage("rpc", types.EventReplyRevokeSellToken, &reply))
 			}
-<<<<<<< HEAD
 		case types.EventModifyConfig:
 			req := msg.Data.(*types.ReqModifyConfig)
 			replyHash, err := wallet.procModifyConfig(req)
 			if err != nil {
 				walletlog.Error("procModifyConfig", "err", err.Error())
-				msg.Reply(wallet.qclient.NewMessage("rpc", types.EventReplyModifyConfig, err))
+				msg.Reply(wallet.client.NewMessage("rpc", types.EventReplyModifyConfig, err))
 			} else {
 				walletlog.Info("procModifyConfig", "tx hash", common.Bytes2Hex(replyHash.Hash), "result", "success")
-				msg.Reply(wallet.qclient.NewMessage("rpc", types.EventReplyModifyConfig, replyHash))
-			}
-=======
-
+				msg.Reply(wallet.client.NewMessage("rpc", types.EventReplyModifyConfig, replyHash))
+			}
 		case types.EventCloseTickets:
 			var reply types.Reply
 			reply.IsOk = true
@@ -585,7 +582,6 @@
 				msg.Reply(wallet.client.NewMessage("rpc", types.EventReplyHashes, &replyHashes))
 			}
 
->>>>>>> 28ddecd0
 		default:
 			walletlog.Info("ProcRecvMsg unknow msg", "msgtype", msgtype)
 		}
@@ -1739,23 +1735,8 @@
 		return nil, types.ErrTokenSymbolUpper
 	}
 
-<<<<<<< HEAD
-=======
+
 	creator := reqTokenPrcCreate.GetCreatorAddr()
-	approverValid := false
-	for _, approver := range types.TokenApprs {
-		if approver == creator {
-			approverValid = true
-			break
-		}
-	}
-
-	if approverValid == false {
-		walletlog.Error("procTokenPreCreate", "creater", types.ErrTokenCreatedApprover)
-		return nil, types.ErrTokenCreatedApprover
-	}
-
->>>>>>> 28ddecd0
 	addrs := make([]string, 1)
 	addrs[0] = creator
 	accounts, err := accountdb.LoadAccounts(wallet.client, addrs)
@@ -1825,26 +1806,15 @@
 		return nil, err
 	}
 
-<<<<<<< HEAD
-	hasPriv, err := validFinisher(req.GetFinisherAddr(), wallet.qclient)
-	if err != nil || hasPriv != true {
-=======
 	Balance := accounts[0].Balance
 	if Balance < wallet.FeeAmount {
 		return nil, types.ErrInsufficientBalance
 	}
 
-	approverValid := false
-	for _, approver := range types.TokenApprs {
-		if approver == addrs[0] {
-			approverValid = true
-			break
-		}
-	}
-	if approverValid == false {
->>>>>>> 28ddecd0
+    hasPriv, err := validFinisher(req.GetFinisherAddr(), wallet.client)
+    if err != nil || hasPriv != true {
 		walletlog.Error("procTokenFinishCreate", "finisher", types.ErrTokenCreatedApprover)
-		return  nil, types.ErrTokenCreatedApprover
+		return nil, types.ErrTokenCreatedApprover
 	}
 
 	//  check symbol-owner 是否不存在
