package wallet

import (
	"bytes"
	"crypto/aes"
	"crypto/cipher"
	"encoding/hex"
	"fmt"
	"math/rand"
	"strings"
	"sync"
	"sync/atomic"
	"time"
	"unsafe"

	"github.com/golang/protobuf/proto"
	log "github.com/inconshreveable/log15"
	"github.com/pkg/errors"
	"gitlab.33.cn/chain33/chain33/account"
	"gitlab.33.cn/chain33/chain33/client"
	"gitlab.33.cn/chain33/chain33/common"
	"gitlab.33.cn/chain33/chain33/common/crypto"
	"gitlab.33.cn/chain33/chain33/common/crypto/privacy"
	dbm "gitlab.33.cn/chain33/chain33/common/db"
	clog "gitlab.33.cn/chain33/chain33/common/log"
	"gitlab.33.cn/chain33/chain33/queue"
	"gitlab.33.cn/chain33/chain33/types"
	"gitlab.33.cn/wallet/bipwallet"
)

var (
	minFee                  = types.MinFee
	maxTxNumPerBlock  int64 = types.MaxTxsPerBlock
	MaxTxHashsPerTime int64 = 100
	walletlog               = log.New("module", "wallet")
	// 1；secp256k1，2：ed25519，3：sm2
	SignType    = 1
	accountdb   = account.NewCoinsAccount()
	accTokenMap = make(map[string]*account.DB)
)

const (
	AddTx = iota
	DelTx
)

type Wallet struct {
	client queue.Client
	// 模块间通信的操作接口,建议用api代替client调用
	api              client.QueueProtocolAPI
	mtx              sync.Mutex
	timeout          *time.Timer
	minertimeout     *time.Timer
	isclosed         int32
	isWalletLocked   int32
	isTicketLocked   int32
	lastHeight       int64
	autoMinerFlag    int32
	fatalFailureFlag int32
	Password         string
	FeeAmount        int64
	EncryptFlag      int64
	miningTicket     *time.Ticker
	wg               *sync.WaitGroup
	walletStore      *Store
	random           *rand.Rand
	cfg              *types.Wallet
	done             chan struct{}
	privacyActive    map[string]map[string]*walletUTXOs //不同token类型对应的公开地址拥有的隐私存款记录，map[token]map[addr]
	privacyFrozen    map[string]string                  //[交易hash]sender
}

type walletUTXOs struct {
	outs []*txOutputInfo
}

type txOutputInfo struct {
	amount           int64
	utxoGlobalIndex  *types.UTXOGlobalIndex
	txPublicKeyR     []byte
	onetimePublicKey []byte
}

type addrAndprivacy struct {
	PrivacyKeyPair *privacy.Privacy
	Addr           *string
}

func SetLogLevel(level string) {
	clog.SetLogLevel(level)
}

func DisableLog() {
	walletlog.SetHandler(log.DiscardHandler())
	storelog.SetHandler(log.DiscardHandler())
}

func New(cfg *types.Wallet) *Wallet {
	//walletStore
	walletStoreDB := dbm.NewDB("wallet", cfg.Driver, cfg.DbPath, cfg.DbCache)
	walletStore := NewStore(walletStoreDB)
	minFee = cfg.MinFee
	signType, exist := types.MapSignName2Type[cfg.SignType]
	if !exist {
		signType = types.SECP256K1
	}
	SignType = signType

	wallet := &Wallet{
		walletStore:      walletStore,
		isWalletLocked:   1,
		isTicketLocked:   1,
		autoMinerFlag:    0,
		fatalFailureFlag: 0,
		wg:               &sync.WaitGroup{},
		FeeAmount:        walletStore.GetFeeAmount(),
		EncryptFlag:      walletStore.GetEncryptionFlag(),
		miningTicket:     time.NewTicker(2 * time.Minute),
		done:             make(chan struct{}),
		cfg:              cfg,
		privacyActive:    make(map[string]map[string]*walletUTXOs),
		privacyFrozen:    make(map[string]string),
	}
	value, _ := walletStore.db.Get([]byte("WalletAutoMiner"))
	if value != nil && string(value) == "1" {
		wallet.autoMinerFlag = 1
	}
	wallet.random = rand.New(rand.NewSource(time.Now().UnixNano()))
	return wallet
}

func (wallet *Wallet) setAutoMining(flag int32) {
	atomic.StoreInt32(&wallet.autoMinerFlag, flag)
}

func (wallet *Wallet) isAutoMining() bool {
	return atomic.LoadInt32(&wallet.autoMinerFlag) == 1
}

func (wallet *Wallet) Close() {
	//等待所有的子线程退出
	//set close flag to isclosed == 1
	atomic.StoreInt32(&wallet.isclosed, 1)
	wallet.miningTicket.Stop()
	close(wallet.done)
	wallet.client.Close()
	wallet.wg.Wait()
	//关闭数据库
	wallet.walletStore.db.Close()
	walletlog.Info("wallet module closed")
}

//返回钱包锁的状态
func (wallet *Wallet) IsWalletLocked() bool {
	if atomic.LoadInt32(&wallet.isWalletLocked) == 0 {
		return false
	} else {
		return true
	}
}

//返回挖矿买票锁的状态
func (wallet *Wallet) IsTicketLocked() bool {
	if atomic.LoadInt32(&wallet.isTicketLocked) == 0 {
		return false
	} else {
		return true
	}
}

func (wallet *Wallet) SetQueueClient(cli queue.Client) {
	wallet.client = cli
	wallet.client.Sub("wallet")
	wallet.api, _ = client.New(cli, nil)
	wallet.wg.Add(2)
	wallet.InitPrivacyCache()
	go wallet.ProcRecvMsg()
	go wallet.autoMining()
}

//检查周期 --> 10分
//开启挖矿：
//1. 自动把成熟的ticket关闭
//2. 查找超过1万余额的账户，自动购买ticket
//3. 查找mineraddress 和他对应的 账户的余额（不在1中），余额超过1万的自动购买ticket 挖矿
//
//停止挖矿：
//1. 自动把成熟的ticket关闭
//2. 查找ticket 可取的余额
//3. 取出ticket 里面的钱
func (wallet *Wallet) autoMining() {
	defer wallet.wg.Done()
	for {
		select {
		case <-wallet.miningTicket.C:
			if wallet.cfg.GetMinerdisable() {
				break
			}
			if !(wallet.IsCaughtUp() || wallet.cfg.GetForceMining()) {
				walletlog.Error("wallet IsCaughtUp false")
				break
			}
			//判断高度是否增长
			height := wallet.GetHeight()
			if height <= wallet.lastHeight {
				walletlog.Error("wallet Height not inc")
				break
			}
			wallet.lastHeight = height
			walletlog.Info("BEG miningTicket")
			if wallet.isAutoMining() {
				n1, err := wallet.closeTicket(wallet.lastHeight + 1)
				if err != nil {
					walletlog.Error("closeTicket", "err", err)
				}
				err = wallet.processFees()
				if err != nil {
					walletlog.Error("processFees", "err", err)
				}
				hashes1, n2, err := wallet.buyTicket(wallet.lastHeight + 1)
				if err != nil {
					walletlog.Error("buyTicket", "err", err)
				}
				hashes2, n3, err := wallet.buyMinerAddrTicket(wallet.lastHeight + 1)
				if err != nil {
					walletlog.Error("buyMinerAddrTicket", "err", err)
				}
				hashes := append(hashes1, hashes2...)
				if len(hashes) > 0 {
					wallet.waitTxs(hashes)
				}
				if n1+n2+n3 > 0 {
					wallet.flushTicket()
				}
			} else {
				n1, err := wallet.closeTicket(wallet.lastHeight + 1)
				if err != nil {
					walletlog.Error("closeTicket", "err", err)
				}
				err = wallet.processFees()
				if err != nil {
					walletlog.Error("processFees", "err", err)
				}
				hashes, err := wallet.withdrawFromTicket()
				if err != nil {
					walletlog.Error("withdrawFromTicket", "err", err)
				}
				if len(hashes) > 0 {
					wallet.waitTxs(hashes)
				}
				if n1 > 0 {
					wallet.flushTicket()
				}
			}
			walletlog.Info("END miningTicket")
		case <-wallet.done:
			return
		}
	}
}

func (wallet *Wallet) buyTicket(height int64) ([][]byte, int, error) {
	privs, err := wallet.getAllPrivKeys()
	if err != nil {
		walletlog.Error("buyTicket.getAllPrivKeys", "err", err)
		return nil, 0, err
	}
	count := 0
	var hashes [][]byte
	for _, priv := range privs {
		hash, n, err := wallet.buyTicketOne(height, priv)
		if err != nil {
			walletlog.Error("buyTicketOne", "err", err)
			continue
		}
		count += n
		if hash != nil {
			hashes = append(hashes, hash)
		}
	}
	return hashes, count, nil
}

func (wallet *Wallet) buyMinerAddrTicket(height int64) ([][]byte, int, error) {
	privs, err := wallet.getAllPrivKeys()
	if err != nil {
		walletlog.Error("buyMinerAddrTicket.getAllPrivKeys", "err", err)
		return nil, 0, err
	}
	count := 0
	var hashes [][]byte
	for _, priv := range privs {
		hashlist, n, err := wallet.buyMinerAddrTicketOne(height, priv)
		if err != nil {
			if err != types.ErrNotFound {
				walletlog.Error("buyMinerAddrTicketOne", "err", err)
			}
			continue
		}
		count += n
		if hashlist != nil {
			hashes = append(hashes, hashlist...)
		}
	}
	return hashes, count, nil
}

func (wallet *Wallet) withdrawFromTicket() (hashes [][]byte, err error) {
	privs, err := wallet.getAllPrivKeys()
	if err != nil {
		walletlog.Error("withdrawFromTicket.getAllPrivKeys", "err", err)
		return nil, err
	}
	for _, priv := range privs {
		hash, err := wallet.withdrawFromTicketOne(priv)
		if err != nil {
			walletlog.Error("withdrawFromTicketOne", "err", err)
			continue
		}
		if hash != nil {
			hashes = append(hashes, hash)
		}
	}
	return hashes, nil
}

func (wallet *Wallet) closeTicket(height int64) (int, error) {
	return wallet.closeAllTickets(height)
}

func (wallet *Wallet) forceCloseTicket(height int64) (*types.ReplyHashes, error) {
	return wallet.forceCloseAllTicket(height)
}

func (wallet *Wallet) flushTicket() {
	walletlog.Info("wallet FLUSH TICKET")
	hashList := wallet.client.NewMessage("consensus", types.EventFlushTicket, nil)
	wallet.client.Send(hashList, false)
}

func (wallet *Wallet) InitPrivacyCache() {
	tokenNamesOfUTXO := wallet.walletStore.getWalletPrivacyTokenMap()
	if 0 == len(tokenNamesOfUTXO.TokensMap) {
		return
	}

	for token, _ := range tokenNamesOfUTXO.TokensMap {
		walletOutsMap := wallet.walletStore.getWalletPrivacyTokenUTXOs(token)
		if nil != walletOutsMap {
			wallet.privacyActive[token] = walletOutsMap
			walletlog.Info("InitPrivacyCache", "Succeed for token", token)
		}
	}
}

func (wallet *Wallet) ProcRecvMsg() {
	defer wallet.wg.Done()
	for msg := range wallet.client.Recv() {
		walletlog.Debug("wallet recv", "msg", msg.Id)
		msgtype := msg.Ty
		switch msgtype {

		case types.EventWalletGetAccountList:
			WalletAccounts, err := wallet.ProcGetAccountList()
			if err != nil {
				walletlog.Error("ProcGetAccountList", "err", err.Error())
				msg.Reply(wallet.client.NewMessage("rpc", types.EventWalletAccountList, err))
			} else {
				walletlog.Debug("process WalletAccounts OK")
				msg.Reply(wallet.client.NewMessage("rpc", types.EventWalletAccountList, WalletAccounts))
			}

		case types.EventWalletAutoMiner:
			flag := msg.GetData().(*types.MinerFlag).Flag
			if flag == 1 {
				wallet.walletStore.db.Set([]byte("WalletAutoMiner"), []byte("1"))
			} else {
				wallet.walletStore.db.Set([]byte("WalletAutoMiner"), []byte("0"))
			}
			wallet.setAutoMining(flag)
			wallet.flushTicket()
			msg.ReplyErr("WalletSetAutoMiner", nil)

		case types.EventWalletGetTickets:
			tickets, privs, err := wallet.GetTickets(1)
			if err != nil {
				walletlog.Error("GetTickets", "err", err.Error())
				msg.Reply(wallet.client.NewMessage("consensus", types.EventWalletTickets, err))
			} else {
				tks := &types.ReplyWalletTickets{tickets, privs}
				walletlog.Debug("process GetTickets OK")
				msg.Reply(wallet.client.NewMessage("consensus", types.EventWalletTickets, tks))
			}

		case types.EventNewAccount:
			NewAccount := msg.Data.(*types.ReqNewAccount)
			WalletAccount, err := wallet.ProcCreateNewAccount(NewAccount)
			if err != nil {
				walletlog.Error("ProcCreateNewAccount", "err", err.Error())
				msg.Reply(wallet.client.NewMessage("rpc", types.EventWalletAccount, err))
			} else {
				msg.Reply(wallet.client.NewMessage("rpc", types.EventWalletAccount, WalletAccount))
			}

		case types.EventWalletTransactionList:
			WalletTxList := msg.Data.(*types.ReqWalletTransactionList)
			TransactionDetails, err := wallet.ProcWalletTxList(WalletTxList)
			if err != nil {
				walletlog.Error("ProcWalletTxList", "err", err.Error())
				msg.Reply(wallet.client.NewMessage("rpc", types.EventTransactionDetails, err))
			} else {
				msg.Reply(wallet.client.NewMessage("rpc", types.EventTransactionDetails, TransactionDetails))
			}

		case types.EventWalletImportprivkey:
			ImportPrivKey := msg.Data.(*types.ReqWalletImportPrivKey)
			WalletAccount, err := wallet.ProcImportPrivKey(ImportPrivKey)
			if err != nil {
				walletlog.Error("ProcImportPrivKey", "err", err.Error())
				msg.Reply(wallet.client.NewMessage("rpc", types.EventWalletAccount, err))
			} else {
				msg.Reply(wallet.client.NewMessage("rpc", types.EventWalletAccount, WalletAccount))
			}
			wallet.flushTicket()

		case types.EventWalletSendToAddress:
			SendToAddress := msg.Data.(*types.ReqWalletSendToAddress)
			ReplyHash, err := wallet.ProcSendToAddress(SendToAddress)
			if err != nil {
				walletlog.Error("ProcSendToAddress", "err", err.Error())
				msg.Reply(wallet.client.NewMessage("rpc", types.EventReplyHashes, err))
			} else {
				msg.Reply(wallet.client.NewMessage("rpc", types.EventReplyHashes, ReplyHash))
			}

		case types.EventWalletSetFee:
			WalletSetFee := msg.Data.(*types.ReqWalletSetFee)

			var reply types.Reply
			reply.IsOk = true
			err := wallet.ProcWalletSetFee(WalletSetFee)
			if err != nil {
				walletlog.Error("ProcWalletSetFee", "err", err.Error())
				reply.IsOk = false
				reply.Msg = []byte(err.Error())
			}
			msg.Reply(wallet.client.NewMessage("rpc", types.EventReply, &reply))

		case types.EventWalletSetLabel:
			WalletSetLabel := msg.Data.(*types.ReqWalletSetLabel)
			WalletAccount, err := wallet.ProcWalletSetLabel(WalletSetLabel)

			if err != nil {
				walletlog.Error("ProcWalletSetLabel", "err", err.Error())
				msg.Reply(wallet.client.NewMessage("rpc", types.EventWalletAccount, err))
			} else {
				msg.Reply(wallet.client.NewMessage("rpc", types.EventWalletAccount, WalletAccount))
			}

		case types.EventWalletMergeBalance:
			MergeBalance := msg.Data.(*types.ReqWalletMergeBalance)
			ReplyHashes, err := wallet.ProcMergeBalance(MergeBalance)
			if err != nil {
				walletlog.Error("ProcMergeBalance", "err", err.Error())
				msg.Reply(wallet.client.NewMessage("rpc", types.EventReplyHashes, err))
			} else {
				msg.Reply(wallet.client.NewMessage("rpc", types.EventReplyHashes, ReplyHashes))
			}

		case types.EventWalletSetPasswd:
			SetPasswd := msg.Data.(*types.ReqWalletSetPasswd)

			var reply types.Reply
			reply.IsOk = true
			err := wallet.ProcWalletSetPasswd(SetPasswd)
			if err != nil {
				walletlog.Error("ProcWalletSetPasswd", "err", err.Error())
				reply.IsOk = false
				reply.Msg = []byte(err.Error())
			}
			msg.Reply(wallet.client.NewMessage("rpc", types.EventReply, &reply))

		case types.EventWalletLock:
			var reply types.Reply
			reply.IsOk = true
			err := wallet.ProcWalletLock()
			if err != nil {
				walletlog.Error("ProcWalletLock", "err", err.Error())
				reply.IsOk = false
				reply.Msg = []byte(err.Error())
			}
			msg.Reply(wallet.client.NewMessage("rpc", types.EventReply, &reply))

		case types.EventWalletUnLock:
			WalletUnLock := msg.Data.(*types.WalletUnLock)
			var reply types.Reply
			reply.IsOk = true
			err := wallet.ProcWalletUnLock(WalletUnLock)
			if err != nil {
				walletlog.Error("ProcWalletUnLock", "err", err.Error())
				reply.IsOk = false
				reply.Msg = []byte(err.Error())
			}
			msg.Reply(wallet.client.NewMessage("rpc", types.EventReply, &reply))
			wallet.flushTicket()

		case types.EventAddBlock:
			block := msg.Data.(*types.BlockDetail)
			wallet.ProcWalletAddBlock(block)
			walletlog.Debug("wallet add block --->", "height", block.Block.GetHeight())

		case types.EventDelBlock:
			block := msg.Data.(*types.BlockDetail)
			wallet.ProcWalletDelBlock(block)
			walletlog.Debug("wallet del block --->", "height", block.Block.GetHeight())

		//seed
		case types.EventGenSeed:
			genSeedLang := msg.Data.(*types.GenSeedLang)
			replySeed, err := wallet.genSeed(genSeedLang.Lang)
			if err != nil {
				walletlog.Error("genSeed", "err", err.Error())
				msg.Reply(wallet.client.NewMessage("rpc", types.EventReplyGenSeed, err))
			} else {
				msg.Reply(wallet.client.NewMessage("rpc", types.EventReplyGenSeed, replySeed))
			}

		case types.EventGetSeed:
			Pw := msg.Data.(*types.GetSeedByPw)
			seed, err := wallet.getSeed(Pw.Passwd)
			if err != nil {
				walletlog.Error("getSeed", "err", err.Error())
				msg.Reply(wallet.client.NewMessage("rpc", types.EventReplyGetSeed, err))
			} else {
				var replySeed types.ReplySeed
				replySeed.Seed = seed
				//walletlog.Error("EventGetSeed", "seed", seed)
				msg.Reply(wallet.client.NewMessage("rpc", types.EventReplyGetSeed, &replySeed))
			}

		case types.EventSaveSeed:
			saveseed := msg.Data.(*types.SaveSeedByPw)
			var reply types.Reply
			reply.IsOk = true
			ok, err := wallet.saveSeed(saveseed.Passwd, saveseed.Seed)
			if !ok {
				walletlog.Error("saveSeed", "err", err.Error())
				reply.IsOk = false
				reply.Msg = []byte(err.Error())
			}
			msg.Reply(wallet.client.NewMessage("rpc", types.EventReply, &reply))

		case types.EventGetWalletStatus:
			s := wallet.GetWalletStatus()
			msg.Reply(wallet.client.NewMessage("rpc", types.EventReplyWalletStatus, s))

		case types.EventDumpPrivkey:
			addr := msg.Data.(*types.ReqStr)
			privkey, err := wallet.ProcDumpPrivkey(addr.ReqStr)
			if err != nil {
				walletlog.Error("ProcDumpPrivkey", "err", err.Error())
				msg.Reply(wallet.client.NewMessage("rpc", types.EventReplyPrivkey, err))
			} else {
				var replyStr types.ReplyStr
				replyStr.Replystr = privkey
				msg.Reply(wallet.client.NewMessage("rpc", types.EventReplyPrivkey, &replyStr))
			}

		case types.EventCloseTickets:
			hashes, err := wallet.forceCloseTicket(wallet.GetHeight() + 1)
			if err != nil {
				walletlog.Error("closeTicket", "err", err.Error())
				msg.Reply(wallet.client.NewMessage("rpc", types.EventReplyHashes, err))
			} else {
				msg.Reply(wallet.client.NewMessage("rpc", types.EventReplyHashes, hashes))
				go func() {
					if len(hashes.Hashes) > 0 {
						wallet.waitTxs(hashes.Hashes)
						wallet.flushTicket()
					}
				}()
			}

<<<<<<< HEAD
		case types.EventSignRawTx:
			unsigned := msg.GetData().(*types.ReqSignRawTx)
			txHex, err := wallet.ProcSignRawTx(unsigned)
			if err != nil {
				walletlog.Error("EventSignRawTx", "err", err)
				msg.Reply(wallet.client.NewMessage("rpc", types.EventReplySignRawTx, err))
			} else {
				walletlog.Info("Reply EventSignRawTx", "msg", msg)
				msg.Reply(wallet.client.NewMessage("rpc", types.EventReplySignRawTx, &types.ReplySignRawTx{TxHex: txHex}))
			}
		case types.EventErrToFront: //收到系统发生致命性错误事件
			reportErrEvent := msg.Data.(*types.ReportErrEvent)
			wallet.setFatalFailure(reportErrEvent)
			walletlog.Debug("EventErrToFront")

		case types.EventFatalFailure: //定时查询是否有致命性故障产生
			fatalFailure := wallet.getFatalFailure()
			msg.Reply(wallet.client.NewMessage("rpc", types.EventReplyFatalFailure, &types.Int32{Data: fatalFailure}))
=======
		case types.EventShowPrivacyBalance:
			reqPrivBal4AddrToken := msg.Data.(*types.ReqPrivBal4AddrToken)
			accout, err := wallet.showPrivacyBalance(reqPrivBal4AddrToken)
			if err != nil {
				walletlog.Error("showPrivacyAccount", "err", err.Error())
				msg.Reply(wallet.client.NewMessage("rpc", types.EventReplyShowPrivacyBalance, err))
			} else {
				msg.Reply(wallet.client.NewMessage("rpc", types.EventReplyShowPrivacyBalance, accout))
			}
>>>>>>> 85e73f5c

		case types.EventShowPrivacyAccount:
			reqPrivBal4AddrToken := msg.Data.(*types.ReqPrivBal4AddrToken)
			UTXOs, err := wallet.showPrivacyAccounts(reqPrivBal4AddrToken)
			if err != nil {
				walletlog.Error("showPrivacyAccount", "err", err.Error())
				msg.Reply(wallet.client.NewMessage("rpc", types.EventReplyShowPrivacyAccount, err))
			} else {
				msg.Reply(wallet.client.NewMessage("rpc", types.EventReplyShowPrivacyAccount, UTXOs))
			}
		case types.EventShowPrivacyPK:
			reqAddr := msg.Data.(*types.ReqStr)
			replyPrivacyPair, err := wallet.showPrivacyPkPair(reqAddr)
			if err != nil {
				walletlog.Error("showPrivacyPkPair", "err", err.Error())
				msg.Reply(wallet.client.NewMessage("rpc", types.EventReplyShowPrivacyPK, err))
			} else {
				msg.Reply(wallet.client.NewMessage("rpc", types.EventReplyShowPrivacyPK, replyPrivacyPair))
			}
		case types.EventPublic2privacy:
			reqPub2Pri := msg.Data.(*types.ReqPub2Pri)
			replyHash, err := wallet.procPublic2PrivacyV2(reqPub2Pri)
			var reply types.Reply
			if err != nil {
				reply.IsOk = false
				walletlog.Error("procPublic2Privacy", "err", err.Error())
				msg.Reply(wallet.client.NewMessage("rpc", types.EventReplyPublic2privacy, err))
			} else {
				reply.IsOk = true
				reply.Msg = replyHash.Hash
				walletlog.Info("procPublic2Privacy", "tx hash", common.Bytes2Hex(replyHash.Hash), "result", "success")
				msg.Reply(wallet.client.NewMessage("rpc", types.EventReplyPublic2privacy, &reply))
			}

		case types.EventPrivacy2privacy:
			reqPri2Pri := msg.Data.(*types.ReqPri2Pri)
			replyHash, err := wallet.procPrivacy2PrivacyV2(reqPri2Pri)
			var reply types.Reply
			if err != nil {
				reply.IsOk = false
				walletlog.Error("procPrivacy2Privacy", "err", err.Error())
				msg.Reply(wallet.client.NewMessage("rpc", types.EventReplyPrivacy2privacy, err))
			} else {
				reply.IsOk = true
				reply.Msg = replyHash.Hash
				walletlog.Info("procPrivacy2Privacy", "tx hash", common.Bytes2Hex(replyHash.Hash), "result", "success")
				msg.Reply(wallet.client.NewMessage("rpc", types.EventReplyPrivacy2privacy, &reply))
			}
		case types.EventPrivacy2public:
			reqPri2Pub := msg.Data.(*types.ReqPri2Pub)
			replyHash, err := wallet.procPrivacy2PublicV2(reqPri2Pub)
			var reply types.Reply
			if err != nil {
				reply.IsOk = false
				walletlog.Error("procPrivacy2Public", "err", err.Error())
				msg.Reply(wallet.client.NewMessage("rpc", types.EventReplyPrivacy2public, err))
			} else {
				reply.IsOk = true
				reply.Msg = replyHash.Hash
				walletlog.Info("procPrivacy2Public", "tx hash", common.Bytes2Hex(replyHash.Hash), "result", "success")
				msg.Reply(wallet.client.NewMessage("rpc", types.EventReplyPrivacy2public, &reply))
			}
		case types.EventCreateUTXOs:
			reqCreateUTXOs := msg.Data.(*types.ReqCreateUTXOs)
			replyHash, err := wallet.procCreateUTXOs(reqCreateUTXOs)
			var reply types.Reply
			if err != nil {
				reply.IsOk = false
				walletlog.Error("procCreateUTXOs", "err", err.Error())
				msg.Reply(wallet.client.NewMessage("rpc", types.EventReplyCreateUTXOs, err))
			} else {
				reply.IsOk = true
				reply.Msg = replyHash.Hash
				walletlog.Info("procCreateUTXOs", "tx hash", common.Bytes2Hex(replyHash.Hash), "result", "success")
				msg.Reply(wallet.client.NewMessage("rpc", types.EventReplyCreateUTXOs, &reply))
			}
		default:
			walletlog.Info("ProcRecvMsg unknow msg", "msgtype", msgtype)
		}
		walletlog.Debug("end process", "msg.id", msg.Id)
	}
}

//input:
//type ReqSignRawTx struct {
//	Addr    string
//	Privkey string
//	TxHex   string
//	Expire  string
//}
//output:
//string
//签名交易
func (wallet *Wallet) ProcSignRawTx(unsigned *types.ReqSignRawTx) (string, error) {
	wallet.mtx.Lock()
	defer wallet.mtx.Unlock()

	index := unsigned.Index
	if unsigned.GetAddr() == "" {
		return "", types.ErrNoPrivKeyOrAddr
	}

	ok, err := wallet.CheckWalletStatus()
	if !ok {
		return "", err
	}
	key, err := wallet.getPrivKeyByAddr(unsigned.GetAddr())
	if err != nil {
		return "", err
	}

	var tx types.Transaction
	bytes, err := common.FromHex(unsigned.GetTxHex())
	if err != nil {
		return "", err
	}
	err = types.Decode(bytes, &tx)
	if err != nil {
		return "", err
	}
	expire, err := time.ParseDuration(unsigned.GetExpire())
	if err != nil {
		return "", err
	}
	tx.SetExpire(expire)
	group, err := tx.GetTxGroup()
	if err != nil {
		return "", err
	}
	if group == nil {
		tx.Sign(int32(SignType), key)
		txHex := types.Encode(&tx)
		signedTx := hex.EncodeToString(txHex)
		return signedTx, nil
	}
	if int(index) > len(group.GetTxs()) {
		return "", types.ErrIndex
	}
	if index <= 0 {
		for i := range group.Txs {
			group.SignN(i, int32(SignType), key)
		}
		grouptx := group.Tx()
		txHex := types.Encode(grouptx)
		signedTx := hex.EncodeToString(txHex)
		return signedTx, nil
	} else {
		index -= 1
		group.SignN(int(index), int32(SignType), key)
		grouptx := group.Tx()
		txHex := types.Encode(grouptx)
		signedTx := hex.EncodeToString(txHex)
		return signedTx, nil
	}
	return "", nil
}

//output:
//type WalletAccounts struct {
//	Wallets []*WalletAccount
//type WalletAccount struct {
//	Acc   *Account
//	Label string
//获取钱包的地址列表
func (wallet *Wallet) ProcGetAccountList() (*types.WalletAccounts, error) {
	wallet.mtx.Lock()
	defer wallet.mtx.Unlock()

	//通过Account前缀查找获取钱包中的所有账户信息
	WalletAccStores, err := wallet.walletStore.GetAccountByPrefix("Account")
	if err != nil || len(WalletAccStores) == 0 {
		walletlog.Info("ProcGetAccountList", "GetAccountByPrefix:err", err)
		return nil, err
	}

	addrs := make([]string, len(WalletAccStores))
	for index, AccStore := range WalletAccStores {
		if len(AccStore.Addr) != 0 {
			addrs[index] = AccStore.Addr
		}
		//walletlog.Debug("ProcGetAccountList", "all AccStore", AccStore.String())
	}
	//获取所有地址对应的账户详细信息从account模块
	accounts, err := accountdb.LoadAccounts(wallet.api, addrs)
	if err != nil || len(accounts) == 0 {
		walletlog.Error("ProcGetAccountList", "LoadAccounts:err", err)
		return nil, err
	}

	//异常打印信息
	if len(WalletAccStores) != len(accounts) {
		walletlog.Error("ProcGetAccountList err!", "AccStores)", len(WalletAccStores), "accounts", len(accounts))
	}

	var WalletAccounts types.WalletAccounts
	WalletAccounts.Wallets = make([]*types.WalletAccount, len(WalletAccStores))

	for index, Account := range accounts {
		var WalletAccount types.WalletAccount
		//此账户还没有参与交易所在account模块没有记录
		if len(Account.Addr) == 0 {
			Account.Addr = addrs[index]
		}
		WalletAccount.Acc = Account
		WalletAccount.Label = WalletAccStores[index].GetLabel()
		WalletAccounts.Wallets[index] = &WalletAccount

		//walletlog.Info("ProcGetAccountList", "LoadAccounts:account", Account.String())
	}
	return &WalletAccounts, nil
}

//input:
//type ReqNewAccount struct {
//	Label string
//output:
//type WalletAccount struct {
//	Acc   *Account
//	Label string
//type Account struct {
//	Currency int32
//	Balance  int64
//	Frozen   int64
//	Addr     string
//创建一个新的账户
func (wallet *Wallet) ProcCreateNewAccount(Label *types.ReqNewAccount) (*types.WalletAccount, error) {
	wallet.mtx.Lock()
	defer wallet.mtx.Unlock()

	ok, err := wallet.CheckWalletStatus()
	if !ok {
		return nil, err
	}

	if Label == nil || len(Label.GetLabel()) == 0 {
		walletlog.Error("ProcCreateNewAccount Label is nil")
		return nil, types.ErrInputPara
	}

	//首先校验label是否已被使用
	WalletAccStores, err := wallet.walletStore.GetAccountByLabel(Label.GetLabel())
	if WalletAccStores != nil {
		walletlog.Error("ProcCreateNewAccount Label is exist in wallet!")
		return nil, types.ErrLabelHasUsed
	}

	var Account types.Account
	var walletAccount types.WalletAccount
	var WalletAccStore types.WalletAccountStore
	var cointype uint32
	if SignType == 1 {
		cointype = bipwallet.TypeBty
	} else if SignType == 2 {
		cointype = bipwallet.TypeYcc
	} else {
		cointype = bipwallet.TypeBty
	}

	//通过seed获取私钥, 首先通过钱包密码解锁seed然后通过seed生成私钥
	seed, err := wallet.getSeed(wallet.Password)
	if err != nil {
		walletlog.Error("ProcCreateNewAccount", "getSeed err", err)
		return nil, err
	}
	privkeyhex, err := GetPrivkeyBySeed(wallet.walletStore.db, seed)
	if err != nil {
		walletlog.Error("ProcCreateNewAccount", "GetPrivkeyBySeed err", err)
		return nil, err
	}
	privkeybyte, err := common.FromHex(privkeyhex)
	if err != nil || len(privkeybyte) == 0 {
		walletlog.Error("ProcCreateNewAccount", "FromHex err", err)
		return nil, err
	}

	pub, err := bipwallet.PrivkeyToPub(cointype, privkeybyte)
	if err != nil {
		seedlog.Error("ProcCreateNewAccount PrivkeyToPub", "err", err)
		return nil, types.ErrPrivkeyToPub
	}
	addr, err := bipwallet.PubToAddress(cointype, pub)
	if err != nil {
		seedlog.Error("ProcCreateNewAccount PubToAddress", "err", err)
		return nil, types.ErrPrivkeyToPub
	}

	Account.Addr = addr
	Account.Currency = 0
	Account.Balance = 0
	Account.Frozen = 0

	walletAccount.Acc = &Account
	walletAccount.Label = Label.GetLabel()

	//使用钱包的password对私钥加密 aes cbc
	Encrypted := CBCEncrypterPrivkey([]byte(wallet.Password), privkeybyte)
	WalletAccStore.Privkey = common.ToHex(Encrypted)
	WalletAccStore.Label = Label.GetLabel()
	WalletAccStore.Addr = addr

	//存储账户信息到wallet数据库中
	err = wallet.walletStore.SetWalletAccount(false, Account.Addr, &WalletAccStore)
	if err != nil {
		return nil, err
	}

	//获取地址对应的账户信息从account模块
	addrs := make([]string, 1)
	addrs[0] = addr
	accounts, err := accountdb.LoadAccounts(wallet.api, addrs)
	if err != nil {
		walletlog.Error("ProcCreateNewAccount", "LoadAccounts err", err)
		return nil, err
	}
	// 本账户是首次创建
	if len(accounts[0].Addr) == 0 {
		accounts[0].Addr = addr
	}
	walletAccount.Acc = accounts[0]

	//从blockchain模块同步Account.Addr对应的所有交易详细信息
	wallet.wg.Add(1)
	go wallet.ReqTxDetailByAddr(addr)
	wallet.wg.Add(1)
	go wallet.ReqPrivacyTxByAddr(addr)

	return &walletAccount, nil
}

//input:
//type ReqWalletTransactionList struct {
//	FromTx []byte
//	Count  int32
//output:
//type WalletTxDetails struct {
//	TxDetails []*WalletTxDetail
//type WalletTxDetail struct {
//	Tx      *Transaction
//	Receipt *ReceiptData
//	Height  int64
//	Index   int64
//获取所有钱包的交易记录
func (wallet *Wallet) ProcWalletTxList(TxList *types.ReqWalletTransactionList) (*types.WalletTxDetails, error) {
	wallet.mtx.Lock()
	defer wallet.mtx.Unlock()

	if TxList == nil {
		walletlog.Error("ProcWalletTxList TxList is nil!")
		return nil, types.ErrInputPara
	}
	if TxList.GetDirection() != 0 && TxList.GetDirection() != 1 {
		walletlog.Error("ProcWalletTxList Direction err!")
		return nil, types.ErrInputPara
	}
	WalletTxDetails, err := wallet.walletStore.GetTxDetailByIter(TxList)
	if err != nil {
		walletlog.Error("ProcWalletTxList", "GetTxDetailByIter err", err)
		return nil, err
	}
	return WalletTxDetails, nil
}

//input:
//type ReqWalletImportPrivKey struct {
//	Privkey string
//	Label   string
//output:
//type WalletAccount struct {
//	Acc   *Account
//	Label string
//导入私钥，并且同时会导入交易
func (wallet *Wallet) ProcImportPrivKey(PrivKey *types.ReqWalletImportPrivKey) (*types.WalletAccount, error) {
	wallet.mtx.Lock()
	defer wallet.mtx.Unlock()

	ok, err := wallet.CheckWalletStatus()
	if !ok {
		return nil, err
	}

	if PrivKey == nil || len(PrivKey.GetLabel()) == 0 || len(PrivKey.GetPrivkey()) == 0 {
		walletlog.Error("ProcImportPrivKey input parameter is nil!")
		return nil, types.ErrInputPara
	}

	//校验label是否已经被使用
	Account, err := wallet.walletStore.GetAccountByLabel(PrivKey.GetLabel())
	if Account != nil {
		walletlog.Error("ProcImportPrivKey Label is exist in wallet!")
		return nil, types.ErrLabelHasUsed
	}

	var cointype uint32
	if SignType == 1 {
		cointype = bipwallet.TypeBty
	} else if SignType == 2 {
		cointype = bipwallet.TypeYcc
	} else {
		cointype = bipwallet.TypeBty
	}

	privkeybyte, err := common.FromHex(PrivKey.Privkey)
	if err != nil || len(privkeybyte) == 0 {
		walletlog.Error("ProcImportPrivKey", "FromHex err", err)
		return nil, types.ErrFromHex
	}

	pub, err := bipwallet.PrivkeyToPub(cointype, privkeybyte)
	if err != nil {
		seedlog.Error("ProcImportPrivKey PrivkeyToPub", "err", err)
		return nil, types.ErrPrivkeyToPub
	}
	addr, err := bipwallet.PubToAddress(cointype, pub)
	if err != nil {
		seedlog.Error("ProcImportPrivKey PrivkeyToPub", "err", err)
		return nil, types.ErrPrivkeyToPub
	}

	//对私钥加密
	Encryptered := CBCEncrypterPrivkey([]byte(wallet.Password), privkeybyte)
	Encrypteredstr := common.ToHex(Encryptered)
	//校验PrivKey对应的addr是否已经存在钱包中
	Account, err = wallet.walletStore.GetAccountByAddr(addr)
	if Account != nil {
		if Account.Privkey == Encrypteredstr {
			walletlog.Error("ProcImportPrivKey Privkey is exist in wallet!")
			return nil, types.ErrPrivkeyExist
		} else {
			walletlog.Error("ProcImportPrivKey!", "Account.Privkey", Account.Privkey, "input Privkey", PrivKey.Privkey)
			return nil, types.ErrPrivkey
		}
	}

	var walletaccount types.WalletAccount
	var WalletAccStore types.WalletAccountStore
	WalletAccStore.Privkey = Encrypteredstr //存储加密后的私钥
	WalletAccStore.Label = PrivKey.GetLabel()
	WalletAccStore.Addr = addr
	//存储Addr:label+privkey+addr到数据库
	err = wallet.walletStore.SetWalletAccount(false, addr, &WalletAccStore)
	if err != nil {
		walletlog.Error("ProcImportPrivKey", "SetWalletAccount err", err)
		return nil, err
	}

	//获取地址对应的账户信息从account模块
	addrs := make([]string, 1)
	addrs[0] = addr
	accounts, err := accountdb.LoadAccounts(wallet.api, addrs)
	if err != nil {
		walletlog.Error("ProcImportPrivKey", "LoadAccounts err", err)
		return nil, err
	}
	// 本账户是首次创建
	if len(accounts[0].Addr) == 0 {
		accounts[0].Addr = addr
	}
	walletaccount.Acc = accounts[0]
	walletaccount.Label = PrivKey.Label

	//从blockchain模块同步Account.Addr对应的所有交易详细信息
	wallet.wg.Add(1)
	go wallet.ReqTxDetailByAddr(addr)
	wallet.wg.Add(1)
	go wallet.ReqPrivacyTxByAddr(addr)

	return &walletaccount, nil
}

//input:
//type ReqWalletSendToAddress struct {
//	From   string
//	To     string
//	Amount int64
//	Note   string
//output:
//type ReplyHash struct {
//	Hashe []byte
//发送一笔交易给对方地址，返回交易hash
func (wallet *Wallet) ProcSendToAddress(SendToAddress *types.ReqWalletSendToAddress) (*types.ReplyHash, error) {
	wallet.mtx.Lock()
	defer wallet.mtx.Unlock()

	if SendToAddress == nil {
		walletlog.Error("ProcSendToAddress input para is nil")
		return nil, types.ErrInputPara
	}
	if len(SendToAddress.From) == 0 || len(SendToAddress.To) == 0 {
		walletlog.Error("ProcSendToAddress input para From or To is nil!")
		return nil, types.ErrInputPara
	}

	ok, err := wallet.IsTransfer(SendToAddress.GetTo())
	if !ok {
		return nil, err
	}

	//获取from账户的余额从account模块，校验余额是否充足
	addrs := make([]string, 1)
	addrs[0] = SendToAddress.GetFrom()
	var accounts []*types.Account
	var tokenAccounts []*types.Account
	accounts, err = accountdb.LoadAccounts(wallet.api, addrs)
	if err != nil || len(accounts) == 0 {
		walletlog.Error("ProcSendToAddress", "LoadAccounts err", err)
		return nil, err
	}
	Balance := accounts[0].Balance
	amount := SendToAddress.GetAmount()
	if !SendToAddress.IsToken {
		if Balance < amount+wallet.FeeAmount {
			return nil, types.ErrInsufficientBalance
		}
	} else {
		//如果是token转账，一方面需要保证coin的余额满足fee，另一方面则需要保证token的余额满足转账操作
		if Balance < wallet.FeeAmount {
			return nil, types.ErrInsufficientBalance
		}

		if nil == accTokenMap[SendToAddress.TokenSymbol] {
			tokenAccDB, err := account.NewAccountDB("token", SendToAddress.TokenSymbol, nil)
			if err != nil {
				return nil, err
			}
			accTokenMap[SendToAddress.TokenSymbol] = tokenAccDB
		}
		tokenAccDB := accTokenMap[SendToAddress.TokenSymbol]
		tokenAccounts, err = tokenAccDB.LoadAccounts(wallet.api, addrs)
		if err != nil || len(tokenAccounts) == 0 {
			walletlog.Error("ProcSendToAddress", "Load Token Accounts err", err)
			return nil, err
		}
		tokenBalance := tokenAccounts[0].Balance
		if tokenBalance < amount {
			return nil, types.ErrInsufficientTokenBal
		}
	}
	addrto := SendToAddress.GetTo()
	note := SendToAddress.GetNote()
	priv, err := wallet.getPrivKeyByAddr(addrs[0])
	if err != nil {
		return nil, err
	}
	return wallet.sendToAddress(priv, addrto, amount, note, SendToAddress.IsToken, SendToAddress.TokenSymbol)
}

func (wallet *Wallet) getPrivKeyByAddr(addr string) (crypto.PrivKey, error) {
	//获取指定地址在钱包里的账户信息
	Accountstor, err := wallet.walletStore.GetAccountByAddr(addr)
	if err != nil {
		walletlog.Error("ProcSendToAddress", "GetAccountByAddr err:", err)
		return nil, err
	}

	//通过password解密存储的私钥
	prikeybyte, err := common.FromHex(Accountstor.GetPrivkey())
	if err != nil || len(prikeybyte) == 0 {
		walletlog.Error("ProcSendToAddress", "FromHex err", err)
		return nil, err
	}

	privkey := CBCDecrypterPrivkey([]byte(wallet.Password), prikeybyte)
	//通过privkey生成一个pubkey然后换算成对应的addr
	cr, err := crypto.New(types.GetSignatureTypeName(SignType))
	if err != nil {
		walletlog.Error("ProcSendToAddress", "err", err)
		return nil, err
	}
	priv, err := cr.PrivKeyFromBytes(privkey)
	if err != nil {
		walletlog.Error("ProcSendToAddress", "PrivKeyFromBytes err", err)
		return nil, err
	}
	return priv, nil
}

//type ReqWalletSetFee struct {
//	Amount int64
//设置钱包默认的手续费
func (wallet *Wallet) ProcWalletSetFee(WalletSetFee *types.ReqWalletSetFee) error {
	if WalletSetFee.Amount < minFee {
		walletlog.Error("ProcWalletSetFee err!", "Amount", WalletSetFee.Amount, "MinFee", minFee)
		return types.ErrInputPara
	}
	err := wallet.walletStore.SetFeeAmount(WalletSetFee.Amount)
	if err == nil {
		walletlog.Debug("ProcWalletSetFee success!")
		wallet.mtx.Lock()
		wallet.FeeAmount = WalletSetFee.Amount
		wallet.mtx.Unlock()
	}
	return err
}

//外部已经加了lock
func (wallet *Wallet) getFee() int64 {
	return wallet.FeeAmount
}

//input:
//type ReqWalletSetLabel struct {
//	Addr  string
//	Label string
//output:
//type WalletAccount struct {
//	Acc   *Account
//	Label string
//设置某个账户的标签
func (wallet *Wallet) ProcWalletSetLabel(SetLabel *types.ReqWalletSetLabel) (*types.WalletAccount, error) {
	wallet.mtx.Lock()
	defer wallet.mtx.Unlock()

	if SetLabel == nil || len(SetLabel.Addr) == 0 || len(SetLabel.Label) == 0 {
		walletlog.Error("ProcWalletSetLabel input parameter is nil!")
		return nil, types.ErrInputPara
	}
	//校验label是否已经被使用
	Account, err := wallet.walletStore.GetAccountByLabel(SetLabel.GetLabel())
	if Account != nil {
		walletlog.Error("ProcWalletSetLabel Label is exist in wallet!")
		return nil, types.ErrLabelHasUsed
	}
	//获取地址对应的账户信息从钱包中,然后修改label
	Account, err = wallet.walletStore.GetAccountByAddr(SetLabel.Addr)
	if err == nil && Account != nil {
		oldLabel := Account.Label
		Account.Label = SetLabel.GetLabel()
		err := wallet.walletStore.SetWalletAccount(true, SetLabel.Addr, Account)
		if err == nil {
			//新的label设置成功之后需要删除旧的label在db的数据
			wallet.walletStore.DelAccountByLabel(oldLabel)

			//获取地址对应的账户详细信息从account模块
			addrs := make([]string, 1)
			addrs[0] = SetLabel.Addr
			accounts, err := accountdb.LoadAccounts(wallet.api, addrs)
			if err != nil || len(accounts) == 0 {
				walletlog.Error("ProcWalletSetLabel", "LoadAccounts err", err)
				return nil, err
			}
			var walletAccount types.WalletAccount
			walletAccount.Acc = accounts[0]
			walletAccount.Label = SetLabel.GetLabel()
			return &walletAccount, err
		}
	}
	return nil, err
}

//input:
//type ReqWalletMergeBalance struct {
//	To string
//output:
//type ReplyHashes struct {
//	Hashes [][]byte
//合并所有的balance 到一个地址
func (wallet *Wallet) ProcMergeBalance(MergeBalance *types.ReqWalletMergeBalance) (*types.ReplyHashes, error) {
	wallet.mtx.Lock()
	defer wallet.mtx.Unlock()

	ok, err := wallet.CheckWalletStatus()
	if !ok {
		return nil, err
	}

	if len(MergeBalance.GetTo()) == 0 {
		walletlog.Error("ProcMergeBalance input para is nil!")
		return nil, types.ErrInputPara
	}

	//获取钱包上的所有账户信息
	WalletAccStores, err := wallet.walletStore.GetAccountByPrefix("Account")
	if err != nil || len(WalletAccStores) == 0 {
		walletlog.Error("ProcMergeBalance", "GetAccountByPrefix err", err)
		return nil, err
	}

	addrs := make([]string, len(WalletAccStores))
	for index, AccStore := range WalletAccStores {
		if len(AccStore.Addr) != 0 {
			addrs[index] = AccStore.Addr
		}
	}
	//获取所有地址对应的账户信息从account模块
	accounts, err := accountdb.LoadAccounts(wallet.api, addrs)
	if err != nil || len(accounts) == 0 {
		walletlog.Error("ProcMergeBalance", "LoadAccounts err", err)
		return nil, err
	}

	//异常信息记录
	if len(WalletAccStores) != len(accounts) {
		walletlog.Error("ProcMergeBalance", "AccStores", len(WalletAccStores), "accounts", len(accounts))
	}
	//通过privkey生成一个pubkey然后换算成对应的addr
	cr, err := crypto.New(types.GetSignatureTypeName(SignType))
	if err != nil {
		walletlog.Error("ProcMergeBalance", "err", err)
		return nil, err
	}

	addrto := MergeBalance.GetTo()
	note := "MergeBalance"

	var ReplyHashes types.ReplyHashes

	for index, Account := range accounts {
		Privkey := WalletAccStores[index].Privkey
		//解密存储的私钥
		prikeybyte, err := common.FromHex(Privkey)
		if err != nil || len(prikeybyte) == 0 {
			walletlog.Error("ProcMergeBalance", "FromHex err", err, "index", index)
			continue
		}

		privkey := CBCDecrypterPrivkey([]byte(wallet.Password), prikeybyte)
		priv, err := cr.PrivKeyFromBytes(privkey)
		if err != nil {
			walletlog.Error("ProcMergeBalance", "PrivKeyFromBytes err", err, "index", index)
			continue
		}
		//过滤掉to地址
		if Account.Addr == addrto {
			continue
		}
		//获取账户的余额，过滤掉余额不足的地址
		amount := Account.GetBalance()
		if amount < wallet.FeeAmount {
			continue
		}
		amount = amount - wallet.FeeAmount
		v := &types.CoinsAction_Transfer{&types.CoinsTransfer{Amount: amount, Note: note}}
		transfer := &types.CoinsAction{Value: v, Ty: types.CoinsActionTransfer}
		//初始化随机数
		//r := rand.New(rand.NewSource(time.Now().UnixNano()))
		tx := &types.Transaction{Execer: []byte("coins"), Payload: types.Encode(transfer), Fee: wallet.FeeAmount, To: addrto, Nonce: wallet.random.Int63()}
		tx.SetExpire(time.Second * 120)
		tx.Sign(int32(SignType), priv)

		//发送交易信息给mempool模块
		msg := wallet.client.NewMessage("mempool", types.EventTx, tx)
		wallet.client.Send(msg, true)
		resp, err := wallet.client.Wait(msg)
		if err != nil {
			walletlog.Error("ProcMergeBalance", "Send tx err", err, "index", index)
			continue
		}
		//如果交易在mempool校验失败，不记录此交易
		reply := resp.GetData().(*types.Reply)
		if !reply.GetIsOk() {
			walletlog.Error("ProcMergeBalance", "Send tx err", string(reply.GetMsg()), "index", index)
			continue
		}
		ReplyHashes.Hashes = append(ReplyHashes.Hashes, tx.Hash())
	}
	return &ReplyHashes, nil
}

//input:
//type ReqWalletSetPasswd struct {
//	Oldpass string
//	Newpass string
//设置或者修改密码
func (wallet *Wallet) ProcWalletSetPasswd(Passwd *types.ReqWalletSetPasswd) error {
	wallet.mtx.Lock()
	defer wallet.mtx.Unlock()

	isok, err := wallet.CheckWalletStatus()
	if !isok && err == types.ErrSaveSeedFirst {
		return err
	}
	//保存钱包的锁状态，需要暂时的解锁，函数退出时再恢复回去
	tempislock := atomic.LoadInt32(&wallet.isWalletLocked)
	//wallet.isWalletLocked = false
	atomic.CompareAndSwapInt32(&wallet.isWalletLocked, 1, 0)

	defer func() {
		//wallet.isWalletLocked = tempislock
		atomic.CompareAndSwapInt32(&wallet.isWalletLocked, 0, tempislock)
	}()

	// 钱包已经加密需要验证oldpass的正确性
	if len(wallet.Password) == 0 && wallet.EncryptFlag == 1 {
		isok := wallet.walletStore.VerifyPasswordHash(Passwd.GetOldpass())
		if !isok {
			walletlog.Error("ProcWalletSetPasswd Verify Oldpasswd fail!")
			return types.ErrVerifyOldpasswdFail
		}
	}

	if len(wallet.Password) != 0 && Passwd.GetOldpass() != wallet.Password {
		walletlog.Error("ProcWalletSetPasswd Oldpass err!")
		return types.ErrVerifyOldpasswdFail
	}

	//使用新的密码生成passwdhash用于下次密码的验证
	err = wallet.walletStore.SetPasswordHash(Passwd.GetNewpass())
	if err != nil {
		walletlog.Error("ProcWalletSetPasswd", "SetPasswordHash err", err)
		return err
	}
	//设置钱包加密标志位
	err = wallet.walletStore.SetEncryptionFlag()
	if err != nil {
		walletlog.Error("ProcWalletSetPasswd", "SetEncryptionFlag err", err)
		return err
	}
	//使用old密码解密seed然后用新的钱包密码重新加密seed
	seed, err := wallet.getSeed(Passwd.GetOldpass())
	if err != nil {
		walletlog.Error("ProcWalletSetPasswd", "getSeed err", err)
		return err
	}
	ok, err := SaveSeed(wallet.walletStore.db, seed, Passwd.GetNewpass())
	if !ok {
		walletlog.Error("ProcWalletSetPasswd", "SaveSeed err", err)
		return err
	}

	//对所有存储的私钥重新使用新的密码加密,通过Account前缀查找获取钱包中的所有账户信息
	WalletAccStores, err := wallet.walletStore.GetAccountByPrefix("Account")
	if err != nil || len(WalletAccStores) == 0 {
		walletlog.Error("ProcWalletSetPasswd", "GetAccountByPrefix:err", err)
	}

	for _, AccStore := range WalletAccStores {
		//使用old Password解密存储的私钥
		storekey, err := common.FromHex(AccStore.GetPrivkey())
		if err != nil || len(storekey) == 0 {
			walletlog.Error("ProcWalletSetPasswd", "addr", AccStore.Addr, "FromHex err", err)
			continue
		}
		Decrypter := CBCDecrypterPrivkey([]byte(Passwd.GetOldpass()), storekey)

		//使用新的密码重新加密私钥
		Encrypter := CBCEncrypterPrivkey([]byte(Passwd.GetNewpass()), Decrypter)
		AccStore.Privkey = common.ToHex(Encrypter)
		err = wallet.walletStore.SetWalletAccount(true, AccStore.Addr, AccStore)
		if err != nil {
			walletlog.Error("ProcWalletSetPasswd", "addr", AccStore.Addr, "SetWalletAccount err", err)
		}
	}

	wallet.Password = Passwd.GetNewpass()
	return nil
}

//锁定钱包
func (wallet *Wallet) ProcWalletLock() error {
	//判断钱包是否已保存seed
	has, _ := HasSeed(wallet.walletStore.db)
	if !has {
		return types.ErrSaveSeedFirst
	}

	atomic.CompareAndSwapInt32(&wallet.isWalletLocked, 0, 1)
	atomic.CompareAndSwapInt32(&wallet.isTicketLocked, 0, 1)
	return nil
}

//input:
//type WalletUnLock struct {
//	Passwd  string
//	Timeout int64
//解锁钱包Timeout时间，超时后继续锁住
func (wallet *Wallet) ProcWalletUnLock(WalletUnLock *types.WalletUnLock) error {
	//判断钱包是否已保存seed
	has, _ := HasSeed(wallet.walletStore.db)
	if !has {
		return types.ErrSaveSeedFirst
	}
	// 钱包已经加密需要验证passwd的正确性
	if len(wallet.Password) == 0 && wallet.EncryptFlag == 1 {
		isok := wallet.walletStore.VerifyPasswordHash(WalletUnLock.Passwd)
		if !isok {
			walletlog.Error("ProcWalletUnLock Verify Oldpasswd fail!")
			return types.ErrVerifyOldpasswdFail
		}
	}

	//内存中已经记录password时的校验
	if len(wallet.Password) != 0 && WalletUnLock.Passwd != wallet.Password {
		return types.ErrInputPassword
	}
	//本钱包没有设置密码加密过,只需要解锁不需要记录解锁密码
	wallet.Password = WalletUnLock.Passwd

	//walletlog.Error("ProcWalletUnLock !", "WalletOrTicket", WalletUnLock.WalletOrTicket)

	//只解锁挖矿转账
	if WalletUnLock.WalletOrTicket {
		//wallet.isTicketLocked = false
		atomic.CompareAndSwapInt32(&wallet.isTicketLocked, 1, 0)
	} else {
		//wallet.isWalletLocked = false
		atomic.CompareAndSwapInt32(&wallet.isWalletLocked, 1, 0)
	}
	if WalletUnLock.Timeout != 0 {
		wallet.resetTimeout(WalletUnLock.WalletOrTicket, WalletUnLock.Timeout)
	}
	return nil

}

//解锁超时处理，需要区分整个钱包的解锁或者只挖矿的解锁
func (wallet *Wallet) resetTimeout(IsTicket bool, Timeout int64) {
	//只挖矿的解锁超时
	if IsTicket {
		if wallet.minertimeout == nil {
			wallet.minertimeout = time.AfterFunc(time.Second*time.Duration(Timeout), func() {
				//wallet.isTicketLocked = true
				atomic.CompareAndSwapInt32(&wallet.isTicketLocked, 0, 1)
			})
		} else {
			wallet.minertimeout.Reset(time.Second * time.Duration(Timeout))
		}
	} else { //整个钱包的解锁超时
		if wallet.timeout == nil {
			wallet.timeout = time.AfterFunc(time.Second*time.Duration(Timeout), func() {
				//wallet.isWalletLocked = true
				atomic.CompareAndSwapInt32(&wallet.isWalletLocked, 0, 1)
			})
		} else {
			wallet.timeout.Reset(time.Second * time.Duration(Timeout))
		}
	}
}

//wallet模块收到blockchain广播的addblock消息，需要解析钱包相关的tx并存储到db中
func (wallet *Wallet) ProcWalletAddBlock(block *types.BlockDetail) {
	if block == nil {
		walletlog.Error("ProcWalletAddBlock input para is nil!")
		return
	}
	//walletlog.Error("ProcWalletAddBlock", "height", block.GetBlock().GetHeight())
	txlen := len(block.Block.GetTxs())
	newbatch := wallet.walletStore.NewBatch(true)
	for index := 0; index < txlen; index++ {
		tx := block.Block.Txs[index]

		//check whether the privacy tx belong to current wallet
		if types.PrivacyX != string(tx.Execer) {
			//获取from地址
			pubkey := block.Block.Txs[index].Signature.GetPubkey()
			addr := account.PubKeyToAddress(pubkey)

			//from addr
			fromaddress := addr.String()
			if len(fromaddress) != 0 && wallet.AddrInWallet(fromaddress) {
				wallet.buildAndStoreWalletTxDetail(tx, block, index, newbatch, fromaddress, false, AddTx)
				walletlog.Debug("ProcWalletAddBlock", "fromaddress", fromaddress)
				continue
			}
			//toaddr
			toaddr := tx.GetTo()
			if len(toaddr) != 0 && wallet.AddrInWallet(toaddr) {
				wallet.buildAndStoreWalletTxDetail(tx, block, index, newbatch, fromaddress, false, AddTx)
				walletlog.Debug("ProcWalletAddBlock", "toaddr", toaddr)
				continue
			}
		} else {
			//TODO:当前不会出现扣掉交易费，而实际的交易不执行的情况，因为如果交易费得不到保障，交易将不被执行
			//确认隐私交易是否是ExecOk
			wallet.AddDelPrivacyTxsFromBlock(tx, int32(index), block, newbatch, AddTx)
		}
	}
	newbatch.Write()
}

func (wallet *Wallet) buildAndStoreWalletTxDetail(tx *types.Transaction, block *types.BlockDetail, index int, newbatch dbm.Batch, from string, isprivacy bool, addDelType int32) {
	blockheight := block.Block.Height*maxTxNumPerBlock + int64(index)
	heightstr := fmt.Sprintf("%018d", blockheight)
	if AddTx == addDelType {
		var txdetail types.WalletTxDetail
		txdetail.Tx = tx
		txdetail.Height = block.Block.Height
		txdetail.Index = int64(index)
		txdetail.Receipt = block.Receipts[index]
		txdetail.Blocktime = block.Block.BlockTime

		txdetail.ActionName = txdetail.Tx.ActionName()
		txdetail.Amount, _ = tx.Amount()
		txdetail.Fromaddr = from

		txdetailbyte, err := proto.Marshal(&txdetail)
		if err != nil {
			storelog.Error("ProcWalletAddBlock Marshal txdetail err", "Height", block.Block.Height, "index", index)
			return
		}

		newbatch.Set([]byte(calcTxKey(heightstr)), txdetailbyte)
		//if isprivacy {
		//	newbatch.Set([]byte(calcRecvPrivacyTxKey(heightstr)), txdetailbyte)
		//}
	} else {
		newbatch.Delete([]byte(calcTxKey(heightstr)))
		//if isprivacy {
		//	newbatch.Delete([]byte(calcRecvPrivacyTxKey(heightstr)))
		//}
	}

	walletlog.Debug("buildAndStoreWalletTxDetail", "heightstr", heightstr, "addDelType", addDelType)
}

func (wallet *Wallet) needFlushTicket(tx *types.Transaction, receipt *types.ReceiptData) bool {
	if receipt.Ty != types.ExecOk || string(tx.Execer) != "ticket" {
		return false
	}
	pubkey := tx.Signature.GetPubkey()
	addr := account.PubKeyToAddress(pubkey)
	return wallet.AddrInWallet(addr.String())
}

//wallet模块收到blockchain广播的delblock消息，需要解析钱包相关的tx并存db中删除
func (wallet *Wallet) ProcWalletDelBlock(block *types.BlockDetail) {
	if block == nil {
		walletlog.Error("ProcWalletDelBlock input para is nil!")
		return
	}
	//walletlog.Error("ProcWalletDelBlock", "height", block.GetBlock().GetHeight())

	txlen := len(block.Block.GetTxs())
	newbatch := wallet.walletStore.NewBatch(true)
	needflush := false
	for index := txlen - 1; index >= 0; index-- {
		blockheight := block.Block.Height*maxTxNumPerBlock + int64(index)
		heightstr := fmt.Sprintf("%018d", blockheight)
		tx := block.Block.Txs[index]
		if "ticket" == string(tx.Execer) {
			receipt := block.Receipts[index]
			if wallet.needFlushTicket(tx, receipt) {
				needflush = true
			}
		}

		if types.PrivacyX != string(tx.Execer) {
			//获取from地址
			pubkey := tx.Signature.GetPubkey()
			addr := account.PubKeyToAddress(pubkey)
			fromaddress := addr.String()
			if len(fromaddress) != 0 && wallet.AddrInWallet(fromaddress) {
				newbatch.Delete(calcTxKey(heightstr))
				continue
			}
			//toaddr
			toaddr := tx.GetTo()
			if len(toaddr) != 0 && wallet.AddrInWallet(toaddr) {
				newbatch.Delete(calcTxKey(heightstr))
			}
		} else {
			wallet.AddDelPrivacyTxsFromBlock(tx, int32(index), block, newbatch, DelTx)
		}
	}
	newbatch.Write()
	if needflush {
		wallet.flushTicket()
	}
}

func (wallet *Wallet) AddDelPrivacyTxsFromBlock(tx *types.Transaction, index int32, block *types.BlockDetail, newbatch dbm.Batch, addDelType int32) {
	amount, err := tx.Amount()
	if err != nil {
		walletlog.Error("AddDelPrivacyTxsFromBlock failed to tx.Amount()")
		return
	}

	txExecRes := block.Receipts[index].Ty

	txhashInbytes := tx.Hash()
	txhash := common.Bytes2Hex(txhashInbytes)
	var privateAction types.PrivacyAction
	if err := types.Decode(tx.GetPayload(), &privateAction); err != nil {
		walletlog.Error("AddDelPrivacyTxsFromBlock failed to decode payload")
	}
	var RpubKey []byte
	var privacyOutput *types.PrivacyOutput
	var privacyInput *types.PrivacyInput
	var tokenname string
	if types.ActionPublic2Privacy == privateAction.Ty {
		RpubKey = privateAction.GetPublic2Privacy().GetOutput().GetRpubKeytx()
		privacyOutput = privateAction.GetPublic2Privacy().GetOutput()
		tokenname = privateAction.GetPublic2Privacy().GetTokenname()
	} else if types.ActionPrivacy2Privacy == privateAction.Ty {
		RpubKey = privateAction.GetPrivacy2Privacy().GetOutput().GetRpubKeytx()
		privacyOutput = privateAction.GetPrivacy2Privacy().GetOutput()
		tokenname = privateAction.GetPrivacy2Privacy().GetTokenname()
		privacyInput = privateAction.GetPrivacy2Privacy().GetInput()
	} else if types.ActionPrivacy2Public == privateAction.Ty {
		RpubKey = privateAction.GetPrivacy2Public().GetOutput().GetRpubKeytx()
		privacyOutput = privateAction.GetPrivacy2Public().GetOutput()
		tokenname = privateAction.GetPrivacy2Public().GetTokenname()
		privacyInput = privateAction.GetPrivacy2Public().GetInput()
	}

	totalUtxosLeft := len(privacyOutput.Keyoutput)
	if privacyInfo, err := wallet.getPrivacyKeyPairsOfWallet(); err == nil {
		matchedCount := 0
		for _, info := range privacyInfo {
			walletlog.Debug("AddDelPrivacyTxsFromBlock", "individual privacyInfo's addr", *info.Addr)
			privacykeyParirs := info.PrivacyKeyPair
			walletlog.Debug("AddDelPrivacyTxsFromBlock", "individual ViewPubkey", common.Bytes2Hex(privacykeyParirs.ViewPubkey.Bytes()),
				"individual SpendPubkey", common.Bytes2Hex(privacykeyParirs.SpendPubkey.Bytes()))
			matched4addr := false
			for indexoutput, output := range privacyOutput.Keyoutput {
				priv, err := privacy.RecoverOnetimePriKey(RpubKey, privacykeyParirs.ViewPrivKey, privacykeyParirs.SpendPrivKey, int64(indexoutput))
				if err == nil {
					recoverPub := priv.PubKey().Bytes()[:]
					if bytes.Equal(recoverPub, output.Onetimepubkey) {
						//为了避免匹配成功之后不必要的验证计算，需要统计匹配次数
						//因为目前只会往一个隐私账户转账，
						//1.一般情况下，只会匹配一次，如果是往其他钱包账户转账，
						//2.但是如果是往本钱包的其他地址转账，因为可能存在的change，会匹配2次
						matched4addr = true
						totalUtxosLeft--
						walletlog.Debug("AddDelPrivacyTxsFromBlock got privacy tx belong to current wallet",
							"Address", *info.Addr, "tx with hash", txhash, "Amount", amount)
						//只有当该交易执行成功才进行相应的UTXO的处理
						if types.ExecOk == txExecRes {
							if AddTx == addDelType {
								info2store := &types.PrivacyDBStore{
									Txhash:           txhashInbytes,
									Tokenname:        tokenname,
									Amount:           output.Amount,
									OutIndex:         int32(indexoutput),
									TxPublicKeyR:     RpubKey,
									OnetimePublicKey: output.Onetimepubkey,
									Owner:            *info.Addr,
									Height:           block.Block.Height,
									Txindex:          int32(index),
									Blockhash:        block.Block.Hash(),
								}

								utxoGlobalIndex := &types.UTXOGlobalIndex{
									Height:   block.Block.Height,
									Txindex:  int32(index),
									Outindex: int32(indexoutput),
									Txhash:   txhashInbytes,
								}

								txOutInfo := &txOutputInfo{
									amount:           output.Amount,
									utxoGlobalIndex:  utxoGlobalIndex,
									txPublicKeyR:     RpubKey,
									onetimePublicKey: output.Onetimepubkey,
								}

								//首先判断是否存在token对应的walletout
								walletOuts4token, ok := wallet.privacyActive[tokenname]
								if ok {
									walletOuts4addr, ok := walletOuts4token[*info.Addr]
									if ok {
										walletOuts4addr.outs = append(walletOuts4addr.outs, txOutInfo)
									} else {
										var txOutputInfoSlice []*txOutputInfo
										txOutputInfoSlice = append(txOutputInfoSlice, txOutInfo)
										walletOuts := &walletUTXOs{
											outs: txOutputInfoSlice,
										}
										walletOuts4token[*info.Addr] = walletOuts
									}
								} else {
									var txOutputInfoSlice []*txOutputInfo
									txOutputInfoSlice = append(txOutputInfoSlice, txOutInfo)
									walletOutsIns := &walletUTXOs{
										outs: txOutputInfoSlice,
									}

									walletOuts4tokenTemp := make(map[string]*walletUTXOs)
									walletOuts4tokenTemp[*info.Addr] = walletOutsIns
									wallet.privacyActive[tokenname] = walletOuts4tokenTemp

									//将当前存在隐私余额的所有token写入数据库，方便钱包重启时的初始化操作
									tokenNames := &types.TokenNamesOfUTXO{}
									tokenNames.TokensMap = make(map[string]string, 0)
									for token, _ := range wallet.privacyActive {
										tokenNames.TokensMap[token] = txhash
									}
									wallet.walletStore.updateWalletPrivacyTokenMap(tokenNames, newbatch, "", "", AddTx)
								}
								wallet.walletStore.setUTXO(info.Addr, &txhash, indexoutput, info2store, newbatch)
							} else {
								walletOuts4token, ok := wallet.privacyActive[tokenname]
								if ok {
									walletOuts4addr, ok := walletOuts4token[*info.Addr]
									if ok {
										for i, out := range walletOuts4addr.outs {
											if bytes.Equal(out.onetimePublicKey, output.Onetimepubkey) {
												walletOuts4addr.outs = append(walletOuts4addr.outs[:i], walletOuts4addr.outs[i+1:]...)
												break
											}
										}
									}
								}

								wallet.walletStore.updateWalletPrivacyTokenMap(nil, newbatch, tokenname, txhash, DelTx)
								wallet.walletStore.unsetUTXO(info.Addr, &txhash, indexoutput, tokenname, newbatch)
							}
						} else {
							//对于执行失败的交易，只需要将该交易记录在钱包就行
							break
						}

					}
				}
			}
			if true == matched4addr {
				matchedCount++
				//匹配次数达到2次，不再对本钱包中的其他地址进行匹配尝试
				walletlog.Debug("AddDelPrivacyTxsFromBlock", "Get matched privacy transfer for address", *info.Addr,
					"totalUtxosLeft", totalUtxosLeft)

				if 2 == matchedCount || 0 == totalUtxosLeft || types.ExecOk != txExecRes {
					walletlog.Debug("AddDelPrivacyTxsFromBlock", "Get matched privacy transfer for address", *info.Addr,
						"matchedCount", matchedCount)
					break
				}
			}
		}
		if matchedCount > 0 {
			wallet.buildAndStoreWalletTxDetail(tx, block, int(index), newbatch, "", true, addDelType)
		}
	}

	//如果该隐私交易是本钱包中的地址发送出去的，则需要对相应的utxo进行处理
	if AddTx == addDelType {
		if sender, ok := wallet.privacyFrozen[txhash]; ok {
			if types.ExecOk == txExecRes && types.ActionPublic2Privacy != privateAction.Ty {
				wallet.walletStore.moveFTXO2STXO(txhash, newbatch)
			} else if types.ExecOk != txExecRes && types.ActionPublic2Privacy != privateAction.Ty {
				//如果执行失败
				wallet.walletStore.unmoveUTXO2FTXO(privacyInput, tokenname, sender, txhash, newbatch)
			}

			//该交易正常执行完毕，删除对其的关注
			delete(wallet.privacyFrozen, txhash)
			wallet.buildAndStoreWalletTxDetail(tx, block, int(index), newbatch, sender, true, addDelType)
		}
	} else {
		//TODO: 区块回撤的问题，还需要仔细梳理逻辑处理, added by hezhengjun
		blockheight := block.Block.Height*maxTxNumPerBlock + int64(index)
		heightstr := fmt.Sprintf("%018d", blockheight)
		value, err := wallet.walletStore.db.Get((calcTxKey(heightstr)))
		if err == nil && nil != value {
			var txdetail types.WalletTxDetail
			err := types.Decode(value, &txdetail)
			if err != nil {
				walletlog.Debug("AddDelPrivacyTxsFromBlock failed to decode value for WalletTxDetail")
			}

			if types.ExecOk == txExecRes && types.ActionPublic2Privacy != privateAction.Ty {
				wallet.walletStore.unmoveFTXO2STXO(txhash, newbatch)
				wallet.privacyFrozen[txhash] = txdetail.Fromaddr
				wallet.buildAndStoreWalletTxDetail(tx, block, int(index), newbatch, "", true, addDelType)
			} else if types.ExecOk != txExecRes && types.ActionPublic2Privacy != privateAction.Ty {
				wallet.buildAndStoreWalletTxDetail(tx, block, int(index), newbatch, "", true, addDelType)
			}
		}
	}
}

//地址对应的账户是否属于本钱包
func (wallet *Wallet) AddrInWallet(addr string) bool {
	if len(addr) == 0 {
		return false
	}
	acc, err := wallet.walletStore.GetAccountByAddr(addr)
	if err == nil && acc != nil {
		return true
	}
	return false
}

func (wallet *Wallet) GetTxDetailByHashs(ReqHashes *types.ReqHashes) {
	//通过txhashs获取对应的txdetail
	msg := wallet.client.NewMessage("blockchain", types.EventGetTransactionByHash, ReqHashes)
	wallet.client.Send(msg, true)
	resp, err := wallet.client.Wait(msg)
	if err != nil {
		walletlog.Error("GetTxDetailByHashs EventGetTransactionByHash", "err", err)
		return
	}
	TxDetails := resp.GetData().(*types.TransactionDetails)
	if TxDetails == nil {
		walletlog.Info("GetTxDetailByHashs TransactionDetails is nil")
		return
	}

	//批量存储地址对应的所有交易的详细信息到wallet db中
	newbatch := wallet.walletStore.NewBatch(true)
	for _, txdetal := range TxDetails.Txs {
		height := txdetal.GetHeight()
		txindex := txdetal.GetIndex()

		blockheight := height*maxTxNumPerBlock + txindex
		heightstr := fmt.Sprintf("%018d", blockheight)
		var txdetail types.WalletTxDetail
		txdetail.Tx = txdetal.GetTx()
		txdetail.Height = txdetal.GetHeight()
		txdetail.Index = txdetal.GetIndex()
		txdetail.Receipt = txdetal.GetReceipt()
		txdetail.Blocktime = txdetal.GetBlocktime()
		txdetail.Amount = txdetal.GetAmount()
		txdetail.Fromaddr = txdetal.GetFromaddr()
		txdetail.ActionName = txdetal.GetTx().ActionName()

		txdetailbyte, err := proto.Marshal(&txdetail)
		if err != nil {
			storelog.Error("GetTxDetailByHashs Marshal txdetail err", "Height", height, "index", txindex)
			return
		}
		newbatch.Set(calcTxKey(heightstr), txdetailbyte)
		walletlog.Debug("GetTxDetailByHashs", "heightstr", heightstr, "txdetail", txdetail.String())
	}
	newbatch.Write()
}

//从blockchain模块同步addr对应隐私地址作为隐私交易接收方的交易
func (wallet *Wallet) ReqPrivacyTxByAddr(addr string) {
	defer wallet.wg.Done()
	if len(addr) == 0 {
		walletlog.Error("ReqPrivacyTxByAddr input addr is nil!")
		return
	}
	var txInfo types.ReplyTxInfo

	//privacyKeyPair, err := wallet.getPrivacykeyPair(addr)
	_, err := wallet.getPrivacykeyPair(addr)
	if err != nil {
		walletlog.Error("ReqPrivacyTxByAddr failed to getPrivacykeyPair!", "address is", addr)
		return
	}

	i := 0
	for {
		//首先从blockchain模块获取地址对应的所有交易hashs列表,从最新的交易开始获取
		var ReqPrivacy types.ReqPrivacy
		ReqPrivacy.Direction = 0
		ReqPrivacy.Count = int32(MaxTxHashsPerTime)
		if i == 0 {
			ReqPrivacy.Height = -1
		} else {
			ReqPrivacy.Height = txInfo.GetHeight()
		}
		i++
		msg := wallet.client.NewMessage("blockchain", types.EventGetPrivacyTransaction, &ReqPrivacy)
		wallet.client.Send(msg, true)
		resp, err := wallet.client.Wait(msg)
		if err != nil {
			walletlog.Error("ReqTxInfosByAddr EventGetTransactionByAddr", "err", err, "addr", addr)
			return
		}

		ReplyTxInfos := resp.GetData().(*types.ReplyTxInfos)
		if ReplyTxInfos == nil {
			walletlog.Info("ReqTxInfosByAddr ReplyTxInfos is nil")
			return
		}
		txcount := len(ReplyTxInfos.TxInfos)

		var ReqHashes types.ReqHashes
		ReqHashes.Hashes = make([][]byte, len(ReplyTxInfos.TxInfos))
		for index, ReplyTxInfo := range ReplyTxInfos.TxInfos {
			ReqHashes.Hashes[index] = ReplyTxInfo.GetHash()
		}
		// TODO: 隐私交易 导入账户时,需要讲该用户相关的交易扫描出来保存
		//wallet.GetPrivacyTxDetailByHashs(&ReqHashes, privacyKeyPair, &addr)
		if txcount < int(MaxTxHashsPerTime) {
			return
		}

		index := len(ReplyTxInfos.TxInfos) - 1
		txInfo.Hash = ReplyTxInfos.TxInfos[index].GetHash()
		txInfo.Height = ReplyTxInfos.TxInfos[index].GetHeight()
		txInfo.Index = ReplyTxInfos.TxInfos[index].GetIndex()
	}
}

//从blockchain模块同步addr参与的所有交易详细信息
func (wallet *Wallet) ReqTxDetailByAddr(addr string) {
	defer wallet.wg.Done()
	if len(addr) == 0 {
		walletlog.Error("ReqTxInfosByAddr input addr is nil!")
		return
	}
	var txInfo types.ReplyTxInfo

	i := 0
	for {
		//首先从blockchain模块获取地址对应的所有交易hashs列表,从最新的交易开始获取
		var ReqAddr types.ReqAddr
		ReqAddr.Addr = addr
		ReqAddr.Flag = 0
		ReqAddr.Direction = 0
		ReqAddr.Count = int32(MaxTxHashsPerTime)
		if i == 0 {
			ReqAddr.Height = -1
			ReqAddr.Index = 0
		} else {
			ReqAddr.Height = txInfo.GetHeight()
			ReqAddr.Index = txInfo.GetIndex()
		}
		i++
		msg := wallet.client.NewMessage("blockchain", types.EventGetTransactionByAddr, &ReqAddr)
		wallet.client.Send(msg, true)
		resp, err := wallet.client.Wait(msg)
		if err != nil {
			walletlog.Error("ReqTxInfosByAddr EventGetTransactionByAddr", "err", err, "addr", addr)
			return
		}

		ReplyTxInfos := resp.GetData().(*types.ReplyTxInfos)
		if ReplyTxInfos == nil {
			walletlog.Info("ReqTxInfosByAddr ReplyTxInfos is nil")
			return
		}
		txcount := len(ReplyTxInfos.TxInfos)

		var ReqHashes types.ReqHashes
		ReqHashes.Hashes = make([][]byte, len(ReplyTxInfos.TxInfos))
		for index, ReplyTxInfo := range ReplyTxInfos.TxInfos {
			ReqHashes.Hashes[index] = ReplyTxInfo.GetHash()
			txInfo.Hash = ReplyTxInfo.GetHash()
			txInfo.Height = ReplyTxInfo.GetHeight()
			txInfo.Index = ReplyTxInfo.GetIndex()
		}
		wallet.GetTxDetailByHashs(&ReqHashes)
		if txcount < int(MaxTxHashsPerTime) {
			return
		}
	}
}

//使用钱包的password对私钥进行aes cbc加密,返回加密后的privkey
func CBCEncrypterPrivkey(password []byte, privkey []byte) []byte {
	key := make([]byte, 32)
	Encrypted := make([]byte, len(privkey))
	if len(password) > 32 {
		key = password[0:32]
	} else {
		copy(key, password)
	}

	block, _ := aes.NewCipher(key)
	iv := key[:block.BlockSize()]
	//walletlog.Info("CBCEncrypterPrivkey", "password", string(key), "Privkey", common.ToHex(privkey))

	encrypter := cipher.NewCBCEncrypter(block, iv)
	encrypter.CryptBlocks(Encrypted, privkey)

	//walletlog.Info("CBCEncrypterPrivkey", "Encrypted", common.ToHex(Encrypted))
	return Encrypted
}

//使用钱包的password对私钥进行aes cbc解密,返回解密后的privkey
func CBCDecrypterPrivkey(password []byte, privkey []byte) []byte {
	key := make([]byte, 32)
	if len(password) > 32 {
		key = password[0:32]
	} else {
		copy(key, password)
	}

	block, _ := aes.NewCipher(key)
	iv := key[:block.BlockSize()]
	decryptered := make([]byte, len(privkey))
	decrypter := cipher.NewCBCDecrypter(block, iv)
	decrypter.CryptBlocks(decryptered, privkey)
	//walletlog.Info("CBCDecrypterPrivkey", "password", string(key), "Encrypted", common.ToHex(privkey), "decryptered", common.ToHex(decryptered))
	return decryptered
}

//生成一个随机的seed种子, 目前支持英文单词和简体中文
func (wallet *Wallet) genSeed(lang int32) (*types.ReplySeed, error) {
	seed, err := CreateSeed("", lang)
	if err != nil {
		walletlog.Error("genSeed", "CreateSeed err", err)
		return nil, err
	}
	var ReplySeed types.ReplySeed
	ReplySeed.Seed = seed
	return &ReplySeed, nil
}

//获取seed种子, 通过钱包密码
func (wallet *Wallet) getSeed(password string) (string, error) {
	ok, err := wallet.CheckWalletStatus()
	if !ok {
		return "", err
	}

	seed, err := GetSeed(wallet.walletStore.db, password)
	if err != nil {
		walletlog.Error("getSeed", "GetSeed err", err)
		return "", err
	}
	return seed, nil
}

//保存seed种子到数据库中, 并通过钱包密码加密, 钱包起来首先要设置seed
func (wallet *Wallet) saveSeed(password string, seed string) (bool, error) {

	//首先需要判断钱包是否已经设置seed，如果已经设置提示不需要再设置，一个钱包只能保存一个seed
	exit, err := HasSeed(wallet.walletStore.db)
	if exit {
		return false, types.ErrSeedExist
	}
	//入参数校验，seed必须是大于等于12个单词或者汉字
	if len(password) == 0 || len(seed) == 0 {
		return false, types.ErrInputPara
	}

	seedarry := strings.Fields(seed)
	curseedlen := len(seedarry)
	if curseedlen < SaveSeedLong {
		walletlog.Error("saveSeed VeriySeedwordnum", "curseedlen", curseedlen, "SaveSeedLong", SaveSeedLong)
		return false, types.ErrSeedWordNum
	}

	var newseed string
	for index, seedstr := range seedarry {
		if index != curseedlen-1 {
			newseed += seedstr + " "
		} else {
			newseed += seedstr
		}
	}

	//校验seed是否能生成钱包结构类型，从而来校验seed的正确性
	have, err := VerifySeed(newseed)
	if !have {
		walletlog.Error("saveSeed VerifySeed", "err", err)
		return false, types.ErrSeedWord
	}

	ok, err := SaveSeed(wallet.walletStore.db, newseed, password)
	//seed保存成功需要更新钱包密码
	if ok {
		var ReqWalletSetPasswd types.ReqWalletSetPasswd
		ReqWalletSetPasswd.Oldpass = password
		ReqWalletSetPasswd.Newpass = password
		Err := wallet.ProcWalletSetPasswd(&ReqWalletSetPasswd)
		if Err != nil {
			walletlog.Error("saveSeed", "ProcWalletSetPasswd err", err)
		}
	}
	return ok, err
}

//钱包状态检测函数,解锁状态，seed是否已保存
func (wallet *Wallet) CheckWalletStatus() (bool, error) {
	// 钱包锁定，ticket已经解锁，返回只解锁了ticket的错误
	if wallet.IsWalletLocked() && !wallet.IsTicketLocked() {
		return false, types.ErrOnlyTicketUnLocked
	} else if wallet.IsWalletLocked() {
		return false, types.ErrWalletIsLocked
	}

	//判断钱包是否已保存seed
	has, _ := HasSeed(wallet.walletStore.db)
	if !has {
		return false, types.ErrSaveSeedFirst
	}
	return true, nil
}

func (wallet *Wallet) GetWalletStatus() *types.WalletStatus {
	s := &types.WalletStatus{}
	s.IsWalletLock = wallet.IsWalletLocked()
	s.IsHasSeed, _ = HasSeed(wallet.walletStore.db)
	s.IsAutoMining = wallet.isAutoMining()
	s.IsTicketLock = wallet.IsTicketLocked()
	return s
}

//获取地址对应的私钥
func (wallet *Wallet) ProcDumpPrivkey(addr string) (string, error) {
	wallet.mtx.Lock()
	defer wallet.mtx.Unlock()

	ok, err := wallet.CheckWalletStatus()
	if !ok {
		return "", err
	}
	if len(addr) == 0 {
		walletlog.Error("ProcDumpPrivkey input para is nil!")
		return "", types.ErrInputPara
	}

	priv, err := wallet.getPrivKeyByAddr(addr)
	if err != nil {
		return "", err
	}
	return common.ToHex(priv.Bytes()), nil
	//return strings.ToUpper(common.ToHex(priv.Bytes())), nil
}

//检测钱包是否允许转账到指定地址，判断钱包锁和是否有seed以及挖矿锁
func (wallet *Wallet) IsTransfer(addr string) (bool, error) {

	ok, err := wallet.CheckWalletStatus()
	//钱包已经解锁或者错误是ErrSaveSeedFirst直接返回
	if ok || err == types.ErrSaveSeedFirst {
		return ok, err
	}
	//钱包已经锁定，挖矿锁已经解锁,需要判断addr是否是挖矿合约地址
	if !wallet.IsTicketLocked() {
		if addr == account.ExecAddress("ticket") {
			return true, nil
		}
	}
	return ok, err
}

//收到其他模块上报的系统有致命性故障，需要通知前端
func (wallet *Wallet) setFatalFailure(reportErrEvent *types.ReportErrEvent) {

	walletlog.Error("setFatalFailure", "reportErrEvent", reportErrEvent.String())
	if reportErrEvent.Error == "ErrDataBaseDamage" {
		atomic.StoreInt32(&wallet.fatalFailureFlag, 1)
	}
}

func (wallet *Wallet) getFatalFailure() int32 {
	return atomic.LoadInt32(&wallet.fatalFailureFlag)
}

func (wallet *Wallet) getPrivacykeyPair(addr string) (*privacy.Privacy, error) {
	if accPrivacy, _ := wallet.walletStore.GetWalletAccountPrivacy(addr); accPrivacy != nil {
		privacyInfo := &privacy.Privacy{}
		copy(privacyInfo.ViewPubkey[:], accPrivacy.ViewPubkey)
		decrypteredView := CBCDecrypterPrivkey([]byte(wallet.Password), accPrivacy.ViewPrivKey)
		copy(privacyInfo.ViewPrivKey[:], decrypteredView)
		copy(privacyInfo.SpendPubkey[:], accPrivacy.SpendPubkey)
		decrypteredSpend := CBCDecrypterPrivkey([]byte(wallet.Password), accPrivacy.SpendPrivKey)
		copy(privacyInfo.SpendPrivKey[:], decrypteredSpend)

		return privacyInfo, nil
	}
	priv, err := wallet.getPrivKeyByAddr(addr)
	if err != nil {
		return nil, err
	}

	newPrivacy, err := privacy.NewPrivacyWithPrivKey((*[privacy.KeyLen32]byte)(unsafe.Pointer(&priv.Bytes()[0])))
	if err != nil {
		return nil, err
	}

	encrypteredView := CBCEncrypterPrivkey([]byte(wallet.Password), newPrivacy.ViewPrivKey.Bytes())
	encrypteredSpend := CBCEncrypterPrivkey([]byte(wallet.Password), newPrivacy.SpendPrivKey.Bytes())
	walletPrivacy := &types.WalletAccountPrivacy{
		ViewPubkey:   newPrivacy.ViewPubkey[:],
		ViewPrivKey:  encrypteredView,
		SpendPubkey:  newPrivacy.SpendPubkey[:],
		SpendPrivKey: encrypteredSpend,
	}
	//save the privacy created to wallet db
	wallet.walletStore.SetWalletAccountPrivacy(addr, walletPrivacy)
	return newPrivacy, nil
}

func (wallet *Wallet) showPrivacyBalance(req *types.ReqPrivBal4AddrToken) (*types.Account, error) {
	wallet.mtx.Lock()
	defer wallet.mtx.Unlock()

	accRes := &types.Account{
		Balance:0,
	}
	addr := req.GetAddr()
	token := req.GetToken()
	privacyDBStore, err := wallet.walletStore.listAvailableUTXOs(token, addr)
	if err != nil {
		return accRes, err
	}

	if 0 == len(privacyDBStore) {
		return accRes, nil
	}

	balance := int64(0)

	for _, ele := range privacyDBStore {
		balance += ele.Amount
	}

	for txhash, sender := range wallet.privacyFrozen {
		if sender == addr {
			value := wallet.walletStore.db.Get(calcKey4FTXOsInTx(txhash))
			if nil != value {
				value2 := wallet.walletStore.db.Get(value)
				if value2 != nil {
					var ftxosSTXOsInOneTx types.FTXOsSTXOsInOneTx
					if nil == types.Decode(value2, &ftxosSTXOsInOneTx) {
						for _, utxo := range ftxosSTXOsInOneTx.UtxoGlobalIndex {
							key := calcUTXOKey(common.Bytes2Hex(utxo.Txhash), int(utxo.Outindex))
							if value3 := wallet.walletStore.db.Get(key); value3 != nil {
								var privacyDBStore types.PrivacyDBStore
								if nil == types.Decode(value3, &privacyDBStore) {
									balance += privacyDBStore.Amount
								}
							}
						}
					}
				}
			}
		}
	}

	accRes.Balance = balance
	return accRes, nil
}

func (wallet *Wallet) showPrivacyAccounts(req *types.ReqPrivBal4AddrToken) ([]*types.UTXO, error) {
	wallet.mtx.Lock()
	defer wallet.mtx.Unlock()

	nilaccRes := make([]*types.UTXO, 0)
	addr := req.GetAddr()
	token := req.GetToken()
	privacyDBStore, err := wallet.walletStore.listAvailableUTXOs(token, addr)
	if err != nil {
		return nilaccRes, err
	}

	if 0 == len(privacyDBStore) {
		return nilaccRes, nil
	}

	accRes := make([]*types.UTXO, len(privacyDBStore))
	for index, ele := range privacyDBStore {
		utxoBasic := &types.UTXOBasic{
			UtxoGlobalIndex: &types.UTXOGlobalIndex{
				Height:   ele.Height,
				Txindex:  ele.Txindex,
				Outindex: ele.OutIndex,
				Txhash:   ele.Txhash,
			},
			OnetimePubkey: ele.OnetimePublicKey,
		}
		utxo := &types.UTXO{
			Amount:    ele.Amount,
			UtxoBasic: utxoBasic,
		}
		accRes[index] = utxo
	}

	return accRes, nil
}

func makeViewSpendPubKeyPairToString(viewPubKey, spendPubKey []byte) string  {
	pair := viewPubKey
	pair = append(pair, spendPubKey...)
	return common.Bytes2Hex(pair)
}

func (wallet *Wallet) showPrivacyPkPair(reqAddr *types.ReqStr) (*types.ReplyPrivacyPkPair, error) {
	wallet.mtx.Lock()
	defer wallet.mtx.Unlock()

	privacyInfo, err := wallet.getPrivacykeyPair(reqAddr.GetReqStr())
	if err != nil {
		return nil, err
	}

	pair := privacyInfo.ViewPubkey[:]
	pair = append(pair, privacyInfo.SpendPubkey[:]...)

	replyPrivacyPkPair := &types.ReplyPrivacyPkPair{
		ShowSuccessful: true,
		Pubkeypair:makeViewSpendPubKeyPairToString(privacyInfo.ViewPubkey[:], privacyInfo.SpendPubkey[:]),
	}

	return replyPrivacyPkPair, nil
}

func (wallet *Wallet) getPrivacyKeyPairsOfWallet() ([]addrAndprivacy, error) {
	wallet.mtx.Lock()
	defer wallet.mtx.Unlock()

	//通过Account前缀查找获取钱包中的所有账户信息
	WalletAccStores, err := wallet.walletStore.GetAccountByPrefix("Account")
	if err != nil || len(WalletAccStores) == 0 {
		walletlog.Info("getPrivacyKeyPairsOfWallet", "GetAccountByPrefix:err", err)
		return nil, err
	}

	infoPriRes := make([]addrAndprivacy, len(WalletAccStores))
	for index, AccStore := range WalletAccStores {
		if len(AccStore.Addr) != 0 {
			if privacyInfo, err := wallet.getPrivacykeyPair(AccStore.Addr); err == nil {
				var priInfo addrAndprivacy
				priInfo.Addr = &AccStore.Addr
				priInfo.PrivacyKeyPair = privacyInfo
				infoPriRes[index] = priInfo
			}
		}
	}
	return infoPriRes, nil
}

func (w *Wallet) getActionMainInfo(action *types.PrivacyAction) (rpubkey []byte, privOutput *types.PrivacyOutput, tokenname string, err error) {
	if types.ActionPublic2Privacy == action.Ty {
		rpubkey = action.GetPublic2Privacy().GetOutput().GetRpubKeytx()
		privOutput = action.GetPublic2Privacy().GetOutput()
		tokenname = action.GetPublic2Privacy().GetTokenname()
	} else if types.ActionPrivacy2Privacy == action.Ty {
		rpubkey = action.GetPrivacy2Privacy().GetOutput().GetRpubKeytx()
		privOutput = action.GetPrivacy2Privacy().GetOutput()
		tokenname = action.GetPrivacy2Privacy().GetTokenname()
	} else if types.ActionPrivacy2Public == action.Ty {
		rpubkey = action.GetPrivacy2Public().GetOutput().GetRpubKeytx()
		privOutput = action.GetPrivacy2Public().GetOutput()
		tokenname = action.GetPrivacy2Public().GetTokenname()
	} else {
		err = errors.New("Do not support action type.")
	}
	return
}<|MERGE_RESOLUTION|>--- conflicted
+++ resolved
@@ -29,7 +29,7 @@
 )
 
 var (
-	minFee                  = types.MinFee
+	minFee            int64 = types.MinFee
 	maxTxNumPerBlock  int64 = types.MaxTxsPerBlock
 	MaxTxHashsPerTime int64 = 100
 	walletlog               = log.New("module", "wallet")
@@ -581,7 +581,6 @@
 				}()
 			}
 
-<<<<<<< HEAD
 		case types.EventSignRawTx:
 			unsigned := msg.GetData().(*types.ReqSignRawTx)
 			txHex, err := wallet.ProcSignRawTx(unsigned)
@@ -600,7 +599,7 @@
 		case types.EventFatalFailure: //定时查询是否有致命性故障产生
 			fatalFailure := wallet.getFatalFailure()
 			msg.Reply(wallet.client.NewMessage("rpc", types.EventReplyFatalFailure, &types.Int32{Data: fatalFailure}))
-=======
+
 		case types.EventShowPrivacyBalance:
 			reqPrivBal4AddrToken := msg.Data.(*types.ReqPrivBal4AddrToken)
 			accout, err := wallet.showPrivacyBalance(reqPrivBal4AddrToken)
@@ -610,7 +609,6 @@
 			} else {
 				msg.Reply(wallet.client.NewMessage("rpc", types.EventReplyShowPrivacyBalance, accout))
 			}
->>>>>>> 85e73f5c
 
 		case types.EventShowPrivacyAccount:
 			reqPrivBal4AddrToken := msg.Data.(*types.ReqPrivBal4AddrToken)
