// Copyright Fuzamei Corp. 2018 All Rights Reserved.
// Use of this source code is governed by a BSD-style
// license that can be found in the LICENSE file.

// Package wallet wallet chain33钱包功能实现
package wallet

import (
	"errors"
	"math/rand"
	"reflect"
	"sync"
	"sync/atomic"
	"time"

	"github.com/33cn/chain33/account"
	"github.com/33cn/chain33/client"
	"github.com/33cn/chain33/common"
	"github.com/33cn/chain33/common/address"
	"github.com/33cn/chain33/common/crypto"
	dbm "github.com/33cn/chain33/common/db"
	clog "github.com/33cn/chain33/common/log"
	log "github.com/33cn/chain33/common/log/log15"
	"github.com/33cn/chain33/queue"
	"github.com/33cn/chain33/types"
	wcom "github.com/33cn/chain33/wallet/common"
)

var (
	//minFee           int64
	maxTxNumPerBlock int64 = types.MaxTxsPerBlock
	// MaxTxHashsPerTime 每次处理的最大交易哈希数量
	MaxTxHashsPerTime int64 = 100
	walletlog               = log.New("module", "wallet")
	//accountdb         *account.DB
	//accTokenMap = make(map[string]*account.DB)
)

func init() {
	wcom.QueryData.Register("wallet", &Wallet{})
}

const (
	// AddTx 添加交易操作
	AddTx int32 = 20001
	// DelTx 删除交易操作
	DelTx int32 = 20002
	// 交易收发方向
	sendTx int32 = 30001
	recvTx int32 = 30002
)

// Wallet 钱包功能的实现类
type Wallet struct {
	client queue.Client
	// 模块间通信的操作接口,建议用api代替client调用
	api                client.QueueProtocolAPI
	mtx                sync.Mutex
	timeout            *time.Timer
	mineStatusReporter wcom.MineStatusReport
	isclosed           int32
	isWalletLocked     int32
	fatalFailureFlag   int32
	Password           string
	FeeAmount          int64
	EncryptFlag        int64
	wg                 *sync.WaitGroup
	walletStore        *walletStore
	random             *rand.Rand
	cfg                *types.Wallet
	done               chan struct{}
	rescanwg           *sync.WaitGroup
	lastHeader         *types.Header
	initFlag           uint32 // 钱包模块是否初始化完毕的标记，默认为0，表示未初始化
	// SignType 签名类型 1；secp256k1，2：ed25519，3：sm2
	SignType    int
	minFee      int64
	accountdb   *account.DB
	accTokenMap map[string]*account.DB
}

// SetLogLevel 设置日志登记
func SetLogLevel(level string) {
	clog.SetLogLevel(level)
}

// DisableLog 禁用日志
func DisableLog() {
	walletlog.SetHandler(log.DiscardHandler())
	storelog.SetHandler(log.DiscardHandler())
}

// New 创建一个钱包对象
func New(cfg *types.Chain33Config) *Wallet {
	mcfg := cfg.GetModuleConfig().Wallet
	sub := cfg.GetSubConfig().Wallet
	//walletStore
<<<<<<< HEAD
	walletStoreDB := dbm.NewDB("wallet", mcfg.Driver, mcfg.DbPath, mcfg.DbCache)
	//walletStore := NewStore(walletStoreDB)
	walletStore := newStore(walletStoreDB)
	minFee = mcfg.MinFee
	signType := types.GetSignType("", mcfg.SignType)
=======
	//accountdb = account.NewCoinsAccount()
	walletStoreDB := dbm.NewDB("wallet", cfg.Driver, cfg.DbPath, cfg.DbCache)
	//walletStore := NewStore(walletStoreDB)
	walletStore := newStore(walletStoreDB)
	//minFee = cfg.MinFee
	signType := types.GetSignType("", cfg.SignType)
>>>>>>> 976bb1de
	if signType == types.Invalid {
		signType = types.SECP256K1
	}

	wallet := &Wallet{
		walletStore:      walletStore,
		isWalletLocked:   1,
		fatalFailureFlag: 0,
		wg:               &sync.WaitGroup{},
		FeeAmount:        walletStore.GetFeeAmount(cfg.MinFee),
		EncryptFlag:      walletStore.GetEncryptionFlag(),
		done:             make(chan struct{}),
		cfg:              mcfg,
		rescanwg:         &sync.WaitGroup{},
		initFlag:         0,
		SignType:         signType,
		minFee:           cfg.MinFee,
		accountdb:        account.NewCoinsAccount(),
		accTokenMap:      make(map[string]*account.DB),
	}
	wallet.random = rand.New(rand.NewSource(types.Now().UnixNano()))
	wcom.QueryData.SetThis("wallet", reflect.ValueOf(wallet))
	wcom.Init(wallet, sub)
	return wallet
}

//Wait for wallet ready
func (wallet *Wallet) Wait() {}

// RegisterMineStatusReporter 向钱包注册状态回报
func (wallet *Wallet) RegisterMineStatusReporter(reporter wcom.MineStatusReport) error {
	if reporter == nil {
		return types.ErrInvalidParam
	}
	if wallet.mineStatusReporter != nil {
		return errors.New("ReporterIsExisted")
	}
	wallet.mineStatusReporter = reporter
	return nil
}

// GetConfig 获取钱包配置
func (wallet *Wallet) GetConfig() *types.Wallet {
	return wallet.cfg
}

// GetAPI 获取操作API
func (wallet *Wallet) GetAPI() client.QueueProtocolAPI {
	return wallet.api
}

// GetMutex 获取钱包互斥量
func (wallet *Wallet) GetMutex() *sync.Mutex {
	return &wallet.mtx
}

// GetDBStore 获取数据库存储对象操作接口
func (wallet *Wallet) GetDBStore() dbm.DB {
	return wallet.walletStore.GetDB()
}

// GetSignType 获取签名类型
func (wallet *Wallet) GetSignType() int {
	return wallet.SignType
}

// GetPassword 获取密码
func (wallet *Wallet) GetPassword() string {
	return wallet.Password
}

// Nonce 获取随机值
func (wallet *Wallet) Nonce() int64 {
	return wallet.random.Int63()
}

// AddWaitGroup 添加一个分组等待事件
func (wallet *Wallet) AddWaitGroup(delta int) {
	wallet.wg.Add(delta)
}

// WaitGroupDone 完成分组事件
func (wallet *Wallet) WaitGroupDone() {
	wallet.wg.Done()
}

// GetBlockHeight 获取区块高度
func (wallet *Wallet) GetBlockHeight() int64 {
	return wallet.GetHeight()
}

// GetRandom 获取随机值
func (wallet *Wallet) GetRandom() *rand.Rand {
	return wallet.random
}

// GetWalletDone 是否结束的通道
func (wallet *Wallet) GetWalletDone() chan struct{} {
	return wallet.done
}

// GetLastHeader 获取最新高度信息
func (wallet *Wallet) GetLastHeader() *types.Header {
	return wallet.lastHeader
}

// GetWaitGroup 获取等待互斥量
func (wallet *Wallet) GetWaitGroup() *sync.WaitGroup {
	return wallet.wg
}

// GetAccountByLabel 根据标签获取账号
func (wallet *Wallet) GetAccountByLabel(label string) (*types.WalletAccountStore, error) {
	return wallet.walletStore.GetAccountByLabel(label)
}

// IsRescanUtxosFlagScaning 是否处于扫描UTXO状态
func (wallet *Wallet) IsRescanUtxosFlagScaning() (bool, error) {
	in := &types.ReqNil{}
	flag := false
	for _, policy := range wcom.PolicyContainer {
		out, err := policy.Call("GetUTXOScaningFlag", in)
		if err != nil {
			if err.Error() == types.ErrNotSupport.Error() {
				continue
			}
			return flag, err
		}
		reply, ok := out.(*types.Reply)
		if !ok {
			err = types.ErrTypeAsset
			return flag, err
		}
		flag = reply.IsOk
		return flag, err
	}

	return flag, nil
}

// Close 关闭钱包
func (wallet *Wallet) Close() {
	//等待所有的子线程退出
	//set close flag to isclosed == 1
	atomic.StoreInt32(&wallet.isclosed, 1)
	for _, policy := range wcom.PolicyContainer {
		policy.OnClose()
	}
	close(wallet.done)
	wallet.client.Close()
	wallet.wg.Wait()
	//关闭数据库
	wallet.walletStore.Close()
	walletlog.Info("wallet module closed")
}

// IsClose 检查是否处于关闭状态
func (wallet *Wallet) IsClose() bool {
	return atomic.LoadInt32(&wallet.isclosed) == 1
}

// IsWalletLocked 返回钱包锁的状态
func (wallet *Wallet) IsWalletLocked() bool {
	return atomic.LoadInt32(&wallet.isWalletLocked) != 0
}

// SetQueueClient 初始化客户端消息队列
func (wallet *Wallet) SetQueueClient(cli queue.Client) {
	accountdb = account.NewCoinsAccount(cli.GetConfig())
	var err error
	wallet.client = cli
	wallet.client.Sub("wallet")
	wallet.api, err = client.New(cli, nil)
	if err != nil {
		panic("SetQueueClient client.New err")
	}
	wallet.wg.Add(1)
	go wallet.ProcRecvMsg()
	for _, policy := range wcom.PolicyContainer {
		policy.OnSetQueueClient()
	}
	wallet.setInited(true)
}

// GetAccountByAddr 根据地址获取账户
func (wallet *Wallet) GetAccountByAddr(addr string) (*types.WalletAccountStore, error) {
	return wallet.walletStore.GetAccountByAddr(addr)
}

// SetWalletAccount 设置钱包账户
func (wallet *Wallet) SetWalletAccount(update bool, addr string, account *types.WalletAccountStore) error {
	return wallet.walletStore.SetWalletAccount(update, addr, account)
}

// GetPrivKeyByAddr 根据地址获取私钥
func (wallet *Wallet) GetPrivKeyByAddr(addr string) (crypto.PrivKey, error) {
	if !wallet.isInited() {
		return nil, types.ErrNotInited
	}

	return wallet.getPrivKeyByAddr(addr)
}

func (wallet *Wallet) getPrivKeyByAddr(addr string) (crypto.PrivKey, error) {
	//获取指定地址在钱包里的账户信息
	Accountstor, err := wallet.walletStore.GetAccountByAddr(addr)
	if err != nil {
		walletlog.Error("getPrivKeyByAddr", "GetAccountByAddr err:", err)
		return nil, err
	}

	//通过password解密存储的私钥
	prikeybyte, err := common.FromHex(Accountstor.GetPrivkey())
	if err != nil || len(prikeybyte) == 0 {
		walletlog.Error("getPrivKeyByAddr", "FromHex err", err)
		return nil, err
	}

	privkey := wcom.CBCDecrypterPrivkey([]byte(wallet.Password), prikeybyte)
	//通过privkey生成一个pubkey然后换算成对应的addr
	cr, err := crypto.New(types.GetSignName("", wallet.SignType))
	if err != nil {
		walletlog.Error("getPrivKeyByAddr", "err", err)
		return nil, err
	}
	priv, err := cr.PrivKeyFromBytes(privkey)
	if err != nil {
		walletlog.Error("getPrivKeyByAddr", "PrivKeyFromBytes err", err)
		return nil, err
	}
	return priv, nil
}

// AddrInWallet 地址对应的账户是否属于本钱包
func (wallet *Wallet) AddrInWallet(addr string) bool {
	if !wallet.isInited() {
		return false
	}
	if len(addr) == 0 {
		return false
	}
	acc, err := wallet.walletStore.GetAccountByAddr(addr)
	if err == nil && acc != nil {
		return true
	}
	return false
}

//IsTransfer 检测钱包是否允许转账到指定地址，判断钱包锁和是否有seed以及挖矿锁
func (wallet *Wallet) IsTransfer(addr string) (bool, error) {

	ok, err := wallet.CheckWalletStatus()
	//钱包已经解锁或者错误是ErrSaveSeedFirst直接返回
	if ok || err == types.ErrSaveSeedFirst {
		return ok, err
	}
	//钱包已经锁定，挖矿锁已经解锁,需要判断addr是否是挖矿合约地址
	//这里依赖了ticket 挖矿合约
	if !wallet.isTicketLocked() {
		if addr == address.ExecAddress("ticket") {
			return true, nil
		}
	}
	return ok, err
}

//CheckWalletStatus 钱包状态检测函数,解锁状态，seed是否已保存
func (wallet *Wallet) CheckWalletStatus() (bool, error) {
	if !wallet.isInited() {
		return false, types.ErrNotInited
	}
	// 钱包锁定，ticket已经解锁，返回只解锁了ticket的错误
	if wallet.IsWalletLocked() && !wallet.isTicketLocked() {
		return false, types.ErrOnlyTicketUnLocked
	} else if wallet.IsWalletLocked() {
		return false, types.ErrWalletIsLocked
	}

	//判断钱包是否已保存seed
	has, err := wallet.walletStore.HasSeed()
	if !has || err != nil {
		return false, types.ErrSaveSeedFirst
	}
	return true, nil
}

func (wallet *Wallet) isTicketLocked() bool {
	locked := true
	if wallet.mineStatusReporter != nil {
		locked = wallet.mineStatusReporter.IsTicketLocked()
	}
	return locked
}

func (wallet *Wallet) isAutoMinning() bool {
	autoMining := false
	if wallet.mineStatusReporter != nil {
		autoMining = wallet.mineStatusReporter.IsAutoMining()
	}
	return autoMining
}

// GetWalletStatus 获取钱包状态
func (wallet *Wallet) GetWalletStatus() *types.WalletStatus {
	var err error
	s := &types.WalletStatus{}
	s.IsWalletLock = wallet.IsWalletLocked()
	s.IsHasSeed, err = wallet.walletStore.HasSeed()
	s.IsAutoMining = wallet.isAutoMinning()
	s.IsTicketLock = wallet.isTicketLocked()
	if err != nil {
		walletlog.Debug("GetWalletStatus HasSeed ", "err", err)
	}
	walletlog.Debug("GetWalletStatus", "walletstatus", s)
	return s
}

// GetWalletAccounts 获取账号列表
//output:
//type WalletAccountStore struct {
//	Privkey   string  //加密后的私钥hex值
//	Label     string
//	Addr      string
//	TimeStamp string
//获取钱包的所有账户地址列表，
func (wallet *Wallet) GetWalletAccounts() ([]*types.WalletAccountStore, error) {
	if !wallet.isInited() {
		return nil, types.ErrNotInited
	}
	wallet.mtx.Lock()
	defer wallet.mtx.Unlock()

	//通过Account前缀查找获取钱包中的所有账户信息
	WalletAccStores, err := wallet.walletStore.GetAccountByPrefix("Account")
	if err != nil || len(WalletAccStores) == 0 {
		walletlog.Info("GetWalletAccounts", "GetAccountByPrefix:err", err)
		return nil, err
	}
	return WalletAccStores, err
}

func (wallet *Wallet) updateLastHeader(block *types.BlockDetail, mode int) error {
	wallet.mtx.Lock()
	defer wallet.mtx.Unlock()
	header, err := wallet.api.GetLastHeader()
	if err != nil {
		return err
	}
	if block != nil {
		if mode == 1 && block.Block.Height > header.Height {
			wallet.lastHeader = &types.Header{
				BlockTime: block.Block.BlockTime,
				Height:    block.Block.Height,
				StateHash: block.Block.StateHash,
			}
		} else if mode == -1 && wallet.lastHeader != nil && wallet.lastHeader.Height == block.Block.Height {
			wallet.lastHeader = header
		}
	}
	if block == nil || wallet.lastHeader == nil {
		wallet.lastHeader = header
	}
	return nil
}

func (wallet *Wallet) setInited(flag bool) {
	if flag && !wallet.isInited() {
		atomic.StoreUint32(&wallet.initFlag, 1)
	}
}

func (wallet *Wallet) isInited() bool {
	return atomic.LoadUint32(&wallet.initFlag) != 0
}<|MERGE_RESOLUTION|>--- conflicted
+++ resolved
@@ -95,20 +95,12 @@
 	mcfg := cfg.GetModuleConfig().Wallet
 	sub := cfg.GetSubConfig().Wallet
 	//walletStore
-<<<<<<< HEAD
+	//accountdb = account.NewCoinsAccount()
 	walletStoreDB := dbm.NewDB("wallet", mcfg.Driver, mcfg.DbPath, mcfg.DbCache)
 	//walletStore := NewStore(walletStoreDB)
 	walletStore := newStore(walletStoreDB)
-	minFee = mcfg.MinFee
+	//minFee = cfg.MinFee
 	signType := types.GetSignType("", mcfg.SignType)
-=======
-	//accountdb = account.NewCoinsAccount()
-	walletStoreDB := dbm.NewDB("wallet", cfg.Driver, cfg.DbPath, cfg.DbCache)
-	//walletStore := NewStore(walletStoreDB)
-	walletStore := newStore(walletStoreDB)
-	//minFee = cfg.MinFee
-	signType := types.GetSignType("", cfg.SignType)
->>>>>>> 976bb1de
 	if signType == types.Invalid {
 		signType = types.SECP256K1
 	}
@@ -125,8 +117,8 @@
 		rescanwg:         &sync.WaitGroup{},
 		initFlag:         0,
 		SignType:         signType,
-		minFee:           cfg.MinFee,
-		accountdb:        account.NewCoinsAccount(),
+		minFee:           mcfg.MinFee,
+		accountdb:        account.NewCoinsAccount(cfg),
 		accTokenMap:      make(map[string]*account.DB),
 	}
 	wallet.random = rand.New(rand.NewSource(types.Now().UnixNano()))
@@ -277,7 +269,6 @@
 
 // SetQueueClient 初始化客户端消息队列
 func (wallet *Wallet) SetQueueClient(cli queue.Client) {
-	accountdb = account.NewCoinsAccount(cli.GetConfig())
 	var err error
 	wallet.client = cli
 	wallet.client.Sub("wallet")
