package wallet

import (
	"crypto/aes"
	"crypto/cipher"
	"encoding/hex"
	"fmt"
	"math/rand"
	"strings"
	"sync"
	"sync/atomic"
	"time"

	"bytes"
	"github.com/golang/protobuf/proto"
	log "github.com/inconshreveable/log15"
	"github.com/pkg/errors"
	"gitlab.33.cn/chain33/chain33/account"
	"gitlab.33.cn/chain33/chain33/client"
	"gitlab.33.cn/chain33/chain33/common"
	"gitlab.33.cn/chain33/chain33/common/crypto"
	"gitlab.33.cn/chain33/chain33/common/crypto/privacy"
	dbm "gitlab.33.cn/chain33/chain33/common/db"
	clog "gitlab.33.cn/chain33/chain33/common/log"
	"gitlab.33.cn/chain33/chain33/queue"
	"gitlab.33.cn/chain33/chain33/types"
<<<<<<< HEAD
	"unsafe"
=======
	"gitlab.33.cn/wallet/bipwallet"
>>>>>>> 91c5f792
)

var (
	minFee                  = types.MinFee
	maxTxNumPerBlock  int64 = types.MaxTxsPerBlock
	MaxTxHashsPerTime int64 = 100
	walletlog               = log.New("module", "wallet")
	// 1；secp256k1，2：ed25519，3：sm2
	SignType    = 1
	accountdb   = account.NewCoinsAccount()
	accTokenMap = make(map[string]*account.DB)
)

const (
	AddTx = iota
	DelTx
)

type Wallet struct {
<<<<<<< HEAD
	client         queue.Client
	mtx            sync.Mutex
	timeout        *time.Timer
	minertimeout   *time.Timer
	isclosed       int32
	isWalletLocked bool
	isTicketLocked bool
	lastHeight     int64
	autoMinerFlag  int32
	Password       string
	FeeAmount      int64
	EncryptFlag    int64
	miningTicket   *time.Ticker
	wg             *sync.WaitGroup
	walletStore    *WalletStore
	random         *rand.Rand
	done           chan struct{}
	privacyActive  map[string]map[string]*walletUTXOs //不同token类型对应的公开地址拥有的隐私存款记录，map[token]map[addr]
	privacyFrozen  map[string]string                  //[交易hash]sender
}

type walletUTXOs struct {
	outs []*txOutputInfo
}

type txOutputInfo struct {
	amount           int64
	utxoGlobalIndex  *types.UTXOGlobalIndex
	txPublicKeyR     []byte
	onetimePublicKey []byte
}

type addrAndprivacy struct {
	PrivacyKeyPair *privacy.Privacy
	Addr           *string
=======
	client queue.Client
	// 模块间通信的操作接口,建议用api代替client调用
	api              client.QueueProtocolAPI
	mtx              sync.Mutex
	timeout          *time.Timer
	minertimeout     *time.Timer
	isclosed         int32
	isWalletLocked   int32
	isTicketLocked   int32
	lastHeight       int64
	autoMinerFlag    int32
	fatalFailureFlag int32
	Password         string
	FeeAmount        int64
	EncryptFlag      int64
	miningTicket     *time.Ticker
	wg               *sync.WaitGroup
	walletStore      *Store
	random           *rand.Rand
	cfg              *types.Wallet
	done             chan struct{}
>>>>>>> 91c5f792
}

func SetLogLevel(level string) {
	clog.SetLogLevel(level)
}

func DisableLog() {
	walletlog.SetHandler(log.DiscardHandler())
	storelog.SetHandler(log.DiscardHandler())
}

func New(cfg *types.Wallet) *Wallet {
	//walletStore
	walletStoreDB := dbm.NewDB("wallet", cfg.Driver, cfg.DbPath, cfg.DbCache)
	walletStore := NewStore(walletStoreDB)
	minFee = cfg.MinFee
	signType, exist := types.MapSignName2Type[cfg.SignType]
	if !exist {
		signType = types.SECP256K1
	}
	SignType = signType

	wallet := &Wallet{
<<<<<<< HEAD
		walletStore:    walletStore,
		isWalletLocked: true,
		isTicketLocked: true,
		autoMinerFlag:  0,
		wg:             &sync.WaitGroup{},
		FeeAmount:      walletStore.GetFeeAmount(),
		EncryptFlag:    walletStore.GetEncryptionFlag(),
		miningTicket:   time.NewTicker(2 * time.Minute),
		done:           make(chan struct{}),
		privacyActive:  make(map[string]map[string]*walletUTXOs),
		privacyFrozen:  make(map[string]string),
	}
	value := walletStore.db.Get([]byte("WalletAutoMiner"))
=======
		walletStore:      walletStore,
		isWalletLocked:   1,
		isTicketLocked:   1,
		autoMinerFlag:    0,
		fatalFailureFlag: 0,
		wg:               &sync.WaitGroup{},
		FeeAmount:        walletStore.GetFeeAmount(),
		EncryptFlag:      walletStore.GetEncryptionFlag(),
		miningTicket:     time.NewTicker(2 * time.Minute),
		done:             make(chan struct{}),
		cfg:              cfg,
	}
	value, _ := walletStore.db.Get([]byte("WalletAutoMiner"))
>>>>>>> 91c5f792
	if value != nil && string(value) == "1" {
		wallet.autoMinerFlag = 1
	}
	wallet.random = rand.New(rand.NewSource(time.Now().UnixNano()))
	return wallet
}

func (wallet *Wallet) setAutoMining(flag int32) {
	atomic.StoreInt32(&wallet.autoMinerFlag, flag)
}

func (wallet *Wallet) isAutoMining() bool {
	return atomic.LoadInt32(&wallet.autoMinerFlag) == 1
}

func (wallet *Wallet) Close() {
	//等待所有的子线程退出
	//set close flag to isclosed == 1
	atomic.StoreInt32(&wallet.isclosed, 1)
	wallet.miningTicket.Stop()
	close(wallet.done)
	wallet.client.Close()
	wallet.wg.Wait()
	//关闭数据库
	wallet.walletStore.db.Close()
	walletlog.Info("wallet module closed")
}

//返回钱包锁的状态
func (wallet *Wallet) IsWalletLocked() bool {
	if atomic.LoadInt32(&wallet.isWalletLocked) == 0 {
		return false
	} else {
		return true
	}
}

//返回挖矿买票锁的状态
func (wallet *Wallet) IsTicketLocked() bool {
	if atomic.LoadInt32(&wallet.isTicketLocked) == 0 {
		return false
	} else {
		return true
	}
}

func (wallet *Wallet) SetQueueClient(cli queue.Client) {
	wallet.client = cli
	wallet.client.Sub("wallet")
	wallet.api, _ = client.New(cli, nil)
	wallet.wg.Add(2)
	wallet.InitPrivacyCache()
	go wallet.ProcRecvMsg()
	go wallet.autoMining()
	//InitSeedLibrary()
}

//检查周期 --> 10分
//开启挖矿：
//1. 自动把成熟的ticket关闭
//2. 查找超过1万余额的账户，自动购买ticket
//3. 查找mineraddress 和他对应的 账户的余额（不在1中），余额超过1万的自动购买ticket 挖矿
//
//停止挖矿：
//1. 自动把成熟的ticket关闭
//2. 查找ticket 可取的余额
//3. 取出ticket 里面的钱
func (wallet *Wallet) autoMining() {
	defer wallet.wg.Done()
	for {
		select {
		case <-wallet.miningTicket.C:
			if wallet.cfg.GetMinerdisable() {
				break
			}
			if !(wallet.IsCaughtUp() || wallet.cfg.GetForceMining()) {
				walletlog.Error("wallet IsCaughtUp false")
				break
			}
			//判断高度是否增长
			height := wallet.GetHeight()
			if height <= wallet.lastHeight {
				walletlog.Error("wallet Height not inc")
				break
			}
			wallet.lastHeight = height
			walletlog.Info("BEG miningTicket")
			if wallet.isAutoMining() {
				n1, err := wallet.closeTicket(wallet.lastHeight + 1)
				if err != nil {
					walletlog.Error("closeTicket", "err", err)
				}
				err = wallet.processFees()
				if err != nil {
					walletlog.Error("processFees", "err", err)
				}
				hashes1, n2, err := wallet.buyTicket(wallet.lastHeight + 1)
				if err != nil {
					walletlog.Error("buyTicket", "err", err)
				}
				hashes2, n3, err := wallet.buyMinerAddrTicket(wallet.lastHeight + 1)
				if err != nil {
					walletlog.Error("buyMinerAddrTicket", "err", err)
				}
				hashes := append(hashes1, hashes2...)
				if len(hashes) > 0 {
					wallet.waitTxs(hashes)
				}
				if n1+n2+n3 > 0 {
					wallet.flushTicket()
				}
			} else {
				n1, err := wallet.closeTicket(wallet.lastHeight + 1)
				if err != nil {
					walletlog.Error("closeTicket", "err", err)
				}
				err = wallet.processFees()
				if err != nil {
					walletlog.Error("processFees", "err", err)
				}
				hashes, err := wallet.withdrawFromTicket()
				if err != nil {
					walletlog.Error("withdrawFromTicket", "err", err)
				}
				if len(hashes) > 0 {
					wallet.waitTxs(hashes)
				}
				if n1 > 0 {
					wallet.flushTicket()
				}
			}
			walletlog.Info("END miningTicket")
		case <-wallet.done:
			return
		}
	}
}

func (wallet *Wallet) buyTicket(height int64) ([][]byte, int, error) {
	privs, err := wallet.getAllPrivKeys()
	if err != nil {
		walletlog.Error("buyTicket.getAllPrivKeys", "err", err)
		return nil, 0, err
	}
	count := 0
	var hashes [][]byte
	for _, priv := range privs {
		hash, n, err := wallet.buyTicketOne(height, priv)
		if err != nil {
			walletlog.Error("buyTicketOne", "err", err)
			continue
		}
		count += n
		if hash != nil {
			hashes = append(hashes, hash)
		}
	}
	return hashes, count, nil
}

func (wallet *Wallet) buyMinerAddrTicket(height int64) ([][]byte, int, error) {
	privs, err := wallet.getAllPrivKeys()
	if err != nil {
		walletlog.Error("buyMinerAddrTicket.getAllPrivKeys", "err", err)
		return nil, 0, err
	}
	count := 0
	var hashes [][]byte
	for _, priv := range privs {
		hashlist, n, err := wallet.buyMinerAddrTicketOne(height, priv)
		if err != nil {
			if err != types.ErrNotFound {
				walletlog.Error("buyMinerAddrTicketOne", "err", err)
			}
			continue
		}
		count += n
		if hashlist != nil {
			hashes = append(hashes, hashlist...)
		}
	}
	return hashes, count, nil
}

func (wallet *Wallet) withdrawFromTicket() (hashes [][]byte, err error) {
	privs, err := wallet.getAllPrivKeys()
	if err != nil {
		walletlog.Error("withdrawFromTicket.getAllPrivKeys", "err", err)
		return nil, err
	}
	for _, priv := range privs {
		hash, err := wallet.withdrawFromTicketOne(priv)
		if err != nil {
			walletlog.Error("withdrawFromTicketOne", "err", err)
			continue
		}
		if hash != nil {
			hashes = append(hashes, hash)
		}
	}
	return hashes, nil
}

func (wallet *Wallet) closeTicket(height int64) (int, error) {
	return wallet.closeAllTickets(height)
}

func (wallet *Wallet) forceCloseTicket(height int64) (*types.ReplyHashes, error) {
	return wallet.forceCloseAllTicket(height)
}

func (wallet *Wallet) flushTicket() {
	walletlog.Info("wallet FLUSH TICKET")
	hashList := wallet.client.NewMessage("consensus", types.EventFlushTicket, nil)
	wallet.client.Send(hashList, false)
}

func (wallet *Wallet) InitPrivacyCache() {
	tokenNamesOfUTXO := wallet.walletStore.getWalletPrivacyTokenMap()
	if 0 == len(tokenNamesOfUTXO.TokensMap) {
		return
	}

	for token, _ := range tokenNamesOfUTXO.TokensMap {
		walletOutsMap := wallet.walletStore.getWalletPrivacyTokenUTXOs(token)
		if nil != walletOutsMap {
			wallet.privacyActive[token] = walletOutsMap
			walletlog.Info("InitPrivacyCache", "Succeed for token", token)
		}
	}
}

func (wallet *Wallet) ProcRecvMsg() {
	defer wallet.wg.Done()
	for msg := range wallet.client.Recv() {
		walletlog.Debug("wallet recv", "msg", msg.Id)
		msgtype := msg.Ty
		switch msgtype {

		case types.EventWalletGetAccountList:
			WalletAccounts, err := wallet.ProcGetAccountList()
			if err != nil {
				walletlog.Error("ProcGetAccountList", "err", err.Error())
				msg.Reply(wallet.client.NewMessage("rpc", types.EventWalletAccountList, err))
			} else {
				walletlog.Debug("process WalletAccounts OK")
				msg.Reply(wallet.client.NewMessage("rpc", types.EventWalletAccountList, WalletAccounts))
			}

		case types.EventWalletAutoMiner:
			flag := msg.GetData().(*types.MinerFlag).Flag
			if flag == 1 {
				wallet.walletStore.db.Set([]byte("WalletAutoMiner"), []byte("1"))
			} else {
				wallet.walletStore.db.Set([]byte("WalletAutoMiner"), []byte("0"))
			}
			wallet.setAutoMining(flag)
			wallet.flushTicket()
			msg.ReplyErr("WalletSetAutoMiner", nil)

		case types.EventWalletGetTickets:
			tickets, privs, err := wallet.GetTickets(1)
			if err != nil {
				walletlog.Error("GetTickets", "err", err.Error())
				msg.Reply(wallet.client.NewMessage("consensus", types.EventWalletTickets, err))
			} else {
				tks := &types.ReplyWalletTickets{tickets, privs}
				walletlog.Debug("process GetTickets OK")
				msg.Reply(wallet.client.NewMessage("consensus", types.EventWalletTickets, tks))
			}

		case types.EventNewAccount:
			NewAccount := msg.Data.(*types.ReqNewAccount)
			WalletAccount, err := wallet.ProcCreateNewAccount(NewAccount)
			if err != nil {
				walletlog.Error("ProcCreateNewAccount", "err", err.Error())
				msg.Reply(wallet.client.NewMessage("rpc", types.EventWalletAccount, err))
			} else {
				msg.Reply(wallet.client.NewMessage("rpc", types.EventWalletAccount, WalletAccount))
			}

		case types.EventWalletTransactionList:
			WalletTxList := msg.Data.(*types.ReqWalletTransactionList)
			TransactionDetails, err := wallet.ProcWalletTxList(WalletTxList)
			if err != nil {
				walletlog.Error("ProcWalletTxList", "err", err.Error())
				msg.Reply(wallet.client.NewMessage("rpc", types.EventTransactionDetails, err))
			} else {
				msg.Reply(wallet.client.NewMessage("rpc", types.EventTransactionDetails, TransactionDetails))
			}

		case types.EventWalletImportprivkey:
			ImportPrivKey := msg.Data.(*types.ReqWalletImportPrivKey)
			WalletAccount, err := wallet.ProcImportPrivKey(ImportPrivKey)
			if err != nil {
				walletlog.Error("ProcImportPrivKey", "err", err.Error())
				msg.Reply(wallet.client.NewMessage("rpc", types.EventWalletAccount, err))
			} else {
				msg.Reply(wallet.client.NewMessage("rpc", types.EventWalletAccount, WalletAccount))
			}
			wallet.flushTicket()

		case types.EventWalletSendToAddress:
			SendToAddress := msg.Data.(*types.ReqWalletSendToAddress)
			ReplyHash, err := wallet.ProcSendToAddress(SendToAddress)
			if err != nil {
				walletlog.Error("ProcSendToAddress", "err", err.Error())
				msg.Reply(wallet.client.NewMessage("rpc", types.EventReplyHashes, err))
			} else {
				msg.Reply(wallet.client.NewMessage("rpc", types.EventReplyHashes, ReplyHash))
			}

		case types.EventWalletSetFee:
			WalletSetFee := msg.Data.(*types.ReqWalletSetFee)

			var reply types.Reply
			reply.IsOk = true
			err := wallet.ProcWalletSetFee(WalletSetFee)
			if err != nil {
				walletlog.Error("ProcWalletSetFee", "err", err.Error())
				reply.IsOk = false
				reply.Msg = []byte(err.Error())
			}
			msg.Reply(wallet.client.NewMessage("rpc", types.EventReply, &reply))

		case types.EventWalletSetLabel:
			WalletSetLabel := msg.Data.(*types.ReqWalletSetLabel)
			WalletAccount, err := wallet.ProcWalletSetLabel(WalletSetLabel)

			if err != nil {
				walletlog.Error("ProcWalletSetLabel", "err", err.Error())
				msg.Reply(wallet.client.NewMessage("rpc", types.EventWalletAccount, err))
			} else {
				msg.Reply(wallet.client.NewMessage("rpc", types.EventWalletAccount, WalletAccount))
			}

		case types.EventWalletMergeBalance:
			MergeBalance := msg.Data.(*types.ReqWalletMergeBalance)
			ReplyHashes, err := wallet.ProcMergeBalance(MergeBalance)
			if err != nil {
				walletlog.Error("ProcMergeBalance", "err", err.Error())
				msg.Reply(wallet.client.NewMessage("rpc", types.EventReplyHashes, err))
			} else {
				msg.Reply(wallet.client.NewMessage("rpc", types.EventReplyHashes, ReplyHashes))
			}

		case types.EventWalletSetPasswd:
			SetPasswd := msg.Data.(*types.ReqWalletSetPasswd)

			var reply types.Reply
			reply.IsOk = true
			err := wallet.ProcWalletSetPasswd(SetPasswd)
			if err != nil {
				walletlog.Error("ProcWalletSetPasswd", "err", err.Error())
				reply.IsOk = false
				reply.Msg = []byte(err.Error())
			}
			msg.Reply(wallet.client.NewMessage("rpc", types.EventReply, &reply))

		case types.EventWalletLock:
			var reply types.Reply
			reply.IsOk = true
			err := wallet.ProcWalletLock()
			if err != nil {
				walletlog.Error("ProcWalletLock", "err", err.Error())
				reply.IsOk = false
				reply.Msg = []byte(err.Error())
			}
			msg.Reply(wallet.client.NewMessage("rpc", types.EventReply, &reply))

		case types.EventWalletUnLock:
			WalletUnLock := msg.Data.(*types.WalletUnLock)
			var reply types.Reply
			reply.IsOk = true
			err := wallet.ProcWalletUnLock(WalletUnLock)
			if err != nil {
				walletlog.Error("ProcWalletUnLock", "err", err.Error())
				reply.IsOk = false
				reply.Msg = []byte(err.Error())
			}
			msg.Reply(wallet.client.NewMessage("rpc", types.EventReply, &reply))
			wallet.flushTicket()

		case types.EventAddBlock:
			block := msg.Data.(*types.BlockDetail)
			wallet.ProcWalletAddBlock(block)
			walletlog.Debug("wallet add block --->", "height", block.Block.GetHeight())

		case types.EventDelBlock:
			block := msg.Data.(*types.BlockDetail)
			wallet.ProcWalletDelBlock(block)
			walletlog.Debug("wallet del block --->", "height", block.Block.GetHeight())

		//seed
		case types.EventGenSeed:
			genSeedLang := msg.Data.(*types.GenSeedLang)
			replySeed, err := wallet.genSeed(genSeedLang.Lang)
			if err != nil {
				walletlog.Error("genSeed", "err", err.Error())
				msg.Reply(wallet.client.NewMessage("rpc", types.EventReplyGenSeed, err))
			} else {
				msg.Reply(wallet.client.NewMessage("rpc", types.EventReplyGenSeed, replySeed))
			}

		case types.EventGetSeed:
			Pw := msg.Data.(*types.GetSeedByPw)
			seed, err := wallet.getSeed(Pw.Passwd)
			if err != nil {
				walletlog.Error("getSeed", "err", err.Error())
				msg.Reply(wallet.client.NewMessage("rpc", types.EventReplyGetSeed, err))
			} else {
				var replySeed types.ReplySeed
				replySeed.Seed = seed
				//walletlog.Error("EventGetSeed", "seed", seed)
				msg.Reply(wallet.client.NewMessage("rpc", types.EventReplyGetSeed, &replySeed))
			}

		case types.EventSaveSeed:
			saveseed := msg.Data.(*types.SaveSeedByPw)
			var reply types.Reply
			reply.IsOk = true
			ok, err := wallet.saveSeed(saveseed.Passwd, saveseed.Seed)
			if !ok {
				walletlog.Error("saveSeed", "err", err.Error())
				reply.IsOk = false
				reply.Msg = []byte(err.Error())
			}
			msg.Reply(wallet.client.NewMessage("rpc", types.EventReply, &reply))

		case types.EventGetWalletStatus:
			s := wallet.GetWalletStatus()
			msg.Reply(wallet.client.NewMessage("rpc", types.EventReplyWalletStatus, s))

		case types.EventDumpPrivkey:
			addr := msg.Data.(*types.ReqStr)
			privkey, err := wallet.ProcDumpPrivkey(addr.ReqStr)
			if err != nil {
				walletlog.Error("ProcDumpPrivkey", "err", err.Error())
				msg.Reply(wallet.client.NewMessage("rpc", types.EventReplyPrivkey, err))
			} else {
				var replyStr types.ReplyStr
				replyStr.Replystr = privkey
				msg.Reply(wallet.client.NewMessage("rpc", types.EventReplyPrivkey, &replyStr))
			}

		case types.EventCloseTickets:
			hashes, err := wallet.forceCloseTicket(wallet.GetHeight() + 1)
			if err != nil {
				walletlog.Error("closeTicket", "err", err.Error())
				msg.Reply(wallet.client.NewMessage("rpc", types.EventReplyHashes, err))
			} else {
				msg.Reply(wallet.client.NewMessage("rpc", types.EventReplyHashes, hashes))
				go func() {
					if len(hashes.Hashes) > 0 {
						wallet.waitTxs(hashes.Hashes)
						wallet.flushTicket()
					}
				}()
			}

<<<<<<< HEAD
		case types.EventShowPrivacyAccount:
			reqPrivBal4AddrToken := msg.Data.(*types.ReqPrivBal4AddrToken)
			UTXOs, err := wallet.showPrivacyAccounts(reqPrivBal4AddrToken)
			if err != nil {
				walletlog.Error("showPrivacyAccount", "err", err.Error())
				msg.Reply(wallet.client.NewMessage("rpc", types.EventReplyShowPrivacyAccount, err))
			} else {
				msg.Reply(wallet.client.NewMessage("rpc", types.EventReplyShowPrivacyAccount, UTXOs))
			}
		case types.EventShowPrivacyPK:
			reqAddr := msg.Data.(*types.ReqStr)
			replyPrivacyPair, err := wallet.showPrivacyPkPair(reqAddr)
			if err != nil {
				walletlog.Error("showPrivacyPkPair", "err", err.Error())
				msg.Reply(wallet.client.NewMessage("rpc", types.EventReplyShowPrivacyPK, err))
			} else {
				msg.Reply(wallet.client.NewMessage("rpc", types.EventReplyShowPrivacyPK, replyPrivacyPair))
			}
		case types.EventPublic2privacy:
			reqPub2Pri := msg.Data.(*types.ReqPub2Pri)
			replyHash, err := wallet.procPublic2PrivacyV2(reqPub2Pri)
			var reply types.Reply
			if err != nil {
				reply.IsOk = false
				walletlog.Error("procPublic2Privacy", "err", err.Error())
				msg.Reply(wallet.client.NewMessage("rpc", types.EventReplyPublic2privacy, err))
			} else {
				reply.IsOk = true
				reply.Msg = replyHash.Hash
				walletlog.Info("procPublic2Privacy", "tx hash", common.Bytes2Hex(replyHash.Hash), "result", "success")
				msg.Reply(wallet.client.NewMessage("rpc", types.EventReplyPublic2privacy, &reply))
			}

		case types.EventPrivacy2privacy:
			reqPri2Pri := msg.Data.(*types.ReqPri2Pri)
			replyHash, err := wallet.procPrivacy2PrivacyV2(reqPri2Pri)
			var reply types.Reply
			if err != nil {
				reply.IsOk = false
				walletlog.Error("procPrivacy2Privacy", "err", err.Error())
				msg.Reply(wallet.client.NewMessage("rpc", types.EventReplyPrivacy2privacy, err))
			} else {
				reply.IsOk = true
				reply.Msg = replyHash.Hash
				walletlog.Info("procPrivacy2Privacy", "tx hash", common.Bytes2Hex(replyHash.Hash), "result", "success")
				msg.Reply(wallet.client.NewMessage("rpc", types.EventReplyPrivacy2privacy, &reply))
			}
		case types.EventPrivacy2public:
			reqPri2Pub := msg.Data.(*types.ReqPri2Pub)
			replyHash, err := wallet.procPrivacy2PublicV2(reqPri2Pub)
			var reply types.Reply
			if err != nil {
				reply.IsOk = false
				walletlog.Error("procPrivacy2Public", "err", err.Error())
				msg.Reply(wallet.client.NewMessage("rpc", types.EventReplyPrivacy2public, err))
			} else {
				reply.IsOk = true
				reply.Msg = replyHash.Hash
				walletlog.Info("procPrivacy2Public", "tx hash", common.Bytes2Hex(replyHash.Hash), "result", "success")
				msg.Reply(wallet.client.NewMessage("rpc", types.EventReplyPrivacy2public, &reply))
			}
		case types.EventCreateUTXOs:
			reqCreateUTXOs := msg.Data.(*types.ReqCreateUTXOs)
			replyHash, err := wallet.procCreateUTXOs(reqCreateUTXOs)
			var reply types.Reply
			if err != nil {
				reply.IsOk = false
				walletlog.Error("procCreateUTXOs", "err", err.Error())
				msg.Reply(wallet.client.NewMessage("rpc", types.EventReplyCreateUTXOs, err))
			} else {
				reply.IsOk = true
				reply.Msg = replyHash.Hash
				walletlog.Info("procCreateUTXOs", "tx hash", common.Bytes2Hex(replyHash.Hash), "result", "success")
				msg.Reply(wallet.client.NewMessage("rpc", types.EventReplyCreateUTXOs, &reply))
			}
=======
		case types.EventSignRawTx:
			unsigned := msg.GetData().(*types.ReqSignRawTx)
			txHex, err := wallet.ProcSignRawTx(unsigned)
			if err != nil {
				walletlog.Error("EventSignRawTx", "err", err)
				msg.Reply(wallet.client.NewMessage("rpc", types.EventReplySignRawTx, err))
			} else {
				walletlog.Info("Reply EventSignRawTx", "msg", msg)
				msg.Reply(wallet.client.NewMessage("rpc", types.EventReplySignRawTx, &types.ReplySignRawTx{TxHex: txHex}))
			}
		case types.EventErrToFront: //收到系统发生致命性错误事件
			reportErrEvent := msg.Data.(*types.ReportErrEvent)
			wallet.setFatalFailure(reportErrEvent)
			walletlog.Debug("EventErrToFront")

		case types.EventFatalFailure: //定时查询是否有致命性故障产生
			fatalFailure := wallet.getFatalFailure()
			msg.Reply(wallet.client.NewMessage("rpc", types.EventReplyFatalFailure, &types.Int32{Data: fatalFailure}))

>>>>>>> 91c5f792
		default:
			walletlog.Info("ProcRecvMsg unknow msg", "msgtype", msgtype)
		}
		walletlog.Debug("end process", "msg.id", msg.Id)
	}
}

//input:
//type ReqSignRawTx struct {
//	Addr    string
//	Privkey string
//	TxHex   string
//	Expire  string
//}
//output:
//string
//签名交易
func (wallet *Wallet) ProcSignRawTx(unsigned *types.ReqSignRawTx) (string, error) {
	wallet.mtx.Lock()
	defer wallet.mtx.Unlock()

	index := unsigned.Index
	if unsigned.GetAddr() == "" {
		return "", types.ErrNoPrivKeyOrAddr
	}

	ok, err := wallet.CheckWalletStatus()
	if !ok {
		return "", err
	}
	key, err := wallet.getPrivKeyByAddr(unsigned.GetAddr())
	if err != nil {
		return "", err
	}

	var tx types.Transaction
	bytes, err := common.FromHex(unsigned.GetTxHex())
	if err != nil {
		return "", err
	}
	err = types.Decode(bytes, &tx)
	if err != nil {
		return "", err
	}
	expire, err := time.ParseDuration(unsigned.GetExpire())
	if err != nil {
		return "", err
	}
	tx.SetExpire(expire)
	group, err := tx.GetTxGroup()
	if err != nil {
		return "", err
	}
	if group == nil {
		tx.Sign(int32(SignType), key)
		txHex := types.Encode(&tx)
		signedTx := hex.EncodeToString(txHex)
		return signedTx, nil
	}
	if int(index) > len(group.GetTxs()) {
		return "", types.ErrIndex
	}
	if index <= 0 {
		for i := range group.Txs {
			group.SignN(i, int32(SignType), key)
		}
		grouptx := group.Tx()
		txHex := types.Encode(grouptx)
		signedTx := hex.EncodeToString(txHex)
		return signedTx, nil
	} else {
		index -= 1
		group.SignN(int(index), int32(SignType), key)
		grouptx := group.Tx()
		txHex := types.Encode(grouptx)
		signedTx := hex.EncodeToString(txHex)
		return signedTx, nil
	}
	return "", nil
}

//output:
//type WalletAccounts struct {
//	Wallets []*WalletAccount
//type WalletAccount struct {
//	Acc   *Account
//	Label string
//获取钱包的地址列表
func (wallet *Wallet) ProcGetAccountList() (*types.WalletAccounts, error) {
	wallet.mtx.Lock()
	defer wallet.mtx.Unlock()

	//通过Account前缀查找获取钱包中的所有账户信息
	WalletAccStores, err := wallet.walletStore.GetAccountByPrefix("Account")
	if err != nil || len(WalletAccStores) == 0 {
		walletlog.Info("ProcGetAccountList", "GetAccountByPrefix:err", err)
		return nil, err
	}

	addrs := make([]string, len(WalletAccStores))
	for index, AccStore := range WalletAccStores {
		if len(AccStore.Addr) != 0 {
			addrs[index] = AccStore.Addr
		}
		//walletlog.Debug("ProcGetAccountList", "all AccStore", AccStore.String())
	}
	//获取所有地址对应的账户详细信息从account模块
	accounts, err := accountdb.LoadAccounts(wallet.api, addrs)
	if err != nil || len(accounts) == 0 {
		walletlog.Error("ProcGetAccountList", "LoadAccounts:err", err)
		return nil, err
	}

	//异常打印信息
	if len(WalletAccStores) != len(accounts) {
		walletlog.Error("ProcGetAccountList err!", "AccStores)", len(WalletAccStores), "accounts", len(accounts))
	}

	var WalletAccounts types.WalletAccounts
	WalletAccounts.Wallets = make([]*types.WalletAccount, len(WalletAccStores))

	for index, Account := range accounts {
		var WalletAccount types.WalletAccount
		//此账户还没有参与交易所在account模块没有记录
		if len(Account.Addr) == 0 {
			Account.Addr = addrs[index]
		}
		WalletAccount.Acc = Account
		WalletAccount.Label = WalletAccStores[index].GetLabel()
		WalletAccounts.Wallets[index] = &WalletAccount

		//walletlog.Info("ProcGetAccountList", "LoadAccounts:account", Account.String())
	}
	return &WalletAccounts, nil
}

//input:
//type ReqNewAccount struct {
//	Label string
//output:
//type WalletAccount struct {
//	Acc   *Account
//	Label string
//type Account struct {
//	Currency int32
//	Balance  int64
//	Frozen   int64
//	Addr     string
//创建一个新的账户
func (wallet *Wallet) ProcCreateNewAccount(Label *types.ReqNewAccount) (*types.WalletAccount, error) {
	wallet.mtx.Lock()
	defer wallet.mtx.Unlock()

	ok, err := wallet.CheckWalletStatus()
	if !ok {
		return nil, err
	}

	if Label == nil || len(Label.GetLabel()) == 0 {
		walletlog.Error("ProcCreateNewAccount Label is nil")
		return nil, types.ErrInputPara
	}

	//首先校验label是否已被使用
	WalletAccStores, err := wallet.walletStore.GetAccountByLabel(Label.GetLabel())
	if WalletAccStores != nil {
		walletlog.Error("ProcCreateNewAccount Label is exist in wallet!")
		return nil, types.ErrLabelHasUsed
	}

	var Account types.Account
	var walletAccount types.WalletAccount
	var WalletAccStore types.WalletAccountStore
	var cointype uint32
	if SignType == 1 {
		cointype = bipwallet.TypeBty
	} else if SignType == 2 {
		cointype = bipwallet.TypeYcc
	} else {
		cointype = bipwallet.TypeBty
	}

	//通过seed获取私钥, 首先通过钱包密码解锁seed然后通过seed生成私钥
	seed, err := wallet.getSeed(wallet.Password)
	if err != nil {
		walletlog.Error("ProcCreateNewAccount", "getSeed err", err)
		return nil, err
	}
	privkeyhex, err := GetPrivkeyBySeed(wallet.walletStore.db, seed)
	if err != nil {
		walletlog.Error("ProcCreateNewAccount", "GetPrivkeyBySeed err", err)
		return nil, err
	}
	privkeybyte, err := common.FromHex(privkeyhex)
	if err != nil || len(privkeybyte) == 0 {
		walletlog.Error("ProcCreateNewAccount", "FromHex err", err)
		return nil, err
	}

	pub, err := bipwallet.PrivkeyToPub(cointype, privkeybyte)
	if err != nil {
		seedlog.Error("ProcCreateNewAccount PrivkeyToPub", "err", err)
		return nil, types.ErrPrivkeyToPub
	}
	addr, err := bipwallet.PubToAddress(cointype, pub)
	if err != nil {
		seedlog.Error("ProcCreateNewAccount PubToAddress", "err", err)
		return nil, types.ErrPrivkeyToPub
	}

	Account.Addr = addr
	Account.Currency = 0
	Account.Balance = 0
	Account.Frozen = 0

	walletAccount.Acc = &Account
	walletAccount.Label = Label.GetLabel()

	//使用钱包的password对私钥加密 aes cbc
	Encrypted := CBCEncrypterPrivkey([]byte(wallet.Password), privkeybyte)
	WalletAccStore.Privkey = common.ToHex(Encrypted)
	WalletAccStore.Label = Label.GetLabel()
	WalletAccStore.Addr = addr

	//存储账户信息到wallet数据库中
	err = wallet.walletStore.SetWalletAccount(false, Account.Addr, &WalletAccStore)
	if err != nil {
		return nil, err
	}

	//获取地址对应的账户信息从account模块
	addrs := make([]string, 1)
	addrs[0] = addr
	accounts, err := accountdb.LoadAccounts(wallet.api, addrs)
	if err != nil {
		walletlog.Error("ProcCreateNewAccount", "LoadAccounts err", err)
		return nil, err
	}
	// 本账户是首次创建
	if len(accounts[0].Addr) == 0 {
		accounts[0].Addr = addr
	}
	walletAccount.Acc = accounts[0]

	//从blockchain模块同步Account.Addr对应的所有交易详细信息
	wallet.wg.Add(1)
<<<<<<< HEAD
	go wallet.ReqTxDetailByAddr(addr.String())
	wallet.wg.Add(1)
	go wallet.ReqPrivacyTxByAddr(addr.String())
=======
	go wallet.ReqTxDetailByAddr(addr)
>>>>>>> 91c5f792

	return &walletAccount, nil
}

//input:
//type ReqWalletTransactionList struct {
//	FromTx []byte
//	Count  int32
//output:
//type WalletTxDetails struct {
//	TxDetails []*WalletTxDetail
//type WalletTxDetail struct {
//	Tx      *Transaction
//	Receipt *ReceiptData
//	Height  int64
//	Index   int64
//获取所有钱包的交易记录
func (wallet *Wallet) ProcWalletTxList(TxList *types.ReqWalletTransactionList) (*types.WalletTxDetails, error) {
	wallet.mtx.Lock()
	defer wallet.mtx.Unlock()

	if TxList == nil {
		walletlog.Error("ProcWalletTxList TxList is nil!")
		return nil, types.ErrInputPara
	}
	if TxList.GetDirection() != 0 && TxList.GetDirection() != 1 {
		walletlog.Error("ProcWalletTxList Direction err!")
		return nil, types.ErrInputPara
	}
	WalletTxDetails, err := wallet.walletStore.GetTxDetailByIter(TxList)
	if err != nil {
		walletlog.Error("ProcWalletTxList", "GetTxDetailByIter err", err)
		return nil, err
	}
	return WalletTxDetails, nil
}

//input:
//type ReqWalletImportPrivKey struct {
//	Privkey string
//	Label   string
//output:
//type WalletAccount struct {
//	Acc   *Account
//	Label string
//导入私钥，并且同时会导入交易
func (wallet *Wallet) ProcImportPrivKey(PrivKey *types.ReqWalletImportPrivKey) (*types.WalletAccount, error) {
	wallet.mtx.Lock()
	defer wallet.mtx.Unlock()

	ok, err := wallet.CheckWalletStatus()
	if !ok {
		return nil, err
	}

	if PrivKey == nil || len(PrivKey.GetLabel()) == 0 || len(PrivKey.GetPrivkey()) == 0 {
		walletlog.Error("ProcImportPrivKey input parameter is nil!")
		return nil, types.ErrInputPara
	}

	//校验label是否已经被使用
	Account, err := wallet.walletStore.GetAccountByLabel(PrivKey.GetLabel())
	if Account != nil {
		walletlog.Error("ProcImportPrivKey Label is exist in wallet!")
		return nil, types.ErrLabelHasUsed
	}

	var cointype uint32
	if SignType == 1 {
		cointype = bipwallet.TypeBty
	} else if SignType == 2 {
		cointype = bipwallet.TypeYcc
	} else {
		cointype = bipwallet.TypeBty
	}

	privkeybyte, err := common.FromHex(PrivKey.Privkey)
	if err != nil || len(privkeybyte) == 0 {
		walletlog.Error("ProcImportPrivKey", "FromHex err", err)
		return nil, types.ErrFromHex
	}

	pub, err := bipwallet.PrivkeyToPub(cointype, privkeybyte)
	if err != nil {
		seedlog.Error("ProcImportPrivKey PrivkeyToPub", "err", err)
		return nil, types.ErrPrivkeyToPub
	}
	addr, err := bipwallet.PubToAddress(cointype, pub)
	if err != nil {
		seedlog.Error("ProcImportPrivKey PrivkeyToPub", "err", err)
		return nil, types.ErrPrivkeyToPub
	}

	//对私钥加密
	Encryptered := CBCEncrypterPrivkey([]byte(wallet.Password), privkeybyte)
	Encrypteredstr := common.ToHex(Encryptered)
	//校验PrivKey对应的addr是否已经存在钱包中
	Account, err = wallet.walletStore.GetAccountByAddr(addr)
	if Account != nil {
		if Account.Privkey == Encrypteredstr {
			walletlog.Error("ProcImportPrivKey Privkey is exist in wallet!")
			return nil, types.ErrPrivkeyExist
		} else {
			walletlog.Error("ProcImportPrivKey!", "Account.Privkey", Account.Privkey, "input Privkey", PrivKey.Privkey)
			return nil, types.ErrPrivkey
		}
	}

	var walletaccount types.WalletAccount
	var WalletAccStore types.WalletAccountStore
	WalletAccStore.Privkey = Encrypteredstr //存储加密后的私钥
	WalletAccStore.Label = PrivKey.GetLabel()
	WalletAccStore.Addr = addr
	//存储Addr:label+privkey+addr到数据库
	err = wallet.walletStore.SetWalletAccount(false, addr, &WalletAccStore)
	if err != nil {
		walletlog.Error("ProcImportPrivKey", "SetWalletAccount err", err)
		return nil, err
	}

	//获取地址对应的账户信息从account模块
	addrs := make([]string, 1)
	addrs[0] = addr
	accounts, err := accountdb.LoadAccounts(wallet.api, addrs)
	if err != nil {
		walletlog.Error("ProcImportPrivKey", "LoadAccounts err", err)
		return nil, err
	}
	// 本账户是首次创建
	if len(accounts[0].Addr) == 0 {
		accounts[0].Addr = addr
	}
	walletaccount.Acc = accounts[0]
	walletaccount.Label = PrivKey.Label

	//从blockchain模块同步Account.Addr对应的所有交易详细信息
	wallet.wg.Add(1)
<<<<<<< HEAD
	go wallet.ReqTxDetailByAddr(addr.String())
	wallet.wg.Add(1)
	go wallet.ReqPrivacyTxByAddr(addr.String())
=======
	go wallet.ReqTxDetailByAddr(addr)
>>>>>>> 91c5f792

	return &walletaccount, nil
}

//input:
//type ReqWalletSendToAddress struct {
//	From   string
//	To     string
//	Amount int64
//	Note   string
//output:
//type ReplyHash struct {
//	Hashe []byte
//发送一笔交易给对方地址，返回交易hash
func (wallet *Wallet) ProcSendToAddress(SendToAddress *types.ReqWalletSendToAddress) (*types.ReplyHash, error) {
	wallet.mtx.Lock()
	defer wallet.mtx.Unlock()

	if SendToAddress == nil {
		walletlog.Error("ProcSendToAddress input para is nil")
		return nil, types.ErrInputPara
	}
	if len(SendToAddress.From) == 0 || len(SendToAddress.To) == 0 {
		walletlog.Error("ProcSendToAddress input para From or To is nil!")
		return nil, types.ErrInputPara
	}

	ok, err := wallet.IsTransfer(SendToAddress.GetTo())
	if !ok {
		return nil, err
	}

	//获取from账户的余额从account模块，校验余额是否充足
	addrs := make([]string, 1)
	addrs[0] = SendToAddress.GetFrom()
	var accounts []*types.Account
	var tokenAccounts []*types.Account
	accounts, err = accountdb.LoadAccounts(wallet.api, addrs)
	if err != nil || len(accounts) == 0 {
		walletlog.Error("ProcSendToAddress", "LoadAccounts err", err)
		return nil, err
	}
	Balance := accounts[0].Balance
	amount := SendToAddress.GetAmount()
	if !SendToAddress.IsToken {
		if Balance < amount+wallet.FeeAmount {
			return nil, types.ErrInsufficientBalance
		}
	} else {
		//如果是token转账，一方面需要保证coin的余额满足fee，另一方面则需要保证token的余额满足转账操作
		if Balance < wallet.FeeAmount {
			return nil, types.ErrInsufficientBalance
		}

		if nil == accTokenMap[SendToAddress.TokenSymbol] {
			tokenAccDB, err := account.NewAccountDB("token", SendToAddress.TokenSymbol, nil)
			if err != nil {
				return nil, err
			}
			accTokenMap[SendToAddress.TokenSymbol] = tokenAccDB
		}
		tokenAccDB := accTokenMap[SendToAddress.TokenSymbol]
		tokenAccounts, err = tokenAccDB.LoadAccounts(wallet.api, addrs)
		if err != nil || len(tokenAccounts) == 0 {
			walletlog.Error("ProcSendToAddress", "Load Token Accounts err", err)
			return nil, err
		}
		tokenBalance := tokenAccounts[0].Balance
		if tokenBalance < amount {
			return nil, types.ErrInsufficientTokenBal
		}
	}
	addrto := SendToAddress.GetTo()
	note := SendToAddress.GetNote()
	priv, err := wallet.getPrivKeyByAddr(addrs[0])
	if err != nil {
		return nil, err
	}
	return wallet.sendToAddress(priv, addrto, amount, note, SendToAddress.IsToken, SendToAddress.TokenSymbol)
}

func (wallet *Wallet) getPrivKeyByAddr(addr string) (crypto.PrivKey, error) {
	//获取指定地址在钱包里的账户信息
	Accountstor, err := wallet.walletStore.GetAccountByAddr(addr)
	if err != nil {
		walletlog.Error("ProcSendToAddress", "GetAccountByAddr err:", err)
		return nil, err
	}

	//通过password解密存储的私钥
	prikeybyte, err := common.FromHex(Accountstor.GetPrivkey())
	if err != nil || len(prikeybyte) == 0 {
		walletlog.Error("ProcSendToAddress", "FromHex err", err)
		return nil, err
	}

	privkey := CBCDecrypterPrivkey([]byte(wallet.Password), prikeybyte)
	//通过privkey生成一个pubkey然后换算成对应的addr
	cr, err := crypto.New(types.GetSignatureTypeName(SignType))
	if err != nil {
		walletlog.Error("ProcSendToAddress", "err", err)
		return nil, err
	}
	priv, err := cr.PrivKeyFromBytes(privkey)
	if err != nil {
		walletlog.Error("ProcSendToAddress", "PrivKeyFromBytes err", err)
		return nil, err
	}
	return priv, nil
}

//type ReqWalletSetFee struct {
//	Amount int64
//设置钱包默认的手续费
func (wallet *Wallet) ProcWalletSetFee(WalletSetFee *types.ReqWalletSetFee) error {
	if WalletSetFee.Amount < minFee {
		walletlog.Error("ProcWalletSetFee err!", "Amount", WalletSetFee.Amount, "MinFee", minFee)
		return types.ErrInputPara
	}
	err := wallet.walletStore.SetFeeAmount(WalletSetFee.Amount)
	if err == nil {
		walletlog.Debug("ProcWalletSetFee success!")
		wallet.mtx.Lock()
		wallet.FeeAmount = WalletSetFee.Amount
		wallet.mtx.Unlock()
	}
	return err
}

//外部已经加了lock
func (wallet *Wallet) getFee() int64 {
	return wallet.FeeAmount
}

//input:
//type ReqWalletSetLabel struct {
//	Addr  string
//	Label string
//output:
//type WalletAccount struct {
//	Acc   *Account
//	Label string
//设置某个账户的标签
func (wallet *Wallet) ProcWalletSetLabel(SetLabel *types.ReqWalletSetLabel) (*types.WalletAccount, error) {
	wallet.mtx.Lock()
	defer wallet.mtx.Unlock()

	if SetLabel == nil || len(SetLabel.Addr) == 0 || len(SetLabel.Label) == 0 {
		walletlog.Error("ProcWalletSetLabel input parameter is nil!")
		return nil, types.ErrInputPara
	}
	//校验label是否已经被使用
	Account, err := wallet.walletStore.GetAccountByLabel(SetLabel.GetLabel())
	if Account != nil {
		walletlog.Error("ProcWalletSetLabel Label is exist in wallet!")
		return nil, types.ErrLabelHasUsed
	}
	//获取地址对应的账户信息从钱包中,然后修改label
	Account, err = wallet.walletStore.GetAccountByAddr(SetLabel.Addr)
	if err == nil && Account != nil {
		oldLabel := Account.Label
		Account.Label = SetLabel.GetLabel()
		err := wallet.walletStore.SetWalletAccount(true, SetLabel.Addr, Account)
		if err == nil {
			//新的label设置成功之后需要删除旧的label在db的数据
			wallet.walletStore.DelAccountByLabel(oldLabel)

			//获取地址对应的账户详细信息从account模块
			addrs := make([]string, 1)
			addrs[0] = SetLabel.Addr
			accounts, err := accountdb.LoadAccounts(wallet.api, addrs)
			if err != nil || len(accounts) == 0 {
				walletlog.Error("ProcWalletSetLabel", "LoadAccounts err", err)
				return nil, err
			}
			var walletAccount types.WalletAccount
			walletAccount.Acc = accounts[0]
			walletAccount.Label = SetLabel.GetLabel()
			return &walletAccount, err
		}
	}
	return nil, err
}

//input:
//type ReqWalletMergeBalance struct {
//	To string
//output:
//type ReplyHashes struct {
//	Hashes [][]byte
//合并所有的balance 到一个地址
func (wallet *Wallet) ProcMergeBalance(MergeBalance *types.ReqWalletMergeBalance) (*types.ReplyHashes, error) {
	wallet.mtx.Lock()
	defer wallet.mtx.Unlock()

	ok, err := wallet.CheckWalletStatus()
	if !ok {
		return nil, err
	}

	if len(MergeBalance.GetTo()) == 0 {
		walletlog.Error("ProcMergeBalance input para is nil!")
		return nil, types.ErrInputPara
	}

	//获取钱包上的所有账户信息
	WalletAccStores, err := wallet.walletStore.GetAccountByPrefix("Account")
	if err != nil || len(WalletAccStores) == 0 {
		walletlog.Error("ProcMergeBalance", "GetAccountByPrefix err", err)
		return nil, err
	}

	addrs := make([]string, len(WalletAccStores))
	for index, AccStore := range WalletAccStores {
		if len(AccStore.Addr) != 0 {
			addrs[index] = AccStore.Addr
		}
	}
	//获取所有地址对应的账户信息从account模块
	accounts, err := accountdb.LoadAccounts(wallet.api, addrs)
	if err != nil || len(accounts) == 0 {
		walletlog.Error("ProcMergeBalance", "LoadAccounts err", err)
		return nil, err
	}

	//异常信息记录
	if len(WalletAccStores) != len(accounts) {
		walletlog.Error("ProcMergeBalance", "AccStores", len(WalletAccStores), "accounts", len(accounts))
	}
	//通过privkey生成一个pubkey然后换算成对应的addr
	cr, err := crypto.New(types.GetSignatureTypeName(SignType))
	if err != nil {
		walletlog.Error("ProcMergeBalance", "err", err)
		return nil, err
	}

	addrto := MergeBalance.GetTo()
	note := "MergeBalance"

	var ReplyHashes types.ReplyHashes

	for index, Account := range accounts {
		Privkey := WalletAccStores[index].Privkey
		//解密存储的私钥
		prikeybyte, err := common.FromHex(Privkey)
		if err != nil || len(prikeybyte) == 0 {
			walletlog.Error("ProcMergeBalance", "FromHex err", err, "index", index)
			continue
		}

		privkey := CBCDecrypterPrivkey([]byte(wallet.Password), prikeybyte)
		priv, err := cr.PrivKeyFromBytes(privkey)
		if err != nil {
			walletlog.Error("ProcMergeBalance", "PrivKeyFromBytes err", err, "index", index)
			continue
		}
		//过滤掉to地址
		if Account.Addr == addrto {
			continue
		}
		//获取账户的余额，过滤掉余额不足的地址
		amount := Account.GetBalance()
		if amount < wallet.FeeAmount {
			continue
		}
		amount = amount - wallet.FeeAmount
		v := &types.CoinsAction_Transfer{&types.CoinsTransfer{Amount: amount, Note: note}}
		transfer := &types.CoinsAction{Value: v, Ty: types.CoinsActionTransfer}
		//初始化随机数
		//r := rand.New(rand.NewSource(time.Now().UnixNano()))
		tx := &types.Transaction{Execer: []byte("coins"), Payload: types.Encode(transfer), Fee: wallet.FeeAmount, To: addrto, Nonce: wallet.random.Int63()}
		tx.SetExpire(time.Second * 120)
		tx.Sign(int32(SignType), priv)

		//发送交易信息给mempool模块
		msg := wallet.client.NewMessage("mempool", types.EventTx, tx)
		wallet.client.Send(msg, true)
		resp, err := wallet.client.Wait(msg)
		if err != nil {
			walletlog.Error("ProcMergeBalance", "Send tx err", err, "index", index)
			continue
		}
		//如果交易在mempool校验失败，不记录此交易
		reply := resp.GetData().(*types.Reply)
		if !reply.GetIsOk() {
			walletlog.Error("ProcMergeBalance", "Send tx err", string(reply.GetMsg()), "index", index)
			continue
		}
		ReplyHashes.Hashes = append(ReplyHashes.Hashes, tx.Hash())
	}
	return &ReplyHashes, nil
}

//input:
//type ReqWalletSetPasswd struct {
//	Oldpass string
//	Newpass string
//设置或者修改密码
func (wallet *Wallet) ProcWalletSetPasswd(Passwd *types.ReqWalletSetPasswd) error {
	wallet.mtx.Lock()
	defer wallet.mtx.Unlock()

	isok, err := wallet.CheckWalletStatus()
	if !isok && err == types.ErrSaveSeedFirst {
		return err
	}
	//保存钱包的锁状态，需要暂时的解锁，函数退出时再恢复回去
	tempislock := atomic.LoadInt32(&wallet.isWalletLocked)
	//wallet.isWalletLocked = false
	atomic.CompareAndSwapInt32(&wallet.isWalletLocked, 1, 0)

	defer func() {
		//wallet.isWalletLocked = tempislock
		atomic.CompareAndSwapInt32(&wallet.isWalletLocked, 0, tempislock)
	}()

	// 钱包已经加密需要验证oldpass的正确性
	if len(wallet.Password) == 0 && wallet.EncryptFlag == 1 {
		isok := wallet.walletStore.VerifyPasswordHash(Passwd.OldPass)
		if !isok {
			walletlog.Error("ProcWalletSetPasswd Verify Oldpasswd fail!")
			return types.ErrVerifyOldpasswdFail
		}
	}

	if len(wallet.Password) != 0 && Passwd.OldPass != wallet.Password {
		walletlog.Error("ProcWalletSetPasswd Oldpass err!")
		return types.ErrVerifyOldpasswdFail
	}

	//使用新的密码生成passwdhash用于下次密码的验证
	err = wallet.walletStore.SetPasswordHash(Passwd.NewPass)
	if err != nil {
		walletlog.Error("ProcWalletSetPasswd", "SetPasswordHash err", err)
		return err
	}
	//设置钱包加密标志位
	err = wallet.walletStore.SetEncryptionFlag()
	if err != nil {
		walletlog.Error("ProcWalletSetPasswd", "SetEncryptionFlag err", err)
		return err
	}
	//使用old密码解密seed然后用新的钱包密码重新加密seed
	seed, err := wallet.getSeed(Passwd.OldPass)
	if err != nil {
		walletlog.Error("ProcWalletSetPasswd", "getSeed err", err)
		return err
	}
	ok, err := SaveSeed(wallet.walletStore.db, seed, Passwd.NewPass)
	if !ok {
		walletlog.Error("ProcWalletSetPasswd", "SaveSeed err", err)
		return err
	}

	//对所有存储的私钥重新使用新的密码加密,通过Account前缀查找获取钱包中的所有账户信息
	WalletAccStores, err := wallet.walletStore.GetAccountByPrefix("Account")
	if err != nil || len(WalletAccStores) == 0 {
		walletlog.Error("ProcWalletSetPasswd", "GetAccountByPrefix:err", err)
	}
<<<<<<< HEAD
	if WalletAccStores != nil {
		for _, AccStore := range WalletAccStores {
			//使用old Password解密存储的私钥
			storekey, err := common.FromHex(AccStore.GetPrivkey())
			if err != nil || len(storekey) == 0 {
				walletlog.Error("ProcWalletSetPasswd", "addr", AccStore.Addr, "FromHex err", err)
				continue
			}
			Decrypter := CBCDecrypterPrivkey([]byte(Passwd.Oldpass), storekey)

			//使用新的密码重新加密私钥
			Encrypter := CBCEncrypterPrivkey([]byte(Passwd.Newpass), Decrypter)
			AccStore.Privkey = common.ToHex(Encrypter)
			err = wallet.walletStore.SetWalletAccount(true, AccStore.Addr, AccStore)
			if err != nil {
				walletlog.Error("ProcWalletSetPasswd", "addr", AccStore.Addr, "SetWalletAccount err", err)
			}
=======

	for _, AccStore := range WalletAccStores {
		//使用old Password解密存储的私钥
		storekey, err := common.FromHex(AccStore.GetPrivkey())
		if err != nil || len(storekey) == 0 {
			walletlog.Info("ProcWalletSetPasswd", "addr", AccStore.Addr, "FromHex err", err)
			continue
		}
		Decrypter := CBCDecrypterPrivkey([]byte(Passwd.OldPass), storekey)

		//使用新的密码重新加密私钥
		Encrypter := CBCEncrypterPrivkey([]byte(Passwd.NewPass), Decrypter)
		AccStore.Privkey = common.ToHex(Encrypter)
		err = wallet.walletStore.SetWalletAccount(true, AccStore.Addr, AccStore)
		if err != nil {
			walletlog.Info("ProcWalletSetPasswd", "addr", AccStore.Addr, "SetWalletAccount err", err)
>>>>>>> 91c5f792
		}
	}

	wallet.Password = Passwd.NewPass
	return nil
}

//锁定钱包
func (wallet *Wallet) ProcWalletLock() error {
	//判断钱包是否已保存seed
	has, _ := HasSeed(wallet.walletStore.db)
	if !has {
		return types.ErrSaveSeedFirst
	}

	atomic.CompareAndSwapInt32(&wallet.isWalletLocked, 0, 1)
	atomic.CompareAndSwapInt32(&wallet.isTicketLocked, 0, 1)
	return nil
}

//input:
//type WalletUnLock struct {
//	Passwd  string
//	Timeout int64
//解锁钱包Timeout时间，超时后继续锁住
func (wallet *Wallet) ProcWalletUnLock(WalletUnLock *types.WalletUnLock) error {
	//判断钱包是否已保存seed
	has, _ := HasSeed(wallet.walletStore.db)
	if !has {
		return types.ErrSaveSeedFirst
	}
	// 钱包已经加密需要验证passwd的正确性
	if len(wallet.Password) == 0 && wallet.EncryptFlag == 1 {
		isok := wallet.walletStore.VerifyPasswordHash(WalletUnLock.Passwd)
		if !isok {
			walletlog.Error("ProcWalletUnLock Verify Oldpasswd fail!")
			return types.ErrVerifyOldpasswdFail
		}
	}

	//内存中已经记录password时的校验
	if len(wallet.Password) != 0 && WalletUnLock.Passwd != wallet.Password {
		return types.ErrInputPassword
	}
	//本钱包没有设置密码加密过,只需要解锁不需要记录解锁密码
	wallet.Password = WalletUnLock.Passwd

	//walletlog.Error("ProcWalletUnLock !", "WalletOrTicket", WalletUnLock.WalletOrTicket)

	//只解锁挖矿转账
	if WalletUnLock.WalletOrTicket {
		//wallet.isTicketLocked = false
		atomic.CompareAndSwapInt32(&wallet.isTicketLocked, 1, 0)
	} else {
		//wallet.isWalletLocked = false
		atomic.CompareAndSwapInt32(&wallet.isWalletLocked, 1, 0)
	}
	if WalletUnLock.Timeout != 0 {
		wallet.resetTimeout(WalletUnLock.WalletOrTicket, WalletUnLock.Timeout)
	}
	return nil

}

//解锁超时处理，需要区分整个钱包的解锁或者只挖矿的解锁
func (wallet *Wallet) resetTimeout(IsTicket bool, Timeout int64) {
	//只挖矿的解锁超时
	if IsTicket {
		if wallet.minertimeout == nil {
			wallet.minertimeout = time.AfterFunc(time.Second*time.Duration(Timeout), func() {
				//wallet.isTicketLocked = true
				atomic.CompareAndSwapInt32(&wallet.isTicketLocked, 0, 1)
			})
		} else {
			wallet.minertimeout.Reset(time.Second * time.Duration(Timeout))
		}
	} else { //整个钱包的解锁超时
		if wallet.timeout == nil {
			wallet.timeout = time.AfterFunc(time.Second*time.Duration(Timeout), func() {
				//wallet.isWalletLocked = true
				atomic.CompareAndSwapInt32(&wallet.isWalletLocked, 0, 1)
			})
		} else {
			wallet.timeout.Reset(time.Second * time.Duration(Timeout))
		}
	}
}

//wallet模块收到blockchain广播的addblock消息，需要解析钱包相关的tx并存储到db中
func (wallet *Wallet) ProcWalletAddBlock(block *types.BlockDetail) {
	if block == nil {
		walletlog.Error("ProcWalletAddBlock input para is nil!")
		return
	}
	//walletlog.Error("ProcWalletAddBlock", "height", block.GetBlock().GetHeight())
	txlen := len(block.Block.GetTxs())
	newbatch := wallet.walletStore.NewBatch(true)
	for index := 0; index < txlen; index++ {
		tx := block.Block.Txs[index]

		//check whether the privacy tx belong to current wallet
		if types.PrivacyX != string(tx.Execer) {
			//获取from地址
			pubkey := block.Block.Txs[index].Signature.GetPubkey()
			addr := account.PubKeyToAddress(pubkey)

			//from addr
			fromaddress := addr.String()
			if len(fromaddress) != 0 && wallet.AddrInWallet(fromaddress) {
				wallet.buildAndStoreWalletTxDetail(tx, block, index, newbatch, fromaddress, false, AddTx)
				walletlog.Debug("ProcWalletAddBlock", "fromaddress", fromaddress)
				continue
			}
			//toaddr
			toaddr := tx.GetTo()
			if len(toaddr) != 0 && wallet.AddrInWallet(toaddr) {
				wallet.buildAndStoreWalletTxDetail(tx, block, index, newbatch, fromaddress, false, AddTx)
				walletlog.Debug("ProcWalletAddBlock", "toaddr", toaddr)
				continue
			}
		} else {
			//TODO:当前不会出现扣掉交易费，而实际的交易不执行的情况，因为如果交易费得不到保障，交易将不被执行
			//确认隐私交易是否是ExecOk
			wallet.AddDelPrivacyTxsFromBlock(tx, int32(index), block, newbatch, AddTx)
		}
	}
	newbatch.Write()
}

func (wallet *Wallet) buildAndStoreWalletTxDetail(tx *types.Transaction, block *types.BlockDetail, index int, newbatch dbm.Batch, from string, isprivacy bool, addDelType int32) {
	blockheight := block.Block.Height*maxTxNumPerBlock + int64(index)
	heightstr := fmt.Sprintf("%018d", blockheight)
	if AddTx == addDelType {
		var txdetail types.WalletTxDetail
		txdetail.Tx = tx
		txdetail.Height = block.Block.Height
		txdetail.Index = int64(index)
		txdetail.Receipt = block.Receipts[index]
		txdetail.Blocktime = block.Block.BlockTime

		txdetail.ActionName = txdetail.Tx.ActionName()
		txdetail.Amount, _ = tx.Amount()
		txdetail.Fromaddr = from

		txdetailbyte, err := proto.Marshal(&txdetail)
		if err != nil {
			storelog.Error("ProcWalletAddBlock Marshal txdetail err", "Height", block.Block.Height, "index", index)
<<<<<<< HEAD
			return
		}

		newbatch.Set([]byte(calcTxKey(heightstr)), txdetailbyte)
		//if isprivacy {
		//	newbatch.Set([]byte(calcRecvPrivacyTxKey(heightstr)), txdetailbyte)
		//}
	} else {
		newbatch.Delete([]byte(calcTxKey(heightstr)))
		//if isprivacy {
		//	newbatch.Delete([]byte(calcRecvPrivacyTxKey(heightstr)))
		//}
=======
			continue
		}

		//from addr
		fromaddress := addr.String()
		if len(fromaddress) != 0 && wallet.AddrInWallet(fromaddress) {
			newbatch.Set(calcTxKey(heightstr), txdetailbyte)
			walletlog.Debug("ProcWalletAddBlock", "fromaddress", fromaddress, "heightstr", heightstr)
			continue
		}

		//toaddr
		toaddr := block.Block.Txs[index].GetTo()
		if len(toaddr) != 0 && wallet.AddrInWallet(toaddr) {
			newbatch.Set(calcTxKey(heightstr), txdetailbyte)
			walletlog.Debug("ProcWalletAddBlock", "toaddr", toaddr, "heightstr", heightstr)
		}

		if "ticket" == string(block.Block.Txs[index].Execer) {
			tx := block.Block.Txs[index]
			receipt := block.Receipts[index]
			if wallet.needFlushTicket(tx, receipt) {
				needflush = true
			}
		}
	}
	err := newbatch.Write()
	if err != nil {
		walletlog.Error("ProcWalletAddBlock newbatch.Write", "err", err)
		atomic.CompareAndSwapInt32(&wallet.fatalFailureFlag, 0, 1)
	}
	if needflush {
		//wallet.flushTicket()
>>>>>>> 91c5f792
	}

	walletlog.Debug("buildAndStoreWalletTxDetail", "heightstr", heightstr, "addDelType", addDelType)
}

func (wallet *Wallet) needFlushTicket(tx *types.Transaction, receipt *types.ReceiptData) bool {
	if receipt.Ty != types.ExecOk || string(tx.Execer) != "ticket" {
		return false
	}
	pubkey := tx.Signature.GetPubkey()
	addr := account.PubKeyToAddress(pubkey)
	return wallet.AddrInWallet(addr.String())
}

//wallet模块收到blockchain广播的delblock消息，需要解析钱包相关的tx并存db中删除
func (wallet *Wallet) ProcWalletDelBlock(block *types.BlockDetail) {
	if block == nil {
		walletlog.Error("ProcWalletDelBlock input para is nil!")
		return
	}
	//walletlog.Error("ProcWalletDelBlock", "height", block.GetBlock().GetHeight())

	txlen := len(block.Block.GetTxs())
	newbatch := wallet.walletStore.NewBatch(true)
	needflush := false
	for index := txlen - 1; index >= 0; index-- {
		blockheight := block.Block.Height*maxTxNumPerBlock + int64(index)
		heightstr := fmt.Sprintf("%018d", blockheight)
		tx := block.Block.Txs[index]
		if "ticket" == string(tx.Execer) {
			receipt := block.Receipts[index]
			if wallet.needFlushTicket(tx, receipt) {
				needflush = true
			}
		}
<<<<<<< HEAD

		if types.PrivacyX != string(tx.Execer) {
			//获取from地址
			pubkey := tx.Signature.GetPubkey()
			addr := account.PubKeyToAddress(pubkey)
			fromaddress := addr.String()
			if len(fromaddress) != 0 && wallet.AddrInWallet(fromaddress) {
				newbatch.Delete([]byte(calcTxKey(heightstr)))
				continue
			}
			//toaddr
			toaddr := tx.GetTo()
			if len(toaddr) != 0 && wallet.AddrInWallet(toaddr) {
				newbatch.Delete([]byte(calcTxKey(heightstr)))
			}
		} else {
			wallet.AddDelPrivacyTxsFromBlock(tx, int32(index), block, newbatch, DelTx)
=======
		//获取from地址
		pubkey := block.Block.Txs[index].Signature.GetPubkey()
		addr := account.PubKeyToAddress(pubkey)
		fromaddress := addr.String()
		if len(fromaddress) != 0 && wallet.AddrInWallet(fromaddress) {
			newbatch.Delete(calcTxKey(heightstr))
			//walletlog.Error("ProcWalletAddBlock", "fromaddress", fromaddress, "heightstr", heightstr)
			continue
		}
		//toaddr
		toaddr := block.Block.Txs[index].GetTo()
		if len(toaddr) != 0 && wallet.AddrInWallet(toaddr) {
			newbatch.Delete(calcTxKey(heightstr))
			//walletlog.Error("ProcWalletAddBlock", "toaddr", toaddr, "heightstr", heightstr)
>>>>>>> 91c5f792
		}
	}
	newbatch.Write()
	if needflush {
		wallet.flushTicket()
	}
}

func (wallet *Wallet) AddDelPrivacyTxsFromBlock(tx *types.Transaction, index int32, block *types.BlockDetail, newbatch dbm.Batch, addDelType int32) {
	amount, err := tx.Amount()
	if err != nil {
		walletlog.Error("AddDelPrivacyTxsFromBlock failed to tx.Amount()")
		return
	}

	txExecRes := block.Receipts[index].Ty

	txhashInbytes := tx.Hash()
	txhash := common.Bytes2Hex(txhashInbytes)
	var privateAction types.PrivacyAction
	if err := types.Decode(tx.GetPayload(), &privateAction); err != nil {
		walletlog.Error("AddDelPrivacyTxsFromBlock failed to decode payload")
	}
	var RpubKey []byte
	var privacyOutput *types.PrivacyOutput
	var privacyInput *types.PrivacyInput
	var tokenname string
	if types.ActionPublic2Privacy == privateAction.Ty {
		RpubKey = privateAction.GetPublic2Privacy().GetOutput().GetRpubKeytx()
		privacyOutput = privateAction.GetPublic2Privacy().GetOutput()
		tokenname = privateAction.GetPublic2Privacy().GetTokenname()
	} else if types.ActionPrivacy2Privacy == privateAction.Ty {
		RpubKey = privateAction.GetPrivacy2Privacy().GetOutput().GetRpubKeytx()
		privacyOutput = privateAction.GetPrivacy2Privacy().GetOutput()
		tokenname = privateAction.GetPrivacy2Privacy().GetTokenname()
		privacyInput = privateAction.GetPrivacy2Privacy().GetInput()
	} else if types.ActionPrivacy2Public == privateAction.Ty {
		RpubKey = privateAction.GetPrivacy2Public().GetOutput().GetRpubKeytx()
		privacyOutput = privateAction.GetPrivacy2Public().GetOutput()
		tokenname = privateAction.GetPrivacy2Public().GetTokenname()
		privacyInput = privateAction.GetPrivacy2Public().GetInput()
	}

	totalUtxosLeft := len(privacyOutput.Keyoutput)
	if privacyInfo, err := wallet.getPrivacyKeyPairsOfWallet(); err == nil {
		matchedCount := 0
		for _, info := range privacyInfo {
			walletlog.Debug("AddDelPrivacyTxsFromBlock", "individual privacyInfo's addr", *info.Addr)
			privacykeyParirs := info.PrivacyKeyPair
			walletlog.Debug("AddDelPrivacyTxsFromBlock", "individual ViewPubkey", common.Bytes2Hex(privacykeyParirs.ViewPubkey.Bytes()),
				"individual SpendPubkey", common.Bytes2Hex(privacykeyParirs.SpendPubkey.Bytes()))
			matched4addr := false
			for indexoutput, output := range privacyOutput.Keyoutput {
				priv, err := privacy.RecoverOnetimePriKey(RpubKey, privacykeyParirs.ViewPrivKey, privacykeyParirs.SpendPrivKey, int64(indexoutput))
				if err == nil {
					recoverPub := priv.PubKey().Bytes()[:]
					if bytes.Equal(recoverPub, output.Onetimepubkey) {
						//为了避免匹配成功之后不必要的验证计算，需要统计匹配次数
						//因为目前只会往一个隐私账户转账，
						//1.一般情况下，只会匹配一次，如果是往其他钱包账户转账，
						//2.但是如果是往本钱包的其他地址转账，因为可能存在的change，会匹配2次
						matched4addr = true
						totalUtxosLeft--
						walletlog.Debug("AddDelPrivacyTxsFromBlock got privacy tx belong to current wallet",
							"Address", *info.Addr, "tx with hash", txhash, "Amount", amount)
						//只有当该交易执行成功才进行相应的UTXO的处理
						if types.ExecOk == txExecRes {
							if AddTx == addDelType {
								info2store := &types.PrivacyDBStore{
									Txhash:           txhashInbytes,
									Tokenname:        tokenname,
									Amount:           output.Amount,
									OutIndex:         int32(indexoutput),
									TxPublicKeyR:     RpubKey,
									OnetimePublicKey: output.Onetimepubkey,
									Owner:            *info.Addr,
									Height:           block.Block.Height,
									Txindex:          int32(index),
									Blockhash:        block.Block.Hash(),
								}

								utxoGlobalIndex := &types.UTXOGlobalIndex{
									Height:   block.Block.Height,
									Txindex:  int32(index),
									Outindex: int32(indexoutput),
									Txhash:   txhashInbytes,
								}

								txOutInfo := &txOutputInfo{
									amount:           output.Amount,
									utxoGlobalIndex:  utxoGlobalIndex,
									txPublicKeyR:     RpubKey,
									onetimePublicKey: output.Onetimepubkey,
								}

								//首先判断是否存在token对应的walletout
								walletOuts4token, ok := wallet.privacyActive[tokenname]
								if ok {
									walletOuts4addr, ok := walletOuts4token[*info.Addr]
									if ok {
										walletOuts4addr.outs = append(walletOuts4addr.outs, txOutInfo)
									} else {
										var txOutputInfoSlice []*txOutputInfo
										txOutputInfoSlice = append(txOutputInfoSlice, txOutInfo)
										walletOuts := &walletUTXOs{
											outs: txOutputInfoSlice,
										}
										walletOuts4token[*info.Addr] = walletOuts
									}
								} else {
									var txOutputInfoSlice []*txOutputInfo
									txOutputInfoSlice = append(txOutputInfoSlice, txOutInfo)
									walletOutsIns := &walletUTXOs{
										outs: txOutputInfoSlice,
									}

									walletOuts4tokenTemp := make(map[string]*walletUTXOs)
									walletOuts4tokenTemp[*info.Addr] = walletOutsIns
									wallet.privacyActive[tokenname] = walletOuts4tokenTemp

									//将当前存在隐私余额的所有token写入数据库，方便钱包重启时的初始化操作
									tokenNames := &types.TokenNamesOfUTXO{}
									tokenNames.TokensMap = make(map[string]string, 0)
									for token, _ := range wallet.privacyActive {
										tokenNames.TokensMap[token] = txhash
									}
									wallet.walletStore.updateWalletPrivacyTokenMap(tokenNames, newbatch, "", "", AddTx)
								}
								wallet.walletStore.setUTXO(info.Addr, &txhash, indexoutput, info2store, newbatch)
							} else {
								walletOuts4token, ok := wallet.privacyActive[tokenname]
								if ok {
									walletOuts4addr, ok := walletOuts4token[*info.Addr]
									if ok {
										for i, out := range walletOuts4addr.outs {
											if bytes.Equal(out.onetimePublicKey, output.Onetimepubkey) {
												walletOuts4addr.outs = append(walletOuts4addr.outs[:i], walletOuts4addr.outs[i+1:]...)
												break
											}
										}
									}
								}

								wallet.walletStore.updateWalletPrivacyTokenMap(nil, newbatch, tokenname, txhash, DelTx)
								wallet.walletStore.unsetUTXO(info.Addr, &txhash, indexoutput, tokenname, newbatch)
							}
						} else {
							//对于执行失败的交易，只需要将该交易记录在钱包就行
							break
						}

					}
				}
			}
			if true == matched4addr {
				matchedCount++
				//匹配次数达到2次，不再对本钱包中的其他地址进行匹配尝试
				walletlog.Debug("AddDelPrivacyTxsFromBlock", "Get matched privacy transfer for address", *info.Addr,
					"totalUtxosLeft", totalUtxosLeft)

				if 2 == matchedCount || 0 == totalUtxosLeft || types.ExecOk != txExecRes {
					walletlog.Debug("AddDelPrivacyTxsFromBlock", "Get matched privacy transfer for address", *info.Addr,
						"matchedCount", matchedCount)
					break
				}
			}
		}
		if matchedCount > 0 {
			wallet.buildAndStoreWalletTxDetail(tx, block, int(index), newbatch, "", true, addDelType)
		}
	}

	//如果该隐私交易是本钱包中的地址发送出去的，则需要对相应的utxo进行处理
	if AddTx == addDelType {
		if sender, ok := wallet.privacyFrozen[txhash]; ok {
			if types.ExecOk == txExecRes && types.ActionPublic2Privacy != privateAction.Ty {
				wallet.walletStore.moveFTXO2STXO(txhash, newbatch)
			} else if types.ExecOk != txExecRes && types.ActionPublic2Privacy != privateAction.Ty {
				//如果执行失败
				wallet.walletStore.unmoveUTXO2FTXO(privacyInput, tokenname, sender, txhash, newbatch)
			}

			//该交易正常执行完毕，删除对其的关注
			delete(wallet.privacyFrozen, txhash)
			wallet.buildAndStoreWalletTxDetail(tx, block, int(index), newbatch, sender, true, addDelType)
		}
	} else {
		//TODO: 区块回撤的问题，还需要仔细梳理逻辑处理, added by hezhengjun
		blockheight := block.Block.Height*maxTxNumPerBlock + int64(index)
		heightstr := fmt.Sprintf("%018d", blockheight)
		value := wallet.walletStore.db.Get((calcTxKey(heightstr)))
		if nil != value {
			var txdetail types.WalletTxDetail
			err := types.Decode(value, &txdetail)
			if err != nil {
				walletlog.Debug("AddDelPrivacyTxsFromBlock failed to decode value for WalletTxDetail")
			}

			if types.ExecOk == txExecRes && types.ActionPublic2Privacy != privateAction.Ty {
				wallet.walletStore.unmoveFTXO2STXO(txhash, newbatch)
				wallet.privacyFrozen[txhash] = txdetail.Fromaddr
				wallet.buildAndStoreWalletTxDetail(tx, block, int(index), newbatch, "", true, addDelType)
			} else if types.ExecOk != txExecRes && types.ActionPublic2Privacy != privateAction.Ty {
				wallet.buildAndStoreWalletTxDetail(tx, block, int(index), newbatch, "", true, addDelType)
			}
		}
	}
}

//地址对应的账户是否属于本钱包
func (wallet *Wallet) AddrInWallet(addr string) bool {
	if len(addr) == 0 {
		return false
	}
	acc, err := wallet.walletStore.GetAccountByAddr(addr)
	if err == nil && acc != nil {
		return true
	}
	return false
}

func (wallet *Wallet) GetTxDetailByHashs(ReqHashes *types.ReqHashes) {
	//通过txhashs获取对应的txdetail
	msg := wallet.client.NewMessage("blockchain", types.EventGetTransactionByHash, ReqHashes)
	wallet.client.Send(msg, true)
	resp, err := wallet.client.Wait(msg)
	if err != nil {
		walletlog.Error("GetTxDetailByHashs EventGetTransactionByHash", "err", err)
		return
	}
	TxDetails := resp.GetData().(*types.TransactionDetails)
	if TxDetails == nil {
		walletlog.Info("GetTxDetailByHashs TransactionDetails is nil")
		return
	}

	//批量存储地址对应的所有交易的详细信息到wallet db中
	newbatch := wallet.walletStore.NewBatch(true)
	for _, txdetal := range TxDetails.Txs {
		height := txdetal.GetHeight()
		txindex := txdetal.GetIndex()

		blockheight := height*maxTxNumPerBlock + txindex
		heightstr := fmt.Sprintf("%018d", blockheight)
		var txdetail types.WalletTxDetail
		txdetail.Tx = txdetal.GetTx()
		txdetail.Height = txdetal.GetHeight()
		txdetail.Index = txdetal.GetIndex()
		txdetail.Receipt = txdetal.GetReceipt()
		txdetail.Blocktime = txdetal.GetBlocktime()
		txdetail.Amount = txdetal.GetAmount()
		txdetail.Fromaddr = txdetal.GetFromaddr()
		txdetail.ActionName = txdetal.GetTx().ActionName()

		txdetailbyte, err := proto.Marshal(&txdetail)
		if err != nil {
			storelog.Error("GetTxDetailByHashs Marshal txdetail err", "Height", height, "index", txindex)
			return
		}
		newbatch.Set(calcTxKey(heightstr), txdetailbyte)
		walletlog.Debug("GetTxDetailByHashs", "heightstr", heightstr, "txdetail", txdetail.String())
	}
	newbatch.Write()
}

//从blockchain模块同步addr对应隐私地址作为隐私交易接收方的交易
func (wallet *Wallet) ReqPrivacyTxByAddr(addr string) {
	defer wallet.wg.Done()
	if len(addr) == 0 {
		walletlog.Error("ReqPrivacyTxByAddr input addr is nil!")
		return
	}
	var txInfo types.ReplyTxInfo

	//privacyKeyPair, err := wallet.getPrivacykeyPair(addr)
	_, err := wallet.getPrivacykeyPair(addr)
	if err != nil {
		walletlog.Error("ReqPrivacyTxByAddr failed to getPrivacykeyPair!", "address is", addr)
		return
	}

	i := 0
	for {
		//首先从blockchain模块获取地址对应的所有交易hashs列表,从最新的交易开始获取
		var ReqPrivacy types.ReqPrivacy
		ReqPrivacy.Direction = 0
		ReqPrivacy.Count = int32(MaxTxHashsPerTime)
		if i == 0 {
			ReqPrivacy.Height = -1
		} else {
			ReqPrivacy.Height = txInfo.GetHeight()
		}
		i++
		msg := wallet.client.NewMessage("blockchain", types.EventGetPrivacyTransaction, &ReqPrivacy)
		wallet.client.Send(msg, true)
		resp, err := wallet.client.Wait(msg)
		if err != nil {
			walletlog.Error("ReqTxInfosByAddr EventGetTransactionByAddr", "err", err, "addr", addr)
			return
		}

		ReplyTxInfos := resp.GetData().(*types.ReplyTxInfos)
		if ReplyTxInfos == nil {
			walletlog.Info("ReqTxInfosByAddr ReplyTxInfos is nil")
			return
		}
		txcount := len(ReplyTxInfos.TxInfos)

		var ReqHashes types.ReqHashes
		ReqHashes.Hashes = make([][]byte, len(ReplyTxInfos.TxInfos))
		for index, ReplyTxInfo := range ReplyTxInfos.TxInfos {
			ReqHashes.Hashes[index] = ReplyTxInfo.GetHash()
		}
		// TODO: 隐私交易 导入账户时,需要讲该用户相关的交易扫描出来保存
		//wallet.GetPrivacyTxDetailByHashs(&ReqHashes, privacyKeyPair, &addr)
		if txcount < int(MaxTxHashsPerTime) {
			return
		}

		index := len(ReplyTxInfos.TxInfos) - 1
		txInfo.Hash = ReplyTxInfos.TxInfos[index].GetHash()
		txInfo.Height = ReplyTxInfos.TxInfos[index].GetHeight()
		txInfo.Index = ReplyTxInfos.TxInfos[index].GetIndex()
	}
}

//从blockchain模块同步addr参与的所有交易详细信息
func (wallet *Wallet) ReqTxDetailByAddr(addr string) {
	defer wallet.wg.Done()
	if len(addr) == 0 {
		walletlog.Error("ReqTxInfosByAddr input addr is nil!")
		return
	}
	var txInfo types.ReplyTxInfo

	i := 0
	for {
		//首先从blockchain模块获取地址对应的所有交易hashs列表,从最新的交易开始获取
		var ReqAddr types.ReqAddr
		ReqAddr.Addr = addr
		ReqAddr.Flag = 0
		ReqAddr.Direction = 0
		ReqAddr.Count = int32(MaxTxHashsPerTime)
		if i == 0 {
			ReqAddr.Height = -1
			ReqAddr.Index = 0
		} else {
			ReqAddr.Height = txInfo.GetHeight()
			ReqAddr.Index = txInfo.GetIndex()
		}
		i++
		msg := wallet.client.NewMessage("blockchain", types.EventGetTransactionByAddr, &ReqAddr)
		wallet.client.Send(msg, true)
		resp, err := wallet.client.Wait(msg)
		if err != nil {
			walletlog.Error("ReqTxInfosByAddr EventGetTransactionByAddr", "err", err, "addr", addr)
			return
		}

		ReplyTxInfos := resp.GetData().(*types.ReplyTxInfos)
		if ReplyTxInfos == nil {
			walletlog.Info("ReqTxInfosByAddr ReplyTxInfos is nil")
			return
		}
		txcount := len(ReplyTxInfos.TxInfos)

		var ReqHashes types.ReqHashes
		ReqHashes.Hashes = make([][]byte, len(ReplyTxInfos.TxInfos))
		for index, ReplyTxInfo := range ReplyTxInfos.TxInfos {
			ReqHashes.Hashes[index] = ReplyTxInfo.GetHash()
			txInfo.Hash = ReplyTxInfo.GetHash()
			txInfo.Height = ReplyTxInfo.GetHeight()
			txInfo.Index = ReplyTxInfo.GetIndex()
		}
		wallet.GetTxDetailByHashs(&ReqHashes)
		if txcount < int(MaxTxHashsPerTime) {
			return
		}
	}
}

//使用钱包的password对私钥进行aes cbc加密,返回加密后的privkey
func CBCEncrypterPrivkey(password []byte, privkey []byte) []byte {
	key := make([]byte, 32)
	Encrypted := make([]byte, len(privkey))
	if len(password) > 32 {
		key = password[0:32]
	} else {
		copy(key, password)
	}

	block, _ := aes.NewCipher(key)
	iv := key[:block.BlockSize()]
	//walletlog.Info("CBCEncrypterPrivkey", "password", string(key), "Privkey", common.ToHex(privkey))

	encrypter := cipher.NewCBCEncrypter(block, iv)
	encrypter.CryptBlocks(Encrypted, privkey)

	//walletlog.Info("CBCEncrypterPrivkey", "Encrypted", common.ToHex(Encrypted))
	return Encrypted
}

//使用钱包的password对私钥进行aes cbc解密,返回解密后的privkey
func CBCDecrypterPrivkey(password []byte, privkey []byte) []byte {
	key := make([]byte, 32)
	if len(password) > 32 {
		key = password[0:32]
	} else {
		copy(key, password)
	}

	block, _ := aes.NewCipher(key)
	iv := key[:block.BlockSize()]
	decryptered := make([]byte, len(privkey))
	decrypter := cipher.NewCBCDecrypter(block, iv)
	decrypter.CryptBlocks(decryptered, privkey)
	//walletlog.Info("CBCDecrypterPrivkey", "password", string(key), "Encrypted", common.ToHex(privkey), "decryptered", common.ToHex(decryptered))
	return decryptered
}

//生成一个随机的seed种子, 目前支持英文单词和简体中文
func (wallet *Wallet) genSeed(lang int32) (*types.ReplySeed, error) {
	seed, err := CreateSeed("", lang)
	if err != nil {
		walletlog.Error("genSeed", "CreateSeed err", err)
		return nil, err
	}
	var ReplySeed types.ReplySeed
	ReplySeed.Seed = seed
	return &ReplySeed, nil
}

//获取seed种子, 通过钱包密码
func (wallet *Wallet) getSeed(password string) (string, error) {
	ok, err := wallet.CheckWalletStatus()
	if !ok {
		return "", err
	}

	seed, err := GetSeed(wallet.walletStore.db, password)
	if err != nil {
		walletlog.Error("getSeed", "GetSeed err", err)
		return "", err
	}
	return seed, nil
}

//保存seed种子到数据库中, 并通过钱包密码加密, 钱包起来首先要设置seed
func (wallet *Wallet) saveSeed(password string, seed string) (bool, error) {

	//首先需要判断钱包是否已经设置seed，如果已经设置提示不需要再设置，一个钱包只能保存一个seed
	exit, err := HasSeed(wallet.walletStore.db)
	if exit {
		return false, types.ErrSeedExist
	}
	//入参数校验，seed必须是大于等于12个单词或者汉字
	if len(password) == 0 || len(seed) == 0 {
		return false, types.ErrInputPara
	}

	seedarry := strings.Fields(seed)
	curseedlen := len(seedarry)
	if curseedlen < SaveSeedLong {
		walletlog.Error("saveSeed VeriySeedwordnum", "curseedlen", curseedlen, "SaveSeedLong", SaveSeedLong)
		return false, types.ErrSeedWordNum
	}

	var newseed string
	for index, seedstr := range seedarry {
		if index != curseedlen-1 {
			newseed += seedstr + " "
		} else {
			newseed += seedstr
		}
	}

	//校验seed是否能生成钱包结构类型，从而来校验seed的正确性
	have, err := VerifySeed(newseed)
	if !have {
		walletlog.Error("saveSeed VerifySeed", "err", err)
		return false, types.ErrSeedWord
	}

	ok, err := SaveSeed(wallet.walletStore.db, newseed, password)
	//seed保存成功需要更新钱包密码
	if ok {
		var ReqWalletSetPasswd types.ReqWalletSetPasswd
		ReqWalletSetPasswd.OldPass = password
		ReqWalletSetPasswd.NewPass = password
		Err := wallet.ProcWalletSetPasswd(&ReqWalletSetPasswd)
		if Err != nil {
			walletlog.Error("saveSeed", "ProcWalletSetPasswd err", err)
		}
	}
	return ok, err
}

//钱包状态检测函数,解锁状态，seed是否已保存
func (wallet *Wallet) CheckWalletStatus() (bool, error) {
	// 钱包锁定，ticket已经解锁，返回只解锁了ticket的错误
	if wallet.IsWalletLocked() && !wallet.IsTicketLocked() {
		return false, types.ErrOnlyTicketUnLocked
	} else if wallet.IsWalletLocked() {
		return false, types.ErrWalletIsLocked
	}

	//判断钱包是否已保存seed
	has, _ := HasSeed(wallet.walletStore.db)
	if !has {
		return false, types.ErrSaveSeedFirst
	}
	return true, nil
}

func (wallet *Wallet) GetWalletStatus() *types.WalletStatus {
	s := &types.WalletStatus{}
	s.IsWalletLock = wallet.IsWalletLocked()
	s.IsHasSeed, _ = HasSeed(wallet.walletStore.db)
	s.IsAutoMining = wallet.isAutoMining()
	s.IsTicketLock = wallet.IsTicketLocked()
	return s
}

//获取地址对应的私钥
func (wallet *Wallet) ProcDumpPrivkey(addr string) (string, error) {
	wallet.mtx.Lock()
	defer wallet.mtx.Unlock()

	ok, err := wallet.CheckWalletStatus()
	if !ok {
		return "", err
	}
	if len(addr) == 0 {
		walletlog.Error("ProcDumpPrivkey input para is nil!")
		return "", types.ErrInputPara
	}

	priv, err := wallet.getPrivKeyByAddr(addr)
	if err != nil {
		return "", err
	}
	return common.ToHex(priv.Bytes()), nil
	//return strings.ToUpper(common.ToHex(priv.Bytes())), nil
}

//检测钱包是否允许转账到指定地址，判断钱包锁和是否有seed以及挖矿锁
func (wallet *Wallet) IsTransfer(addr string) (bool, error) {

	ok, err := wallet.CheckWalletStatus()
	//钱包已经解锁或者错误是ErrSaveSeedFirst直接返回
	if ok || err == types.ErrSaveSeedFirst {
		return ok, err
	}
	//钱包已经锁定，挖矿锁已经解锁,需要判断addr是否是挖矿合约地址
	if !wallet.IsTicketLocked() {
		if addr == account.ExecAddress("ticket") {
			return true, nil
		}
	}
	return ok, err
}

<<<<<<< HEAD
func (wallet *Wallet) getPrivacykeyPair(addr string) (*privacy.Privacy, error) {
	if accPrivacy, _ := wallet.walletStore.GetWalletAccountPrivacy(addr); accPrivacy != nil {
		privacyInfo := &privacy.Privacy{}
		copy(privacyInfo.ViewPubkey[:], accPrivacy.ViewPubkey)
		decrypteredView := CBCDecrypterPrivkey([]byte(wallet.Password), accPrivacy.ViewPrivKey)
		copy(privacyInfo.ViewPrivKey[:], decrypteredView)
		copy(privacyInfo.SpendPubkey[:], accPrivacy.SpendPubkey)
		decrypteredSpend := CBCDecrypterPrivkey([]byte(wallet.Password), accPrivacy.SpendPrivKey)
		copy(privacyInfo.SpendPrivKey[:], decrypteredSpend)

		return privacyInfo, nil
	}
	priv, err := wallet.getPrivKeyByAddr(addr)
	if err != nil {
		return nil, err
	}

	newPrivacy, err := privacy.NewPrivacyWithPrivKey((*[privacy.KeyLen32]byte)(unsafe.Pointer(&priv.Bytes()[0])))
	if err != nil {
		return nil, err
	}

	encrypteredView := CBCEncrypterPrivkey([]byte(wallet.Password), newPrivacy.ViewPrivKey.Bytes())
	encrypteredSpend := CBCEncrypterPrivkey([]byte(wallet.Password), newPrivacy.SpendPrivKey.Bytes())
	walletPrivacy := &types.WalletAccountPrivacy{
		ViewPubkey:   newPrivacy.ViewPubkey[:],
		ViewPrivKey:  encrypteredView,
		SpendPubkey:  newPrivacy.SpendPubkey[:],
		SpendPrivKey: encrypteredSpend,
	}
	//save the privacy created to wallet db
	wallet.walletStore.SetWalletAccountPrivacy(addr, walletPrivacy)
	return newPrivacy, nil
}

func (wallet *Wallet) showPrivacyAccounts(req *types.ReqPrivBal4AddrToken) ([]*types.UTXO, error) {
	wallet.mtx.Lock()
	defer wallet.mtx.Unlock()

	nilaccRes := make([]*types.UTXO, 0)
	addr := req.GetAddr()
	token := req.GetToken()
	privacyDBStore, err := wallet.walletStore.listAvailableUTXOs(token, addr)
	if err != nil {
		return nilaccRes, err
	}

	if 0 == len(privacyDBStore) {
		return nilaccRes, nil
	}

	accRes := make([]*types.UTXO, len(privacyDBStore))
	for index, ele := range privacyDBStore {
		utxoBasic := &types.UTXOBasic{
			UtxoGlobalIndex: &types.UTXOGlobalIndex{
				Height:   ele.Height,
				Txindex:  ele.Txindex,
				Outindex: ele.OutIndex,
				Txhash:   ele.Txhash,
			},
			OnetimePubkey: ele.OnetimePublicKey,
		}
		utxo := &types.UTXO{
			Amount:    ele.Amount,
			UtxoBasic: utxoBasic,
		}
		accRes[index] = utxo
	}

	return accRes, nil
}

func (wallet *Wallet) showPrivacyPkPair(reqAddr *types.ReqStr) (*types.ReplyPrivacyPkPair, error) {
	wallet.mtx.Lock()
	defer wallet.mtx.Unlock()

	privacyInfo, err := wallet.getPrivacykeyPair(reqAddr.GetReqstr())
	if err != nil {
		return nil, err
	}

	replyPrivacyPkPair := &types.ReplyPrivacyPkPair{
		true,
		common.ToHex(privacyInfo.ViewPubkey[:]),
		common.ToHex(privacyInfo.SpendPubkey[:]),
	}

	return replyPrivacyPkPair, nil
}

func (wallet *Wallet) getPrivacyKeyPairsOfWallet() ([]addrAndprivacy, error) {
	wallet.mtx.Lock()
	defer wallet.mtx.Unlock()

	//通过Account前缀查找获取钱包中的所有账户信息
	WalletAccStores, err := wallet.walletStore.GetAccountByPrefix("Account")
	if err != nil || len(WalletAccStores) == 0 {
		walletlog.Info("getPrivacyKeyPairsOfWallet", "GetAccountByPrefix:err", err)
		return nil, err
	}

	infoPriRes := make([]addrAndprivacy, len(WalletAccStores))
	for index, AccStore := range WalletAccStores {
		if len(AccStore.Addr) != 0 {
			if privacyInfo, err := wallet.getPrivacykeyPair(AccStore.Addr); err == nil {
				var priInfo addrAndprivacy
				priInfo.Addr = &AccStore.Addr
				priInfo.PrivacyKeyPair = privacyInfo
				infoPriRes[index] = priInfo
			}
		}
	}
	return infoPriRes, nil
}

func (w *Wallet) getActionMainInfo(action *types.PrivacyAction) (rpubkey []byte, privOutput *types.PrivacyOutput, tokenname string, err error) {
	if types.ActionPublic2Privacy == action.Ty {
		rpubkey = action.GetPublic2Privacy().GetOutput().GetRpubKeytx()
		privOutput = action.GetPublic2Privacy().GetOutput()
		tokenname = action.GetPublic2Privacy().GetTokenname()
	} else if types.ActionPrivacy2Privacy == action.Ty {
		rpubkey = action.GetPrivacy2Privacy().GetOutput().GetRpubKeytx()
		privOutput = action.GetPrivacy2Privacy().GetOutput()
		tokenname = action.GetPrivacy2Privacy().GetTokenname()
	} else if types.ActionPrivacy2Public == action.Ty {
		rpubkey = action.GetPrivacy2Public().GetOutput().GetRpubKeytx()
		privOutput = action.GetPrivacy2Public().GetOutput()
		tokenname = action.GetPrivacy2Public().GetTokenname()
	} else {
		err = errors.New("Do not support action type.")
	}
	return
=======
//收到其他模块上报的系统有致命性故障，需要通知前端
func (wallet *Wallet) setFatalFailure(reportErrEvent *types.ReportErrEvent) {

	walletlog.Error("setFatalFailure", "reportErrEvent", reportErrEvent.String())
	if reportErrEvent.Error == "ErrDataBaseDamage" {
		atomic.StoreInt32(&wallet.fatalFailureFlag, 1)
	}
}

func (wallet *Wallet) getFatalFailure() int32 {
	return atomic.LoadInt32(&wallet.fatalFailureFlag)
>>>>>>> 91c5f792
}<|MERGE_RESOLUTION|>--- conflicted
+++ resolved
@@ -1,17 +1,18 @@
 package wallet
 
 import (
+	"unsafe"
+	"fmt"
+	"strings"
+	"sync"
+	"time"
+	"bytes"
+	"math/rand"
+	"sync/atomic"
+	"encoding/hex"
 	"crypto/aes"
 	"crypto/cipher"
-	"encoding/hex"
-	"fmt"
-	"math/rand"
-	"strings"
-	"sync"
-	"sync/atomic"
-	"time"
-
-	"bytes"
+
 	"github.com/golang/protobuf/proto"
 	log "github.com/inconshreveable/log15"
 	"github.com/pkg/errors"
@@ -24,11 +25,7 @@
 	clog "gitlab.33.cn/chain33/chain33/common/log"
 	"gitlab.33.cn/chain33/chain33/queue"
 	"gitlab.33.cn/chain33/chain33/types"
-<<<<<<< HEAD
-	"unsafe"
-=======
 	"gitlab.33.cn/wallet/bipwallet"
->>>>>>> 91c5f792
 )
 
 var (
@@ -48,43 +45,6 @@
 )
 
 type Wallet struct {
-<<<<<<< HEAD
-	client         queue.Client
-	mtx            sync.Mutex
-	timeout        *time.Timer
-	minertimeout   *time.Timer
-	isclosed       int32
-	isWalletLocked bool
-	isTicketLocked bool
-	lastHeight     int64
-	autoMinerFlag  int32
-	Password       string
-	FeeAmount      int64
-	EncryptFlag    int64
-	miningTicket   *time.Ticker
-	wg             *sync.WaitGroup
-	walletStore    *WalletStore
-	random         *rand.Rand
-	done           chan struct{}
-	privacyActive  map[string]map[string]*walletUTXOs //不同token类型对应的公开地址拥有的隐私存款记录，map[token]map[addr]
-	privacyFrozen  map[string]string                  //[交易hash]sender
-}
-
-type walletUTXOs struct {
-	outs []*txOutputInfo
-}
-
-type txOutputInfo struct {
-	amount           int64
-	utxoGlobalIndex  *types.UTXOGlobalIndex
-	txPublicKeyR     []byte
-	onetimePublicKey []byte
-}
-
-type addrAndprivacy struct {
-	PrivacyKeyPair *privacy.Privacy
-	Addr           *string
-=======
 	client queue.Client
 	// 模块间通信的操作接口,建议用api代替client调用
 	api              client.QueueProtocolAPI
@@ -106,7 +66,24 @@
 	random           *rand.Rand
 	cfg              *types.Wallet
 	done             chan struct{}
->>>>>>> 91c5f792
+	privacyActive  map[string]map[string]*walletUTXOs //不同token类型对应的公开地址拥有的隐私存款记录，map[token]map[addr]
+	privacyFrozen  map[string]string                  //[交易hash]sender
+}
+
+type walletUTXOs struct {
+	outs []*txOutputInfo
+}
+
+type txOutputInfo struct {
+	amount           int64
+	utxoGlobalIndex  *types.UTXOGlobalIndex
+	txPublicKeyR     []byte
+	onetimePublicKey []byte
+}
+
+type addrAndprivacy struct {
+	PrivacyKeyPair *privacy.Privacy
+	Addr           *string
 }
 
 func SetLogLevel(level string) {
@@ -130,35 +107,21 @@
 	SignType = signType
 
 	wallet := &Wallet{
-<<<<<<< HEAD
 		walletStore:    walletStore,
-		isWalletLocked: true,
-		isTicketLocked: true,
-		autoMinerFlag:  0,
+		isWalletLocked:   1,
+		isTicketLocked:   1,
+		autoMinerFlag:    0,
+		fatalFailureFlag: 0,
 		wg:             &sync.WaitGroup{},
 		FeeAmount:      walletStore.GetFeeAmount(),
 		EncryptFlag:    walletStore.GetEncryptionFlag(),
 		miningTicket:   time.NewTicker(2 * time.Minute),
 		done:           make(chan struct{}),
+		cfg:              cfg,
 		privacyActive:  make(map[string]map[string]*walletUTXOs),
 		privacyFrozen:  make(map[string]string),
 	}
-	value := walletStore.db.Get([]byte("WalletAutoMiner"))
-=======
-		walletStore:      walletStore,
-		isWalletLocked:   1,
-		isTicketLocked:   1,
-		autoMinerFlag:    0,
-		fatalFailureFlag: 0,
-		wg:               &sync.WaitGroup{},
-		FeeAmount:        walletStore.GetFeeAmount(),
-		EncryptFlag:      walletStore.GetEncryptionFlag(),
-		miningTicket:     time.NewTicker(2 * time.Minute),
-		done:             make(chan struct{}),
-		cfg:              cfg,
-	}
 	value, _ := walletStore.db.Get([]byte("WalletAutoMiner"))
->>>>>>> 91c5f792
 	if value != nil && string(value) == "1" {
 		wallet.autoMinerFlag = 1
 	}
@@ -213,7 +176,6 @@
 	wallet.InitPrivacyCache()
 	go wallet.ProcRecvMsg()
 	go wallet.autoMining()
-	//InitSeedLibrary()
 }
 
 //检查周期 --> 10分
@@ -619,7 +581,25 @@
 				}()
 			}
 
-<<<<<<< HEAD
+		case types.EventSignRawTx:
+			unsigned := msg.GetData().(*types.ReqSignRawTx)
+			txHex, err := wallet.ProcSignRawTx(unsigned)
+			if err != nil {
+				walletlog.Error("EventSignRawTx", "err", err)
+				msg.Reply(wallet.client.NewMessage("rpc", types.EventReplySignRawTx, err))
+			} else {
+				walletlog.Info("Reply EventSignRawTx", "msg", msg)
+				msg.Reply(wallet.client.NewMessage("rpc", types.EventReplySignRawTx, &types.ReplySignRawTx{TxHex: txHex}))
+			}
+		case types.EventErrToFront: //收到系统发生致命性错误事件
+			reportErrEvent := msg.Data.(*types.ReportErrEvent)
+			wallet.setFatalFailure(reportErrEvent)
+			walletlog.Debug("EventErrToFront")
+
+		case types.EventFatalFailure: //定时查询是否有致命性故障产生
+			fatalFailure := wallet.getFatalFailure()
+			msg.Reply(wallet.client.NewMessage("rpc", types.EventReplyFatalFailure, &types.Int32{Data: fatalFailure}))
+
 		case types.EventShowPrivacyAccount:
 			reqPrivBal4AddrToken := msg.Data.(*types.ReqPrivBal4AddrToken)
 			UTXOs, err := wallet.showPrivacyAccounts(reqPrivBal4AddrToken)
@@ -695,27 +675,6 @@
 				walletlog.Info("procCreateUTXOs", "tx hash", common.Bytes2Hex(replyHash.Hash), "result", "success")
 				msg.Reply(wallet.client.NewMessage("rpc", types.EventReplyCreateUTXOs, &reply))
 			}
-=======
-		case types.EventSignRawTx:
-			unsigned := msg.GetData().(*types.ReqSignRawTx)
-			txHex, err := wallet.ProcSignRawTx(unsigned)
-			if err != nil {
-				walletlog.Error("EventSignRawTx", "err", err)
-				msg.Reply(wallet.client.NewMessage("rpc", types.EventReplySignRawTx, err))
-			} else {
-				walletlog.Info("Reply EventSignRawTx", "msg", msg)
-				msg.Reply(wallet.client.NewMessage("rpc", types.EventReplySignRawTx, &types.ReplySignRawTx{TxHex: txHex}))
-			}
-		case types.EventErrToFront: //收到系统发生致命性错误事件
-			reportErrEvent := msg.Data.(*types.ReportErrEvent)
-			wallet.setFatalFailure(reportErrEvent)
-			walletlog.Debug("EventErrToFront")
-
-		case types.EventFatalFailure: //定时查询是否有致命性故障产生
-			fatalFailure := wallet.getFatalFailure()
-			msg.Reply(wallet.client.NewMessage("rpc", types.EventReplyFatalFailure, &types.Int32{Data: fatalFailure}))
-
->>>>>>> 91c5f792
 		default:
 			walletlog.Info("ProcRecvMsg unknow msg", "msgtype", msgtype)
 		}
@@ -962,13 +921,9 @@
 
 	//从blockchain模块同步Account.Addr对应的所有交易详细信息
 	wallet.wg.Add(1)
-<<<<<<< HEAD
-	go wallet.ReqTxDetailByAddr(addr.String())
+	go wallet.ReqTxDetailByAddr(addr)
 	wallet.wg.Add(1)
-	go wallet.ReqPrivacyTxByAddr(addr.String())
-=======
-	go wallet.ReqTxDetailByAddr(addr)
->>>>>>> 91c5f792
+	go wallet.ReqPrivacyTxByAddr(addr)
 
 	return &walletAccount, nil
 }
@@ -1106,13 +1061,9 @@
 
 	//从blockchain模块同步Account.Addr对应的所有交易详细信息
 	wallet.wg.Add(1)
-<<<<<<< HEAD
-	go wallet.ReqTxDetailByAddr(addr.String())
+	go wallet.ReqTxDetailByAddr(addr)
 	wallet.wg.Add(1)
-	go wallet.ReqPrivacyTxByAddr(addr.String())
-=======
-	go wallet.ReqTxDetailByAddr(addr)
->>>>>>> 91c5f792
+	go wallet.ReqPrivacyTxByAddr(addr)
 
 	return &walletaccount, nil
 }
@@ -1472,31 +1423,12 @@
 	if err != nil || len(WalletAccStores) == 0 {
 		walletlog.Error("ProcWalletSetPasswd", "GetAccountByPrefix:err", err)
 	}
-<<<<<<< HEAD
-	if WalletAccStores != nil {
-		for _, AccStore := range WalletAccStores {
-			//使用old Password解密存储的私钥
-			storekey, err := common.FromHex(AccStore.GetPrivkey())
-			if err != nil || len(storekey) == 0 {
-				walletlog.Error("ProcWalletSetPasswd", "addr", AccStore.Addr, "FromHex err", err)
-				continue
-			}
-			Decrypter := CBCDecrypterPrivkey([]byte(Passwd.Oldpass), storekey)
-
-			//使用新的密码重新加密私钥
-			Encrypter := CBCEncrypterPrivkey([]byte(Passwd.Newpass), Decrypter)
-			AccStore.Privkey = common.ToHex(Encrypter)
-			err = wallet.walletStore.SetWalletAccount(true, AccStore.Addr, AccStore)
-			if err != nil {
-				walletlog.Error("ProcWalletSetPasswd", "addr", AccStore.Addr, "SetWalletAccount err", err)
-			}
-=======
 
 	for _, AccStore := range WalletAccStores {
 		//使用old Password解密存储的私钥
 		storekey, err := common.FromHex(AccStore.GetPrivkey())
 		if err != nil || len(storekey) == 0 {
-			walletlog.Info("ProcWalletSetPasswd", "addr", AccStore.Addr, "FromHex err", err)
+			walletlog.Error("ProcWalletSetPasswd", "addr", AccStore.Addr, "FromHex err", err)
 			continue
 		}
 		Decrypter := CBCDecrypterPrivkey([]byte(Passwd.OldPass), storekey)
@@ -1506,8 +1438,7 @@
 		AccStore.Privkey = common.ToHex(Encrypter)
 		err = wallet.walletStore.SetWalletAccount(true, AccStore.Addr, AccStore)
 		if err != nil {
-			walletlog.Info("ProcWalletSetPasswd", "addr", AccStore.Addr, "SetWalletAccount err", err)
->>>>>>> 91c5f792
+			walletlog.Error("ProcWalletSetPasswd", "addr", AccStore.Addr, "SetWalletAccount err", err)
 		}
 	}
 
@@ -1655,21 +1586,7 @@
 		txdetailbyte, err := proto.Marshal(&txdetail)
 		if err != nil {
 			storelog.Error("ProcWalletAddBlock Marshal txdetail err", "Height", block.Block.Height, "index", index)
-<<<<<<< HEAD
 			return
-		}
-
-		newbatch.Set([]byte(calcTxKey(heightstr)), txdetailbyte)
-		//if isprivacy {
-		//	newbatch.Set([]byte(calcRecvPrivacyTxKey(heightstr)), txdetailbyte)
-		//}
-	} else {
-		newbatch.Delete([]byte(calcTxKey(heightstr)))
-		//if isprivacy {
-		//	newbatch.Delete([]byte(calcRecvPrivacyTxKey(heightstr)))
-		//}
-=======
-			continue
 		}
 
 		//from addr
@@ -1702,10 +1619,7 @@
 	}
 	if needflush {
 		//wallet.flushTicket()
->>>>>>> 91c5f792
-	}
-
-	walletlog.Debug("buildAndStoreWalletTxDetail", "heightstr", heightstr, "addDelType", addDelType)
+	}
 }
 
 func (wallet *Wallet) needFlushTicket(tx *types.Transaction, receipt *types.ReceiptData) bool {
@@ -1738,7 +1652,6 @@
 				needflush = true
 			}
 		}
-<<<<<<< HEAD
 
 		if types.PrivacyX != string(tx.Execer) {
 			//获取from地址
@@ -1746,32 +1659,16 @@
 			addr := account.PubKeyToAddress(pubkey)
 			fromaddress := addr.String()
 			if len(fromaddress) != 0 && wallet.AddrInWallet(fromaddress) {
-				newbatch.Delete([]byte(calcTxKey(heightstr)))
+				newbatch.Delete(calcTxKey(heightstr))
 				continue
 			}
 			//toaddr
 			toaddr := tx.GetTo()
 			if len(toaddr) != 0 && wallet.AddrInWallet(toaddr) {
-				newbatch.Delete([]byte(calcTxKey(heightstr)))
+				newbatch.Delete(calcTxKey(heightstr))
 			}
 		} else {
 			wallet.AddDelPrivacyTxsFromBlock(tx, int32(index), block, newbatch, DelTx)
-=======
-		//获取from地址
-		pubkey := block.Block.Txs[index].Signature.GetPubkey()
-		addr := account.PubKeyToAddress(pubkey)
-		fromaddress := addr.String()
-		if len(fromaddress) != 0 && wallet.AddrInWallet(fromaddress) {
-			newbatch.Delete(calcTxKey(heightstr))
-			//walletlog.Error("ProcWalletAddBlock", "fromaddress", fromaddress, "heightstr", heightstr)
-			continue
-		}
-		//toaddr
-		toaddr := block.Block.Txs[index].GetTo()
-		if len(toaddr) != 0 && wallet.AddrInWallet(toaddr) {
-			newbatch.Delete(calcTxKey(heightstr))
-			//walletlog.Error("ProcWalletAddBlock", "toaddr", toaddr, "heightstr", heightstr)
->>>>>>> 91c5f792
 		}
 	}
 	newbatch.Write()
@@ -2334,7 +2231,20 @@
 	return ok, err
 }
 
-<<<<<<< HEAD
+//收到其他模块上报的系统有致命性故障，需要通知前端
+func (wallet *Wallet) setFatalFailure(reportErrEvent *types.ReportErrEvent) {
+
+	walletlog.Error("setFatalFailure", "reportErrEvent", reportErrEvent.String())
+	if reportErrEvent.Error == "ErrDataBaseDamage" {
+		atomic.StoreInt32(&wallet.fatalFailureFlag, 1)
+	}
+}
+
+func (wallet *Wallet) getFatalFailure() int32 {
+	return atomic.LoadInt32(&wallet.fatalFailureFlag)
+}
+
+
 func (wallet *Wallet) getPrivacykeyPair(addr string) (*privacy.Privacy, error) {
 	if accPrivacy, _ := wallet.walletStore.GetWalletAccountPrivacy(addr); accPrivacy != nil {
 		privacyInfo := &privacy.Privacy{}
@@ -2467,17 +2377,4 @@
 		err = errors.New("Do not support action type.")
 	}
 	return
-=======
-//收到其他模块上报的系统有致命性故障，需要通知前端
-func (wallet *Wallet) setFatalFailure(reportErrEvent *types.ReportErrEvent) {
-
-	walletlog.Error("setFatalFailure", "reportErrEvent", reportErrEvent.String())
-	if reportErrEvent.Error == "ErrDataBaseDamage" {
-		atomic.StoreInt32(&wallet.fatalFailureFlag, 1)
-	}
-}
-
-func (wallet *Wallet) getFatalFailure() int32 {
-	return atomic.LoadInt32(&wallet.fatalFailureFlag)
->>>>>>> 91c5f792
 }