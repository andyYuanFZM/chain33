--- conflicted
+++ resolved
@@ -574,7 +574,6 @@
 	}
 }
 
-<<<<<<< HEAD
 func (wallet *Wallet) ProcAuthSignRawTx(unsigned *types.ReqSignRawTx) (string, error) {
 	var tx types.Transaction
 	bytes, err := common.FromHex(unsigned.GetTxHex())
@@ -623,7 +622,6 @@
 	return "", types.ErrGetSignFromAuth
 }
 
-=======
 //input:
 //type ReqSignRawTx struct {
 //	Addr    string
@@ -634,7 +632,6 @@
 //output:
 //string
 //签名交易
->>>>>>> 718f4dc3
 func (wallet *Wallet) ProcSignRawTx(unsigned *types.ReqSignRawTx) (string, error) {
 	wallet.mtx.Lock()
 	defer wallet.mtx.Unlock()
