package wallet

import (
	"crypto/aes"
	"crypto/cipher"
	"fmt"
	"math/rand"
	"strings"
	"sync"
	"sync/atomic"
	"time"

	"code.aliyun.com/chain33/chain33/account"
	"code.aliyun.com/chain33/chain33/common"
	"code.aliyun.com/chain33/chain33/common/crypto"
	dbm "code.aliyun.com/chain33/chain33/common/db"
	"code.aliyun.com/chain33/chain33/queue"
	"code.aliyun.com/chain33/chain33/types"
	"github.com/golang/protobuf/proto"
	log "github.com/inconshreveable/log15"
)

var (
	minFee            int64 = types.MinFee
	maxTxNumPerBlock  int64 = types.MaxTxsPerBlock
	MaxTxHashsPerTime int64 = 100
	walletlog               = log.New("module", "wallet")
	SignType          int   = 1 //1；secp256k1，2：ed25519，3：sm2
	accountdb               = account.NewCoinsAccount()
	accTokenMap             = make(map[string]*account.AccountDB)
)

type Wallet struct {
	qclient       queue.Client
	q             *queue.Queue
	mtx           sync.Mutex
	timeout       *time.Timer
	isclosed      int32
	isLocked      bool
	autoMinerFlag int32
	Password      string
	FeeAmount     int64
	EncryptFlag   int64
	miningTicket  *time.Ticker
	wg            *sync.WaitGroup
	walletStore   *WalletStore
	random        *rand.Rand
	done          chan struct{}
}

func SetLogLevel(level string) {
	common.SetLogLevel(level)
}

func DisableLog() {
	walletlog.SetHandler(log.DiscardHandler())
	storelog.SetHandler(log.DiscardHandler())
}

func New(cfg *types.Wallet) *Wallet {
	//walletStore
	walletStoreDB := dbm.NewDB("wallet", "leveldb", cfg.DbPath, 16)
	walletStore := NewWalletStore(walletStoreDB)
	minFee = cfg.MinFee
	if "secp256k1" == cfg.SignType {
		SignType = 1
	}
	wallet := &Wallet{
		walletStore:   walletStore,
		isLocked:      false,
		autoMinerFlag: 0,
		wg:            &sync.WaitGroup{},
		FeeAmount:     walletStore.GetFeeAmount(),
		EncryptFlag:   walletStore.GetEncryptionFlag(),
		miningTicket:  time.NewTicker(5 * time.Minute),
		done:          make(chan struct{}),
	}
	value := walletStore.db.Get([]byte("WalletAutoMiner"))
	if value != nil && string(value) == "1" {
		wallet.autoMinerFlag = 1
	}
	wallet.random = rand.New(rand.NewSource(time.Now().UnixNano()))
	return wallet
}

func (wallet *Wallet) setAutoMining(flag int32) {
	atomic.StoreInt32(&wallet.autoMinerFlag, flag)
}

func (wallet *Wallet) isAutoMining() bool {
	return atomic.LoadInt32(&wallet.autoMinerFlag) == 1
}

func (wallet *Wallet) Close() {
	//等待所有的子线程退出
	//set close flag to isclosed == 1
	atomic.StoreInt32(&wallet.isclosed, 1)
	wallet.miningTicket.Stop()
	close(wallet.done)
	wallet.qclient.Close()
	wallet.wg.Wait()
	//关闭数据库
	wallet.walletStore.db.Close()
	walletlog.Info("wallet module closed")
}

func (wallet *Wallet) IsLocked() bool {
	return wallet.isLocked
}

func (wallet *Wallet) SetQueue(q *queue.Queue) {
	wallet.qclient = q.NewClient()
	wallet.qclient.Sub("wallet")
	wallet.q = q
	wallet.wg.Add(2)
	go wallet.ProcRecvMsg()
	go wallet.autoMining()
}

//检查周期 --> 10分
//开启挖矿：
//1. 自动把成熟的ticket关闭
//2. 查找超过1万余额的账户，自动购买ticket
//3. 查找mineraddress 和他对应的 账户的余额（不在1中），余额超过1万的自动购买ticket 挖矿
//
//停止挖矿：
//1. 自动把成熟的ticket关闭
//2. 查找ticket 可取的余额
//3. 取出ticket 里面的钱
func (wallet *Wallet) autoMining() {
	defer wallet.wg.Done()
	for {
		select {
		case <-wallet.miningTicket.C:
			if !wallet.IsCaughtUp() {
				break
			}
			if wallet.isAutoMining() {
				n1, err := wallet.closeTicket()
				if err != nil {
					walletlog.Error("closeTicket", "err", err)
				}
				n2, err := wallet.buyTicket()
				if err != nil {
					walletlog.Error("buyTicket", "err", err)
				}
				n3, err := wallet.buyMinerAddrTicket()
				if err != nil {
					walletlog.Error("buyMinerAddrTicket", "err", err)
				}
				if n1+n2+n3 > 0 {
					wallet.flushTicket()
				}
			} else {
				n1, err := wallet.closeTicket()
				if err != nil {
					walletlog.Error("closeTicket", "err", err)
				}
				err = wallet.withdrawFromTicket()
				if err != nil {
					walletlog.Error("withdrawFromTicket", "err", err)
				}
				if n1 > 0 {
					wallet.flushTicket()
				}
			}
		case <-wallet.done:
			return
		}
	}
}

func (wallet *Wallet) buyTicket() (int, error) {
	privs, err := wallet.getAllPrivKeys()
	if err != nil {
		walletlog.Error("buyTicket.getAllPrivKeys", "err", err)
		return 0, err
	}
	count := 0
	for _, priv := range privs {
		n, err := wallet.buyTicketOne(priv)
		if err != nil {
			walletlog.Error("buyTicketOne", "err", err)
			return count, err
		}
		count += n
	}
	return count, nil
}

func (wallet *Wallet) buyMinerAddrTicket() (int, error) {
	privs, err := wallet.getAllPrivKeys()
	if err != nil {
		walletlog.Error("buyMinerAddrTicket.getAllPrivKeys", "err", err)
		return 0, err
	}
	count := 0
	for _, priv := range privs {
		n, err := wallet.buyMinerAddrTicketOne(priv)
		if err != nil {
			walletlog.Error("buyMinerAddrTicketOne", "err", err)
			return count, nil
		}
		count += n
	}
	return count, nil
}

func (wallet *Wallet) withdrawFromTicket() error {
	privs, err := wallet.getAllPrivKeys()
	if err != nil {
		walletlog.Error("withdrawFromTicket.getAllPrivKeys", "err", err)
		return err
	}
	for _, priv := range privs {
		err := wallet.withdrawFromTicketOne(priv)
		if err != nil {
			walletlog.Error("withdrawFromTicketOne", "err", err)
			return err
		}
	}
	return nil
}

func (wallet *Wallet) closeTicket() (int, error) {
	return wallet.closeAllTickets()
}

func (wallet *Wallet) flushTicket() {
	hashList := wallet.qclient.NewMessage("consensus", types.EventFlushTicket, nil)
	wallet.qclient.Send(hashList, false)
}

func (wallet *Wallet) ProcRecvMsg() {
	defer wallet.wg.Done()
	for msg := range wallet.qclient.Recv() {
		walletlog.Debug("wallet recv", "msg", msg)
		msgtype := msg.Ty
		switch msgtype {

		case types.EventWalletGetAccountList:
			WalletAccounts, err := wallet.ProcGetAccountList()
			if err != nil {
				walletlog.Error("ProcGetAccountList", "err", err.Error())
				msg.Reply(wallet.qclient.NewMessage("rpc", types.EventWalletAccountList, err))
			} else {
				walletlog.Debug("process WalletAccounts OK")
				msg.Reply(wallet.qclient.NewMessage("rpc", types.EventWalletAccountList, WalletAccounts))
			}

		case types.EventWalletAutoMiner:
			flag := msg.GetData().(*types.MinerFlag).Flag
			if flag == 1 {
				wallet.walletStore.db.Set([]byte("WalletAutoMiner"), []byte("1"))
			} else {
				wallet.walletStore.db.Set([]byte("WalletAutoMiner"), []byte("0"))
			}
			wallet.setAutoMining(flag)
			wallet.flushTicket()
			msg.ReplyErr("WalletSetAutoMiner", nil)

		case types.EventWalletGetTickets:
			tickets, privs, err := wallet.GetTickets(1)
			if err != nil {
				walletlog.Error("GetTickets", "err", err.Error())
				msg.Reply(wallet.qclient.NewMessage("consensus", types.EventWalletTickets, err))
			} else {
				tks := &types.ReplyWalletTickets{tickets, privs}
				walletlog.Debug("process GetTickets OK")
				msg.Reply(wallet.qclient.NewMessage("consensus", types.EventWalletTickets, tks))
			}

		case types.EventNewAccount:
			NewAccount := msg.Data.(*types.ReqNewAccount)
			WalletAccount, err := wallet.ProcCreatNewAccount(NewAccount)
			if err != nil {
				walletlog.Error("ProcCreatNewAccount", "err", err.Error())
				msg.Reply(wallet.qclient.NewMessage("rpc", types.EventWalletAccount, err))
			} else {
				msg.Reply(wallet.qclient.NewMessage("rpc", types.EventWalletAccount, WalletAccount))
			}

		case types.EventWalletTransactionList:
			WalletTxList := msg.Data.(*types.ReqWalletTransactionList)
			TransactionDetails, err := wallet.ProcWalletTxList(WalletTxList)
			if err != nil {
				walletlog.Error("ProcWalletTxList", "err", err.Error())
				msg.Reply(wallet.qclient.NewMessage("rpc", types.EventTransactionDetails, err))
			} else {
				msg.Reply(wallet.qclient.NewMessage("rpc", types.EventTransactionDetails, TransactionDetails))
			}

		case types.EventWalletImportprivkey:
			ImportPrivKey := msg.Data.(*types.ReqWalletImportPrivKey)
			WalletAccount, err := wallet.ProcImportPrivKey(ImportPrivKey)
			if err != nil {
				walletlog.Error("ProcImportPrivKey", "err", err.Error())
				msg.Reply(wallet.qclient.NewMessage("rpc", types.EventWalletAccount, err))
			} else {
				msg.Reply(wallet.qclient.NewMessage("rpc", types.EventWalletAccount, WalletAccount))
			}
			wallet.flushTicket()

		case types.EventWalletSendToAddress:
			SendToAddress := msg.Data.(*types.ReqWalletSendToAddress)
			ReplyHash, err := wallet.ProcSendToAddress(SendToAddress)
			if err != nil {
				walletlog.Error("ProcSendToAddress", "err", err.Error())
				msg.Reply(wallet.qclient.NewMessage("rpc", types.EventReplyHashes, err))
			} else {
				msg.Reply(wallet.qclient.NewMessage("rpc", types.EventReplyHashes, ReplyHash))
			}

		case types.EventWalletSetFee:
			WalletSetFee := msg.Data.(*types.ReqWalletSetFee)

			var reply types.Reply
			reply.IsOk = true
			err := wallet.ProcWalletSetFee(WalletSetFee)
			if err != nil {
				walletlog.Error("ProcWalletSetFee", "err", err.Error())
				reply.IsOk = false
				reply.Msg = []byte(err.Error())
			}
			msg.Reply(wallet.qclient.NewMessage("rpc", types.EventReply, &reply))

		case types.EventWalletSetLabel:
			WalletSetLabel := msg.Data.(*types.ReqWalletSetLabel)
			WalletAccount, err := wallet.ProcWalletSetLabel(WalletSetLabel)

			if err != nil {
				walletlog.Error("ProcWalletSetLabel", "err", err.Error())
				msg.Reply(wallet.qclient.NewMessage("rpc", types.EventWalletAccount, err))
			} else {
				msg.Reply(wallet.qclient.NewMessage("rpc", types.EventWalletAccount, WalletAccount))
			}

		case types.EventWalletMergeBalance:
			MergeBalance := msg.Data.(*types.ReqWalletMergeBalance)
			ReplyHashes, err := wallet.ProcMergeBalance(MergeBalance)
			if err != nil {
				walletlog.Error("ProcMergeBalance", "err", err.Error())
				msg.Reply(wallet.qclient.NewMessage("rpc", types.EventReplyHashes, err))
			} else {
				msg.Reply(wallet.qclient.NewMessage("rpc", types.EventReplyHashes, ReplyHashes))
			}

		case types.EventWalletSetPasswd:
			SetPasswd := msg.Data.(*types.ReqWalletSetPasswd)

			var reply types.Reply
			reply.IsOk = true
			err := wallet.ProcWalletSetPasswd(SetPasswd)
			if err != nil {
				walletlog.Error("ProcWalletSetPasswd", "err", err.Error())
				reply.IsOk = false
				reply.Msg = []byte(err.Error())
			}
			msg.Reply(wallet.qclient.NewMessage("rpc", types.EventReply, &reply))

		case types.EventWalletLock:
			var reply types.Reply
			reply.IsOk = true
			err := wallet.ProcWalletLock()
			if err != nil {
				walletlog.Error("ProcWalletLock", "err", err.Error())
				reply.IsOk = false
				reply.Msg = []byte(err.Error())
			}
			msg.Reply(wallet.qclient.NewMessage("rpc", types.EventReply, &reply))

		case types.EventWalletUnLock:
			WalletUnLock := msg.Data.(*types.WalletUnLock)
			var reply types.Reply
			reply.IsOk = true
			err := wallet.ProcWalletUnLock(WalletUnLock)
			if err != nil {
				walletlog.Error("ProcWalletUnLock", "err", err.Error())
				reply.IsOk = false
				reply.Msg = []byte(err.Error())
			}
			msg.Reply(wallet.qclient.NewMessage("rpc", types.EventReply, &reply))
			wallet.flushTicket()

		case types.EventAddBlock:
			block := msg.Data.(*types.BlockDetail)
			wallet.ProcWalletAddBlock(block)
			walletlog.Debug("wallet add block --->", "height", block.Block.GetHeight())

		case types.EventDelBlock:
			block := msg.Data.(*types.BlockDetail)
			wallet.ProcWalletDelBlock(block)
			walletlog.Debug("wallet del block --->", "height", block.Block.GetHeight())

		//seed
		case types.EventGenSeed:
			genSeedLang := msg.Data.(*types.GenSeedLang)
			replySeed, err := wallet.genSeed(genSeedLang.Lang)
			if err != nil {
				walletlog.Error("genSeed", "err", err.Error())
				msg.Reply(wallet.qclient.NewMessage("rpc", types.EventReplyGenSeed, err))
			} else {
				msg.Reply(wallet.qclient.NewMessage("rpc", types.EventReplyGenSeed, replySeed))
			}

		case types.EventGetSeed:
			Pw := msg.Data.(*types.GetSeedByPw)
			seed, err := wallet.getSeed(Pw.Passwd)
			if err != nil {
				walletlog.Error("getSeed", "err", err.Error())
				msg.Reply(wallet.qclient.NewMessage("rpc", types.EventReplyGetSeed, err))
			} else {
				var replySeed types.ReplySeed
				replySeed.Seed = seed
				walletlog.Error("EventGetSeed", "seed", seed)
				msg.Reply(wallet.qclient.NewMessage("rpc", types.EventReplyGetSeed, &replySeed))
			}

		case types.EventSaveSeed:
			saveseed := msg.Data.(*types.SaveSeedByPw)
			var reply types.Reply
			reply.IsOk = true
			ok, err := wallet.saveSeed(saveseed.Passwd, saveseed.Seed)
			if !ok {
				walletlog.Error("saveSeed", "err", err.Error())
				reply.IsOk = false
				reply.Msg = []byte(err.Error())
			}
			msg.Reply(wallet.qclient.NewMessage("rpc", types.EventReply, &reply))

		case types.EventGetWalletStatus:
			s := wallet.GetWalletStatus()
			msg.Reply(wallet.qclient.NewMessage("rpc", types.EventReplyWalletStatus, s))

		case types.EventDumpPrivkey:
			addr := msg.Data.(*types.ReqStr)
			privkey, err := wallet.ProcDumpPrivkey(addr.Reqstr)
			if err != nil {
				walletlog.Error("ProcDumpPrivkey", "err", err.Error())
				msg.Reply(wallet.qclient.NewMessage("rpc", types.EventReplyPrivkey, err))
			} else {
				var replyStr types.ReplyStr
				replyStr.Replystr = privkey
				msg.Reply(wallet.qclient.NewMessage("rpc", types.EventReplyPrivkey, &replyStr))
			}
		case types.EventTokenPreCreate:
			preCreate := msg.Data.(*types.ReqTokenPreCreate)
			reply, err := wallet.ProcTokenPreCreate(preCreate)
			if err != nil {
				walletlog.Error("ProcTokenPreCreate", "err", err.Error())
				msg.Reply(wallet.qclient.NewMessage("rpc", types.EventReplyTokenPreCreate, err))
			} else {
				walletlog.Info("ProcTokenPreCreate", "symbol", preCreate.GetSymbol(),
					"txhash", common.ToHex(reply.Hash))
				msg.Reply(wallet.qclient.NewMessage("rpc", types.EventReplyTokenPreCreate, reply))
			}
		case types.EventTokenFinishCreate:
			finishCreate := msg.Data.(*types.ReqTokenFinishCreate)
			reply, err := wallet.ProcTokenFinishCreate(finishCreate)
			if err != nil {
				walletlog.Error("ProcTokenPreCreate", "err", err.Error())
				msg.Reply(wallet.qclient.NewMessage("rpc", types.EventReplyTokenFinishCreate, err))
			} else {
				walletlog.Info("ProcTokenPreCreate", "symbol", finishCreate.GetSymbol(),
					"txhash", common.ToHex(reply.Hash))
				msg.Reply(wallet.qclient.NewMessage("rpc", types.EventReplyTokenFinishCreate, reply))
			}
		case types.EventTokenRevokeCreate:
			revoke := msg.Data.(*types.ReqTokenRevokeCreate)
			reply, err := wallet.ProcTokenRevokeCreate(revoke)
			if err != nil {
				walletlog.Error("ProcTokenRevokeCreate", "err", err.Error())

				msg.Reply(wallet.qclient.NewMessage("rpc", types.EventReplyTokenRevokeCreate, err))
			} else {
				walletlog.Info("ProcTokenRevokeCreate", "symbol", revoke.GetSymbol(),
					"txhash", common.ToHex(reply.Hash))
				msg.Reply(wallet.qclient.NewMessage("rpc", types.EventReplyTokenRevokeCreate, reply))
			}
		case types.EventSellToken:
			sellToken := msg.Data.(*types.ReqSellToken)
			replyHash, err := wallet.ProcSellToken(sellToken)
			var reply types.Reply
			if err != nil {
				reply.IsOk = false
				reply.Msg = []byte(err.Error())
				walletlog.Error("ProcSellToken", "err", err.Error())
				msg.Reply(wallet.qclient.NewMessage("rpc", types.EventReplySellToken, err))
			} else {
				reply.IsOk = true
				reply.Msg = replyHash.Hash
				walletlog.Info("ProcSellToken", "tx hash", common.Bytes2Hex(replyHash.Hash), "symbol", sellToken.Sell.Tokensymbol, "result", "success")
				msg.Reply(wallet.qclient.NewMessage("rpc", types.EventReplySellToken, &reply))
			}
		case types.EventBuyToken:
			buyToken := msg.Data.(*types.ReqBuyToken)
			replyHash, err := wallet.ProcBuyToken(buyToken)
			var reply types.Reply
			if err != nil {
				reply.IsOk = false
				walletlog.Error("ProcBuyToken", "err", err.Error())
				msg.Reply(wallet.qclient.NewMessage("rpc", types.EventReplyBuyToken, err))
			} else {
				reply.IsOk = true
				reply.Msg = replyHash.Hash
				walletlog.Info("ProcBuyToken", "tx hash", common.Bytes2Hex(replyHash.Hash), "result", "success")
				msg.Reply(wallet.qclient.NewMessage("rpc", types.EventReplyBuyToken, &reply))
			}
		case types.EventRevokeSellToken:
			revokeSell := msg.Data.(*types.ReqRevokeSell)
			replyHash, err := wallet.ProcRevokeSell(revokeSell)
			var reply types.Reply
			if err != nil {
				reply.IsOk = false
				walletlog.Error("ProcRevokeSell", "err", err.Error())
				msg.Reply(wallet.qclient.NewMessage("rpc", types.EventReplyRevokeSellToken, err))
			} else {
				reply.IsOk = true
				reply.Msg = replyHash.Hash
				walletlog.Info("ProcRevokeSell", "tx hash", common.Bytes2Hex(replyHash.Hash), "result", "success")
				msg.Reply(wallet.qclient.NewMessage("rpc", types.EventReplyRevokeSellToken, &reply))
			}
		default:
			walletlog.Info("ProcRecvMsg unknow msg", "msgtype", msgtype)
		}
		walletlog.Debug("end process")
	}
}

//output:
//type WalletAccounts struct {
//	Wallets []*WalletAccount
//type WalletAccount struct {
//	Acc   *Account
//	Label string
//获取钱包的地址列表
func (wallet *Wallet) ProcGetAccountList() (*types.WalletAccounts, error) {
	wallet.mtx.Lock()
	defer wallet.mtx.Unlock()

	//通过Account前缀查找获取钱包中的所有账户信息
	WalletAccStores, err := wallet.walletStore.GetAccountByPrefix("Account")
	if err != nil || len(WalletAccStores) == 0 {
		walletlog.Info("ProcGetAccountList", "GetAccountByPrefix:err", err)
		return nil, err
	}

	addrs := make([]string, len(WalletAccStores))
	for index, AccStore := range WalletAccStores {
		if len(AccStore.Addr) != 0 {
			addrs[index] = AccStore.Addr
		}
		walletlog.Debug("ProcGetAccountList", "all AccStore", AccStore.String())
	}
	//获取所有地址对应的账户详细信息从account模块
	accounts, err := accountdb.LoadAccounts(wallet.qclient, addrs)
	if err != nil || len(accounts) == 0 {
		walletlog.Error("ProcGetAccountList", "LoadAccounts:err", err)
		return nil, err
	}

	//异常打印信息
	if len(WalletAccStores) != len(accounts) {
		walletlog.Error("ProcGetAccountList err!", "AccStores)", len(WalletAccStores), "accounts", len(accounts))
	}

	var WalletAccounts types.WalletAccounts
	WalletAccounts.Wallets = make([]*types.WalletAccount, len(WalletAccStores))

	for index, Account := range accounts {
		var WalletAccount types.WalletAccount
		//此账户还没有参与交易所在account模块没有记录
		if len(Account.Addr) == 0 {
			Account.Addr = addrs[index]
		}
		WalletAccount.Acc = Account
		WalletAccount.Label = WalletAccStores[index].GetLabel()
		WalletAccounts.Wallets[index] = &WalletAccount

		//walletlog.Info("ProcGetAccountList", "LoadAccounts:account", Account.String())
	}
	return &WalletAccounts, nil
}

//input:
//type ReqNewAccount struct {
//	Label string
//output:
//type WalletAccount struct {
//	Acc   *Account
//	Label string
//type Account struct {
//	Currency int32
//	Balance  int64
//	Frozen   int64
//	Addr     string
//创建一个新的账户
func (wallet *Wallet) ProcCreatNewAccount(Label *types.ReqNewAccount) (*types.WalletAccount, error) {
	wallet.mtx.Lock()
	defer wallet.mtx.Unlock()

	ok, err := wallet.CheckWalletStatus()
	if !ok {
		return nil, err
	}

	if Label == nil || len(Label.GetLabel()) == 0 {
		walletlog.Error("ProcCreatNewAccount Label is nil")
		return nil, types.ErrInputPara
	}

	//首先校验label是否已被使用
	WalletAccStores, err := wallet.walletStore.GetAccountByLabel(Label.GetLabel())
	if WalletAccStores != nil {
		walletlog.Error("ProcCreatNewAccount Label is exist in wallet!")
		return nil, types.ErrLabelHasUsed
	}

	var Account types.Account
	var walletAccount types.WalletAccount
	var WalletAccStore types.WalletAccountStore

	//生成一个pubkey然后换算成对应的addr
	cr, err := crypto.New(types.GetSignatureTypeName(SignType))
	if err != nil {
		walletlog.Error("ProcCreatNewAccount", "err", err)
		return nil, err
	}
	//通过seed获取私钥, 首先通过钱包密码解锁seed然后通过seed生成私钥
	seed, err := wallet.getSeed(wallet.Password)
	if err != nil {
		walletlog.Error("ProcCreatNewAccount", "getSeed err", err)
		return nil, err
	}
	privkeyhex, err := GetPrivkeyBySeed(wallet.walletStore.db, seed)
	if err != nil {
		walletlog.Error("ProcCreatNewAccount", "GetPrivkeyBySeed err", err)
		return nil, err
	}
	privkeybyte, err := common.FromHex(privkeyhex)
	if err != nil || len(privkeybyte) == 0 {
		walletlog.Error("ProcCreatNewAccount", "FromHex err", err)
		return nil, err
	}
	priv, err := cr.PrivKeyFromBytes(privkeybyte)
	if err != nil {
		walletlog.Error("ProcCreatNewAccount", "PrivKeyFromBytes err", err)
		return nil, err
	}
	addr := account.PubKeyToAddress(priv.PubKey().Bytes())
	Account.Addr = addr.String()
	Account.Currency = 0
	Account.Balance = 0
	Account.Frozen = 0

	walletAccount.Acc = &Account
	walletAccount.Label = Label.GetLabel()

	//使用钱包的password对私钥加密 aes cbc
	Encrypted := CBCEncrypterPrivkey([]byte(wallet.Password), priv.Bytes())
	WalletAccStore.Privkey = common.ToHex(Encrypted)
	WalletAccStore.Label = Label.GetLabel()
	WalletAccStore.Addr = addr.String()

	//存储账户信息到wallet数据库中
	err = wallet.walletStore.SetWalletAccount(false, Account.Addr, &WalletAccStore)
	if err != nil {
		return nil, err
	}

	//获取地址对应的账户信息从account模块
	addrs := make([]string, 1)
	addrs[0] = addr.String()
	accounts, err := accountdb.LoadAccounts(wallet.qclient, addrs)
	if err != nil {
		walletlog.Error("ProcCreatNewAccount", "LoadAccounts err", err)
		return nil, err
	}
	// 本账户是首次创建
	if len(accounts[0].Addr) == 0 {
		accounts[0].Addr = addr.String()
	}
	walletAccount.Acc = accounts[0]

	//从blockchain模块同步Account.Addr对应的所有交易详细信息
	wallet.wg.Add(1)
	go wallet.ReqTxDetailByAddr(addr.String())

	return &walletAccount, nil
}

//input:
//type ReqWalletTransactionList struct {
//	FromTx []byte
//	Count  int32
//output:
//type WalletTxDetails struct {
//	TxDetails []*WalletTxDetail
//type WalletTxDetail struct {
//	Tx      *Transaction
//	Receipt *ReceiptData
//	Height  int64
//	Index   int64
//获取所有钱包的交易记录
func (wallet *Wallet) ProcWalletTxList(TxList *types.ReqWalletTransactionList) (*types.WalletTxDetails, error) {
	wallet.mtx.Lock()
	defer wallet.mtx.Unlock()

	if TxList == nil {
		walletlog.Error("ProcWalletTxList TxList is nil!")
		return nil, types.ErrInputPara
	}
	if TxList.GetDirection() != 0 && TxList.GetDirection() != 1 {
		walletlog.Error("ProcWalletTxList Direction err!")
		return nil, types.ErrInputPara
	}
	WalletTxDetails, err := wallet.walletStore.GetTxDetailByIter(TxList)
	if err != nil {
		walletlog.Error("ProcWalletTxList", "GetTxDetailByIter err", err)
		return nil, err
	}
	return WalletTxDetails, nil
}

//input:
//type ReqWalletImportPrivKey struct {
//	Privkey string
//	Label   string
//output:
//type WalletAccount struct {
//	Acc   *Account
//	Label string
//导入私钥，并且同时会导入交易
func (wallet *Wallet) ProcImportPrivKey(PrivKey *types.ReqWalletImportPrivKey) (*types.WalletAccount, error) {
	wallet.mtx.Lock()
	defer wallet.mtx.Unlock()

	ok, err := wallet.CheckWalletStatus()
	if !ok {
		return nil, err
	}

	if PrivKey == nil || len(PrivKey.GetLabel()) == 0 || len(PrivKey.GetPrivkey()) == 0 {
		walletlog.Error("ProcImportPrivKey input parameter is nil!")
		return nil, types.ErrInputPara
	}

	//校验label是否已经被使用
	Account, err := wallet.walletStore.GetAccountByLabel(PrivKey.GetLabel())
	if Account != nil {
		walletlog.Error("ProcImportPrivKey Label is exist in wallet!")
		return nil, types.ErrLabelHasUsed
	}

	//通过privkey生成一个pubkey然后换算成对应的addr
	cr, err := crypto.New(types.GetSignatureTypeName(SignType))
	if err != nil {
		walletlog.Error("ProcImportPrivKey", "err", err)
		return nil, err
	}
	privkeybyte, err := common.FromHex(PrivKey.Privkey)
	if err != nil || len(privkeybyte) == 0 {
		walletlog.Error("ProcImportPrivKey", "FromHex err", err)
		return nil, err
	}
	priv, err := cr.PrivKeyFromBytes(privkeybyte)
	if err != nil {
		walletlog.Error("ProcImportPrivKey", "PrivKeyFromBytes err", err)
		return nil, err
	}
	addr := account.PubKeyToAddress(priv.PubKey().Bytes())

	//对私钥加密
	Encryptered := CBCEncrypterPrivkey([]byte(wallet.Password), privkeybyte)
	Encrypteredstr := common.ToHex(Encryptered)
	//校验PrivKey对应的addr是否已经存在钱包中
	Account, err = wallet.walletStore.GetAccountByAddr(addr.String())
	if Account != nil {
		if Account.Privkey == Encrypteredstr {
			walletlog.Error("ProcImportPrivKey Privkey is exist in wallet!")
			return nil, types.ErrPrivkeyExist
		} else {
			walletlog.Error("ProcImportPrivKey!", "Account.Privkey", Account.Privkey, "input Privkey", PrivKey.Privkey)
			return nil, types.ErrPrivkey
		}
	}

	var walletaccount types.WalletAccount
	var WalletAccStore types.WalletAccountStore
	WalletAccStore.Privkey = Encrypteredstr //存储加密后的私钥
	WalletAccStore.Label = PrivKey.GetLabel()
	WalletAccStore.Addr = addr.String()
	//存储Addr:label+privkey+addr到数据库
	err = wallet.walletStore.SetWalletAccount(false, addr.String(), &WalletAccStore)
	if err != nil {
		walletlog.Error("ProcImportPrivKey", "SetWalletAccount err", err)
		return nil, err
	}

	//获取地址对应的账户信息从account模块
	addrs := make([]string, 1)
	addrs[0] = addr.String()
	accounts, err := accountdb.LoadAccounts(wallet.qclient, addrs)
	if err != nil {
		walletlog.Error("ProcImportPrivKey", "LoadAccounts err", err)
		return nil, err
	}
	// 本账户是首次创建
	if len(accounts[0].Addr) == 0 {
		accounts[0].Addr = addr.String()
	}
	walletaccount.Acc = accounts[0]
	walletaccount.Label = PrivKey.Label

	//从blockchain模块同步Account.Addr对应的所有交易详细信息
	wallet.wg.Add(1)
	go wallet.ReqTxDetailByAddr(addr.String())

	return &walletaccount, nil
}

//input:
//type ReqWalletSendToAddress struct {
//	From   string
//	To     string
//	Amount int64
//	Note   string
//output:
//type ReplyHash struct {
//	Hashe []byte
//发送一笔交易给对方地址，返回交易hash
func (wallet *Wallet) ProcSendToAddress(SendToAddress *types.ReqWalletSendToAddress) (*types.ReplyHash, error) {
	wallet.mtx.Lock()
	defer wallet.mtx.Unlock()

	ok, err := wallet.CheckWalletStatus()
	if !ok {
		return nil, err
	}

	if SendToAddress == nil {
		walletlog.Error("ProcSendToAddress input para is nil")
		return nil, types.ErrInputPara
	}
	if len(SendToAddress.From) == 0 || len(SendToAddress.To) == 0 {
		walletlog.Error("ProcSendToAddress input para From or To is nil!")
		return nil, types.ErrInputPara
	}
	//获取from账户的余额从account模块，校验余额是否充足
	addrs := make([]string, 1)
	addrs[0] = SendToAddress.GetFrom()
	var accounts []*types.Account
	var tokenAccounts []*types.Account
	accounts, err = accountdb.LoadAccounts(wallet.qclient, addrs)
	if err != nil || len(accounts) == 0 {
		walletlog.Error("ProcSendToAddress", "LoadAccounts err", err)
		return nil, err
	}
	Balance := accounts[0].Balance
	amount := SendToAddress.GetAmount()
	if !SendToAddress.Istoken {
		if Balance < amount+wallet.FeeAmount {
			return nil, types.ErrInsufficientBalance
		}
	} else {
		//如果是token转账，一方面需要保证coin的余额满足fee，另一方面则需要保证token的余额满足转账操作
		if Balance < wallet.FeeAmount {
			return nil, types.ErrInsufficientBalance
		}

		if nil == accTokenMap[SendToAddress.TokenSymbol] {
			tokenAccDB := account.NewTokenAccountWithoutDB(SendToAddress.TokenSymbol)
			accTokenMap[SendToAddress.TokenSymbol] = tokenAccDB
		}
		tokenAccDB := accTokenMap[SendToAddress.TokenSymbol]
		tokenAccounts, err = tokenAccDB.LoadAccounts(wallet.qclient, addrs)
		if err != nil || len(tokenAccounts) == 0 {
			walletlog.Error("ProcSendToAddress", "Load Token Accounts err", err)
			return nil, err
		}
		tokenBalance := tokenAccounts[0].Balance
		if tokenBalance < amount {
			return nil, types.ErrInsufficientTokenBal
		}
	}
	addrto := SendToAddress.GetTo()
	note := SendToAddress.GetNote()
	priv, err := wallet.getPrivKeyByAddr(addrs[0])
	if err != nil {
		return nil, err
	}
	return wallet.sendToAddress(priv, addrto, amount, note, SendToAddress.Istoken, SendToAddress.TokenSymbol)
}

func (wallet *Wallet) getPrivKeyByAddr(addr string) (crypto.PrivKey, error) {
	//获取指定地址在钱包里的账户信息
	Accountstor, err := wallet.walletStore.GetAccountByAddr(addr)
	if err != nil {
		walletlog.Error("ProcSendToAddress", "GetAccountByAddr err:", err)
		return nil, err
	}

	//通过password解密存储的私钥
	prikeybyte, err := common.FromHex(Accountstor.GetPrivkey())
	if err != nil || len(prikeybyte) == 0 {
		walletlog.Error("ProcSendToAddress", "FromHex err", err)
		return nil, err
	}

	privkey := CBCDecrypterPrivkey([]byte(wallet.Password), prikeybyte)
	//通过privkey生成一个pubkey然后换算成对应的addr
	cr, err := crypto.New(types.GetSignatureTypeName(SignType))
	if err != nil {
		walletlog.Error("ProcSendToAddress", "err", err)
		return nil, err
	}
	priv, err := cr.PrivKeyFromBytes(privkey)
	if err != nil {
		walletlog.Error("ProcSendToAddress", "PrivKeyFromBytes err", err)
		return nil, err
	}
	return priv, nil
}

//type ReqWalletSetFee struct {
//	Amount int64
//设置钱包默认的手续费
func (wallet *Wallet) ProcWalletSetFee(WalletSetFee *types.ReqWalletSetFee) error {
	wallet.mtx.Lock()
	defer wallet.mtx.Unlock()

	if WalletSetFee.Amount < minFee {
		walletlog.Error("ProcWalletSetFee err!", "Amount", WalletSetFee.Amount, "MinFee", minFee)
		return types.ErrInputPara
	}
	err := wallet.walletStore.SetFeeAmount(WalletSetFee.Amount)
	if err == nil {
		walletlog.Debug("ProcWalletSetFee success!")
		wallet.FeeAmount = WalletSetFee.Amount
	}
	return err
}

//input:
//type ReqWalletSetLabel struct {
//	Addr  string
//	Label string
//output:
//type WalletAccount struct {
//	Acc   *Account
//	Label string
//设置某个账户的标签
func (wallet *Wallet) ProcWalletSetLabel(SetLabel *types.ReqWalletSetLabel) (*types.WalletAccount, error) {
	wallet.mtx.Lock()
	defer wallet.mtx.Unlock()

	if SetLabel == nil || len(SetLabel.Addr) == 0 || len(SetLabel.Label) == 0 {
		walletlog.Error("ProcWalletSetLabel input parameter is nil!")
		return nil, types.ErrInputPara
	}
	//校验label是否已经被使用
	Account, err := wallet.walletStore.GetAccountByLabel(SetLabel.GetLabel())
	if Account != nil {
		walletlog.Error("ProcWalletSetLabel Label is exist in wallet!")
		return nil, types.ErrLabelHasUsed
	}
	//获取地址对应的账户信息从钱包中,然后修改label
	Account, err = wallet.walletStore.GetAccountByAddr(SetLabel.Addr)
	if err == nil && Account != nil {
		oldLabel := Account.Label
		Account.Label = SetLabel.GetLabel()
		err := wallet.walletStore.SetWalletAccount(true, SetLabel.Addr, Account)
		if err == nil {
			//新的label设置成功之后需要删除旧的label在db的数据
			wallet.walletStore.DelAccountByLabel(oldLabel)

			//获取地址对应的账户详细信息从account模块
			addrs := make([]string, 1)
			addrs[0] = SetLabel.Addr
			accounts, err := accountdb.LoadAccounts(wallet.qclient, addrs)
			if err != nil || len(accounts) == 0 {
				walletlog.Error("ProcWalletSetLabel", "LoadAccounts err", err)
				return nil, err
			}
			var walletAccount types.WalletAccount
			walletAccount.Acc = accounts[0]
			walletAccount.Label = SetLabel.GetLabel()
			return &walletAccount, err
		}
	}
	return nil, err
}

//input:
//type ReqWalletMergeBalance struct {
//	To string
//output:
//type ReplyHashes struct {
//	Hashes [][]byte
//合并所有的balance 到一个地址
func (wallet *Wallet) ProcMergeBalance(MergeBalance *types.ReqWalletMergeBalance) (*types.ReplyHashes, error) {
	wallet.mtx.Lock()
	defer wallet.mtx.Unlock()

	ok, err := wallet.CheckWalletStatus()
	if !ok {
		return nil, err
	}

	if len(MergeBalance.GetTo()) == 0 {
		walletlog.Error("ProcMergeBalance input para is nil!")
		return nil, types.ErrInputPara
	}

	//获取钱包上的所有账户信息
	WalletAccStores, err := wallet.walletStore.GetAccountByPrefix("Account")
	if err != nil || len(WalletAccStores) == 0 {
		walletlog.Error("ProcMergeBalance", "GetAccountByPrefix err", err)
		return nil, err
	}

	addrs := make([]string, len(WalletAccStores))
	for index, AccStore := range WalletAccStores {
		if len(AccStore.Addr) != 0 {
			addrs[index] = AccStore.Addr
		}
	}
	//获取所有地址对应的账户信息从account模块
	accounts, err := accountdb.LoadAccounts(wallet.qclient, addrs)
	if err != nil || len(accounts) == 0 {
		walletlog.Error("ProcMergeBalance", "LoadAccounts err", err)
		return nil, err
	}

	//异常信息记录
	if len(WalletAccStores) != len(accounts) {
		walletlog.Error("ProcMergeBalance", "AccStores", len(WalletAccStores), "accounts", len(accounts))
	}
	//通过privkey生成一个pubkey然后换算成对应的addr
	cr, err := crypto.New(types.GetSignatureTypeName(SignType))
	if err != nil {
		walletlog.Error("ProcMergeBalance", "err", err)
		return nil, err
	}

	addrto := MergeBalance.GetTo()
	note := "MergeBalance"

	var ReplyHashes types.ReplyHashes
	//ReplyHashes.Hashes = make([][]byte, len(accounts))

	for index, Account := range accounts {
		Privkey := WalletAccStores[index].Privkey
		//解密存储的私钥
		prikeybyte, err := common.FromHex(Privkey)
		if err != nil || len(prikeybyte) == 0 {
			walletlog.Error("ProcMergeBalance", "FromHex err", err)
			return nil, err
		}

		privkey := CBCDecrypterPrivkey([]byte(wallet.Password), prikeybyte)
		priv, err := cr.PrivKeyFromBytes(privkey)
		if err != nil {
			walletlog.Error("ProcMergeBalance", "PrivKeyFromBytes err", err, "index", index)
			//ReplyHashes.Hashes[index] = common.Hash{}.Bytes()
			continue
		}
		//过滤掉to地址
		if Account.Addr == addrto {
			continue
		}
		//获取账户的余额，过滤掉余额不足的地址
		amount := Account.GetBalance()
		if amount < wallet.FeeAmount {
			continue
		}
		amount = amount - wallet.FeeAmount
		v := &types.CoinsAction_Transfer{&types.CoinsTransfer{Amount: amount, Note: note}}
		transfer := &types.CoinsAction{Value: v, Ty: types.CoinsActionTransfer}
		//初始化随机数
		r := rand.New(rand.NewSource(time.Now().UnixNano()))
		tx := &types.Transaction{Execer: []byte("coins"), Payload: types.Encode(transfer), Fee: wallet.FeeAmount, To: addrto, Nonce: r.Int63()}
		tx.Sign(int32(SignType), priv)

		//发送交易信息给mempool模块
		msg := wallet.qclient.NewMessage("mempool", types.EventTx, tx)
		wallet.qclient.Send(msg, true)
		_, err = wallet.qclient.Wait(msg)
		if err != nil {
			walletlog.Error("ProcMergeBalance", "Send tx err", err, "index", index)
			//ReplyHashes.Hashes[index] = common.Hash{}.Bytes()
			continue
		}

		ReplyHashes.Hashes = append(ReplyHashes.Hashes, tx.Hash())
	}
	return &ReplyHashes, nil
}

//input:
//type ReqWalletSetPasswd struct {
//	Oldpass string
//	Newpass string
//设置或者修改密码
func (wallet *Wallet) ProcWalletSetPasswd(Passwd *types.ReqWalletSetPasswd) error {
	wallet.mtx.Lock()
	defer wallet.mtx.Unlock()

	isok, err := wallet.CheckWalletStatus()
	if !isok {
		return err
	}

	// 钱包已经加密需要验证oldpass的正确性
	if len(wallet.Password) == 0 && wallet.EncryptFlag == 1 {
		isok := wallet.walletStore.VerifyPasswordHash(Passwd.Oldpass)
		if !isok {
			walletlog.Error("ProcWalletSetPasswd Verify Oldpasswd fail!")
			return types.ErrVerifyOldpasswdFail
		}
	}

	if len(wallet.Password) != 0 && Passwd.Oldpass != wallet.Password {
		walletlog.Error("ProcWalletSetPasswd Oldpass err!")
		return types.ErrVerifyOldpasswdFail
	}

	//使用新的密码生成passwdhash用于下次密码的验证
	err = wallet.walletStore.SetPasswordHash(Passwd.Newpass)
	if err != nil {
		walletlog.Error("ProcWalletSetPasswd", "SetPasswordHash err", err)
		return err
	}
	//设置钱包加密标志位
	err = wallet.walletStore.SetEncryptionFlag()
	if err != nil {
		walletlog.Error("ProcWalletSetPasswd", "SetEncryptionFlag err", err)
		return err
	}
	//使用old密码解密seed然后用新的钱包密码重新加密seed
	seed, err := wallet.getSeed(Passwd.Oldpass)
	if err != nil {
		walletlog.Error("ProcWalletSetPasswd", "getSeed err", err)
		return err
	}
	ok, err := SaveSeed(wallet.walletStore.db, seed, Passwd.Newpass)
	if !ok {
		walletlog.Error("ProcWalletSetPasswd", "SaveSeed err", err)
		return err
	}

	//对所有存储的私钥重新使用新的密码加密,通过Account前缀查找获取钱包中的所有账户信息
	WalletAccStores, err := wallet.walletStore.GetAccountByPrefix("Account")
	if err != nil || len(WalletAccStores) == 0 {
		walletlog.Error("ProcWalletSetPasswd", "GetAccountByPrefix:err", err)
	}
	if WalletAccStores != nil {
		for _, AccStore := range WalletAccStores {
			//使用old Password解密存储的私钥
			storekey, err := common.FromHex(AccStore.GetPrivkey())
			if err != nil || len(storekey) == 0 {
				walletlog.Info("ProcWalletSetPasswd", "addr", AccStore.Addr, "FromHex err", err)
				continue
			}
			Decrypter := CBCDecrypterPrivkey([]byte(Passwd.Oldpass), storekey)

			//使用新的密码重新加密私钥
			Encrypter := CBCEncrypterPrivkey([]byte(Passwd.Newpass), Decrypter)
			AccStore.Privkey = common.ToHex(Encrypter)
			err = wallet.walletStore.SetWalletAccount(true, AccStore.Addr, AccStore)
			if err != nil {
				walletlog.Info("ProcWalletSetPasswd", "addr", AccStore.Addr, "SetWalletAccount err", err)
			}
		}
	}
	wallet.Password = Passwd.Newpass
	return nil
}

//锁定钱包
func (wallet *Wallet) ProcWalletLock() error {
	//判断钱包是否已保存seed
	has, _ := HasSeed(wallet.walletStore.db)
	if !has {
		return types.ErrSaveSeedFirst
	}

	wallet.isLocked = true
	return nil
}

//input:
//type WalletUnLock struct {
//	Passwd  string
//	Timeout int64
//解锁钱包Timeout时间，超时后继续锁住
func (wallet *Wallet) ProcWalletUnLock(WalletUnLock *types.WalletUnLock) error {
	//判断钱包是否已保存seed
	has, _ := HasSeed(wallet.walletStore.db)
	if !has {
		return types.ErrSaveSeedFirst
	}
	// 钱包已经加密需要验证passwd的正确性
	if len(wallet.Password) == 0 && wallet.EncryptFlag == 1 {
		isok := wallet.walletStore.VerifyPasswordHash(WalletUnLock.Passwd)
		if !isok {
			walletlog.Error("ProcWalletUnLock Verify Oldpasswd fail!")
			return types.ErrVerifyOldpasswdFail
		}
	}

	//内存中已经记录password时的校验
	if len(wallet.Password) != 0 && WalletUnLock.Passwd != wallet.Password {
		return types.ErrInputPassword
	}
	//本钱包没有设置密码加密过,只需要解锁不需要记录解锁密码
	if len(wallet.Password) != 0 || wallet.EncryptFlag != 0 {
		wallet.Password = WalletUnLock.Passwd
	}
	wallet.isLocked = false
	if WalletUnLock.Timeout != 0 {
		wallet.resetTimeout(WalletUnLock.Timeout)
	}
	return nil

}

func (wallet *Wallet) resetTimeout(Timeout int64) {
	if wallet.timeout == nil {
		wallet.timeout = time.AfterFunc(time.Second*time.Duration(Timeout), func() {
			wallet.isLocked = true
		})
	} else {
		wallet.timeout.Reset(time.Second * time.Duration(Timeout))
	}
}

//wallet模块收到blockchain广播的addblock消息，需要解析钱包相关的tx并存储到db中
func (wallet *Wallet) ProcWalletAddBlock(block *types.BlockDetail) {
	if block == nil {
		walletlog.Error("ProcWalletAddBlock input para is nil!")
		return
	}
	//walletlog.Error("ProcWalletAddBlock", "height", block.GetBlock().GetHeight())
	txlen := len(block.Block.GetTxs())
	newbatch := wallet.walletStore.NewBatch(true)
	needflush := false
	for index := 0; index < txlen; index++ {
		blockheight := block.Block.Height*maxTxNumPerBlock + int64(index)
		heightstr := fmt.Sprintf("%018d", blockheight)

		var txdetail types.WalletTxDetail
		txdetail.Tx = block.Block.Txs[index]
		txdetail.Height = block.Block.Height
		txdetail.Index = int64(index)
		txdetail.Receipt = block.Receipts[index]
		txdetail.Blocktime = block.Block.BlockTime

		//获取Amount
		amount, err := txdetail.Tx.Amount()
		if err != nil {
			continue
		}
		txdetail.ActionName = txdetail.Tx.ActionName()
		txdetail.Amount = amount

		//获取from地址
		pubkey := block.Block.Txs[index].Signature.GetPubkey()
		addr := account.PubKeyToAddress(pubkey)
		txdetail.Fromaddr = addr.String()

		txdetailbyte, err := proto.Marshal(&txdetail)
		if err != nil {
			storelog.Error("ProcWalletAddBlock Marshal txdetail err", "Height", block.Block.Height, "index", index)
			continue
		}

		//from addr
		fromaddress := addr.String()
		if len(fromaddress) != 0 && wallet.AddrInWallet(fromaddress) {
			newbatch.Set([]byte(calcTxKey(heightstr)), txdetailbyte)
			walletlog.Debug("ProcWalletAddBlock", "fromaddress", fromaddress, "heightstr", heightstr)
			continue
		}

		//toaddr
		toaddr := block.Block.Txs[index].GetTo()
		if len(toaddr) != 0 && wallet.AddrInWallet(toaddr) {
			newbatch.Set([]byte(calcTxKey(heightstr)), txdetailbyte)
			walletlog.Debug("ProcWalletAddBlock", "toaddr", toaddr, "heightstr", heightstr)
		}

		if "ticket" == string(block.Block.Txs[index].Execer) {
			tx := block.Block.Txs[index]
			receipt := block.Receipts[index]
			if wallet.needFlushTicket(tx, receipt) {
				needflush = true
			}
		}
	}
	newbatch.Write()
	if needflush {
		//wallet.flushTicket()
	}
}

func (wallet *Wallet) needFlushTicket(tx *types.Transaction, receipt *types.ReceiptData) bool {
	if receipt.Ty != types.ExecOk || string(tx.Execer) != "ticket" {
		return false
	}
	pubkey := tx.Signature.GetPubkey()
	addr := account.PubKeyToAddress(pubkey)
	if wallet.AddrInWallet(addr.String()) {
		return true
	}
	return false
}

//wallet模块收到blockchain广播的delblock消息，需要解析钱包相关的tx并存db中删除
func (wallet *Wallet) ProcWalletDelBlock(block *types.BlockDetail) {
	if block == nil {
		walletlog.Error("ProcWalletDelBlock input para is nil!")
		return
	}
	//walletlog.Error("ProcWalletDelBlock", "height", block.GetBlock().GetHeight())

	txlen := len(block.Block.GetTxs())
	newbatch := wallet.walletStore.NewBatch(true)
	needflush := false
	for index := 0; index < txlen; index++ {
		blockheight := block.Block.Height*maxTxNumPerBlock + int64(index)
		heightstr := fmt.Sprintf("%018d", blockheight)
		if "ticket" == string(block.Block.Txs[index].Execer) {
			tx := block.Block.Txs[index]
			receipt := block.Receipts[index]
			if wallet.needFlushTicket(tx, receipt) {
				needflush = true
			}
		}
		//获取from地址
		pubkey := block.Block.Txs[index].Signature.GetPubkey()
		addr := account.PubKeyToAddress(pubkey)
		fromaddress := addr.String()
		if len(fromaddress) != 0 && wallet.AddrInWallet(fromaddress) {
			newbatch.Delete([]byte(calcTxKey(heightstr)))
			//walletlog.Error("ProcWalletAddBlock", "fromaddress", fromaddress, "heightstr", heightstr)
			continue
		}
		//toaddr
		toaddr := block.Block.Txs[index].GetTo()
		if len(toaddr) != 0 && wallet.AddrInWallet(toaddr) {
			newbatch.Delete([]byte(calcTxKey(heightstr)))
			//walletlog.Error("ProcWalletAddBlock", "toaddr", toaddr, "heightstr", heightstr)
		}
	}
	newbatch.Write()
	if needflush {
		wallet.flushTicket()
	}
}

//地址对应的账户是否属于本钱包
func (wallet *Wallet) AddrInWallet(addr string) bool {
	if len(addr) == 0 {
		return false
	}
	account, err := wallet.walletStore.GetAccountByAddr(addr)
	if err == nil && account != nil {
		return true
	}
	return false
}
func (wallet *Wallet) GetTxDetailByHashs(ReqHashes *types.ReqHashes) {
	//通过txhashs获取对应的txdetail
	msg := wallet.qclient.NewMessage("blockchain", types.EventGetTransactionByHash, ReqHashes)
	wallet.qclient.Send(msg, true)
	resp, err := wallet.qclient.Wait(msg)
	if err != nil {
		walletlog.Error("GetTxDetailByHashs EventGetTransactionByHash", "err", err)
		return
	}
	TxDetails := resp.GetData().(*types.TransactionDetails)
	if TxDetails == nil {
		walletlog.Info("GetTxDetailByHashs TransactionDetails is nil")
		return
	}

	//批量存储地址对应的所有交易的详细信息到wallet db中
	newbatch := wallet.walletStore.NewBatch(true)
	for _, txdetal := range TxDetails.Txs {
		height := txdetal.GetHeight()
		txindex := txdetal.GetIndex()

		blockheight := height*maxTxNumPerBlock + int64(txindex)
		heightstr := fmt.Sprintf("%018d", blockheight)
		var txdetail types.WalletTxDetail
		txdetail.Tx = txdetal.GetTx()
		txdetail.Height = txdetal.GetHeight()
		txdetail.Index = txdetal.GetIndex()
		txdetail.Receipt = txdetal.GetReceipt()
		txdetail.Blocktime = txdetal.GetBlocktime()
		txdetail.Amount = txdetal.GetAmount()
		txdetail.Fromaddr = txdetal.GetFromaddr()
		txdetail.ActionName = txdetal.GetTx().ActionName()

		txdetailbyte, err := proto.Marshal(&txdetail)
		if err != nil {
			storelog.Error("GetTxDetailByHashs Marshal txdetail err", "Height", height, "index", txindex)
			return
		}
		newbatch.Set([]byte(calcTxKey(heightstr)), txdetailbyte)
		walletlog.Debug("GetTxDetailByHashs", "heightstr", heightstr, "txdetail", txdetail.String())
	}
	newbatch.Write()
}

//从blockchain模块同步addr参与的所有交易详细信息
func (wallet *Wallet) ReqTxDetailByAddr(addr string) {
	defer wallet.wg.Done()
	if len(addr) == 0 {
		walletlog.Error("ReqTxInfosByAddr input addr is nil!")
		return
	}
	var txInfo types.ReplyTxInfo

	i := 0
	for {
		//首先从blockchain模块获取地址对应的所有交易hashs列表,从最新的交易开始获取
		var ReqAddr types.ReqAddr
		ReqAddr.Addr = addr
		ReqAddr.Flag = 0
		ReqAddr.Direction = 0
		ReqAddr.Count = int32(MaxTxHashsPerTime)
		if i == 0 {
			ReqAddr.Height = -1
			ReqAddr.Index = 0
		} else {
			ReqAddr.Height = txInfo.GetHeight()
			ReqAddr.Index = txInfo.GetIndex()
		}
		i++
		msg := wallet.qclient.NewMessage("blockchain", types.EventGetTransactionByAddr, &ReqAddr)
		wallet.qclient.Send(msg, true)
		resp, err := wallet.qclient.Wait(msg)
		if err != nil {
			walletlog.Error("ReqTxInfosByAddr EventGetTransactionByAddr", "err", err, "addr", addr)
			return
		}

		ReplyTxInfos := resp.GetData().(*types.ReplyTxInfos)
		if ReplyTxInfos == nil {
			walletlog.Info("ReqTxInfosByAddr ReplyTxInfos is nil")
			return
		}
		txcount := len(ReplyTxInfos.TxInfos)

		var ReqHashes types.ReqHashes
		ReqHashes.Hashes = make([][]byte, len(ReplyTxInfos.TxInfos))
		for index, ReplyTxInfo := range ReplyTxInfos.TxInfos {
			ReqHashes.Hashes[index] = ReplyTxInfo.GetHash()
			txInfo.Hash = ReplyTxInfo.GetHash()
			txInfo.Height = ReplyTxInfo.GetHeight()
			txInfo.Index = ReplyTxInfo.GetIndex()
		}
		wallet.GetTxDetailByHashs(&ReqHashes)
		if txcount < int(MaxTxHashsPerTime) {
			return
		}
	}
}

//使用钱包的password对私钥进行aes cbc加密,返回加密后的privkey
func CBCEncrypterPrivkey(password []byte, privkey []byte) []byte {
	key := make([]byte, 32)
	Encrypted := make([]byte, len(privkey))
	if len(password) > 32 {
		key = password[0:32]
	} else {
		copy(key, password)
	}

	block, _ := aes.NewCipher(key)
	iv := key[:block.BlockSize()]
	//walletlog.Info("CBCEncrypterPrivkey", "password", string(key), "Privkey", common.ToHex(privkey))

	encrypter := cipher.NewCBCEncrypter(block, iv)
	encrypter.CryptBlocks(Encrypted, privkey)

	//walletlog.Info("CBCEncrypterPrivkey", "Encrypted", common.ToHex(Encrypted))
	return Encrypted
}

//使用钱包的password对私钥进行aes cbc解密,返回解密后的privkey
func CBCDecrypterPrivkey(password []byte, privkey []byte) []byte {
	key := make([]byte, 32)
	if len(password) > 32 {
		key = password[0:32]
	} else {
		copy(key, password)
	}

	block, _ := aes.NewCipher(key)
	iv := key[:block.BlockSize()]
	decryptered := make([]byte, len(privkey))
	decrypter := cipher.NewCBCDecrypter(block, iv)
	decrypter.CryptBlocks(decryptered, privkey)
	//walletlog.Info("CBCDecrypterPrivkey", "password", string(key), "Encrypted", common.ToHex(privkey), "decryptered", common.ToHex(decryptered))
	return decryptered
}

//生成一个随机的seed种子, 目前支持英文单词和简体中文
func (wallet *Wallet) genSeed(lang int32) (*types.ReplySeed, error) {
	seed, err := CreateSeed("", lang)
	if err != nil {
		walletlog.Error("genSeed", "CreateSeed err", err)
		return nil, err
	}
	var ReplySeed types.ReplySeed
	ReplySeed.Seed = seed
	return &ReplySeed, nil
}

//获取seed种子, 通过钱包密码
func (wallet *Wallet) getSeed(password string) (string, error) {
	if wallet.IsLocked() {
		return "", types.ErrWalletIsLocked
	}
	seed, err := GetSeed(wallet.walletStore.db, password)
	if err != nil {
		walletlog.Error("getSeed", "GetSeed err", err)
		return "", err
	}
	return seed, nil
}

//保存seed种子到数据库中, 并通过钱包密码加密, 钱包起来首先要设置seed
func (wallet *Wallet) saveSeed(password string, seed string) (bool, error) {
	if wallet.IsLocked() {
		return false, types.ErrWalletIsLocked
	}

	//首先需要判断钱包是否已经设置seed，如果已经设置提示不需要再设置，一个钱包只能保存一个seed
	exit, err := HasSeed(wallet.walletStore.db)
	if exit {
		return false, types.ErrSeedExist
	}
	//入参数校验，seed必须是15个单词或者汉字
	if len(password) == 0 || len(seed) == 0 {
		return false, types.ErrInputPara
	}

	seedarry := strings.Fields(seed)
	if len(seedarry) != SeedLong {
		return false, types.ErrSeedWordNum
	}
	var newseed string
	for index, seedstr := range seedarry {
		//walletlog.Error("saveSeed", "seedstr", seedstr)
		if index != SeedLong-1 {
			newseed += seedstr + " "
		} else {
			newseed += seedstr
		}
	}

	ok, err := SaveSeed(wallet.walletStore.db, newseed, password)
	//seed保存成功需要更新钱包密码
	if ok {
		var ReqWalletSetPasswd types.ReqWalletSetPasswd
		ReqWalletSetPasswd.Oldpass = password
		ReqWalletSetPasswd.Newpass = password
		Err := wallet.ProcWalletSetPasswd(&ReqWalletSetPasswd)
		if Err != nil {
			walletlog.Error("saveSeed", "ProcWalletSetPasswd err", err)
		}
	}
	return ok, err
}

//钱包状态检测函数,解锁状态，seed是否已保存
func (wallet *Wallet) CheckWalletStatus() (bool, error) {
	if wallet.IsLocked() {
		return false, types.ErrWalletIsLocked
	}
	//判断钱包是否已保存seed
	has, _ := HasSeed(wallet.walletStore.db)
	if !has {
		return false, types.ErrSaveSeedFirst
	}

	// 钱包已经加密需要先通过password 解锁钱包
	if len(wallet.Password) == 0 && wallet.EncryptFlag == 1 {
		return false, types.ErrUnLockFirst
	}
	return true, nil
}

func (wallet *Wallet) GetWalletStatus() *types.WalletStatus {
	s := &types.WalletStatus{}
	s.IsLock = wallet.IsLocked()
	if !s.IsLock {
		// 钱包已经加密需要先通过password 解锁钱包
		if len(wallet.Password) == 0 && wallet.EncryptFlag == 1 {
			s.IsLock = true
		}
	}
	s.HasSeed, _ = HasSeed(wallet.walletStore.db)
	s.IsAutoMining = wallet.isAutoMining()
	return s
}

//获取地址对应的私钥
func (wallet *Wallet) ProcDumpPrivkey(addr string) (string, error) {
	wallet.mtx.Lock()
	defer wallet.mtx.Unlock()

	ok, err := wallet.CheckWalletStatus()
	if !ok {
		return "", err
	}
	if len(addr) == 0 {
		walletlog.Error("ProcDumpPrivkey input para is nil!")
		return "", types.ErrInputPara
	}

	priv, err := wallet.getPrivKeyByAddr(addr)
	if err != nil {
		return "", err
	}
	return strings.ToUpper(common.ToHex(priv.Bytes())), nil
}

func (wallet *Wallet) ProcTokenPreCreate(reqTokenPrcCreate *types.ReqTokenPreCreate) (*types.ReplyHash, error) {
	wallet.mtx.Lock()
	defer wallet.mtx.Unlock()

	ok, err := wallet.CheckWalletStatus()
	if !ok {
		return nil, err
	}

	if reqTokenPrcCreate == nil {
		walletlog.Error("ProcTokenPreCreate input para is nil")
		return nil, types.ErrInputPara
	}

	upSymbol := strings.ToUpper(reqTokenPrcCreate.GetSymbol())
	if upSymbol != reqTokenPrcCreate.GetSymbol() {
		walletlog.Error("ProcTokenPreCreate", "symbol need be upper", reqTokenPrcCreate.GetSymbol())
		return nil, types.ErrTokenSymbolUpper
	}

	addrs := make([]string, 1)
	addrs[0] = reqTokenPrcCreate.GetCreatorAddr()
	accounts, err := accountdb.LoadAccounts(wallet.qclient, addrs)
	if err != nil || len(accounts) == 0 {
		walletlog.Error("ProcTokenPreCreate", "LoadAccounts err", err)
		return nil, err
	}

	Balance := accounts[0].Balance
	price := reqTokenPrcCreate.GetPrice()
	if Balance < price+wallet.FeeAmount {
		return nil, types.ErrInsufficientBalance
	}

	//  symbol 不存在
	token, err := wallet.checkTokenSymbolExists(reqTokenPrcCreate.GetSymbol(), reqTokenPrcCreate.GetOwnerAddr())
	if err != nil {
		return nil, err
	}
	if token != nil {
		walletlog.Error("ProcTokenPreCreate", "err", types.ErrTokenExist)
		return nil, types.ErrTokenExist
	}

	priv, err := wallet.getPrivKeyByAddr(addrs[0])
	if err != nil {
		return nil, err
	}

	return wallet.tokenPreCreate(priv, reqTokenPrcCreate)
}

<<<<<<< HEAD
func (wallet *Wallet) ProcSellToken(reqSellToken *types.ReqSellToken) (*types.ReplyHash, error) {
=======
func (wallet *Wallet) ProcTokenFinishCreate(req *types.ReqTokenFinishCreate) (*types.ReplyHash, error) {
>>>>>>> a57e8ab8
	wallet.mtx.Lock()
	defer wallet.mtx.Unlock()

	ok, err := wallet.CheckWalletStatus()
	if !ok {
		return nil, err
	}

<<<<<<< HEAD
	if reqSellToken == nil {
		walletlog.Error("ProcSellToken input para is nil")
		return nil, types.ErrInputPara
	}

	addrs := make([]string, 1)
	addrs[0] = reqSellToken.GetOwner()
	accountTokendb := getTokenAccountDB(reqSellToken.Sell.Tokensymbol)
	accounts, err := accountTokendb.LoadAccounts(wallet.qclient, addrs)
	if err != nil || len(accounts) == 0 {
		walletlog.Error("ProcSellToken", "LoadAccounts err", err)
		return nil, err
	}

	balance := accounts[0].Balance
	if balance < reqSellToken.Sell.Amountperboardlot * reqSellToken.Sell.Totalboardlot {
		return nil, types.ErrInsufficientBalance
	}

	priv, err := wallet.getPrivKeyByAddr(addrs[0])
	if err != nil {
		return nil, err
	}

	return wallet.sellToken(priv, reqSellToken)
}

func (wallet *Wallet) ProcBuyToken(reqBuyToken *types.ReqBuyToken) (*types.ReplyHash, error) {
	wallet.mtx.Lock()
	defer wallet.mtx.Unlock()

	ok, err := wallet.CheckWalletStatus()
	if !ok {
		return nil, err
	}

	if reqBuyToken == nil {
		walletlog.Error("ProcBuyToken input para is nil")
		return nil, types.ErrInputPara
	}
	execaddress := account.ExecAddress("trade")
	account, err := accountdb.LoadExecAccountQueue(wallet.qclient, reqBuyToken.GetBuyer(), execaddress.String())
	if err != nil {
		log.Error("GetBalance", "err", err.Error())
		return nil, err
	}
	balance := account.Balance

	var sellorder *types.SellOrder
	if sellorder, err = loadSellOrderQueue(wallet.qclient, reqBuyToken.GetBuy().GetSellid()); err != nil {
		walletlog.Error("ProcBuyToken failed to loadSellOrderQueue", "token sellid", reqBuyToken.GetBuy().GetSellid())
		return nil, err
	}

	if balance < reqBuyToken.Buy.Boardlotcnt * sellorder.Priceperboardlot{
		return nil, types.ErrInsufficientBalance
	} else if reqBuyToken.Buy.Boardlotcnt > (sellorder.Totalboardlot - sellorder.Soldboardlot) {
		return nil, types.ErrInsuffSellOrder
	}

	priv, err := wallet.getPrivKeyByAddr(reqBuyToken.GetBuyer())
	if err != nil {
		return nil, err
	}

	return wallet.buyToken(priv, reqBuyToken)
}

func (wallet *Wallet) ProcRevokeSell(reqRevoke *types.ReqRevokeSell) (*types.ReplyHash, error) {
=======
	if req == nil {
		walletlog.Error("ProcTokenFinishCreate input para is nil")
		return nil, types.ErrInputPara
	}

	upSymbol := strings.ToUpper(req.GetSymbol())
	if upSymbol != req.GetSymbol() {
		walletlog.Error("ProcTokenFinishCreate", "symbol need be upper", req.GetSymbol())
		return nil, types.ErrTokenSymbolUpper
	}

	addrs := make([]string, 1)
	addrs[0] = req.GetFinisherAddr()
	accounts, err := accountdb.LoadAccounts(wallet.qclient, addrs)
	if err != nil || len(accounts) == 0 {
		walletlog.Error("ProcTokenFinishCreate", "LoadAccounts err", err)
		return nil, err
	}

	approver_valid := false
	for _, approver := range types.TokenApprs {
		if approver == addrs[0] {
			approver_valid = true
			break
		}
	}
	if approver_valid == false {
		walletlog.Error("ProcTokenFinishCreate", "finisher", types.ErrTokenCreatedApprover)
		return nil, types.ErrTokenCreatedApprover
	}

    //  check symbol-owner 是否不存在
	token, err := wallet.checkTokenSymbolExists(req.GetSymbol(), req.GetOwnerAddr())
	if err != nil {
		return nil, err
	}
	if token != nil {
		walletlog.Error("ProcTokenFinishCreate", "err", types.ErrTokenExist)
		return nil, types.ErrTokenExist
	}

	token2, err2 := wallet.checkTokenStauts(req.GetSymbol(), types.TokenStatusPreCreated, req.GetOwnerAddr())
	if err2 != nil {
		return nil, err
	}
	if token2 == nil {
		walletlog.Error("ProcTokenFinishCreate", "err", types.ErrTokenNotPrecreated)
		return nil, types.ErrTokenNotPrecreated
	}

	// creator 合约帐号钱够
	walletlog.Debug("ProcTokenFinishCreate","create", token2.Creator, "exec", account.ExecAddress("token").String())
	creatorAcc, err3 := accountdb.LoadExecAccountQueue(wallet.qclient, token2.Creator, account.ExecAddress("token").String())
	if err3 != nil {
		walletlog.Error("ProcTokenFinishCreate", "LoadAccounts err", err3)
		return nil, err3
	}
	if creatorAcc == nil {
		walletlog.Error("ProcTokenFinishCreate", "LoadAccounts err", types.ErrInsufficientBalance)
		return nil, types.ErrInsufficientBalance
	}
	Balance := creatorAcc.Balance
	if Balance < token2.Price + wallet.FeeAmount {
		return nil, types.ErrInsufficientBalance
	}


	priv, err := wallet.getPrivKeyByAddr(addrs[0])
	if err != nil {
		return nil, err
	}

	return wallet.tokenFinishCreate(priv, req)
}


func (wallet *Wallet) checkTokenSymbolExists(symbol, owner string) (*types.Token, error) {
	//通过txhashs获取对应的txdetail
	token := types.ReqString{Data: symbol}
	query := types.Query{Execer: []byte("token"), FuncName: "GetTokenInfo", Payload: types.Encode(&token)}
	msg := wallet.qclient.NewMessage("blockchain", types.EventQuery, &query)
	wallet.qclient.Send(msg, true)
	resp, err := wallet.qclient.Wait(msg)
	if err != nil && err != types.ErrEmpty {
		walletlog.Error("checkTokenSymbolExists", "err", err)
		return nil, err
	} else if err == types.ErrEmpty {
		return nil, nil
	}

	tokenInfo := resp.GetData().(*types.Token)
	if tokenInfo == nil {
		walletlog.Info("checkTokenSymbolExists  is nil")
		return nil, nil
	}

	walletlog.Debug("checkTokenSymbolExists", "tokenInfo", tokenInfo.String())
	return tokenInfo, nil
}


func (wallet *Wallet) checkTokenStauts(symbol string, status int32, owner string) (*types.Token, error) {
	tokens := []string{symbol}
	reqtokens := types.ReqTokens{false, status, tokens}

	query := types.Query{Execer: []byte("token"), FuncName: "GetTokens", Payload: types.Encode(&reqtokens)}
	msg := wallet.qclient.NewMessage("blockchain", types.EventQuery, &query)
	wallet.qclient.Send(msg, true)
	resp, err := wallet.qclient.Wait(msg)
	if err != nil && err != types.ErrEmpty {
		walletlog.Error("checkTokenSymbolStauts", "err", err)
		return nil, err
	} else if err == types.ErrEmpty {
		return nil, nil
	}

	tokenInfos := resp.GetData().(*types.ReplyTokens).Tokens
	if tokenInfos == nil {
		walletlog.Info("checkTokenSymbolStauts  is nil")
		return nil, nil
	}
	for _, tokenInfo := range tokenInfos {
		if tokenInfo.GetOwner() == owner {
			return tokenInfo, nil
		}
	}

	walletlog.Debug("checkTokenSymbolStauts", "tokenInfo", "not find")
	return nil, nil
}

func (wallet *Wallet) ProcTokenRevokeCreate(req *types.ReqTokenRevokeCreate) (*types.ReplyHash, error) {
>>>>>>> a57e8ab8
	wallet.mtx.Lock()
	defer wallet.mtx.Unlock()

	ok, err := wallet.CheckWalletStatus()
	if !ok {
		return nil, err
	}

<<<<<<< HEAD
	if reqRevoke == nil {
		walletlog.Error("ProcBuyToken input para is nil")
		return nil, types.ErrInputPara
	}


	priv, err := wallet.getPrivKeyByAddr(reqRevoke.GetOwner())
	if err != nil {
		return nil, err
	}

	return wallet.RevokeSell(priv, reqRevoke)
}

func getTokenAccountDB(token string) *account.AccountDB {
	if nil == accTokenMap[token] {
		tokenAccDB := account.NewTokenAccountWithoutDB(token)
		accTokenMap[token] = tokenAccDB
	}
	return accTokenMap[token]
}

func loadSellOrderQueue(client queue.Client, sellid string) (*types.SellOrder, error) {
	msg := client.NewMessage("blockchain", types.EventGetLastHeader, nil)
	client.Send(msg, true)
	msg, err := client.Wait(msg)
	if err != nil {
		return nil, err
	}
	get := types.StoreGet{}
	get.StateHash = msg.GetData().(*types.Header).GetStateHash()
	get.Keys = append(get.Keys, []byte(sellid))
	msg = client.NewMessage("store", types.EventStoreGet, &get)
	client.Send(msg, true)
	msg, err = client.Wait(msg)
	if err != nil {
		return nil, err
	}
	values := msg.GetData().(*types.StoreReplyValue)
	value := values.Values[0]
	if value == nil {
		return nil, types.ErrTSellNoSuchOrder
	} else {
		var sellOrder types.SellOrder
		err := types.Decode(value, &sellOrder)
		if err != nil {
			return nil, err
		}
		return &sellOrder, nil
	}
=======
	if req == nil {
		walletlog.Error("ProcTokenRevokeCreate input para is nil")
		return nil, types.ErrInputPara
	}

	upSymbol := strings.ToUpper(req.GetSymbol())
	if upSymbol != req.GetSymbol() {
		walletlog.Error("ProcTokenRevokeCreate", "symbol need be upper", req.GetSymbol())
		return nil, types.ErrTokenSymbolUpper
	}

	addrs := make([]string, 1)
	addrs[0] = req.GetRevokerAddr()
	accounts, err := accountdb.LoadAccounts(wallet.qclient, addrs)
	if err != nil || len(accounts) == 0 {
		walletlog.Error("ProcTokenRevokeCreate", "LoadAccounts err", err)
		return nil, err
	}

	//  check symbol-owner 是否不存在, 是否是precreate 状态， 地址是否对应
	token, err := wallet.checkTokenStauts(req.GetSymbol(), types.TokenStatusPreCreated, req.GetOwnerAddr())
	if err != nil {
		return nil, err
	}
	if token == nil {
		walletlog.Error("ProcTokenRevokeCreate", "err", types.ErrTokenNotPrecreated)
		return nil, types.ErrTokenNotPrecreated
	}
	if token.Creator != req.GetRevokerAddr() {
		walletlog.Error("ProcTokenRevokeCreate", "err", types.ErrTokenRevokeCreater)
		return nil, types.ErrTokenRevokeCreater
	}


	priv, err := wallet.getPrivKeyByAddr(addrs[0])
	if err != nil {
		return nil, err
	}

	return wallet.tokenRevokeCreate(priv, req)
>>>>>>> a57e8ab8
}<|MERGE_RESOLUTION|>--- conflicted
+++ resolved
@@ -1682,11 +1682,7 @@
 	return wallet.tokenPreCreate(priv, reqTokenPrcCreate)
 }
 
-<<<<<<< HEAD
-func (wallet *Wallet) ProcSellToken(reqSellToken *types.ReqSellToken) (*types.ReplyHash, error) {
-=======
 func (wallet *Wallet) ProcTokenFinishCreate(req *types.ReqTokenFinishCreate) (*types.ReplyHash, error) {
->>>>>>> a57e8ab8
 	wallet.mtx.Lock()
 	defer wallet.mtx.Unlock()
 
@@ -1694,78 +1690,6 @@
 	if !ok {
 		return nil, err
 	}
-
-<<<<<<< HEAD
-	if reqSellToken == nil {
-		walletlog.Error("ProcSellToken input para is nil")
-		return nil, types.ErrInputPara
-	}
-
-	addrs := make([]string, 1)
-	addrs[0] = reqSellToken.GetOwner()
-	accountTokendb := getTokenAccountDB(reqSellToken.Sell.Tokensymbol)
-	accounts, err := accountTokendb.LoadAccounts(wallet.qclient, addrs)
-	if err != nil || len(accounts) == 0 {
-		walletlog.Error("ProcSellToken", "LoadAccounts err", err)
-		return nil, err
-	}
-
-	balance := accounts[0].Balance
-	if balance < reqSellToken.Sell.Amountperboardlot * reqSellToken.Sell.Totalboardlot {
-		return nil, types.ErrInsufficientBalance
-	}
-
-	priv, err := wallet.getPrivKeyByAddr(addrs[0])
-	if err != nil {
-		return nil, err
-	}
-
-	return wallet.sellToken(priv, reqSellToken)
-}
-
-func (wallet *Wallet) ProcBuyToken(reqBuyToken *types.ReqBuyToken) (*types.ReplyHash, error) {
-	wallet.mtx.Lock()
-	defer wallet.mtx.Unlock()
-
-	ok, err := wallet.CheckWalletStatus()
-	if !ok {
-		return nil, err
-	}
-
-	if reqBuyToken == nil {
-		walletlog.Error("ProcBuyToken input para is nil")
-		return nil, types.ErrInputPara
-	}
-	execaddress := account.ExecAddress("trade")
-	account, err := accountdb.LoadExecAccountQueue(wallet.qclient, reqBuyToken.GetBuyer(), execaddress.String())
-	if err != nil {
-		log.Error("GetBalance", "err", err.Error())
-		return nil, err
-	}
-	balance := account.Balance
-
-	var sellorder *types.SellOrder
-	if sellorder, err = loadSellOrderQueue(wallet.qclient, reqBuyToken.GetBuy().GetSellid()); err != nil {
-		walletlog.Error("ProcBuyToken failed to loadSellOrderQueue", "token sellid", reqBuyToken.GetBuy().GetSellid())
-		return nil, err
-	}
-
-	if balance < reqBuyToken.Buy.Boardlotcnt * sellorder.Priceperboardlot{
-		return nil, types.ErrInsufficientBalance
-	} else if reqBuyToken.Buy.Boardlotcnt > (sellorder.Totalboardlot - sellorder.Soldboardlot) {
-		return nil, types.ErrInsuffSellOrder
-	}
-
-	priv, err := wallet.getPrivKeyByAddr(reqBuyToken.GetBuyer())
-	if err != nil {
-		return nil, err
-	}
-
-	return wallet.buyToken(priv, reqBuyToken)
-}
-
-func (wallet *Wallet) ProcRevokeSell(reqRevoke *types.ReqRevokeSell) (*types.ReplyHash, error) {
-=======
 	if req == nil {
 		walletlog.Error("ProcTokenFinishCreate input para is nil")
 		return nil, types.ErrInputPara
@@ -1797,7 +1721,7 @@
 		return nil, types.ErrTokenCreatedApprover
 	}
 
-    //  check symbol-owner 是否不存在
+	//  check symbol-owner 是否不存在
 	token, err := wallet.checkTokenSymbolExists(req.GetSymbol(), req.GetOwnerAddr())
 	if err != nil {
 		return nil, err
@@ -1898,7 +1822,48 @@
 }
 
 func (wallet *Wallet) ProcTokenRevokeCreate(req *types.ReqTokenRevokeCreate) (*types.ReplyHash, error) {
->>>>>>> a57e8ab8
+	if req == nil {
+		walletlog.Error("ProcTokenRevokeCreate input para is nil")
+		return nil, types.ErrInputPara
+	}
+
+	upSymbol := strings.ToUpper(req.GetSymbol())
+	if upSymbol != req.GetSymbol() {
+		walletlog.Error("ProcTokenRevokeCreate", "symbol need be upper", req.GetSymbol())
+		return nil, types.ErrTokenSymbolUpper
+	}
+
+	addrs := make([]string, 1)
+	addrs[0] = req.GetRevokerAddr()
+	accounts, err := accountdb.LoadAccounts(wallet.qclient, addrs)
+	if err != nil || len(accounts) == 0 {
+		walletlog.Error("ProcTokenRevokeCreate", "LoadAccounts err", err)
+		return nil, err
+	}
+
+	//  check symbol-owner 是否不存在, 是否是precreate 状态， 地址是否对应
+	token, err := wallet.checkTokenStauts(req.GetSymbol(), types.TokenStatusPreCreated, req.GetOwnerAddr())
+	if err != nil {
+		return nil, err
+	}
+	if token == nil {
+		walletlog.Error("ProcTokenRevokeCreate", "err", types.ErrTokenNotPrecreated)
+		return nil, types.ErrTokenNotPrecreated
+	}
+	if token.Creator != req.GetRevokerAddr() {
+		walletlog.Error("ProcTokenRevokeCreate", "err", types.ErrTokenRevokeCreater)
+		return nil, types.ErrTokenRevokeCreater
+	}
+
+	priv, err := wallet.getPrivKeyByAddr(addrs[0])
+	if err != nil {
+		return nil, err
+	}
+
+	return wallet.tokenRevokeCreate(priv, req)
+}
+
+func (wallet *Wallet) ProcSellToken(reqSellToken *types.ReqSellToken) (*types.ReplyHash, error) {
 	wallet.mtx.Lock()
 	defer wallet.mtx.Unlock()
 
@@ -1906,8 +1871,83 @@
 	if !ok {
 		return nil, err
 	}
-
-<<<<<<< HEAD
+	if reqSellToken == nil {
+		walletlog.Error("ProcSellToken input para is nil")
+		return nil, types.ErrInputPara
+	}
+
+	addrs := make([]string, 1)
+	addrs[0] = reqSellToken.GetOwner()
+	accountTokendb := getTokenAccountDB(reqSellToken.Sell.Tokensymbol)
+	accounts, err := accountTokendb.LoadAccounts(wallet.qclient, addrs)
+	if err != nil || len(accounts) == 0 {
+		walletlog.Error("ProcSellToken", "LoadAccounts err", err)
+		return nil, err
+	}
+
+	balance := accounts[0].Balance
+	if balance < reqSellToken.Sell.Amountperboardlot * reqSellToken.Sell.Totalboardlot {
+		return nil, types.ErrInsufficientBalance
+	}
+
+	priv, err := wallet.getPrivKeyByAddr(addrs[0])
+	if err != nil {
+		return nil, err
+	}
+
+	return wallet.sellToken(priv, reqSellToken)
+}
+
+func (wallet *Wallet) ProcBuyToken(reqBuyToken *types.ReqBuyToken) (*types.ReplyHash, error) {
+	wallet.mtx.Lock()
+	defer wallet.mtx.Unlock()
+
+	ok, err := wallet.CheckWalletStatus()
+	if !ok {
+		return nil, err
+	}
+
+	if reqBuyToken == nil {
+		walletlog.Error("ProcBuyToken input para is nil")
+		return nil, types.ErrInputPara
+	}
+	execaddress := account.ExecAddress("trade")
+	account, err := accountdb.LoadExecAccountQueue(wallet.qclient, reqBuyToken.GetBuyer(), execaddress.String())
+	if err != nil {
+		log.Error("GetBalance", "err", err.Error())
+		return nil, err
+	}
+	balance := account.Balance
+
+	var sellorder *types.SellOrder
+	if sellorder, err = loadSellOrderQueue(wallet.qclient, reqBuyToken.GetBuy().GetSellid()); err != nil {
+		walletlog.Error("ProcBuyToken failed to loadSellOrderQueue", "token sellid", reqBuyToken.GetBuy().GetSellid())
+		return nil, err
+	}
+
+	if balance < reqBuyToken.Buy.Boardlotcnt * sellorder.Priceperboardlot{
+		return nil, types.ErrInsufficientBalance
+	} else if reqBuyToken.Buy.Boardlotcnt > (sellorder.Totalboardlot - sellorder.Soldboardlot) {
+		return nil, types.ErrInsuffSellOrder
+	}
+
+	priv, err := wallet.getPrivKeyByAddr(reqBuyToken.GetBuyer())
+	if err != nil {
+		return nil, err
+	}
+
+	return wallet.buyToken(priv, reqBuyToken)
+}
+
+func (wallet *Wallet) ProcRevokeSell(reqRevoke *types.ReqRevokeSell) (*types.ReplyHash, error) {
+
+	wallet.mtx.Lock()
+	defer wallet.mtx.Unlock()
+
+	ok, err := wallet.CheckWalletStatus()
+	if !ok {
+		return nil, err
+	}
 	if reqRevoke == nil {
 		walletlog.Error("ProcBuyToken input para is nil")
 		return nil, types.ErrInputPara
@@ -1958,46 +1998,5 @@
 		}
 		return &sellOrder, nil
 	}
-=======
-	if req == nil {
-		walletlog.Error("ProcTokenRevokeCreate input para is nil")
-		return nil, types.ErrInputPara
-	}
-
-	upSymbol := strings.ToUpper(req.GetSymbol())
-	if upSymbol != req.GetSymbol() {
-		walletlog.Error("ProcTokenRevokeCreate", "symbol need be upper", req.GetSymbol())
-		return nil, types.ErrTokenSymbolUpper
-	}
-
-	addrs := make([]string, 1)
-	addrs[0] = req.GetRevokerAddr()
-	accounts, err := accountdb.LoadAccounts(wallet.qclient, addrs)
-	if err != nil || len(accounts) == 0 {
-		walletlog.Error("ProcTokenRevokeCreate", "LoadAccounts err", err)
-		return nil, err
-	}
-
-	//  check symbol-owner 是否不存在, 是否是precreate 状态， 地址是否对应
-	token, err := wallet.checkTokenStauts(req.GetSymbol(), types.TokenStatusPreCreated, req.GetOwnerAddr())
-	if err != nil {
-		return nil, err
-	}
-	if token == nil {
-		walletlog.Error("ProcTokenRevokeCreate", "err", types.ErrTokenNotPrecreated)
-		return nil, types.ErrTokenNotPrecreated
-	}
-	if token.Creator != req.GetRevokerAddr() {
-		walletlog.Error("ProcTokenRevokeCreate", "err", types.ErrTokenRevokeCreater)
-		return nil, types.ErrTokenRevokeCreater
-	}
-
-
-	priv, err := wallet.getPrivKeyByAddr(addrs[0])
-	if err != nil {
-		return nil, err
-	}
-
-	return wallet.tokenRevokeCreate(priv, req)
->>>>>>> a57e8ab8
+
 }