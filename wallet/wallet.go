--- conflicted
+++ resolved
@@ -388,8 +388,6 @@
 		return nil, err
 	}
 	return WalletAccStores, err
-<<<<<<< HEAD
-=======
 }
 
 func (wallet *Wallet) reScanWalletUtxos() {
@@ -428,5 +426,4 @@
 		wallet.lastHeader = header
 	}
 	return nil
->>>>>>> 73d1b396
 }