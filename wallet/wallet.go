--- conflicted
+++ resolved
@@ -512,7 +512,6 @@
 			if err != nil {
 				walletlog.Error("procTokenRevokeCreate", "err", err.Error())
 
-<<<<<<< HEAD
 				msg.Reply(wallet.qclient.NewMessage("rpc", types.EventReplyTokenRevokeCreate, err))
 			} else {
 				walletlog.Info("procTokenRevokeCreate", "symbol", revoke.GetSymbol(),
@@ -562,7 +561,7 @@
 				walletlog.Info("procRevokeSell", "tx hash", common.Bytes2Hex(replyHash.Hash), "result", "success")
 				msg.Reply(wallet.qclient.NewMessage("rpc", types.EventReplyRevokeSellToken, &reply))
 			}
-=======
+
 		case types.EventCloseTickets:
 			var reply types.Reply
 			reply.IsOk = true
@@ -576,7 +575,7 @@
 				msg.Reply(wallet.qclient.NewMessage("rpc", types.EventReplyHashes, &replyHashes))
 			}
 
->>>>>>> 183676ed
+
 		default:
 			walletlog.Info("ProcRecvMsg unknow msg", "msgtype", msgtype)
 		}
@@ -1710,7 +1709,6 @@
 	return strings.ToUpper(common.ToHex(priv.Bytes())), nil
 }
 
-<<<<<<< HEAD
 func (wallet *Wallet) procTokenPreCreate(reqTokenPrcCreate *types.ReqTokenPreCreate) (*types.ReplyHash, error) {
 	wallet.mtx.Lock()
 	defer wallet.mtx.Unlock()
@@ -2099,8 +2097,7 @@
 		}
 		return &sellOrder, nil
 	}
-
-=======
+}
 //检测钱包是否允许转账到指定地址，判断钱包锁和是否有seed以及挖矿锁
 func (wallet *Wallet) IsTransfer(addr string) (bool, error) {
 
@@ -2116,5 +2113,5 @@
 		}
 	}
 	return ok, err
->>>>>>> 183676ed
+
 }