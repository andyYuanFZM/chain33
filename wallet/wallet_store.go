--- conflicted
+++ resolved
@@ -8,11 +8,9 @@
 	"time"
 
 	"github.com/golang/protobuf/proto"
-	"gitlab.33.cn/chain33/chain33/common"
 	"gitlab.33.cn/chain33/chain33/common/crypto"
 	dbm "gitlab.33.cn/chain33/chain33/common/db"
 	"gitlab.33.cn/chain33/chain33/types"
-	"github.com/piotrnar/gocoin/client/wallet"
 )
 
 var (
@@ -606,30 +604,7 @@
 	return nil
 }
 
-<<<<<<< HEAD
-func (ws *WalletStore) getWalletPrivacyAccountBalance(addr, txhash string) (*types.PrivacyDBStore, error) {
-	if 0 == len(addr) || 0 == len(txhash) {
-		walletlog.Error("getWalletPrivacyAccountBalance addr or txhash is nil")
-		return nil, types.ErrInputPara
-	}
-
-	privacyByte := ws.db.Get(calcUTXOKey4TokenAddr(addr, txhash))
-	if nil == privacyByte {
-		return nil, types.ErrPrivacyNotExist
-	}
-	var accPrivacy types.PrivacyDBStore
-	err := proto.Unmarshal(privacyByte, &accPrivacy)
-	if err != nil {
-		walletlog.Error("GetWalletAccountPrivacy", "proto.Unmarshal err:", err)
-		return nil, types.ErrUnmarshal
-	}
-	return &accPrivacy, nil
-}
-
 func (ws *WalletStore) listAvailableUTXOs(token, addr string) ([]*types.PrivacyDBStore, error) {
-=======
-func (ws *WalletStore) listWalletPrivacyAccount(addr string) ([]*types.PrivacyDBStore, error) {
->>>>>>> 87a6ba16
 	if 0 == len(addr) {
 		walletlog.Error("listWalletPrivacyAccount addr is nil")
 		return nil, types.ErrInputPara
