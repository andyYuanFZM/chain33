--- conflicted
+++ resolved
@@ -777,7 +777,6 @@
 	return nil
 }
 
-<<<<<<< HEAD
 func (ws *Store) moveUTXO2STXO(owner, token, txhash string, utxos []*types.UTXO, newbatch dbm.Batch) {
 	if len(utxos) == 0 {
 		return
@@ -860,11 +859,7 @@
 	return utxoGlobalIndexs
 }
 
-func (ws *Store) getPrivacyTokenUTXOs(token, addr string) *walletUTXOs {
-	prefix := calcPrivacyUTXOPrefix4Addr(token, addr)
-=======
 func (ws *Store) getPrivacyTokenUTXOs(token, addr string) (*walletUTXOs, error) {
->>>>>>> 8708295d
 	list := dbm.NewListHelper(ws.db)
 	prefix := calcPrivacyUTXOPrefix4Addr(token, addr)
 	values := list.List(prefix, nil, 0, 0)
@@ -1087,9 +1082,6 @@
 	data, err := ws.db.Get(key)
 	if err != nil {
 		walletlog.Error("GetCreateTransactionCache", "db.Get err:", err)
-		if err == dbm.ErrNotFoundInDb {
-			err = types.ErrNotFound
-		}
 		return nil, err
 	}
 	cache := types.CreateTransactionCache{}
