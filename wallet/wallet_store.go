package wallet

import (
	"bytes"
	"crypto/sha256"
	"encoding/json"
	"fmt"

	"github.com/golang/protobuf/proto"
	"gitlab.33.cn/chain33/chain33/common"
	"gitlab.33.cn/chain33/chain33/common/crypto"
	dbm "gitlab.33.cn/chain33/chain33/common/db"
	"gitlab.33.cn/chain33/chain33/types"
)

var (
	WalletPassKey   = []byte("WalletPassWord")
	WalletFeeAmount = []byte("WalletFeeAmount")
	EncryptionFlag  = []byte("Encryption")
	PasswordHash    = []byte("PasswordHash")
	WalletVerKey    = []byte("WalletVerKey")
	storelog        = walletlog.New("submodule", "store")
)

const (
	Privacy4Addr       = "Privacy4Addr-"
	PrivacyUTXO        = "UTXO-"
	PrivacySTXO        = "STXO-"
	PrivacyTokenMap    = "PrivacyTokenMap"
	FTXOTimeout        = types.ConfirmedHeight * types.BlockDurPerSecCnt //Ftxo超时时间
	FTXOTimeout4Revert = 256 * types.BlockDurPerSecCnt                   //revert Ftxo超时时间
	FTXOs4Tx           = "FTXOs4Tx"
	STXOs4Tx           = "STXOs4Tx"
	RevertSendtx       = "RevertSendtx"
	RecvPrivacyTx      = "RecvPrivacyTx"
	SendPrivacyTx      = "SendPrivacyTx"
	createTxPrefix     = "CreateTx"
)

type Store struct {
	db dbm.DB
}

//用于所有Account账户的输出list，需要安装时间排序
func calcAccountKey(timestamp string, addr string) []byte {
	//timestamp := fmt.Sprintf("%018d", types.Now().Unix())
	return []byte(fmt.Sprintf("Account:%s:%s", timestamp, addr))
}

//通过addr地址查询Account账户信息
func calcAddrKey(addr string) []byte {
	return []byte(fmt.Sprintf("Addr:%s", addr))
}

//通过label查询Account账户信息
func calcLabelKey(label string) []byte {
	return []byte(fmt.Sprintf("Label:%s", label))
}

//key and prefix for privacy
//types.PrivacyDBStore的数据存储由calcUTXOKey生成key，
//1.当该utxo的目的地址是钱包管理的其中一个隐私地址时，该key作为value，保存在calcUTXOKey4TokenAddr由生成的key对应的kv中；
//2.当进行支付时，calcUTXOKey4TokenAddr对应的kv被删除，进而由calcPrivacyFUTXOKey生成的key对应kv中，其中平移的只是key，
// 本身的具体数据并不进行重新存储，即将utxo变化为futxo；
//3.当包含该交易的块得到确认时，如果发现输入包含在futxo中，则通过类似的方法，将其key设置到stxo中，
//4.当发生区块链分叉回退时，即发生del block的情况时，同时
// 4.a 当确认其中的输入存在于stxo时，则将其从stxo中转移至ftxo中，
// 4.b 当确认其中的输出存在于utxo或ftxo中时，则将其从utxo或ftxo中同时进行删除，同时删除types.PrivacyDBStore在数据库中的值
// 4.c 当确认其中的输出存在于stxo中时，则发生了异常，正常情况下，花费该笔utxo的交易需要被先回退，进而回退该笔交易，观察此种情况的发生
func calcUTXOKey(txhash string, index int) []byte {
	return []byte(fmt.Sprintf(PrivacyUTXO+"%s-%d", txhash, index))
}

func calcPrivacyAddrKey(addr string) []byte {
	return []byte(fmt.Sprintf(Privacy4Addr+"%s", addr))
}

func calcUTXOKey4TokenAddr(token, addr, txhash string, index int) []byte {
	return []byte(fmt.Sprintf(PrivacyUTXO+"%s-%s-%s-%d", token, addr, txhash, index))
}

func calcPrivacyUTXOPrefix4Addr(token, addr string) []byte {
	return []byte(fmt.Sprintf(PrivacyUTXO+"%s-%s-", token, addr))
}

func calcPrivacy4TokenMap() []byte {
	return []byte(PrivacyTokenMap)
}

func calcSTXOPrefix4Addr(token, addr string) []byte {
	return []byte(fmt.Sprintf(PrivacySTXO+"%s-%s", token, addr))
}

func calcSTXOTokenAddrTxKey(token, addr, txhash string) []byte {
	return []byte(fmt.Sprintf(PrivacySTXO+"%s-%s-%s", token, addr, txhash))
}

//通过height*100000+index 查询Tx交易信息
//key:Tx:height*100000+index
func calcTxKey(key string) []byte {
	return []byte(fmt.Sprintf("Tx:%s", key))
}

// calcRecvPrivacyTxKey 计算以指定地址作为接收地址的交易信息索引
// addr为接收地址
// key为通过calcTxKey(heightstr)计算出来的值
func calcRecvPrivacyTxKey(tokenname, addr, key string) []byte {
	return []byte(fmt.Sprintf(RecvPrivacyTx+":%s-%s-%s", tokenname, addr, key))
}

// calcSendPrivacyTxKey 计算以指定地址作为发送地址的交易信息索引
// addr为发送地址
// key为通过calcTxKey(heightstr)计算出来的值
func calcSendPrivacyTxKey(tokenname, addr, key string) []byte {
	return []byte(fmt.Sprintf("%s:%s-%s-%s", SendPrivacyTx, tokenname, addr, key))
}

func calcKey4FTXOsInTx(token, addr, txhash string) []byte {
	return []byte(fmt.Sprintf("%s:%s-%s-%s", FTXOs4Tx, token, addr, txhash))
}

func calcRevertSendTxKey(tokenname, addr, txhash string) []byte {
	return []byte(fmt.Sprintf("%s:%s-%s-%s", RevertSendtx, tokenname, addr, txhash))
}

func calcFTXOsKeyPrefix(token, addr string) []byte {
	var prefix string
	if len(token) > 0 && len(addr) > 0 {
		prefix = fmt.Sprintf("%s:%s-%s-", FTXOs4Tx, token, addr)
	} else if len(token) > 0 {
		prefix = fmt.Sprintf("%s:%s-", FTXOs4Tx, token)
	} else {
		prefix = fmt.Sprintf("%s:", FTXOs4Tx)
	}
	return []byte(prefix)
}

func calcKey4STXOsInTx(txhash string) []byte {
	return []byte(fmt.Sprintf(STXOs4Tx+":%s", txhash))
}

func calcKey4UTXOsSpentInTx(key string) []byte {
	return []byte(fmt.Sprintf("UTXOsSpentInTx:%s", key))
}

// 保存协助前端创建交易的Key
// txhash：为common.ToHex()后的字符串
func calcCreateTxKey(token, txhash string) []byte {
	return []byte(fmt.Sprintf("%s:%s-%s", createTxPrefix, token, txhash))
}

func calcCreateTxKeyPrefix(token string) []byte {
	if len(token) > 0 {
		return []byte(fmt.Sprintf("%s:%s-", createTxPrefix, token))
	}
	return []byte(fmt.Sprintf("%s:", createTxPrefix))
}

func NewStore(db dbm.DB) *Store {
	return &Store{
		db: db,
	}
}

func (ws *Store) NewBatch(sync bool) dbm.Batch {
	storeBatch := ws.db.NewBatch(sync)
	return storeBatch
}

func (ws *Store) SetWalletPassword(newpass string) {
	ws.db.SetSync(WalletPassKey, []byte(newpass))
}

func (ws *Store) GetWalletPassword() string {
	Passwordbytes, err := ws.db.Get(WalletPassKey)
	if Passwordbytes == nil || err != nil {
		return ""
	}
	return string(Passwordbytes)
}

func (ws *Store) SetFeeAmount(FeeAmount int64) error {
	FeeAmountbytes, err := json.Marshal(FeeAmount)
	if err != nil {
		walletlog.Error("SetFeeAmount marshal FeeAmount", "err", err)
		return types.ErrMarshal
	}

	ws.db.SetSync(WalletFeeAmount, FeeAmountbytes)
	return nil
}

func (ws *Store) GetFeeAmount() int64 {
	var FeeAmount int64
	FeeAmountbytes, err := ws.db.Get(WalletFeeAmount)
	if FeeAmountbytes == nil || err != nil {
		return minFee
	}
	err = json.Unmarshal(FeeAmountbytes, &FeeAmount)
	if err != nil {
		walletlog.Error("GetFeeAmount unmarshal", "err", err)
		return minFee
	}
	return FeeAmount
}

func (ws *Store) GetAccountByte(update bool, addr string, account *types.WalletAccountStore) ([]byte, error) {
	if len(addr) == 0 {
		walletlog.Error("SetWalletAccount addr is nil")
		return nil, types.ErrInputPara
	}
	if account == nil {
		walletlog.Error("SetWalletAccount account is nil")
		return nil, types.ErrInputPara
	}

	timestamp := fmt.Sprintf("%018d", types.Now().Unix())
	//更新时需要使用原来的Accountkey
	if update {
		timestamp = account.TimeStamp
	}
	account.TimeStamp = timestamp

	accountbyte, err := proto.Marshal(account)
	if err != nil {
		walletlog.Error("SetWalletAccount proto.Marshal err!", "err", err)
		return nil, types.ErrMarshal
	}
	return accountbyte, nil
}

func (ws *Store) SetWalletAccount(update bool, addr string, account *types.WalletAccountStore) error {
	accountbyte, err := ws.GetAccountByte(update, addr, account)
	if err != nil {
		return err
	}
	//需要同时修改三个表，Account，Addr，Label，批量处理
	newbatch := ws.db.NewBatch(true)
	newbatch.Set(calcAccountKey(account.TimeStamp, addr), accountbyte)
	newbatch.Set(calcAddrKey(addr), accountbyte)
	newbatch.Set(calcLabelKey(account.GetLabel()), accountbyte)
	newbatch.Write()
	return nil
}

func (ws *Store) SetWalletAccountInBatch(update bool, addr string, account *types.WalletAccountStore, newbatch dbm.Batch) error {
	accountbyte, err := ws.GetAccountByte(update, addr, account)
	if err != nil {
		return err
	}
	//需要同时修改三个表，Account，Addr，Label，批量处理
	newbatch.Set(calcAccountKey(account.TimeStamp, addr), accountbyte)
	newbatch.Set(calcAddrKey(addr), accountbyte)
	newbatch.Set(calcLabelKey(account.GetLabel()), accountbyte)
	return nil
}

func (ws *Store) GetAccountByAddr(addr string) (*types.WalletAccountStore, error) {
	var account types.WalletAccountStore
	if len(addr) == 0 {
		walletlog.Error("GetAccountByAddr addr is nil")
		return nil, types.ErrInputPara
	}
	data, err := ws.db.Get(calcAddrKey(addr))
	if data == nil || err != nil {
		if err != dbm.ErrNotFoundInDb {
			walletlog.Debug("GetAccountByAddr addr", "err", err)
		}
		return nil, types.ErrAddrNotExist
	}
	err = proto.Unmarshal(data, &account)
	if err != nil {
		walletlog.Error("GetAccountByAddr", "proto.Unmarshal err:", err)
		return nil, types.ErrUnmarshal
	}
	return &account, nil
}

func (ws *Store) GetAccountByLabel(label string) (*types.WalletAccountStore, error) {
	var account types.WalletAccountStore
	if len(label) == 0 {
		walletlog.Error("SetWalletAccount label is nil")
		return nil, types.ErrInputPara
	}
	data, err := ws.db.Get(calcLabelKey(label))
	if data == nil || err != nil {
		if err != dbm.ErrNotFoundInDb {
			walletlog.Error("GetAccountByLabel label", "err", err)
		}
		return nil, types.ErrLabelNotExist
	}
	err = proto.Unmarshal(data, &account)
	if err != nil {
		walletlog.Error("GetAccountByAddr", "proto.Unmarshal err:", err)
		return nil, types.ErrUnmarshal
	}
	return &account, nil
}

func (ws *Store) GetAccountByPrefix(addr string) ([]*types.WalletAccountStore, error) {

	if len(addr) == 0 {
		walletlog.Error("GetAccountByPrefix addr is nil")
		return nil, types.ErrInputPara
	}
	list := dbm.NewListHelper(ws.db)
	accbytes := list.PrefixScan([]byte(addr))
	if len(accbytes) == 0 {
		walletlog.Error("GetAccountByPrefix addr not exist")
		return nil, types.ErrAccountNotExist
	}
	WalletAccountStores := make([]*types.WalletAccountStore, len(accbytes))
	for index, accbyte := range accbytes {
		var walletaccount types.WalletAccountStore
		err := proto.Unmarshal(accbyte, &walletaccount)
		if err != nil {
			walletlog.Error("GetAccountByAddr", "proto.Unmarshal err:", err)
			return nil, types.ErrUnmarshal
		}
		WalletAccountStores[index] = &walletaccount
	}
	return WalletAccountStores, nil
}

//迭代获取从指定key：height*100000+index 开始向前或者向后查找指定count的交易
func (ws *Store) getTxDetailByIter(TxList *types.ReqWalletTransactionList) (*types.WalletTxDetails, error) {
	var txDetails types.WalletTxDetails
	if TxList == nil {
		walletlog.Error("GetTxDetailByIter TxList is nil")
		return nil, types.ErrInputPara
	}
	if TxList.SendRecvPrivacy != sendTx && TxList.SendRecvPrivacy != recvTx {
		walletlog.Error("GetTxDetailByIter only suport type is sendTx and recvTx")
		return nil, types.ErrInputPara
	}

	var txbytes [][]byte
	//FromTx是空字符串时。默认从最新的交易开始取count个
	if len(TxList.FromTx) == 0 {
		list := dbm.NewListHelper(ws.db)
		if TxList.GetMode() == walletQueryModeNormal {
			txbytes = list.IteratorScanFromLast([]byte(calcTxKey("")), TxList.Count)
		} else if TxList.GetMode() == walletQueryModePrivacy {
			var keyPrefix []byte
			if sendTx == TxList.SendRecvPrivacy {
				keyPrefix = calcSendPrivacyTxKey(TxList.Tokenname, TxList.Address, "")
			} else {
				keyPrefix = calcRecvPrivacyTxKey(TxList.Tokenname, TxList.Address, "")
			}

			txkeybytes := list.IteratorScanFromLast(keyPrefix, TxList.Count)
			for _, keybyte := range txkeybytes {
				value, err := ws.db.Get(keybyte)
				if err != nil {
					walletlog.Error(fmt.Sprintf("GetTxDetailByIter() db.Get() error. ", err))
					continue
				}
				if nil == value {
					continue
				}
				txbytes = append(txbytes, value)
			}
		}

		if len(txbytes) == 0 {
			walletlog.Error("GetTxDetailByIter IteratorScanFromLast does not exist tx!")
			return nil, types.ErrTxNotExist
		}
	} else {
		list := dbm.NewListHelper(ws.db)
		if TxList.GetMode() == walletQueryModeNormal {
			txbytes = list.IteratorScan([]byte("Tx:"), []byte(calcTxKey(string(TxList.FromTx))), TxList.Count, TxList.Direction)
		} else if TxList.GetMode() == walletQueryModePrivacy {
			var txkeybytes [][]byte
			if sendTx == TxList.SendRecvPrivacy {
				txkeybytes = list.IteratorScan([]byte(SendPrivacyTx), []byte(calcSendPrivacyTxKey(TxList.Tokenname, TxList.Address, string(TxList.FromTx))), TxList.Count, TxList.Direction)
			} else {
				txkeybytes = list.IteratorScan([]byte(RecvPrivacyTx), []byte(calcRecvPrivacyTxKey(TxList.Tokenname, TxList.Address, string(TxList.FromTx))), TxList.Count, TxList.Direction)
			}

			for _, keybyte := range txkeybytes {
				value, err := ws.db.Get(keybyte)
				if err != nil {
					walletlog.Error(fmt.Sprintf("GetTxDetailByIter() db.Get() error. ", err))
					continue
				}
				if nil == value {
					continue
				}
				txbytes = append(txbytes, value)
			}
		}

		if len(txbytes) == 0 {
			walletlog.Error("GetTxDetailByIter IteratorScan does not exist tx!")
			return nil, types.ErrTxNotExist
		}
	}

	txDetails.TxDetails = make([]*types.WalletTxDetail, len(txbytes))
	for index, txdetailbyte := range txbytes {
		var txdetail types.WalletTxDetail
		err := proto.Unmarshal(txdetailbyte, &txdetail)
		if err != nil {
			walletlog.Error("GetTxDetailByIter", "proto.Unmarshal err:", err)
			return nil, types.ErrUnmarshal
		}
		txhash := txdetail.GetTx().Hash()
		txdetail.Txhash = txhash
		if txdetail.GetTx().IsWithdraw() {
			//swap from and to
			txdetail.SenderRecver, txdetail.Tx.To = txdetail.Tx.To, txdetail.SenderRecver
		}

		txDetails.TxDetails[index] = &txdetail
	}

	return &txDetails, nil
}

func (ws *Store) SetEncryptionFlag(batch dbm.Batch) error {
	var flag int64 = 1
	data, err := json.Marshal(flag)
	if err != nil {
		walletlog.Error("SetEncryptionFlag marshal flag", "err", err)
		return types.ErrMarshal
	}

	batch.Set(EncryptionFlag, data)
	return nil
}

func (ws *Store) GetEncryptionFlag() int64 {
	var flag int64
	data, err := ws.db.Get(EncryptionFlag)
	if data == nil || err != nil {
		return 0
	}
	err = json.Unmarshal(data, &flag)
	if err != nil {
		walletlog.Error("GetEncryptionFlag unmarshal", "err", err)
		return 0
	}
	return flag
}

func (ws *Store) SetPasswordHash(password string, batch dbm.Batch) error {
	var WalletPwHash types.WalletPwHash
	//获取一个随机字符串
	randstr := fmt.Sprintf("fuzamei:$@%s", crypto.CRandHex(16))
	WalletPwHash.Randstr = randstr

	//通过password和随机字符串生成一个hash值
	pwhashstr := fmt.Sprintf("%s:%s", password, WalletPwHash.Randstr)
	pwhash := sha256.Sum256([]byte(pwhashstr))
	WalletPwHash.PwHash = pwhash[:]

	pwhashbytes, err := json.Marshal(WalletPwHash)
	if err != nil {
		walletlog.Error("SetEncryptionFlag marshal flag", "err", err)
		return types.ErrMarshal
	}
	batch.Set(PasswordHash, pwhashbytes)
	return nil
}

func (ws *Store) VerifyPasswordHash(password string) bool {
	var WalletPwHash types.WalletPwHash
	pwhashbytes, err := ws.db.Get(PasswordHash)
	if pwhashbytes == nil || err != nil {
		return false
	}
	err = json.Unmarshal(pwhashbytes, &WalletPwHash)
	if err != nil {
		walletlog.Error("GetEncryptionFlag unmarshal", "err", err)
		return false
	}
	pwhashstr := fmt.Sprintf("%s:%s", password, WalletPwHash.Randstr)
	pwhash := sha256.Sum256([]byte(pwhashstr))
	Pwhash := pwhash[:]
	//通过新的密码计算pwhash最对比
	return bytes.Equal(WalletPwHash.GetPwHash(), Pwhash)
}

func (ws *Store) DelAccountByLabel(label string) {
	ws.db.DeleteSync(calcLabelKey(label))
}

<<<<<<< HEAD
func (ws *Store) GetWalletFtxoStxo(prefix string) ([]*types.FTXOsSTXOsInOneTx, []string, error) {
	//prefix := FTXOs4Tx
	list := dbm.NewListHelper(ws.db)
	values := list.List([]byte(prefix), nil, 0, 0)
	var Ftxoes []*types.FTXOsSTXOsInOneTx
	var key []string
	for _, value := range values {
		value1, err := ws.db.Get(value)
		if err != nil {
			continue
		}

		FTXOsInOneTx := &types.FTXOsSTXOsInOneTx{}
		err = types.Decode(value1, FTXOsInOneTx)
		if nil != err {
			walletlog.Error("DecodeString Error", "Error", err.Error())
			return nil, nil, err
		}

		Ftxoes = append(Ftxoes, FTXOsInOneTx)
		key = append(key, string(value))
	}
	return Ftxoes, key, nil
}

func (ws *Store) getWalletPrivacyTokenMap() *types.TokenNamesOfUTXO {
	var tokenNamesOfUTXO types.TokenNamesOfUTXO
	value, err := ws.db.Get(calcPrivacy4TokenMap())
	if err != nil {
		walletlog.Error("getWalletPrivacyTokenMap get from db err!", "err", err)
		return &tokenNamesOfUTXO
	}
	if value == nil {
		return &tokenNamesOfUTXO
	}
	err = proto.Unmarshal(value, &tokenNamesOfUTXO)
	if err != nil {
		walletlog.Error("getWalletPrivacyTokenMap proto.Unmarshal err!", "err", err)
		return &tokenNamesOfUTXO
	}

	return &tokenNamesOfUTXO
}

func (ws *Store) updateFTXOFreezeTime(freezetime int64, token, sender, txhash string, newbatch dbm.Batch) error {
	//设置ftxo的key，使其能够方便地获取到对应的交易花费的utxo
	key1 := calcKey4FTXOsInTx(token, sender, txhash)
	value1, err := ws.db.Get(key1)
	if nil != err {
		walletlog.Error("unmoveUTXO2FTXO", "Get nil value for key", string(key1))
		return err
	}
	key2 := value1
	value2, err := ws.db.Get(key2)
	if nil != err {
		walletlog.Error("unmoveUTXO2FTXO", "Get nil value for key", string(key2))
		return nil
	}
	var ftxosInOneTx types.FTXOsSTXOsInOneTx
	err = types.Decode(value2, &ftxosInOneTx)
	if nil != err {
		walletlog.Error("unmoveUTXO2FTXO", "Failed to decode FTXOsSTXOsInOneTx for value", value2)
		return err
	}
	ftxosInOneTx.Freezetime = freezetime
	newValue := types.Encode(&ftxosInOneTx)
	newbatch.Set(key2, newValue)
	return nil
}

//UTXO---->moveUTXO2FTXO---->FTXO---->moveFTXO2STXO---->STXO
//1.calcUTXOKey------------>types.PrivacyDBStore 该kv值在db中的存储一旦写入就不再改变，除非产生该UTXO的交易被撤销
//2.calcUTXOKey4TokenAddr-->calcUTXOKey，创建kv，方便查询现在某个地址下某种token的可用utxo
func (ws *Store) setUTXO(addr, txhash *string, outindex int, dbStore *types.PrivacyDBStore, newbatch dbm.Batch) error {
	if 0 == len(*addr) || 0 == len(*txhash) {
		walletlog.Error("setUTXO addr or txhash is nil")
		return types.ErrInputPara
	}
	if dbStore == nil {
		walletlog.Error("setUTXO privacy is nil")
		return types.ErrInputPara
	}

	//如果该交易产生的UTXO是包含在之前被回退对外支付的交易，则不重新添加相应的UTXO
	if revertFtos, _, _ := ws.GetWalletFtxoStxo(RevertSendtx); nil != revertFtos {
		for _, ftxos4tx := range revertFtos {
			for _, ftxo := range ftxos4tx.Utxos {
				if common.Bytes2Hex(ftxo.UtxoBasic.UtxoGlobalIndex.Txhash) == *txhash {
					walletlog.Info("setUTXO for reverted tx", "txHash", *txhash, "outindex", outindex)
					return nil
				}
			}
		}
	}

	if Ftos, _, _ := ws.GetWalletFtxoStxo(FTXOs4Tx); nil != Ftos {
		for _, ftxos4tx := range Ftos {
			for _, ftxo := range ftxos4tx.Utxos {
				if common.Bytes2Hex(ftxo.UtxoBasic.UtxoGlobalIndex.Txhash) == *txhash {
					walletlog.Info("setUTXO for FTXOs4Tx tx", "txHash", *txhash, "outindex", outindex)
					return nil
				}
			}
		}
	}


	privacyStorebyte, err := proto.Marshal(dbStore)
	if err != nil {
		walletlog.Error("setUTXO proto.Marshal err!", "err", err)
		return types.ErrMarshal
	}

	utxoKey := calcUTXOKey(*txhash, outindex)
	walletlog.Debug("setUTXO", "addr", *addr, "tx with hash", *txhash,
		"PrivacyDBStore", *dbStore)
	newbatch.Set(calcUTXOKey4TokenAddr(dbStore.Tokenname, *addr, *txhash, outindex), utxoKey)
	newbatch.Set(utxoKey, privacyStorebyte)
	return nil
}

//当发生交易退回时回退产生的UTXO
//1.如果该utxo未被冻结，即未转移至FTXO，则直接删除就可以
//2.如果该utxo已经被转移至FTXO，则需要先将其所在交易的所有FTXO都回退至UTXO，然后再进行删除
//第2种情况下，因为只是交易被回退，但是交易还是会被重新打包执行，这时需要将该交易进行记录，
//等到回退的交易再次执行时，需要能够从FTXO转换至STXO
func (ws *Store) unsetUTXO(addr, txhash *string, outindex int, token string, newbatch dbm.Batch) error {
	if 0 == len(*addr) || 0 == len(*txhash) {
		walletlog.Error("unsetUTXO addr or txhash is nil")
		return types.ErrInputPara
	}

	found := false
	ftxos4Txs, _, _ := ws.GetWalletFtxoStxo(RevertSendtx)
	for _, ftxos4Singletx := range ftxos4Txs {
		for _, utxo := range ftxos4Singletx.Utxos {
			if common.Bytes2Hex(utxo.UtxoBasic.UtxoGlobalIndex.Txhash) == *txhash {
				found = true
				break
			}
		}
		if found {
			return nil
		}
	}

	k1 := calcUTXOKey(*txhash, outindex)
	if val, err := ws.db.Get(k1); err != nil || val == nil {
		walletlog.Error("unsetUTXO get value for keys are nil", "calcUTXOKey", string(k1))
		return types.ErrNotFound
	}
	newbatch.Delete(k1)

	k2 := calcUTXOKey4TokenAddr(token, *addr, *txhash, outindex)
	val, err := ws.db.Get(k2)
	if err != nil || val == nil {
		//当发生需要回退的UTXO不能从当前特定地址可用的UTXO找到时，
		//需要从当前的FTXO从查找并回退
		walletlog.Error("unsetUTXO get nil value", "calcUTXOKey4TokenAddr", string(k2))
		return types.ErrRecoverUTXO

	}
	newbatch.Delete(k2)

	return nil
}

//calcUTXOKey4TokenAddr---X--->calcUTXOKey 被删除,该地址下某种token的这个utxo变为不可用
//calcKey4UTXOsSpentInTx------>types.FTXOsSTXOsInOneTx,将当前交易的所有花费的utxo进行打包，设置为ftxo，同时通过支付交易hash索引
//calcKey4FTXOsInTx----------->calcKey4UTXOsSpentInTx,创建该交易冻结的所有的utxo的信息
//状态转移，将utxo转移至ftxo，同时记录该生成tx的花费的utxo，这样在确认执行成功之后就可以快速将相应的FTXO转换成STXO
func (ws *Store) moveUTXO2FTXO(token, sender, txhash string, selectedUtxos []*txOutputInfo) {
	FTXOsInOneTx := &types.FTXOsSTXOsInOneTx{}
	newbatch := ws.NewBatch(true)
	for _, txOutputInfo := range selectedUtxos {
		key := calcUTXOKey4TokenAddr(token, sender, common.Bytes2Hex(txOutputInfo.utxoGlobalIndex.Txhash), int(txOutputInfo.utxoGlobalIndex.Outindex))
		newbatch.Delete(key)
		utxo := &types.UTXO{
			Amount: txOutputInfo.amount,
			UtxoBasic: &types.UTXOBasic{
				UtxoGlobalIndex: txOutputInfo.utxoGlobalIndex,
				OnetimePubkey:   txOutputInfo.onetimePublicKey,
			},
		}
		FTXOsInOneTx.Utxos = append(FTXOsInOneTx.Utxos, utxo)
	}
	FTXOsInOneTx.Tokenname = token
	FTXOsInOneTx.Sender = sender
	FTXOsInOneTx.Freezetime = time.Now().UnixNano()
	FTXOsInOneTx.Txhash = txhash
	//设置在该交易中花费的UTXO
	key1 := calcKey4UTXOsSpentInTx(txhash)
	value1 := types.Encode(FTXOsInOneTx)
	newbatch.Set(key1, value1)

	//设置ftxo的key，使其能够方便地获取到对应的交易花费的utxo
	key2 := calcKey4FTXOsInTx(token, sender, txhash)
	value2 := key1
	newbatch.Set(key2, value2)
	newbatch.Write()
}

//将FTXO重置为UTXO
func (ws *Store) moveFTXO2UTXO(key1 []byte, newbatch dbm.Batch) {
	//设置ftxo的key，使其能够方便地获取到对应的交易花费的utxo
	value1, err := ws.db.Get(key1)
	if err != nil {
		walletlog.Error("moveFTXO2UTXO", "db Get(key1) error ", err)
		return
	}
	if nil == value1 {
		walletlog.Error("moveFTXO2UTXO", "Get nil value for key", string(key1))
		return

	}
	key2 := value1
	value2, err := ws.db.Get(key2)
	if err != nil {

		walletlog.Error("moveFTXO2UTXO", "db Get(key2) error ", err)
		return
	}
	if nil == value2 {
		walletlog.Error("moveFTXO2UTXO", "Get nil value for key", string(key2))
		return
	}
	var ftxosInOneTx types.FTXOsSTXOsInOneTx
	err = types.Decode(value2, &ftxosInOneTx)
	if nil != err {

		walletlog.Error("moveFTXO2UTXO", "Failed to decode FTXOsSTXOsInOneTx for value", value2)
		return
	}
	if err == nil {
		for _, ftxo := range ftxosInOneTx.Utxos {
			utxohash := common.Bytes2Hex(ftxo.UtxoBasic.UtxoGlobalIndex.Txhash)
			newbatch.Set(calcUTXOKey4TokenAddr(ftxosInOneTx.Tokenname, ftxosInOneTx.Sender, utxohash, int(ftxo.UtxoBasic.UtxoGlobalIndex.Outindex)), calcUTXOKey(utxohash, int(ftxo.UtxoBasic.UtxoGlobalIndex.Outindex)))
		}
	}
	// 需要将FTXO的所有相关信息删除掉
	newbatch.Delete(key1)
	newbatch.Delete(key2)
}

//calcKey4FTXOsInTx-----x------>calcKey4UTXOsSpentInTx,被删除，
//calcKey4STXOsInTx------------>calcKey4UTXOsSpentInTx
//切换types.FTXOsSTXOsInOneTx的状态
func (ws *Store) moveFTXO2STXO(key1 []byte, txhash string, newbatch dbm.Batch) error {
	//设置在该交易中花费的UTXO
	value1, err := ws.db.Get(key1)
	if err != nil {
		walletlog.Error("moveFTXO2STXO", "Get(key1) error ", err)
		return err
	}
	if value1 == nil {
		walletlog.Error("moveFTXO2STXO", "Get nil value for txhash", txhash)
		return types.ErrNotFound
	}
	newbatch.Delete(key1)

	//设置ftxo的key，使其能够方便地获取到对应的交易花费的utxo
	key2 := calcKey4STXOsInTx(txhash)
	value2 := value1
	newbatch.Set(key2, value2)

	// 在此处加入stxo-token-addr-txhash 作为key，便于查找花费出去交易
	key := value2
	value, err := ws.db.Get(key)
	if err != nil {
		walletlog.Error("moveFTXO2STXO", "db Get(key) error ", err)
	}
	var ftxosInOneTx types.FTXOsSTXOsInOneTx
	err = types.Decode(value, &ftxosInOneTx)
	if nil != err {
		walletlog.Error("moveFTXO2STXO", "Failed to decode FTXOsSTXOsInOneTx for value", value)
	}
	key3 := calcSTXOTokenAddrTxKey(ftxosInOneTx.Tokenname, ftxosInOneTx.Sender, ftxosInOneTx.Txhash)
	newbatch.Set(key3, value2)

	newbatch.Write()

	walletlog.Info("moveFTXO2STXO", "tx hash", txhash)

	return nil
}

//由于块的回退的原因，导致其中的交易需要被回退，即将stxo回退到ftxo，
//正常情况下，被回退的交易会被重新加入到新的区块中并得到执行
func (ws *Store) moveSTXO2FTXO(txhash string, newbatch dbm.Batch) error {
	//设置ftxo的key，使其能够方便地获取到对应的交易花费的utxo
	key2 := calcKey4STXOsInTx(txhash)
	value2, err := ws.db.Get(key2)
	if err != nil {
		walletlog.Error("moveSTXO2FTXO", "Get(key2) error ", err)
		return err
	}
	if value2 == nil {
		walletlog.Debug("moveSTXO2FTXO", "Get nil value for txhash", txhash)
		return types.ErrNotFound
	}
	newbatch.Delete(key2)

	key := value2
	value, err := ws.db.Get(key)
	if err != nil {
		walletlog.Error("moveSTXO2FTXO", "db Get(key) error ", err)
	}

	var ftxosInOneTx types.FTXOsSTXOsInOneTx
	err = types.Decode(value, &ftxosInOneTx)
	if nil != err {
		walletlog.Error("moveSTXO2FTXO", "Failed to decode FTXOsSTXOsInOneTx for value", value)
	}

	//删除stxo-token-addr-txhash key
	key3 := calcSTXOTokenAddrTxKey(ftxosInOneTx.Tokenname, ftxosInOneTx.Sender, ftxosInOneTx.Txhash)
	newbatch.Delete(key3)

	//设置在该交易中花费的UTXO
	key1 := calcRevertSendTxKey(ftxosInOneTx.Tokenname, ftxosInOneTx.Sender, txhash)
	value1 := value2
	newbatch.Set(key1, value1)
	walletlog.Info("moveSTXO2FTXO", "txhash ", txhash)

	//更新数据库中的超时时间设置，回退处理的超时处理时间设置为256区块时间
	ftxosInOneTx.Freezetime = time.Now().UnixNano()
	value = types.Encode(&ftxosInOneTx)
	newbatch.Set(key, value)

	newbatch.Write()

	return nil
}

func (ws *Store) getPrivacyTokenUTXOs(token, addr string) *walletUTXOs {
	prefix := calcPrivacyUTXOPrefix4Addr(token, addr)
	list := dbm.NewListHelper(ws.db)
	values := list.List(prefix, nil, 0, 0)
	if len(values) != 0 {
		outs4token := &walletUTXOs{}
		for _, value := range values {
			var privacyDBStore types.PrivacyDBStore
			accByte, err := ws.db.Get(value)
			if err != nil {
				panic(err)
			}
			err = types.Decode(accByte, &privacyDBStore)
			if err == nil {
				utxoGlobalIndex := &types.UTXOGlobalIndex{
					Outindex: privacyDBStore.OutIndex,
					Txhash:   privacyDBStore.Txhash,
				}
				txOutputInfo := &txOutputInfo{
					amount:           privacyDBStore.Amount,
					utxoGlobalIndex:  utxoGlobalIndex,
					txPublicKeyR:     privacyDBStore.TxPublicKeyR,
					onetimePublicKey: privacyDBStore.OnetimePublicKey,
				}

				outs4token.outs = append(outs4token.outs, txOutputInfo)
			} else {
				walletlog.Error("Failed to decode PrivacyDBStore for getWalletPrivacyTokenUTXOs")
			}
		}
		return outs4token
	}

	return nil
}

func (ws *Store) listAvailableUTXOs(token, addr string) ([]*types.PrivacyDBStore, error) {
	if 0 == len(addr) {
		walletlog.Error("listWalletPrivacyAccount addr is nil")
		return nil, types.ErrInputPara
	}

	list := dbm.NewListHelper(ws.db)
	onetimeAccbytes := list.PrefixScan(calcPrivacyUTXOPrefix4Addr(token, addr))
	if len(onetimeAccbytes) == 0 {
		walletlog.Error("listWalletPrivacyAccount ", "addr not exist", addr)
		return nil, nil
	}

	privacyDBStoreSlice := make([]*types.PrivacyDBStore, len(onetimeAccbytes))
	for index, acckeyByte := range onetimeAccbytes {
		var accPrivacy types.PrivacyDBStore
		accByte, err := ws.db.Get(acckeyByte)
		if err != nil {
			walletlog.Error("listWalletPrivacyAccount", "db Get err:", err)
			return nil, err
		}
		err = proto.Unmarshal(accByte, &accPrivacy)
		if err != nil {
			walletlog.Error("listWalletPrivacyAccount", "proto.Unmarshal err:", err)
			return nil, types.ErrUnmarshal
		}
		privacyDBStoreSlice[index] = &accPrivacy
	}
	return privacyDBStoreSlice, nil
}

func (ws *Store) listFrozenUTXOs(token, addr string) ([]*types.FTXOsSTXOsInOneTx, error) {
	if 0 == len(addr) {
		walletlog.Error("listFrozenUTXOs addr is nil")
		return nil, types.ErrInputPara
	}
	list := dbm.NewListHelper(ws.db)
	values := list.List(calcFTXOsKeyPrefix(token, addr), nil, 0, 0)
	if len(values) == 0 {
		walletlog.Error("listFrozenUTXOs ", "addr not exist", addr)
		return nil, nil
	}

	ftxoslice := make([]*types.FTXOsSTXOsInOneTx, 0)
	for _, acckeyByte := range values {
		var ftxotx types.FTXOsSTXOsInOneTx
		accByte, err := ws.db.Get(acckeyByte)
		if err != nil {
			walletlog.Error("listFrozenUTXOs", "db Get err:", err)
			return nil, err
		}

		err = proto.Unmarshal(accByte, &ftxotx)
		if err != nil {
			walletlog.Error("listFrozenUTXOs", "proto.Unmarshal err:", err)
			return nil, types.ErrUnmarshal
		}
		ftxoslice = append(ftxoslice, &ftxotx)
	}
	return ftxoslice, nil

}

func (ws *Store) listSpendUTXOs(token, addr string) (*types.UTXOHaveTxHashs, error) {
	if 0 == len(addr) {
		walletlog.Error("listWalletPrivacyAccount addr is nil")
		return nil, types.ErrInputPara
	}
	prefix := calcSTXOPrefix4Addr(token, addr)
	list := dbm.NewListHelper(ws.db)
	Key4FTXOsInTxs := list.PrefixScan(prefix)
	if len(Key4FTXOsInTxs) == 0 {
		walletlog.Error("listWalletSpendUTXOsPrivacyAccount ", "addr not exist", addr)
		return nil, types.ErrNotFound
	}

	var utxoHaveTxHashs types.UTXOHaveTxHashs
	utxoHaveTxHashs.UtxoHaveTxHashs = make([]*types.UTXOHaveTxHash, 0)
	for _, Key4FTXOsInTx := range Key4FTXOsInTxs {
		value, err := ws.db.Get(Key4FTXOsInTx)
		if err != nil {
			continue
		}
		var ftxosInOneTx types.FTXOsSTXOsInOneTx
		err = types.Decode(value, &ftxosInOneTx)
		if nil != err {
			walletlog.Error("listSpendUTXOs", "Failed to decode FTXOsSTXOsInOneTx for value", value)
			return nil, types.ErrInputPara
		}

		for _, ftxo := range ftxosInOneTx.Utxos {
			utxohash := common.Bytes2Hex(ftxo.UtxoBasic.UtxoGlobalIndex.Txhash)
			value1, err := ws.db.Get(calcUTXOKey(utxohash, int(ftxo.UtxoBasic.UtxoGlobalIndex.Outindex)))
			if err != nil {
				continue
			}
			var accPrivacy types.PrivacyDBStore
			err = proto.Unmarshal(value1, &accPrivacy)
			if err != nil {
				walletlog.Error("listWalletPrivacyAccount", "proto.Unmarshal err:", err)
				return nil, types.ErrUnmarshal
			}

			utxoBasic := &types.UTXOBasic{
				UtxoGlobalIndex: &types.UTXOGlobalIndex{
					Outindex: accPrivacy.OutIndex,
					Txhash:   accPrivacy.Txhash,
				},
				OnetimePubkey: accPrivacy.OnetimePublicKey,
			}

			var utxoHaveTxHash types.UTXOHaveTxHash
			utxoHaveTxHash.Amount = accPrivacy.Amount
			utxoHaveTxHash.TxHash = ftxosInOneTx.Txhash
			utxoHaveTxHash.UtxoBasic = utxoBasic

			utxoHaveTxHashs.UtxoHaveTxHashs = append(utxoHaveTxHashs.UtxoHaveTxHashs, &utxoHaveTxHash)
		}
	}
	return &utxoHaveTxHashs, nil
}

func (ws *Store) SetWalletAccountPrivacy(addr string, privacy *types.WalletAccountPrivacy) error {
	if len(addr) == 0 {
		walletlog.Error("SetWalletAccountPrivacy addr is nil")
		return types.ErrInputPara
	}
	if privacy == nil {
		walletlog.Error("SetWalletAccountPrivacy privacy is nil")
		return types.ErrInputPara
	}

	privacybyte, err := proto.Marshal(privacy)
	if err != nil {
		walletlog.Error("SetWalletAccountPrivacy proto.Marshal err!", "err", err)
		return types.ErrMarshal
	}

	newbatch := ws.db.NewBatch(true)
	ws.db.Set(calcPrivacyAddrKey(addr), privacybyte)
	newbatch.Write()

	return nil
}

func (ws *Store) GetWalletAccountPrivacy(addr string) (*types.WalletAccountPrivacy, error) {
	if len(addr) == 0 {
		walletlog.Error("GetWalletAccountPrivacy addr is nil")
		return nil, types.ErrInputPara
	}

	privacyByte, err := ws.db.Get(calcPrivacyAddrKey(addr))
	if err != nil {
		walletlog.Error("GetWalletAccountPrivacy", "db Get error ", err)
		return nil, err
	}
	if nil == privacyByte {
		return nil, types.ErrPrivacyNotExist
	}
	var accPrivacy types.WalletAccountPrivacy
	err = proto.Unmarshal(privacyByte, &accPrivacy)
	if err != nil {
		walletlog.Error("GetWalletAccountPrivacy", "proto.Unmarshal err:", err)
		return nil, types.ErrUnmarshal
	}
	return &accPrivacy, nil
}

func (ws *Store) SetCreateTransactionCache(key []byte, cache *types.CreateTransactionCache) error {
	if len(key) <= 0 || cache == nil {
		return types.ErrInvalidParam
	}

	return ws.db.Set(key, types.Encode(cache))
}

func (ws *Store) GetCreateTransactionCache(key []byte) (*types.CreateTransactionCache, error) {
	if len(key) <= 0 {
		return nil, types.ErrInvalidParam
	}

	data, err := ws.db.Get(key)
	if err != nil {
		walletlog.Error("GetCreateTransactionCache", "db.Get err:", err)
		return nil, err
	}
	cache := types.CreateTransactionCache{}
	err = proto.Unmarshal(data, &cache)
	if err != nil {
		walletlog.Error("GetCreateTransactionCache", "proto.Unmarshal err:", err)
		return nil, err
	}
	return &cache, nil
}

func (ws *Store) DeleteCreateTransactionCache(key []byte) {
	if len(key) <= 0 {
		return
	}
	ws.db.Delete(key)
}

func (ws *Store) listCreateTransactionCache(token string) ([]*types.CreateTransactionCache, error) {
	prefix := calcCreateTxKeyPrefix(token)
	list := dbm.NewListHelper(ws.db)
	values := list.PrefixScan(prefix)
	caches := make([]*types.CreateTransactionCache, 0)
	if len(values) == 0 {
		return caches, nil
	}
	for _, value := range values {
		cache := types.CreateTransactionCache{}
		err := types.Decode(value, &cache)
		if err != nil {
			return caches, err
		}
		caches = append(caches, &cache)
	}
	return caches, nil
=======
//升级数据库的版本号
func (ws *Store) SetWalletVersion(version int64) error {
	data, err := json.Marshal(version)
	if err != nil {
		walletlog.Error("SetWalletVerKey marshal version", "err", err)
		return types.ErrMarshal
	}

	ws.db.SetSync(WalletVerKey, data)
	return nil
}

// 获取wallet数据库的版本号
func (ws *Store) GetWalletVersion() int64 {
	var version int64
	data, err := ws.db.Get(WalletVerKey)
	if data == nil || err != nil {
		return 0
	}
	err = json.Unmarshal(data, &version)
	if err != nil {
		walletlog.Error("GetWalletVersion unmarshal", "err", err)
		return 0
	}
	return version
>>>>>>> 7a76dc08
}<|MERGE_RESOLUTION|>--- conflicted
+++ resolved
@@ -11,6 +11,7 @@
 	"gitlab.33.cn/chain33/chain33/common/crypto"
 	dbm "gitlab.33.cn/chain33/chain33/common/db"
 	"gitlab.33.cn/chain33/chain33/types"
+	"time"
 )
 
 var (
@@ -409,7 +410,7 @@
 		txdetail.Txhash = txhash
 		if txdetail.GetTx().IsWithdraw() {
 			//swap from and to
-			txdetail.SenderRecver, txdetail.Tx.To = txdetail.Tx.To, txdetail.SenderRecver
+			txdetail.Fromaddr, txdetail.Tx.To = txdetail.Tx.To, txdetail.Fromaddr
 		}
 
 		txDetails.TxDetails[index] = &txdetail
@@ -486,7 +487,6 @@
 	ws.db.DeleteSync(calcLabelKey(label))
 }
 
-<<<<<<< HEAD
 func (ws *Store) GetWalletFtxoStxo(prefix string) ([]*types.FTXOsSTXOsInOneTx, []string, error) {
 	//prefix := FTXOs4Tx
 	list := dbm.NewListHelper(ws.db)
@@ -1076,7 +1076,7 @@
 		caches = append(caches, &cache)
 	}
 	return caches, nil
-=======
+}
 //升级数据库的版本号
 func (ws *Store) SetWalletVersion(version int64) error {
 	data, err := json.Marshal(version)
@@ -1102,5 +1102,4 @@
 		return 0
 	}
 	return version
->>>>>>> 7a76dc08
 }