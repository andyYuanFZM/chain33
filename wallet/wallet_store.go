package wallet

import (
	"bytes"
	"crypto/sha256"
	"encoding/json"
	"fmt"
	"time"

	"github.com/golang/protobuf/proto"
	"gitlab.33.cn/chain33/chain33/common/crypto"
	dbm "gitlab.33.cn/chain33/chain33/common/db"
	"gitlab.33.cn/chain33/chain33/types"
	"gitlab.33.cn/chain33/chain33/common"
)

var (
	WalletPassKey   = []byte("WalletPassWord")
	WalletFeeAmount = []byte("WalletFeeAmount")
	EncryptionFlag  = []byte("Encryption")
	PasswordHash    = []byte("PasswordHash")
	storelog        = walletlog.New("submodule", "store")
)

<<<<<<< HEAD
const (
	Privacy4Addr = "Privacy4Addr-"
	//PrivacyTokenAddrUTXO = "token-addr-UTXO-"
	PrivacyUTXO     = "UTXO-"
	PrivacyFTXO     = "FTXO-" //Frozen TXO
	PrivacySTXO     = "STXO-"
	PrivacyTokenMap = "PrivacyTokenMap"
)

type WalletStore struct {
=======
type Store struct {
>>>>>>> 91c5f792
	db dbm.DB
}

//用于所有Account账户的输出list，需要安装时间排序
func calcAccountKey(timestamp string, addr string) []byte {
	//timestamp := fmt.Sprintf("%018d", time.Now().Unix())
	return []byte(fmt.Sprintf("Account:%s:%s", timestamp, addr))
}

//通过addr地址查询Account账户信息
func calcAddrKey(addr string) []byte {
	return []byte(fmt.Sprintf("Addr:%s", addr))
}

//通过label查询Account账户信息
func calcLabelKey(label string) []byte {
	return []byte(fmt.Sprintf("Label:%s", label))
}

//key and prefix for privacy
//types.PrivacyDBStore的数据存储由calcUTXOKey生成key，
//1.当该utxo的目的地址是钱包管理的其中一个隐私地址时，该key作为value，保存在calcUTXOKey4TokenAddr由生成的key对应的kv中；
//2.当进行支付时，calcUTXOKey4TokenAddr对应的kv被删除，进而由calcPrivacyFUTXOKey生成的key对应kv中，其中平移的只是key，
// 本身的具体数据并不进行重新存储，即将utxo变化为futxo；
//3.当包含该交易的块得到确认时，如果发现输入包含在futxo中，则通过类似的方法，将其key设置到stxo中，
//4.当发生区块链分叉回退时，即发生del block的情况时，同时
// 4.a 当确认其中的输入存在于stxo时，则将其从stxo中转移至ftxo中，
// 4.b 当确认其中的输出存在于utxo或ftxo中时，则将其从utxo或ftxo中同时进行删除，同时删除types.PrivacyDBStore在数据库中的值
// 4.c 当确认其中的输出存在于stxo中时，则发生了异常，正常情况下，花费该笔utxo的交易需要被先回退，进而回退该笔交易，观察此种情况的发生
func calcUTXOKey(txhash string, index int) []byte {
	return []byte(fmt.Sprintf(PrivacyUTXO + "%s-%d", txhash, index))
}

func calcPrivacyAddrKey(addr string) []byte {
	return []byte(fmt.Sprintf(Privacy4Addr + "%s", addr))
}

func calcUTXOKey4TokenAddr(token, addr, txhash string, index int) []byte {
	return []byte(fmt.Sprintf(PrivacyUTXO+"%s-%s-%s-%d", token, addr, txhash, index))
}

func calcPrivacyUTXOPrefix(token string) []byte {
	return []byte(fmt.Sprintf(PrivacyUTXO + "%s", token))
}

func calcPrivacyUTXOPrefix4Addr(token, addr string) []byte {
	return []byte(fmt.Sprintf(PrivacyUTXO + "%s-%s", token, addr))
}

func calcPrivacy4TokenMap() []byte {
	return []byte(PrivacyTokenMap)
}

//TODO:整理一下，通过类型确定不同类型的key
func calcSTXOKey(token, addr, txhash string, index int) []byte {
	return []byte(fmt.Sprintf(PrivacySTXO + "%s-%s-%s-%d", token, addr, txhash, index))
}

func calcSTXOPrefix(token string) []byte {
	return []byte(fmt.Sprintf(PrivacySTXO + "%s", token))
}

func calcSTXOPrefix4Addr(token, addr string) []byte {
	return []byte(fmt.Sprintf(PrivacySTXO + "%s-%s", token, addr))
}

func calcFTXOKey(token, addr, txhash string, index int) []byte {
	return []byte(fmt.Sprintf(PrivacyFTXO + "%s-%s-%s-%d", token, addr, txhash, index))
}

func calcFTXOPrefix(token string) []byte {
	return []byte(fmt.Sprintf(PrivacyFTXO + "%s", token))
}

func calcFTXOPrefix4Addr(token, addr string) []byte {
	return []byte(fmt.Sprintf(PrivacyFTXO + "%s-%s", token, addr))
}

//通过height*100000+index 查询Tx交易信息
//key:Tx:height*100000+index
func calcTxKey(key string) []byte {
	return []byte(fmt.Sprintf("Tx:%s", key))
}

<<<<<<< HEAD
func calcRecvPrivacyTxKey(key string) []byte {
	return []byte(fmt.Sprintf("RecvPrivacyTx:%s", key))
}

func calcKey4FTXOsInTx(key string) []byte {
	return []byte(fmt.Sprintf("FTXOs4Tx:%s", key))
}

func calcKey4STXOsInTx(key string) []byte {
	return []byte(fmt.Sprintf("STXOs4Tx:%s", key))
}

func calcKey4UTXOsSpentInTx(key string) []byte {
	return []byte(fmt.Sprintf("UTXOsSpentInTx:%s", key))
}

func NewWalletStore(db dbm.DB) *WalletStore {
	return &WalletStore{
=======
func NewStore(db dbm.DB) *Store {
	return &Store{
>>>>>>> 91c5f792
		db: db,
	}
}

func (ws *Store) NewBatch(sync bool) dbm.Batch {
	storeBatch := ws.db.NewBatch(sync)
	return storeBatch
}

func (ws *Store) SetWalletPassword(newpass string) {
	ws.db.SetSync(WalletPassKey, []byte(newpass))
}

func (ws *Store) GetWalletPassword() string {
	Passwordbytes, err := ws.db.Get(WalletPassKey)
	if Passwordbytes == nil || err != nil {
		return ""
	}
	return string(Passwordbytes)
}

func (ws *Store) SetFeeAmount(FeeAmount int64) error {
	FeeAmountbytes, err := json.Marshal(FeeAmount)
	if err != nil {
		walletlog.Error("SetFeeAmount marshal FeeAmount", "err", err)
		return types.ErrMarshal
	}

	ws.db.SetSync(WalletFeeAmount, FeeAmountbytes)
	return nil
}

func (ws *Store) GetFeeAmount() int64 {
	var FeeAmount int64
	FeeAmountbytes, err := ws.db.Get(WalletFeeAmount)
	if FeeAmountbytes == nil || err != nil {
		return minFee
	}
	err = json.Unmarshal(FeeAmountbytes, &FeeAmount)
	if err != nil {
		walletlog.Error("GetFeeAmount unmarshal", "err", err)
		return minFee
	}
	return FeeAmount
}

func (ws *Store) SetWalletAccount(update bool, addr string, account *types.WalletAccountStore) error {
	if len(addr) == 0 {
		walletlog.Error("SetWalletAccount addr is nil")
		return types.ErrInputPara
	}
	if account == nil {
		walletlog.Error("SetWalletAccount account is nil")
		return types.ErrInputPara
	}

	timestamp := fmt.Sprintf("%018d", time.Now().Unix())
	//更新时需要使用原来的Accountkey
	if update {
		timestamp = account.TimeStamp
	}
	account.TimeStamp = timestamp

	accountbyte, err := proto.Marshal(account)
	if err != nil {
		walletlog.Error("SetWalletAccount proto.Marshal err!", "err", err)
		return types.ErrMarshal
	}

	//需要同时修改三个表，Account，Addr，Label，批量处理
	newbatch := ws.db.NewBatch(true)
	ws.db.Set(calcAccountKey(timestamp, addr), accountbyte)
	ws.db.Set(calcAddrKey(addr), accountbyte)
	ws.db.Set(calcLabelKey(account.GetLabel()), accountbyte)
	newbatch.Write()
	return nil
}

func (ws *Store) GetAccountByAddr(addr string) (*types.WalletAccountStore, error) {
	var account types.WalletAccountStore
	if len(addr) == 0 {
		walletlog.Error("GetAccountByAddr addr is nil")
		return nil, types.ErrInputPara
	}
	data, err := ws.db.Get(calcAddrKey(addr))
	if data == nil || err != nil {
		if err != dbm.ErrNotFoundInDb {
			walletlog.Debug("GetAccountByAddr addr", "err", err)
		}
		return nil, types.ErrAddrNotExist
	}
	err = proto.Unmarshal(data, &account)
	if err != nil {
		walletlog.Error("GetAccountByAddr", "proto.Unmarshal err:", err)
		return nil, types.ErrUnmarshal
	}
	return &account, nil
}

func (ws *Store) GetAccountByLabel(label string) (*types.WalletAccountStore, error) {
	var account types.WalletAccountStore
	if len(label) == 0 {
		walletlog.Error("SetWalletAccount label is nil")
		return nil, types.ErrInputPara
	}
	data, err := ws.db.Get(calcLabelKey(label))
	if data == nil || err != nil {
		if err != dbm.ErrNotFoundInDb {
			walletlog.Error("GetAccountByLabel label", "err", err)
		}
		return nil, types.ErrLabelNotExist
	}
	err = proto.Unmarshal(data, &account)
	if err != nil {
		walletlog.Error("GetAccountByAddr", "proto.Unmarshal err:", err)
		return nil, types.ErrUnmarshal
	}
	return &account, nil
}

<<<<<<< HEAD
func (ws *WalletStore) GetAccountByPrefix(addr string) ([]*types.WalletAccountStore, error) {
=======
func (ws *Store) GetAccountByPrefix(addr string) ([]*types.WalletAccountStore, error) {

>>>>>>> 91c5f792
	if len(addr) == 0 {
		walletlog.Error("GetAccountByPrefix addr is nil")
		return nil, types.ErrInputPara
	}
	list := dbm.NewListHelper(ws.db)
	accbytes := list.PrefixScan([]byte(addr))
	if len(accbytes) == 0 {
		walletlog.Error("GetAccountByPrefix addr not exist")
		return nil, types.ErrAccountNotExist
	}
	WalletAccountStores := make([]*types.WalletAccountStore, len(accbytes))
	for index, accbyte := range accbytes {
		var walletaccount types.WalletAccountStore
		err := proto.Unmarshal(accbyte, &walletaccount)
		if err != nil {
			walletlog.Error("GetAccountByAddr", "proto.Unmarshal err:", err)
			return nil, types.ErrUnmarshal
		}
		WalletAccountStores[index] = &walletaccount
	}
	return WalletAccountStores, nil
}

//迭代获取从指定key：height*100000+index 开始向前或者向后查找指定count的交易
func (ws *Store) GetTxDetailByIter(TxList *types.ReqWalletTransactionList) (*types.WalletTxDetails, error) {
	var txDetails types.WalletTxDetails
	if TxList == nil {
		walletlog.Error("GetTxDetailByIter TxList is nil")
		return nil, types.ErrInputPara
	}

	var txbytes [][]byte
	//FromTx是空字符串时。默认从最新的交易开始取count个
	if len(TxList.FromTx) == 0 {
		list := dbm.NewListHelper(ws.db)
<<<<<<< HEAD
		if !TxList.Isprivacy {
			txbytes = list.IteratorScanFromLast([]byte(calcTxKey("")), TxList.Count)
		} else {
			txbytes = list.IteratorScanFromLast([]byte(calcRecvPrivacyTxKey("")), TxList.Count)
		}

=======
		txbytes = list.IteratorScanFromLast(calcTxKey(""), TxList.Count)
>>>>>>> 91c5f792
		if len(txbytes) == 0 {
			walletlog.Error("GetTxDetailByIter IteratorScanFromLast does not exist tx!")
			return nil, types.ErrTxNotExist
		}
	} else {
		list := dbm.NewListHelper(ws.db)
<<<<<<< HEAD
		if !TxList.Isprivacy {
			txbytes = list.IteratorScan([]byte("Tx:"), []byte(calcTxKey(string(TxList.FromTx))), TxList.Count, TxList.Direction)
		} else {
			txbytes = list.IteratorScan([]byte("Tx:"), []byte(calcRecvPrivacyTxKey(string(TxList.FromTx))), TxList.Count, TxList.Direction)
		}

=======
		txbytes = list.IteratorScan([]byte("Tx:"), calcTxKey(string(TxList.FromTx)), TxList.Count, TxList.Direction)
>>>>>>> 91c5f792
		if len(txbytes) == 0 {
			walletlog.Error("GetTxDetailByIter IteratorScan does not exist tx!")
			return nil, types.ErrTxNotExist
		}
	}

	txDetails.TxDetails = make([]*types.WalletTxDetail, len(txbytes))
	for index, txdetailbyte := range txbytes {
		var txdetail types.WalletTxDetail
		err := proto.Unmarshal(txdetailbyte, &txdetail)
		if err != nil {
			walletlog.Error("GetTxDetailByIter", "proto.Unmarshal err:", err)
			return nil, types.ErrUnmarshal
		}
		txhash := txdetail.GetTx().Hash()
		txdetail.Txhash = txhash
		if string(txdetail.Tx.GetExecer()) == "coins" && txdetail.Tx.ActionName() == "withdraw" {
			//swap from and to
			txdetail.Fromaddr, txdetail.Tx.To = txdetail.Tx.To, txdetail.Fromaddr
		}

		txDetails.TxDetails[index] = &txdetail
	}

	return &txDetails, nil
}

func (ws *Store) SetEncryptionFlag() error {
	var flag int64 = 1
	data, err := json.Marshal(flag)
	if err != nil {
		walletlog.Error("SetEncryptionFlag marshal flag", "err", err)
		return types.ErrMarshal
	}

	ws.db.SetSync(EncryptionFlag, data)
	return nil
}

func (ws *Store) GetEncryptionFlag() int64 {
	var flag int64
	data, err := ws.db.Get(EncryptionFlag)
	if data == nil || err != nil {
		return 0
	}
	err = json.Unmarshal(data, &flag)
	if err != nil {
		walletlog.Error("GetEncryptionFlag unmarshal", "err", err)
		return 0
	}
	return flag
}

func (ws *Store) SetPasswordHash(password string) error {
	var WalletPwHash types.WalletPwHash
	//获取一个随机字符串
	randstr := fmt.Sprintf("fuzamei:$@%s", crypto.CRandHex(16))
	WalletPwHash.Randstr = randstr

	//通过password和随机字符串生成一个hash值
	pwhashstr := fmt.Sprintf("%s:%s", password, WalletPwHash.Randstr)
	pwhash := sha256.Sum256([]byte(pwhashstr))
	WalletPwHash.PwHash = pwhash[:]

	pwhashbytes, err := json.Marshal(WalletPwHash)
	if err != nil {
		walletlog.Error("SetEncryptionFlag marshal flag", "err", err)
		return types.ErrMarshal
	}

	ws.db.SetSync(PasswordHash, pwhashbytes)
	return nil
}

func (ws *Store) VerifyPasswordHash(password string) bool {
	var WalletPwHash types.WalletPwHash
	pwhashbytes, err := ws.db.Get(PasswordHash)
	if pwhashbytes == nil || err != nil {
		return false
	}
	err = json.Unmarshal(pwhashbytes, &WalletPwHash)
	if err != nil {
		walletlog.Error("GetEncryptionFlag unmarshal", "err", err)
		return false
	}
	pwhashstr := fmt.Sprintf("%s:%s", password, WalletPwHash.Randstr)
	pwhash := sha256.Sum256([]byte(pwhashstr))
	Pwhash := pwhash[:]
	//通过新的密码计算pwhash最对比
	return bytes.Equal(WalletPwHash.GetPwHash(), Pwhash)
}

func (ws *Store) DelAccountByLabel(label string) {
	ws.db.DeleteSync(calcLabelKey(label))
}

func (ws *WalletStore) getWalletPrivacyTokenMap() *types.TokenNamesOfUTXO {
	var tokenNamesOfUTXO types.TokenNamesOfUTXO
	value := ws.db.Get(calcPrivacy4TokenMap())
	if value == nil {
		return &tokenNamesOfUTXO
	}
	err := proto.Unmarshal(value, &tokenNamesOfUTXO)
	if err != nil {
		walletlog.Error("getWalletPrivacyTokenMap proto.Unmarshal err!", "err", err)
		return &tokenNamesOfUTXO
	}

	return &tokenNamesOfUTXO
}

func (ws *WalletStore) updateWalletPrivacyTokenMap(tokenNames *types.TokenNamesOfUTXO, newbatch dbm.Batch, token, txhash string, addDelType int32) error {
	if AddTx == addDelType {
		privacyTokenNames, err := proto.Marshal(tokenNames)
		if err != nil {
			walletlog.Error("updateWalletPrivacyTokenMap proto.Marshal err!", "err", err)
			return types.ErrMarshal
		}
		newbatch.Set(calcPrivacy4TokenMap(), privacyTokenNames)
	} else {
		value := ws.db.Get(calcPrivacy4TokenMap())
		var tokenNamesMap types.TokenNamesOfUTXO
		if err := proto.Unmarshal(value, &tokenNamesMap); err != nil {
			walletlog.Error("updateWalletPrivacyTokenMap proto.Unmarshal err!", "err", err)
			return types.ErrUnmarshal
		}

		if txhashSaved, _ := tokenNamesMap.TokensMap[token]; txhashSaved == txhash {
			delete(tokenNamesMap.TokensMap, token)
		}

		privacyTokenNames, err := proto.Marshal(&tokenNamesMap)
		if err != nil {
			walletlog.Error("updateWalletPrivacyTokenMap proto.Marshal err!", "err", err)
			return types.ErrMarshal
		}
		newbatch.Set(calcPrivacy4TokenMap(), privacyTokenNames)
	}

	return nil
}
//UTXO---->moveUTXO2FTXO---->FTXO---->moveFTXO2STXO---->STXO
//1.calcUTXOKey------------>types.PrivacyDBStore 该kv值在db中的存储一旦写入就不再改变，除非产生该UTXO的交易被撤销
//2.calcUTXOKey4TokenAddr-->calcUTXOKey，创建kv，方便查询现在某个地址下某种token的可用utxo
func (ws *WalletStore) setUTXO(addr, txhash *string, outindex int, dbStore *types.PrivacyDBStore, newbatch dbm.Batch) error {
	if 0 == len(*addr) || 0 == len(*txhash) {
		walletlog.Error("setWalletPrivacyAccountBalance addr or txhash is nil")
		return types.ErrInputPara
	}
	if dbStore == nil {
		walletlog.Error("setWalletPrivacyAccountBalance privacy is nil")
		return types.ErrInputPara
	}

	privacyStorebyte, err := proto.Marshal(dbStore)
	if err != nil {
		walletlog.Error("setWalletPrivacyAccountBalance proto.Marshal err!", "err", err)
		return types.ErrMarshal
	}

	utxoKey := calcUTXOKey(*txhash, outindex)
	walletlog.Debug("setWalletPrivacyAccountBalance", "addr", *addr, "tx with hash", *txhash,
		"PrivacyDBStore", *dbStore)
	newbatch.Set(calcUTXOKey4TokenAddr(dbStore.Tokenname, *addr, *txhash, outindex), utxoKey)
	newbatch.Set(utxoKey, privacyStorebyte)
	return nil
}

func (ws *WalletStore) unsetUTXO(addr, txhash *string, outindex int, token string, newbatch dbm.Batch) error {
	if 0 == len(*addr) || 0 == len(*txhash) {
		walletlog.Error("unsetUTXO addr or txhash is nil")
		return types.ErrInputPara
	}

	k1 := calcUTXOKey(*txhash, outindex)
	k2 := calcUTXOKey4TokenAddr(token, *addr, *txhash, outindex)
	if nil == ws.db.Get(k1) {
		walletlog.Error("unsetUTXO get value for keys are nil",
			"calcUTXOKey", string(k1), "calcUTXOKey4TokenAddr", string(k2))
		return types.ErrNotFound
	}
	newbatch.Delete(k1)
	if nil != ws.db.Get(k2) {
		newbatch.Delete(k2)
	}

	return nil
}
//calcUTXOKey4TokenAddr---X--->calcUTXOKey 被删除,该地址下某种token的这个utxo变为不可用
//calcKey4UTXOsSpentInTx------>types.FTXOsSTXOsInOneTx,将当前交易的所有花费的utxo进行打包，设置为ftxo，同时通过支付交易hash索引
//calcKey4FTXOsInTx----------->calcKey4UTXOsSpentInTx,创建该交易冻结的所有的utxo的信息
//状态转移，将utxo转移至ftxo，同时记录该生成tx的花费的utxo，这样在确认执行成功之后就可以快速将相应的FTXO转换成STXO
func (ws *WalletStore) moveUTXO2FTXO(token, sender, txhash string, selectedUtxos []*txOutputInfo) {
	FTXOsInOneTx := &types.FTXOsSTXOsInOneTx{}
	newbatch := ws.NewBatch(true)
	for _, txOutputInfo := range selectedUtxos {
		key := calcUTXOKey4TokenAddr(token, sender, common.Bytes2Hex(txOutputInfo.utxoGlobalIndex.Txhash), int(txOutputInfo.utxoGlobalIndex.Outindex))
		newbatch.Delete(key)
		FTXOsInOneTx.UtxoGlobalIndex = append(FTXOsInOneTx.UtxoGlobalIndex, txOutputInfo.utxoGlobalIndex)
	}
    //设置在该交易中花费的UTXO
	key1 := calcKey4UTXOsSpentInTx(txhash)
	value1 := types.Encode(FTXOsInOneTx)
	newbatch.Set(key1, value1)

	//设置ftxo的key，使其能够方便地获取到对应的交易花费的utxo
	key2 := calcKey4FTXOsInTx(txhash)
	value2 := key1
	newbatch.Set(key2, value2)
	newbatch.Write()
}

//将FTXO重置为UTXO
func (ws *WalletStore) unmoveUTXO2FTXO(input *types.PrivacyInput, token, sender, txhash string, newbatch dbm.Batch) {
	//设置ftxo的key，使其能够方便地获取到对应的交易花费的utxo
	key1 := calcKey4FTXOsInTx(txhash)
	value1 := ws.db.Get(key1)
	if nil == value1 {
		walletlog.Error("unmoveUTXO2FTXO", "Get nil value for key", string(key1))
		return
	}
	key2 := value1
	value2 := ws.db.Get(key2)
	if nil == value2 {
		walletlog.Error("unmoveUTXO2FTXO", "Get nil value for key", string(key2))
		return
	}
	var ftxosInOneTx types.FTXOsSTXOsInOneTx
	err := types.Decode(value2, &ftxosInOneTx)
	if nil != err {
		walletlog.Error("unmoveUTXO2FTXO", "Failed to decode FTXOsSTXOsInOneTx for value", value2)
		return
	}
	if err == nil {
		for _, ftxo := range ftxosInOneTx.UtxoGlobalIndex {
			utxohash := common.Bytes2Hex(ftxo.Txhash)
			newbatch.Set(calcUTXOKey4TokenAddr(token, sender, utxohash, int(ftxo.Outindex)), calcUTXOKey(utxohash, int(ftxo.Outindex)))
		}
	}
}
//calcKey4FTXOsInTx-----x------>calcKey4UTXOsSpentInTx,被删除，
//calcKey4STXOsInTx------------>calcKey4UTXOsSpentInTx
//切换types.FTXOsSTXOsInOneTx的状态
func (ws *WalletStore) moveFTXO2STXO(txhash string, newbatch dbm.Batch) error {
	//设置在该交易中花费的UTXO
	key1 := calcKey4FTXOsInTx(txhash)
	value1 := ws.db.Get(key1)
	if value1 == nil {
		walletlog.Error("moveFTXO2STXO", "Get nil value for txhash", txhash)
		return types.ErrNotFound
	}
	newbatch.Delete(key1)

	//设置ftxo的key，使其能够方便地获取到对应的交易花费的utxo
	key2 := calcKey4STXOsInTx(txhash)
	value2 := value1
	newbatch.Set(key2, value2)
	newbatch.Write()

	return nil
}

func (ws *WalletStore) unmoveFTXO2STXO(txhash string, newbatch dbm.Batch) error {
	//设置ftxo的key，使其能够方便地获取到对应的交易花费的utxo
	key2 := calcKey4STXOsInTx(txhash)
	value2 := ws.db.Get(key2)
	if value2 == nil {
		walletlog.Debug("unmoveFTXO2STXO", "Get nil value for txhash", txhash)
		return types.ErrNotFound
	}
	newbatch.Delete(key2)

	//设置在该交易中花费的UTXO
	key1 := calcKey4FTXOsInTx(txhash)
	value1 := value2
	newbatch.Set(key1, value1)

	newbatch.Write()

	return nil
}

func (ws *WalletStore) getWalletPrivacyTokenUTXOs(token string) map[string]*walletUTXOs {
	prefix := calcPrivacyUTXOPrefix(token)
	list := dbm.NewListHelper(ws.db)
	values := list.List(prefix, nil, 0, 0)
	if len(values) != 0 {
		outs4token := make(map[string]*walletUTXOs)
		for _, value := range values {
			var privacyDBStore types.PrivacyDBStore
			accByte := ws.db.Get(value)
			err := types.Decode(accByte, &privacyDBStore)
			if err == nil {
				utxoGlobalIndex := &types.UTXOGlobalIndex{
					Height:   privacyDBStore.Height,
					Txindex:  privacyDBStore.Txindex,
					Outindex: privacyDBStore.OutIndex,
					Txhash:   privacyDBStore.Txhash,
				}
				txOutputInfo := &txOutputInfo{
					amount:           privacyDBStore.Amount,
					utxoGlobalIndex:  utxoGlobalIndex,
					txPublicKeyR:     privacyDBStore.TxPublicKeyR,
					onetimePublicKey: privacyDBStore.OnetimePublicKey,
				}

				//当前地址为第一次保存信息
				wos, ok := outs4token[privacyDBStore.Owner]
				if !ok {
					wos := &walletUTXOs{}
					wos.outs = append(wos.outs, txOutputInfo)
					outs4token[privacyDBStore.Owner] = wos
				} else {
					wos.outs = append(wos.outs, txOutputInfo)
				}
			} else {
				panic("Failed to decode PrivacyDBStore for getWalletPrivacyTokenUTXOs")
			}
		}
		return outs4token
	}

	return nil
}

func (ws *WalletStore) listAvailableUTXOs(token, addr string) ([]*types.PrivacyDBStore, error) {
	if 0 == len(addr) {
		walletlog.Error("listWalletPrivacyAccount addr is nil")
		return nil, types.ErrInputPara
	}

	list := dbm.NewListHelper(ws.db)
	onetimeAccbytes := list.PrefixScan(calcPrivacyUTXOPrefix4Addr(token, addr))
	if len(onetimeAccbytes) == 0 {
		walletlog.Error("listWalletPrivacyAccount ", "addr not exist", addr)
		return nil, nil
	}

	privacyDBStoreSlice := make([]*types.PrivacyDBStore, len(onetimeAccbytes))
	for index, acckeyByte := range onetimeAccbytes {
		var accPrivacy types.PrivacyDBStore
		accByte := ws.db.Get(acckeyByte)
		err := proto.Unmarshal(accByte, &accPrivacy)
		if err != nil {
			walletlog.Error("listWalletPrivacyAccount", "proto.Unmarshal err:", err)
			return nil, types.ErrUnmarshal
		}
		privacyDBStoreSlice[index] = &accPrivacy
	}
	return privacyDBStoreSlice, nil
}

func (ws *WalletStore) SetWalletAccountPrivacy(addr string, privacy *types.WalletAccountPrivacy) error {
	if len(addr) == 0 {
		walletlog.Error("SetWalletAccountPrivacy addr is nil")
		return types.ErrInputPara
	}
	if privacy == nil {
		walletlog.Error("SetWalletAccountPrivacy privacy is nil")
		return types.ErrInputPara
	}

	privacybyte, err := proto.Marshal(privacy)
	if err != nil {
		walletlog.Error("SetWalletAccountPrivacy proto.Marshal err!", "err", err)
		return types.ErrMarshal
	}

	newbatch := ws.db.NewBatch(true)
	ws.db.Set(calcPrivacyAddrKey(addr), privacybyte)
	newbatch.Write()

	return nil
}

func (ws *WalletStore) GetWalletAccountPrivacy(addr string) (*types.WalletAccountPrivacy, error) {
	if len(addr) == 0 {
		walletlog.Error("GetWalletAccountPrivacy addr is nil")
		return nil, types.ErrInputPara
	}

	privacyByte := ws.db.Get(calcPrivacyAddrKey(addr))
	if nil == privacyByte {
		return nil, types.ErrPrivacyNotExist
	}
	var accPrivacy types.WalletAccountPrivacy
	err := proto.Unmarshal(privacyByte, &accPrivacy)
	if err != nil {
		walletlog.Error("GetWalletAccountPrivacy", "proto.Unmarshal err:", err)
		return nil, types.ErrUnmarshal
	}
	return &accPrivacy, nil
}<|MERGE_RESOLUTION|>--- conflicted
+++ resolved
@@ -22,7 +22,6 @@
 	storelog        = walletlog.New("submodule", "store")
 )
 
-<<<<<<< HEAD
 const (
 	Privacy4Addr = "Privacy4Addr-"
 	//PrivacyTokenAddrUTXO = "token-addr-UTXO-"
@@ -32,10 +31,7 @@
 	PrivacyTokenMap = "PrivacyTokenMap"
 )
 
-type WalletStore struct {
-=======
 type Store struct {
->>>>>>> 91c5f792
 	db dbm.DB
 }
 
@@ -120,7 +116,6 @@
 	return []byte(fmt.Sprintf("Tx:%s", key))
 }
 
-<<<<<<< HEAD
 func calcRecvPrivacyTxKey(key string) []byte {
 	return []byte(fmt.Sprintf("RecvPrivacyTx:%s", key))
 }
@@ -137,12 +132,8 @@
 	return []byte(fmt.Sprintf("UTXOsSpentInTx:%s", key))
 }
 
-func NewWalletStore(db dbm.DB) *WalletStore {
-	return &WalletStore{
-=======
 func NewStore(db dbm.DB) *Store {
 	return &Store{
->>>>>>> 91c5f792
 		db: db,
 	}
 }
@@ -263,12 +254,8 @@
 	return &account, nil
 }
 
-<<<<<<< HEAD
-func (ws *WalletStore) GetAccountByPrefix(addr string) ([]*types.WalletAccountStore, error) {
-=======
 func (ws *Store) GetAccountByPrefix(addr string) ([]*types.WalletAccountStore, error) {
 
->>>>>>> 91c5f792
 	if len(addr) == 0 {
 		walletlog.Error("GetAccountByPrefix addr is nil")
 		return nil, types.ErrInputPara
@@ -304,32 +291,22 @@
 	//FromTx是空字符串时。默认从最新的交易开始取count个
 	if len(TxList.FromTx) == 0 {
 		list := dbm.NewListHelper(ws.db)
-<<<<<<< HEAD
 		if !TxList.Isprivacy {
-			txbytes = list.IteratorScanFromLast([]byte(calcTxKey("")), TxList.Count)
+			txbytes = list.IteratorScanFromLast(calcTxKey(""), TxList.Count)
 		} else {
 			txbytes = list.IteratorScanFromLast([]byte(calcRecvPrivacyTxKey("")), TxList.Count)
 		}
-
-=======
-		txbytes = list.IteratorScanFromLast(calcTxKey(""), TxList.Count)
->>>>>>> 91c5f792
 		if len(txbytes) == 0 {
 			walletlog.Error("GetTxDetailByIter IteratorScanFromLast does not exist tx!")
 			return nil, types.ErrTxNotExist
 		}
 	} else {
 		list := dbm.NewListHelper(ws.db)
-<<<<<<< HEAD
 		if !TxList.Isprivacy {
-			txbytes = list.IteratorScan([]byte("Tx:"), []byte(calcTxKey(string(TxList.FromTx))), TxList.Count, TxList.Direction)
+			txbytes = list.IteratorScan([]byte("Tx:"), calcTxKey(string(TxList.FromTx)), TxList.Count, TxList.Direction)
 		} else {
 			txbytes = list.IteratorScan([]byte("Tx:"), []byte(calcRecvPrivacyTxKey(string(TxList.FromTx))), TxList.Count, TxList.Direction)
 		}
-
-=======
-		txbytes = list.IteratorScan([]byte("Tx:"), calcTxKey(string(TxList.FromTx)), TxList.Count, TxList.Direction)
->>>>>>> 91c5f792
 		if len(txbytes) == 0 {
 			walletlog.Error("GetTxDetailByIter IteratorScan does not exist tx!")
 			return nil, types.ErrTxNotExist
@@ -426,7 +403,7 @@
 	ws.db.DeleteSync(calcLabelKey(label))
 }
 
-func (ws *WalletStore) getWalletPrivacyTokenMap() *types.TokenNamesOfUTXO {
+func (ws *Store) getWalletPrivacyTokenMap() *types.TokenNamesOfUTXO {
 	var tokenNamesOfUTXO types.TokenNamesOfUTXO
 	value := ws.db.Get(calcPrivacy4TokenMap())
 	if value == nil {
@@ -441,7 +418,7 @@
 	return &tokenNamesOfUTXO
 }
 
-func (ws *WalletStore) updateWalletPrivacyTokenMap(tokenNames *types.TokenNamesOfUTXO, newbatch dbm.Batch, token, txhash string, addDelType int32) error {
+func (ws *Store) updateWalletPrivacyTokenMap(tokenNames *types.TokenNamesOfUTXO, newbatch dbm.Batch, token, txhash string, addDelType int32) error {
 	if AddTx == addDelType {
 		privacyTokenNames, err := proto.Marshal(tokenNames)
 		if err != nil {
@@ -474,7 +451,7 @@
 //UTXO---->moveUTXO2FTXO---->FTXO---->moveFTXO2STXO---->STXO
 //1.calcUTXOKey------------>types.PrivacyDBStore 该kv值在db中的存储一旦写入就不再改变，除非产生该UTXO的交易被撤销
 //2.calcUTXOKey4TokenAddr-->calcUTXOKey，创建kv，方便查询现在某个地址下某种token的可用utxo
-func (ws *WalletStore) setUTXO(addr, txhash *string, outindex int, dbStore *types.PrivacyDBStore, newbatch dbm.Batch) error {
+func (ws *Store) setUTXO(addr, txhash *string, outindex int, dbStore *types.PrivacyDBStore, newbatch dbm.Batch) error {
 	if 0 == len(*addr) || 0 == len(*txhash) {
 		walletlog.Error("setWalletPrivacyAccountBalance addr or txhash is nil")
 		return types.ErrInputPara
@@ -498,7 +475,7 @@
 	return nil
 }
 
-func (ws *WalletStore) unsetUTXO(addr, txhash *string, outindex int, token string, newbatch dbm.Batch) error {
+func (ws *Store) unsetUTXO(addr, txhash *string, outindex int, token string, newbatch dbm.Batch) error {
 	if 0 == len(*addr) || 0 == len(*txhash) {
 		walletlog.Error("unsetUTXO addr or txhash is nil")
 		return types.ErrInputPara
@@ -522,7 +499,7 @@
 //calcKey4UTXOsSpentInTx------>types.FTXOsSTXOsInOneTx,将当前交易的所有花费的utxo进行打包，设置为ftxo，同时通过支付交易hash索引
 //calcKey4FTXOsInTx----------->calcKey4UTXOsSpentInTx,创建该交易冻结的所有的utxo的信息
 //状态转移，将utxo转移至ftxo，同时记录该生成tx的花费的utxo，这样在确认执行成功之后就可以快速将相应的FTXO转换成STXO
-func (ws *WalletStore) moveUTXO2FTXO(token, sender, txhash string, selectedUtxos []*txOutputInfo) {
+func (ws *Store) moveUTXO2FTXO(token, sender, txhash string, selectedUtxos []*txOutputInfo) {
 	FTXOsInOneTx := &types.FTXOsSTXOsInOneTx{}
 	newbatch := ws.NewBatch(true)
 	for _, txOutputInfo := range selectedUtxos {
@@ -543,7 +520,7 @@
 }
 
 //将FTXO重置为UTXO
-func (ws *WalletStore) unmoveUTXO2FTXO(input *types.PrivacyInput, token, sender, txhash string, newbatch dbm.Batch) {
+func (ws *Store) unmoveUTXO2FTXO(input *types.PrivacyInput, token, sender, txhash string, newbatch dbm.Batch) {
 	//设置ftxo的key，使其能够方便地获取到对应的交易花费的utxo
 	key1 := calcKey4FTXOsInTx(txhash)
 	value1 := ws.db.Get(key1)
@@ -573,7 +550,7 @@
 //calcKey4FTXOsInTx-----x------>calcKey4UTXOsSpentInTx,被删除，
 //calcKey4STXOsInTx------------>calcKey4UTXOsSpentInTx
 //切换types.FTXOsSTXOsInOneTx的状态
-func (ws *WalletStore) moveFTXO2STXO(txhash string, newbatch dbm.Batch) error {
+func (ws *Store) moveFTXO2STXO(txhash string, newbatch dbm.Batch) error {
 	//设置在该交易中花费的UTXO
 	key1 := calcKey4FTXOsInTx(txhash)
 	value1 := ws.db.Get(key1)
@@ -592,7 +569,7 @@
 	return nil
 }
 
-func (ws *WalletStore) unmoveFTXO2STXO(txhash string, newbatch dbm.Batch) error {
+func (ws *Store) unmoveFTXO2STXO(txhash string, newbatch dbm.Batch) error {
 	//设置ftxo的key，使其能够方便地获取到对应的交易花费的utxo
 	key2 := calcKey4STXOsInTx(txhash)
 	value2 := ws.db.Get(key2)
@@ -612,7 +589,7 @@
 	return nil
 }
 
-func (ws *WalletStore) getWalletPrivacyTokenUTXOs(token string) map[string]*walletUTXOs {
+func (ws *Store) getWalletPrivacyTokenUTXOs(token string) map[string]*walletUTXOs {
 	prefix := calcPrivacyUTXOPrefix(token)
 	list := dbm.NewListHelper(ws.db)
 	values := list.List(prefix, nil, 0, 0)
@@ -655,7 +632,7 @@
 	return nil
 }
 
-func (ws *WalletStore) listAvailableUTXOs(token, addr string) ([]*types.PrivacyDBStore, error) {
+func (ws *Store) listAvailableUTXOs(token, addr string) ([]*types.PrivacyDBStore, error) {
 	if 0 == len(addr) {
 		walletlog.Error("listWalletPrivacyAccount addr is nil")
 		return nil, types.ErrInputPara
@@ -682,7 +659,7 @@
 	return privacyDBStoreSlice, nil
 }
 
-func (ws *WalletStore) SetWalletAccountPrivacy(addr string, privacy *types.WalletAccountPrivacy) error {
+func (ws *Store) SetWalletAccountPrivacy(addr string, privacy *types.WalletAccountPrivacy) error {
 	if len(addr) == 0 {
 		walletlog.Error("SetWalletAccountPrivacy addr is nil")
 		return types.ErrInputPara
@@ -705,7 +682,7 @@
 	return nil
 }
 
-func (ws *WalletStore) GetWalletAccountPrivacy(addr string) (*types.WalletAccountPrivacy, error) {
+func (ws *Store) GetWalletAccountPrivacy(addr string) (*types.WalletAccountPrivacy, error) {
 	if len(addr) == 0 {
 		walletlog.Error("GetWalletAccountPrivacy addr is nil")
 		return nil, types.ErrInputPara
