/*
封装系统内部模块间调用的功能接口，支持同步调用和异步调用
一旦新增了模块间调用接口（types.Event*）就应该在QueueProtocolAPI中定义一个接口，并实现
外部使用者通过QueueProtocolAPI直接调用目标模块的功能
*/
package client

import (
	"bytes"
	"fmt"
	"time"

	"github.com/inconshreveable/log15"
	"github.com/pkg/errors"
	"gitlab.33.cn/chain33/chain33/queue"
	"gitlab.33.cn/chain33/chain33/types"
)

const (
	mempoolKey = "mempool" // 未打包交易池
	p2pKey     = "p2p"     //
	//rpcKey			= "rpc"
	consensusKey = "consensus" // 共识系统
	//accountKey		= "accout"		// 账号系统
	//executorKey		= "execs"		// 交易执行器
	walletKey     = "wallet"     // 钱包
	blockchainKey = "blockchain" // 区块
	//storeKey		= "store"
)

var log = log15.New("module", "client")

// 消息通道协议实现
type QueueCoordinator struct {
	// 消息队列
	client queue.Client
	// 发送请求超时时间
	sendTimeout time.Duration
	// 接收应答超时时间
	waitTimeout time.Duration
}

func New(client queue.Client) (QueueProtocolAPI, error) {
	if client == nil {
		return nil, errors.New("Invalid param")
	}
	q := &QueueCoordinator{}
	q.client = client
	q.sendTimeout = 120 * time.Second
	q.waitTimeout = 60 * time.Second
	return q, nil
}

func (q *QueueCoordinator) query(topic string, ty int64, data interface{}) (queue.Message, error) {
	client := q.client
	msg := client.NewMessage(topic, ty, data)
	err := client.SendTimeout(msg, true, q.sendTimeout)
	if err != nil {
		return queue.Message{}, err
	}
	return client.WaitTimeout(msg, q.waitTimeout)
}

func (q *QueueCoordinator) SetSendTimeout(duration time.Duration) {
	q.sendTimeout = duration
}

func (q *QueueCoordinator) SetWaitTimeout(duration time.Duration) {
	q.waitTimeout = duration
}

func (q *QueueCoordinator) SendTx(param *types.Transaction) (*types.Reply, error) {
	if param == nil {
		err := types.ErrInvalidParam
		log.Error("SendTx", "Error", err)
		return nil, err
	}
	msg, err := q.query(mempoolKey, types.EventTx, param)
	if err != nil {
		log.Error("SendTx", "Error", err.Error())
		return nil, err
	}
	reply, ok := msg.GetData().(*types.Reply)
	if ok {
		if reply.GetIsOk() {
			reply.Msg = param.Hash()
		} else {
			msg := string(reply.Msg)
			err = fmt.Errorf(msg)
		}
	} else {
		err = types.ErrTypeAsset
	}
	return reply, err
}

func (q *QueueCoordinator) GetTxList(param *types.TxHashList) (*types.ReplyTxList, error) {
	if param == nil {
		err := types.ErrInvalidParam
		log.Error("GetTxList", "Error", err)
		return nil, err
	}
	msg, err := q.query(mempoolKey, types.EventTxList, param)
	if err != nil {
		log.Error("GetTxList", "Error", err.Error())
		return nil, err
	}
	if reply, ok := msg.GetData().(*types.ReplyTxList); ok {
		return reply, nil
	}
	return nil, types.ErrTypeAsset
}

func (q *QueueCoordinator) GetBlocks(param *types.ReqBlocks) (*types.BlockDetails, error) {
	if param == nil {
		err := types.ErrInvalidParam
		log.Error("GetBlocks", "Error", err)
		return nil, err
	}
	msg, err := q.query(blockchainKey, types.EventGetBlocks, param)
	if err != nil {
		log.Error("GetBlocks", "Error", err.Error())
		return nil, err
	}
	if reply, ok := msg.GetData().(*types.BlockDetails); ok {
		return reply, nil
	}
	return nil, types.ErrTypeAsset
}

func (q *QueueCoordinator) QueryTx(param *types.ReqHash) (*types.TransactionDetail, error) {
	if param == nil {
		err := types.ErrInvalidParam
		log.Error("QueryTx", "Error", err)
		return nil, err
	}
	msg, err := q.query(blockchainKey, types.EventQueryTx, param)
	if err != nil {
		log.Error("QueryTx", "Error", err.Error())
		return nil, err
	}
	if reply, ok := msg.GetData().(*types.TransactionDetail); ok {
		return reply, nil
	}
	return nil, types.ErrTypeAsset
}

func (q *QueueCoordinator) GetTransactionByAddr(param *types.ReqAddr) (*types.ReplyTxInfos, error) {
	if param == nil {
		err := types.ErrInvalidParam
		log.Error("GetTransactionByAddr", "Error", err)
		return nil, err
	}
	msg, err := q.query(blockchainKey, types.EventGetTransactionByAddr, param)
	if err != nil {
		log.Error("GetTransactionByAddr", "Error", err.Error())
		return nil, err
	}
	if reply, ok := msg.GetData().(*types.ReplyTxInfos); ok {
		return reply, nil
	}
	return nil, types.ErrTypeAsset
}

func (q *QueueCoordinator) GetTransactionByHash(param *types.ReqHashes) (*types.TransactionDetails, error) {
	if param == nil {
		err := types.ErrInvalidParam
		log.Error("GetTransactionByHash", "Error", err)
		return nil, err
	}
	msg, err := q.query(blockchainKey, types.EventGetTransactionByHash, param)
	if err != nil {
		log.Error("GetTransactionByHash", "Error", err.Error())
		return nil, err
	}
	if reply, ok := msg.GetData().(*types.TransactionDetails); ok {
		return reply, nil
	}
	return nil, types.ErrTypeAsset
}

func (q *QueueCoordinator) GetMempool() (*types.ReplyTxList, error) {
	msg, err := q.query(mempoolKey, types.EventGetMempool, nil)
	if err != nil {
		log.Error("GetMempool", "Error", err.Error())
		return nil, err
	}
	if reply, ok := msg.GetData().(*types.ReplyTxList); ok {
		return reply, nil
	}
	return nil, types.ErrTypeAsset
}

func (q *QueueCoordinator) WalletGetAccountList() (*types.WalletAccounts, error) {
	msg, err := q.query(walletKey, types.EventWalletGetAccountList, nil)
	if err != nil {
		log.Error("WalletGetAccountList", "Error", err.Error())
		return nil, err
	}
	if reply, ok := msg.GetData().(*types.WalletAccounts); ok {
		return reply, nil
	}
	return nil, types.ErrTypeAsset
}

func (q *QueueCoordinator) NewAccount(param *types.ReqNewAccount) (*types.WalletAccount, error) {
	if param == nil {
		err := types.ErrInvalidParam
		log.Error("NewAccount", "Error", err)
		return nil, err
	}
	msg, err := q.query(walletKey, types.EventNewAccount, param)
	if err != nil {
		log.Error("NewAccount", "Error", err.Error())
		return nil, err
	}
	if reply, ok := msg.GetData().(*types.WalletAccount); ok {
		return reply, nil
	}
	return nil, types.ErrTypeAsset
}

func (q *QueueCoordinator) WalletTransactionList(param *types.ReqWalletTransactionList) (*types.WalletTxDetails, error) {
	if param == nil {
		err := types.ErrInvalidParam
		log.Error("WalletTransactionList", "Error", err)
		return nil, err
	}
	msg, err := q.query(walletKey, types.EventWalletTransactionList, param)
	if err != nil {
		log.Error("WalletTransactionList", "Error", err.Error())
		return nil, err
	}
	if reply, ok := msg.GetData().(*types.WalletTxDetails); ok {
		return reply, nil
	}
	return nil, types.ErrTypeAsset
}

func (q *QueueCoordinator) WalletImportprivkey(param *types.ReqWalletImportPrivKey) (*types.WalletAccount, error) {
	if param == nil {
		err := types.ErrInvalidParam
		log.Error("WalletImportprivkey", "Error", err)
		return nil, err
	}
	msg, err := q.query(walletKey, types.EventWalletImportprivkey, param)
	if err != nil {
		log.Error("WalletImportprivkey", "Error", err.Error())
		return nil, err
	}
	if reply, ok := msg.GetData().(*types.WalletAccount); ok {
		return reply, nil
	}
	return nil, types.ErrTypeAsset
}

func (q *QueueCoordinator) WalletSendToAddress(param *types.ReqWalletSendToAddress) (*types.ReplyHash, error) {
	if param == nil {
		err := types.ErrInvalidParam
		log.Error("WalletSendToAddress", "Error", err)
		return nil, err
	}
	msg, err := q.query(walletKey, types.EventWalletSendToAddress, param)
	if err != nil {
		log.Error("WalletSendToAddress", "Error", err.Error())
		return nil, err
	}
	if reply, ok := msg.GetData().(*types.ReplyHash); ok {
		return reply, nil
	}
	return nil, types.ErrTypeAsset
}

func (q *QueueCoordinator) WalletSetFee(param *types.ReqWalletSetFee) (*types.Reply, error) {
	if param == nil {
		err := types.ErrInvalidParam
		log.Error("WalletSetFee", "Error", err)
		return nil, err
	}
	msg, err := q.query(walletKey, types.EventWalletSetFee, param)
	if err != nil {
		log.Error("WalletSetFee", "Error", err.Error())
		return nil, err
	}
	if reply, ok := msg.GetData().(*types.Reply); ok {
		return reply, nil
	}
	return nil, types.ErrTypeAsset
}

func (q *QueueCoordinator) WalletSetLabel(param *types.ReqWalletSetLabel) (*types.WalletAccount, error) {
	if param == nil {
		err := types.ErrInvalidParam
		log.Error("WalletSetLabel", "Error", err)
		return nil, err
	}
	msg, err := q.query(walletKey, types.EventWalletSetLabel, param)
	if err != nil {
		log.Error("WalletSetLabel", "Error", err.Error())
		return nil, err
	}
	if reply, ok := msg.GetData().(*types.WalletAccount); ok {
		return reply, nil
	}
	return nil, types.ErrTypeAsset
}

func (q *QueueCoordinator) WalletMergeBalance(param *types.ReqWalletMergeBalance) (*types.ReplyHashes, error) {
	if param == nil {
		err := types.ErrInvalidParam
		log.Error("WalletMergeBalance", "Error", err)
		return nil, err
	}
	msg, err := q.query(walletKey, types.EventWalletMergeBalance, param)
	if err != nil {
		log.Error("WalletMergeBalance", "Error", err.Error())
		return nil, err
	}
	if reply, ok := msg.GetData().(*types.ReplyHashes); ok {
		return reply, nil
	}
	return nil, types.ErrTypeAsset
}

func (q *QueueCoordinator) WalletSetPasswd(param *types.ReqWalletSetPasswd) (*types.Reply, error) {
	if param == nil {
		err := types.ErrInvalidParam
		log.Error("WalletSetPasswd", "Error", err)
		return nil, err
	}
	msg, err := q.query(walletKey, types.EventWalletSetPasswd, param)
	if err != nil {
		log.Error("WalletSetPasswd", "Error", err.Error())
		return nil, err
	}
	if reply, ok := msg.GetData().(*types.Reply); ok {
		return reply, nil
	}
	return nil, types.ErrTypeAsset
}

func (q *QueueCoordinator) WalletLock() (*types.Reply, error) {
	msg, err := q.query(walletKey, types.EventWalletLock, nil)
	if err != nil {
		log.Error("WalletLock", "Error", err.Error())
		return nil, err
	}
	if reply, ok := msg.GetData().(*types.Reply); ok {
		return reply, nil
	}
	return nil, types.ErrTypeAsset
}

func (q *QueueCoordinator) WalletUnLock(param *types.WalletUnLock) (*types.Reply, error) {
	msg, err := q.query(walletKey, types.EventWalletUnLock, param)
	if err != nil {
		log.Error("WalletUnLock", "Error", err.Error())
		return nil, err
	}
	if reply, ok := msg.GetData().(*types.Reply); ok {
		return reply, nil
	}
	return nil, types.ErrTypeAsset
}

func (q *QueueCoordinator) PeerInfo() (*types.PeerList, error) {
	msg, err := q.query(p2pKey, types.EventPeerInfo, nil)
	if err != nil {
		log.Error("PeerInfo", "Error", err.Error())
		return nil, err
	}
	if reply, ok := msg.GetData().(*types.PeerList); ok {
		return reply, nil
	}
	return nil, types.ErrTypeAsset
}

func (q *QueueCoordinator) GetHeaders(param *types.ReqBlocks) (*types.Headers, error) {
	if param == nil {
		err := types.ErrInvalidParam
		log.Error("GetHeaders", "Error", err)
		return nil, err
	}
	msg, err := q.query(blockchainKey, types.EventGetHeaders, param)
	if err != nil {
		log.Error("GetHeaders", "Error", err.Error())
		return nil, err
	}
	if reply, ok := msg.GetData().(*types.Headers); ok {
		return reply, nil
	}
	return nil, types.ErrTypeAsset
}

func (q *QueueCoordinator) GetLastMempool(param *types.ReqNil) (*types.ReplyTxList, error) {
	if param == nil {
		err := types.ErrInvalidParam
		log.Error("GetLastMempool", "Error", err)
		return nil, err
	}
	msg, err := q.query(mempoolKey, types.EventGetLastMempool, param)
	if err != nil {
		log.Error("GetLastMempool", "Error", err.Error())
		return nil, err
	}
	if reply, ok := msg.GetData().(*types.ReplyTxList); ok {
		return reply, nil
	}
	return nil, types.ErrTypeAsset
}

func (q *QueueCoordinator) GetBlockOverview(param *types.ReqHash) (*types.BlockOverview, error) {
	if param == nil {
		err := types.ErrInvalidParam
		log.Error("GetBlockOverview", "Error", err)
		return nil, err
	}
	msg, err := q.query(blockchainKey, types.EventGetBlockOverview, param)
	if err != nil {
		log.Error("GetBlockOverview", "Error", err.Error())
		return nil, err
	}
	if reply, ok := msg.GetData().(*types.BlockOverview); ok {
		return reply, nil
	}
	return nil, types.ErrTypeAsset
}

func (q *QueueCoordinator) GetAddrOverview(param *types.ReqAddr) (*types.AddrOverview, error) {
	if param == nil {
		err := types.ErrInvalidParam
		log.Error("GetAddrOverview", "Error", err)
		return nil, err
	}
	msg, err := q.query(blockchainKey, types.EventGetAddrOverview, param)
	if err != nil {
		log.Error("GetAddrOverview", "Error", err.Error())
		return nil, err
	}
	if reply, ok := msg.GetData().(*types.AddrOverview); ok {
		return reply, nil
	}
	return nil, types.ErrTypeAsset
}

func (q *QueueCoordinator) GetBlockHash(param *types.ReqInt) (*types.ReplyHash, error) {
	if param == nil {
		err := types.ErrInvalidParam
		log.Error("GetBlockHash", "Error", err)
		return nil, err
	}
	msg, err := q.query(blockchainKey, types.EventGetBlockHash, param)
	if err != nil {
		log.Error("GetBlockHash", "Error", err.Error())
		return nil, err
	}
	if reply, ok := msg.GetData().(*types.ReplyHash); ok {
		return reply, nil
	}
	return nil, types.ErrTypeAsset
}

func (q *QueueCoordinator) GenSeed(param *types.GenSeedLang) (*types.ReplySeed, error) {
	if param == nil {
		err := types.ErrInvalidParam
		log.Error("GenSeed", "Error", err)
		return nil, err
	}
	msg, err := q.query(walletKey, types.EventGenSeed, param)
	if err != nil {
		log.Error("GenSeed", "Error", err.Error())
		return nil, err
	}
	if reply, ok := msg.GetData().(*types.ReplySeed); ok {
		return reply, nil
	}
	return nil, types.ErrTypeAsset
}

func (q *QueueCoordinator) SaveSeed(param *types.SaveSeedByPw) (*types.Reply, error) {
	if param == nil {
		err := types.ErrInvalidParam
		log.Error("SaveSeed", "Error", err)
		return nil, err
	}
	msg, err := q.query(walletKey, types.EventSaveSeed, param)
	if err != nil {
		log.Error("SaveSeed", "Error", err.Error())
		return nil, err
	}
	if reply, ok := msg.GetData().(*types.Reply); ok {
		return reply, nil
	}
	return nil, types.ErrTypeAsset
}

func (q *QueueCoordinator) GetSeed(param *types.GetSeedByPw) (*types.ReplySeed, error) {
	if param == nil {
		err := types.ErrInvalidParam
		log.Error("GetSeed", "Error", err)
		return nil, err
	}
	msg, err := q.query(walletKey, types.EventGetSeed, param)
	if err != nil {
		log.Error("GetSeed", "Error", err.Error())
		return nil, err
	}
	if reply, ok := msg.GetData().(*types.ReplySeed); ok {
		return reply, nil
	}
	return nil, types.ErrTypeAsset
}

func (q *QueueCoordinator) GetWalletStatus() (*types.WalletStatus, error) {
	msg, err := q.query(walletKey, types.EventGetWalletStatus, nil)
	if err != nil {
		log.Error("GetWalletStatus", "Error", err.Error())
		return nil, err
	}
	if reply, ok := msg.GetData().(*types.WalletStatus); ok {
		return reply, nil
	}
	return nil, types.ErrTypeAsset
}

func (q *QueueCoordinator) WalletAutoMiner(param *types.MinerFlag) (*types.Reply, error) {
	if param == nil {
		err := types.ErrInvalidParam
		log.Error("WalletAutoMiner", "Error", err)
		return nil, err
	}
	msg, err := q.query(walletKey, types.EventWalletAutoMiner, param)
	if err != nil {
		log.Error("WalletAutoMiner", "Error", err.Error())
		return nil, err
	}
	if reply, ok := msg.GetData().(*types.Reply); ok {
		return reply, nil
	}
	return nil, types.ErrTypeAsset
}

func (q *QueueCoordinator) GetTicketCount() (*types.Int64, error) {
	msg, err := q.query(consensusKey, types.EventGetTicketCount, nil)
	if err != nil {
		log.Error("GetTicketCount", "Error", err.Error())
		return nil, err
	}
	if reply, ok := msg.GetData().(*types.Int64); ok {
		return reply, nil
	}
	return nil, types.ErrTypeAsset
}

func (q *QueueCoordinator) DumpPrivkey(param *types.ReqStr) (*types.ReplyStr, error) {
	if param == nil {
		err := types.ErrInvalidParam
		log.Error("DumpPrivkey", "Error", err)
		return nil, err
	}
	msg, err := q.query(walletKey, types.EventDumpPrivkey, param)
	if err != nil {
		log.Error("DumpPrivkey", "Error", err.Error())
		return nil, err
	}
	if reply, ok := msg.GetData().(*types.ReplyStr); ok {
		return reply, nil
	}
	return nil, types.ErrTypeAsset
}

func (q *QueueCoordinator) CloseTickets() (*types.ReplyHashes, error) {
	msg, err := q.query(walletKey, types.EventCloseTickets, nil)
	if err != nil {
		log.Error("CloseTickets", "Error", err.Error())
		return nil, err
	}
	if reply, ok := msg.GetData().(*types.ReplyHashes); ok {
		return reply, nil
	}
	return nil, types.ErrTypeAsset
}

func (q *QueueCoordinator) IsSync() (ret bool, err error) {
	ret = false
	msg, err := q.query(blockchainKey, types.EventIsSync, nil)
	if err != nil {
		log.Error("IsSync", "Error", err.Error())
		return
	}
	if reply, ok := msg.GetData().(*types.IsCaughtUp); ok {
		ret = reply.GetIscaughtup()
	} else {
		err = types.ErrTypeAsset
	}
	return
}

<<<<<<< HEAD
func (q *QueueCoordinator) TokenPreCreate(param *types.ReqTokenPreCreate) (*types.ReplyHash, error) {
	if param == nil {
		err := types.ErrInvalidParam
		log.Error("TokenPreCreate", "Error", err)
		return nil, err
	}
	msg, err := q.query(walletKey, types.EventTokenPreCreate, param)
	if err != nil {
		log.Error("TokenPreCreate", "Error", err.Error())
		return nil, err
	}
	if reply, ok := msg.GetData().(*types.ReplyHash); ok {
		return reply, nil
	}
	return nil, types.ErrTypeAsset
}

func (q *QueueCoordinator) TokenFinishCreate(param *types.ReqTokenFinishCreate) (*types.ReplyHash, error) {
	if param == nil {
		err := types.ErrInvalidParam
		log.Error("TokenFinishCreate", "Error", err)
		return nil, err
	}
	msg, err := q.query(walletKey, types.EventTokenFinishCreate, param)
	if err != nil {
		log.Error("TokenFinishCreate", "Error", err.Error())
		return nil, err
	}
	if reply, ok := msg.GetData().(*types.ReplyHash); ok {
		return reply, nil
	}
	return nil, types.ErrTypeAsset
}

func (q *QueueCoordinator) TokenRevokeCreate(param *types.ReqTokenRevokeCreate) (*types.ReplyHash, error) {
	if param == nil {
		err := types.ErrInvalidParam
		log.Error("TokenRevokeCreate", "Error", err)
		return nil, err
	}
	msg, err := q.query(walletKey, types.EventTokenRevokeCreate, param)
	if err != nil {
		log.Error("TokenRevokeCreate", "Error", err.Error())
		return nil, err
	}
	if reply, ok := msg.GetData().(*types.ReplyHash); ok {
		log.Info("TokenRevokeCreate", "result", "success", "symbol", param.GetSymbol())
		return reply, nil
	}
	return nil, types.ErrTypeAsset
}

func (q *QueueCoordinator) SellToken(param *types.ReqSellToken) (*types.Reply, error) {
	if param == nil {
		err := types.ErrInvalidParam
		log.Error("SellToken", "Error", err)
		return nil, err
	}
	msg, err := q.query(walletKey, types.EventSellToken, param)
	if err != nil {
		log.Error("SellToken", "Error", err.Error())
		return nil, err
	}
	if reply, ok := msg.GetData().(*types.Reply); ok {
		log.Info("SellToken", "result", "success", "symbol", param.GetSell().GetTokensymbol())
		return reply, nil
	}
	return nil, types.ErrTypeAsset
}

func (q *QueueCoordinator) BuyToken(param *types.ReqBuyToken) (*types.Reply, error) {
	if param == nil {
		err := types.ErrInvalidParam
		log.Error("BuyToken", "Error", err)
		return nil, err
	}
	msg, err := q.query(walletKey, types.EventBuyToken, param)
	if err != nil {
		log.Error("BuyToken", "Error", err.Error())
		return nil, err
	}
	if reply, ok := msg.GetData().(*types.Reply); ok {
		log.Info("BuyToken", "result", "send tx successful", "buyer", param.GetBuyer(), "sell order", param.GetBuy().GetSellid())
		return reply, nil
	}
	return nil, types.ErrTypeAsset
}

func (q *QueueCoordinator) RevokeSellToken(param *types.ReqRevokeSell) (*types.Reply, error) {
	if param == nil {
		err := types.ErrInvalidParam
		log.Error("RevokeSellToken", "Error", err)
		return nil, err
	}
	msg, err := q.query(walletKey, types.EventRevokeSellToken, param)
	if err != nil {
		log.Error("RevokeSellToken", "Error", err.Error())
		return nil, err
	}
	if reply, ok := msg.GetData().(*types.Reply); ok {
		log.Info("RevokeSellToken", "result", "send tx successful", "order owner", param.GetOwner(), "sell order", param.GetRevoke().GetSellid())
		return reply, nil
	}
	return nil, types.ErrTypeAsset
}

=======
>>>>>>> e34517e0
func (q *QueueCoordinator) IsNtpClockSync() (ret bool, err error) {
	ret = false
	msg, err := q.query(blockchainKey, types.EventIsNtpClockSync, nil)
	if err != nil {
		log.Error("IsNtpClockSync", "Error", err.Error())
		return
	}
	if reply, ok := msg.GetData().(*types.IsNtpClockSync); ok {
		ret = reply.GetIsntpclocksync()
	} else {
		err = types.ErrTypeAsset
	}
	return
}

func (q *QueueCoordinator) LocalGet(param *types.ReqHash) (*types.LocalReplyValue, error) {
	if param == nil {
		err := types.ErrInvalidParam
		log.Error("LocalGet", "Error", err)
		return nil, err
	}

	var keys [][]byte
	keys = append(keys, func(hash []byte) []byte {
		s := [][]byte{[]byte("TotalFeeKey:"), hash}
		sep := []byte("")
		return bytes.Join(s, sep)
	}(param.Hash))

	msg, err := q.query(walletKey, types.EventLocalGet, &types.LocalDBGet{keys})
	if err != nil {
		return nil, err
	}
	if reply, ok := msg.GetData().(*types.LocalReplyValue); ok {
		return reply, nil
	}
	return nil, types.ErrTypeAsset
}

func (q *QueueCoordinator) GetLastHeader() (*types.Header, error) {
	msg, err := q.query(blockchainKey, types.EventGetLastHeader, nil)
	if err != nil {
		log.Error("GetLastHeader", "Error", err.Error())
		return nil, err
	}
	if reply, ok := msg.GetData().(*types.Header); ok {
		return reply, nil
	}
	return nil, types.ErrTypeAsset
}<|MERGE_RESOLUTION|>--- conflicted
+++ resolved
@@ -596,115 +596,6 @@
 	return
 }
 
-<<<<<<< HEAD
-func (q *QueueCoordinator) TokenPreCreate(param *types.ReqTokenPreCreate) (*types.ReplyHash, error) {
-	if param == nil {
-		err := types.ErrInvalidParam
-		log.Error("TokenPreCreate", "Error", err)
-		return nil, err
-	}
-	msg, err := q.query(walletKey, types.EventTokenPreCreate, param)
-	if err != nil {
-		log.Error("TokenPreCreate", "Error", err.Error())
-		return nil, err
-	}
-	if reply, ok := msg.GetData().(*types.ReplyHash); ok {
-		return reply, nil
-	}
-	return nil, types.ErrTypeAsset
-}
-
-func (q *QueueCoordinator) TokenFinishCreate(param *types.ReqTokenFinishCreate) (*types.ReplyHash, error) {
-	if param == nil {
-		err := types.ErrInvalidParam
-		log.Error("TokenFinishCreate", "Error", err)
-		return nil, err
-	}
-	msg, err := q.query(walletKey, types.EventTokenFinishCreate, param)
-	if err != nil {
-		log.Error("TokenFinishCreate", "Error", err.Error())
-		return nil, err
-	}
-	if reply, ok := msg.GetData().(*types.ReplyHash); ok {
-		return reply, nil
-	}
-	return nil, types.ErrTypeAsset
-}
-
-func (q *QueueCoordinator) TokenRevokeCreate(param *types.ReqTokenRevokeCreate) (*types.ReplyHash, error) {
-	if param == nil {
-		err := types.ErrInvalidParam
-		log.Error("TokenRevokeCreate", "Error", err)
-		return nil, err
-	}
-	msg, err := q.query(walletKey, types.EventTokenRevokeCreate, param)
-	if err != nil {
-		log.Error("TokenRevokeCreate", "Error", err.Error())
-		return nil, err
-	}
-	if reply, ok := msg.GetData().(*types.ReplyHash); ok {
-		log.Info("TokenRevokeCreate", "result", "success", "symbol", param.GetSymbol())
-		return reply, nil
-	}
-	return nil, types.ErrTypeAsset
-}
-
-func (q *QueueCoordinator) SellToken(param *types.ReqSellToken) (*types.Reply, error) {
-	if param == nil {
-		err := types.ErrInvalidParam
-		log.Error("SellToken", "Error", err)
-		return nil, err
-	}
-	msg, err := q.query(walletKey, types.EventSellToken, param)
-	if err != nil {
-		log.Error("SellToken", "Error", err.Error())
-		return nil, err
-	}
-	if reply, ok := msg.GetData().(*types.Reply); ok {
-		log.Info("SellToken", "result", "success", "symbol", param.GetSell().GetTokensymbol())
-		return reply, nil
-	}
-	return nil, types.ErrTypeAsset
-}
-
-func (q *QueueCoordinator) BuyToken(param *types.ReqBuyToken) (*types.Reply, error) {
-	if param == nil {
-		err := types.ErrInvalidParam
-		log.Error("BuyToken", "Error", err)
-		return nil, err
-	}
-	msg, err := q.query(walletKey, types.EventBuyToken, param)
-	if err != nil {
-		log.Error("BuyToken", "Error", err.Error())
-		return nil, err
-	}
-	if reply, ok := msg.GetData().(*types.Reply); ok {
-		log.Info("BuyToken", "result", "send tx successful", "buyer", param.GetBuyer(), "sell order", param.GetBuy().GetSellid())
-		return reply, nil
-	}
-	return nil, types.ErrTypeAsset
-}
-
-func (q *QueueCoordinator) RevokeSellToken(param *types.ReqRevokeSell) (*types.Reply, error) {
-	if param == nil {
-		err := types.ErrInvalidParam
-		log.Error("RevokeSellToken", "Error", err)
-		return nil, err
-	}
-	msg, err := q.query(walletKey, types.EventRevokeSellToken, param)
-	if err != nil {
-		log.Error("RevokeSellToken", "Error", err.Error())
-		return nil, err
-	}
-	if reply, ok := msg.GetData().(*types.Reply); ok {
-		log.Info("RevokeSellToken", "result", "send tx successful", "order owner", param.GetOwner(), "sell order", param.GetRevoke().GetSellid())
-		return reply, nil
-	}
-	return nil, types.ErrTypeAsset
-}
-
-=======
->>>>>>> e34517e0
 func (q *QueueCoordinator) IsNtpClockSync() (ret bool, err error) {
 	ret = false
 	msg, err := q.query(blockchainKey, types.EventIsNtpClockSync, nil)
