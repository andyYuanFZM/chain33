--- conflicted
+++ resolved
@@ -779,19 +779,6 @@
 	return nil, types.ErrTypeAsset
 }
 
-<<<<<<< HEAD
-func (q *QueueProtocol) ShowPrivacyAccount(param *types.ReqPrivBal4AddrToken) (*types.UTXOs, error) {
-	msg, err := q.query(walletKey, types.EventShowPrivacyAccount, param)
-	if err != nil {
-		log.Error("ShowPrivacyAccount", "Error", err.Error())
-		return nil, err
-	}
-	if reply, ok := msg.GetData().(*types.UTXOs); ok {
-		return reply, nil
-	}
-	return nil, types.ErrTypeAsset
-}
-
 func (q *QueueProtocol) ShowPrivacyAccountSpend(param *types.ReqPrivBal4AddrToken) (*types.UTXOHaveTxHashs, error) {
 	msg, err := q.query(walletKey, types.EventShowPrivacyAccountSpend, param)
 	if err != nil {
@@ -799,7 +786,11 @@
 		return nil, err
 	}
 	if reply, ok := msg.GetData().(*types.UTXOHaveTxHashs); ok {
-=======
+		return reply, nil
+	}
+	return nil, types.ErrTypeAsset
+}
+
 func (q *QueueProtocol) CloseQueue() (*types.Reply, error) {
 	return q.client.CloseQueue()
 }
@@ -810,13 +801,12 @@
 		return nil, err
 	}
 	if reply, ok := msg.GetData().(*types.Int64); ok {
->>>>>>> 7a76dc08
-		return reply, nil
-	}
-	return nil, types.ErrTypeAsset
-}
-
-<<<<<<< HEAD
+
+		return reply, nil
+	}
+	return nil, types.ErrTypeAsset
+}
+
 func (q *QueueProtocol) ShowPrivacyKey(param *types.ReqStr) (*types.ReplyPrivacyPkPair, error) {
 	msg, err := q.query(walletKey, types.EventShowPrivacyPK, param)
 	if err != nil {
@@ -877,18 +867,6 @@
 	return nil, types.ErrTypeAsset
 }
 
-func (q *QueueProtocol) ShowPrivacyBalance(param *types.ReqPrivBal4AddrToken) (*types.Account, error) {
-	msg, err := q.query(walletKey, types.EventShowPrivacyBalance, param)
-	if err != nil {
-		log.Error("ShowPrivacyBalance", "Error", err.Error())
-		return nil, err
-	}
-	if reply, ok := msg.GetData().(*types.Account); ok {
-		return reply, nil
-	}
-	return nil, types.ErrTypeAsset
-}
-
 func (q *QueueProtocol) CreateTrasaction(param *types.ReqCreateTransaction) (*types.Reply, error) {
 	msg, err := q.query(walletKey, types.EventCreateTransaction, param)
 	if err != nil {
@@ -947,7 +925,8 @@
 		return reply, nil
 	}
 	return nil, types.ErrTypeAsset
-=======
+}
+
 func (q *QueueProtocol) GetBlockByHashes(param *types.ReqHashes) (*types.BlockDetails, error) {
 	if param == nil {
 		err := types.ErrInvalidParam
@@ -984,5 +963,4 @@
 	err = types.ErrTypeAsset
 	log.Error("GetBlockSequences", "Error", err.Error())
 	return nil, err
->>>>>>> 7a76dc08
 }