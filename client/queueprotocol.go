/*
封装系统内部模块间调用的功能接口，支持同步调用和异步调用
一旦新增了模块间调用接口（types.Event*）就应该在QueueProtocolAPI中定义一个接口，并实现
外部使用者通过QueueProtocolAPI直接调用目标模块的功能
*/
package client

import (
	"fmt"
	"time"

	"github.com/inconshreveable/log15"

	"gitlab.33.cn/chain33/chain33/common/version"
	"gitlab.33.cn/chain33/chain33/queue"
	"gitlab.33.cn/chain33/chain33/types"
)

const (
	mempoolKey = "mempool" // 未打包交易池
	p2pKey     = "p2p"     //
	//rpcKey			= "rpc"
	consensusKey = "consensus" // 共识系统
	//accountKey		= "accout"		// 账号系统
	//executorKey		= "execs"		// 交易执行器
	walletKey     = "wallet"     // 钱包
	blockchainKey = "blockchain" // 区块
	storeKey      = "store"
)

var log = log15.New("module", "client")

type QueueProtocolOption struct {
	// 发送请求超时时间
	SendTimeout time.Duration
	// 接收应答超时时间
	WaitTimeout time.Duration
}

// 消息通道协议实现
type QueueProtocol struct {
	// 消息队列
	client queue.Client
	option QueueProtocolOption
}

func New(client queue.Client, option *QueueProtocolOption) (QueueProtocolAPI, error) {
	if client == nil {
		return nil, types.ErrInvalidParam
	}
	q := &QueueProtocol{}
	q.client = client
	if option != nil {
		q.option = *option
	} else {
		q.option.SendTimeout = 600 * time.Second
		q.option.WaitTimeout = 600 * time.Second
	}
	return q, nil
}

func (q *QueueProtocol) query(topic string, ty int64, data interface{}) (queue.Message, error) {
	client := q.client
	msg := client.NewMessage(topic, ty, data)
	err := client.SendTimeout(msg, true, q.option.SendTimeout)
	if err != nil {
		return queue.Message{}, err
	}
	return client.WaitTimeout(msg, q.option.WaitTimeout)
}

func (q *QueueProtocol) notify(topic string, ty int64, data interface{}) (queue.Message, error) {
	client := q.client
	msg := client.NewMessage(topic, ty, data)
	err := client.SendTimeout(msg, true, q.option.SendTimeout)
	if err != nil {
		return queue.Message{}, err
	}
	return msg, err
}

func (q *QueueProtocol) Close() {
	q.client.Close()
}

func (q *QueueProtocol) setOption(option *QueueProtocolOption) {
	if option != nil {
		q.option = *option
	}
}

func (q *QueueProtocol) SendTx(param *types.Transaction) (*types.Reply, error) {
	if param == nil {
		err := types.ErrInvalidParam
		log.Error("SendTx", "Error", err)
		return nil, err
	}
	msg, err := q.query(mempoolKey, types.EventTx, param)
	if err != nil {
		log.Error("SendTx", "Error", err.Error())
		return nil, err
	}
	reply, ok := msg.GetData().(*types.Reply)
	if ok {
		if reply.GetIsOk() {
			reply.Msg = param.Hash()
		} else {
			msg := string(reply.Msg)
			err = fmt.Errorf(msg)
			reply = nil
		}
	} else {
		err = types.ErrTypeAsset
	}
	return reply, err
}

func (q *QueueProtocol) GetTxList(param *types.TxHashList) (*types.ReplyTxList, error) {
	if param == nil {
		err := types.ErrInvalidParam
		log.Error("GetTxList", "Error", err)
		return nil, err
	}
	msg, err := q.query(mempoolKey, types.EventTxList, param)
	if err != nil {
		log.Error("GetTxList", "Error", err.Error())
		return nil, err
	}
	if reply, ok := msg.GetData().(*types.ReplyTxList); ok {
		return reply, nil
	}
	return nil, types.ErrTypeAsset
}

func (q *QueueProtocol) GetBlocks(param *types.ReqBlocks) (*types.BlockDetails, error) {
	if param == nil {
		err := types.ErrInvalidParam
		log.Error("GetBlocks", "Error", err)
		return nil, err
	}
	msg, err := q.query(blockchainKey, types.EventGetBlocks, param)
	if err != nil {
		log.Error("GetBlocks", "Error", err.Error())
		return nil, err
	}
	if reply, ok := msg.GetData().(*types.BlockDetails); ok {
		return reply, nil
	}
	err = types.ErrTypeAsset
	log.Error("GetBlocks", "Error", err.Error())
	return nil, err
}

func (q *QueueProtocol) QueryTx(param *types.ReqHash) (*types.TransactionDetail, error) {
	if param == nil {
		err := types.ErrInvalidParam
		log.Error("QueryTx", "Error", err)
		return nil, err
	}
	msg, err := q.query(blockchainKey, types.EventQueryTx, param)
	if err != nil {
		log.Error("QueryTx", "Error", err.Error())
		return nil, err
	}
	if reply, ok := msg.GetData().(*types.TransactionDetail); ok {
		return reply, nil
	}
	return nil, types.ErrTypeAsset
}

func (q *QueueProtocol) GetTransactionByAddr(param *types.ReqAddr) (*types.ReplyTxInfos, error) {
	if param == nil {
		err := types.ErrInvalidParam
		log.Error("GetTransactionByAddr", "Error", err)
		return nil, err
	}
	msg, err := q.query(blockchainKey, types.EventGetTransactionByAddr, param)
	if err != nil {
		log.Error("GetTransactionByAddr", "Error", err.Error())
		return nil, err
	}
	if reply, ok := msg.GetData().(*types.ReplyTxInfos); ok {
		return reply, nil
	}
	err = types.ErrTypeAsset
	log.Error("GetTransactionByAddr", "Error", err)
	return nil, types.ErrTypeAsset
}

func (q *QueueProtocol) GetTransactionByHash(param *types.ReqHashes) (*types.TransactionDetails, error) {
	if param == nil {
		err := types.ErrInvalidParam
		log.Error("GetTransactionByHash", "Error", err)
		return nil, err
	}
	msg, err := q.query(blockchainKey, types.EventGetTransactionByHash, param)
	if err != nil {
		log.Error("GetTransactionByHash", "Error", err.Error())
		return nil, err
	}
	if reply, ok := msg.GetData().(*types.TransactionDetails); ok {
		return reply, nil
	}
	return nil, types.ErrTypeAsset
}

func (q *QueueProtocol) GetMempool() (*types.ReplyTxList, error) {
	msg, err := q.query(mempoolKey, types.EventGetMempool, &types.ReqNil{})
	if err != nil {
		log.Error("GetMempool", "Error", err.Error())
		return nil, err
	}
	if reply, ok := msg.GetData().(*types.ReplyTxList); ok {
		return reply, nil
	}
	return nil, types.ErrTypeAsset
}

func (q *QueueProtocol) WalletGetAccountList() (*types.WalletAccounts, error) {
	msg, err := q.query(walletKey, types.EventWalletGetAccountList, &types.ReqNil{})
	if err != nil {
		log.Error("WalletGetAccountList", "Error", err.Error())
		return nil, err
	}
	if reply, ok := msg.GetData().(*types.WalletAccounts); ok {
		return reply, nil
	}
	return nil, types.ErrTypeAsset
}

func (q *QueueProtocol) NewAccount(param *types.ReqNewAccount) (*types.WalletAccount, error) {
	if param == nil {
		err := types.ErrInvalidParam
		log.Error("NewAccount", "Error", err)
		return nil, err
	}
	msg, err := q.query(walletKey, types.EventNewAccount, param)
	if err != nil {
		log.Error("NewAccount", "Error", err.Error())
		return nil, err
	}
	if reply, ok := msg.GetData().(*types.WalletAccount); ok {
		return reply, nil
	}
	return nil, types.ErrTypeAsset
}

func (q *QueueProtocol) WalletTransactionList(param *types.ReqWalletTransactionList) (*types.WalletTxDetails, error) {
	if param == nil {
		err := types.ErrInvalidParam
		log.Error("WalletTransactionList", "Error", err)
		return nil, err
	}
	msg, err := q.query(walletKey, types.EventWalletTransactionList, param)
	if err != nil {
		log.Error("WalletTransactionList", "Error", err.Error())
		return nil, err
	}
	if reply, ok := msg.GetData().(*types.WalletTxDetails); ok {
		return reply, nil
	}
	return nil, types.ErrTypeAsset
}

func (q *QueueProtocol) WalletImportprivkey(param *types.ReqWalletImportPrivKey) (*types.WalletAccount, error) {
	if param == nil {
		err := types.ErrInvalidParam
		log.Error("WalletImportprivkey", "Error", err)
		return nil, err
	}
	msg, err := q.query(walletKey, types.EventWalletImportprivkey, param)
	if err != nil {
		log.Error("WalletImportprivkey", "Error", err.Error())
		return nil, err
	}
	if reply, ok := msg.GetData().(*types.WalletAccount); ok {
		return reply, nil
	}
	return nil, types.ErrTypeAsset
}

func (q *QueueProtocol) WalletSendToAddress(param *types.ReqWalletSendToAddress) (*types.ReplyHash, error) {
	if param == nil {
		err := types.ErrInvalidParam
		log.Error("WalletSendToAddress", "Error", err)
		return nil, err
	}
	msg, err := q.query(walletKey, types.EventWalletSendToAddress, param)
	if err != nil {
		log.Error("WalletSendToAddress", "Error", err.Error())
		return nil, err
	}
	if reply, ok := msg.GetData().(*types.ReplyHash); ok {
		return reply, nil
	}
	return nil, types.ErrTypeAsset
}

func (q *QueueProtocol) WalletSetFee(param *types.ReqWalletSetFee) (*types.Reply, error) {
	if param == nil {
		err := types.ErrInvalidParam
		log.Error("WalletSetFee", "Error", err)
		return nil, err
	}
	msg, err := q.query(walletKey, types.EventWalletSetFee, param)
	if err != nil {
		log.Error("WalletSetFee", "Error", err.Error())
		return nil, err
	}
	if reply, ok := msg.GetData().(*types.Reply); ok {
		return reply, nil
	}
	return nil, types.ErrTypeAsset
}

func (q *QueueProtocol) WalletSetLabel(param *types.ReqWalletSetLabel) (*types.WalletAccount, error) {
	if param == nil {
		err := types.ErrInvalidParam
		log.Error("WalletSetLabel", "Error", err)
		return nil, err
	}
	msg, err := q.query(walletKey, types.EventWalletSetLabel, param)
	if err != nil {
		log.Error("WalletSetLabel", "Error", err.Error())
		return nil, err
	}
	if reply, ok := msg.GetData().(*types.WalletAccount); ok {
		return reply, nil
	}
	return nil, types.ErrTypeAsset
}

func (q *QueueProtocol) WalletMergeBalance(param *types.ReqWalletMergeBalance) (*types.ReplyHashes, error) {
	if param == nil {
		err := types.ErrInvalidParam
		log.Error("WalletMergeBalance", "Error", err)
		return nil, err
	}
	msg, err := q.query(walletKey, types.EventWalletMergeBalance, param)
	if err != nil {
		log.Error("WalletMergeBalance", "Error", err.Error())
		return nil, err
	}
	if reply, ok := msg.GetData().(*types.ReplyHashes); ok {
		return reply, nil
	}
	return nil, types.ErrTypeAsset
}

func (q *QueueProtocol) WalletSetPasswd(param *types.ReqWalletSetPasswd) (*types.Reply, error) {
	if param == nil {
		err := types.ErrInvalidParam
		log.Error("WalletSetPasswd", "Error", err)
		return nil, err
	}
	msg, err := q.query(walletKey, types.EventWalletSetPasswd, param)
	if err != nil {
		log.Error("WalletSetPasswd", "Error", err.Error())
		return nil, err
	}
	if reply, ok := msg.GetData().(*types.Reply); ok {
		return reply, nil
	}
	return nil, types.ErrTypeAsset
}

func (q *QueueProtocol) WalletLock() (*types.Reply, error) {
	msg, err := q.query(walletKey, types.EventWalletLock, &types.ReqNil{})
	if err != nil {
		log.Error("WalletLock", "Error", err.Error())
		return nil, err
	}
	if reply, ok := msg.GetData().(*types.Reply); ok {
		return reply, nil
	}
	return nil, types.ErrTypeAsset
}

func (q *QueueProtocol) WalletUnLock(param *types.WalletUnLock) (*types.Reply, error) {
	if param == nil {
		err := types.ErrInvalidParam
		log.Error("WalletUnLock", "Error", err)
		return nil, err
	}
	msg, err := q.query(walletKey, types.EventWalletUnLock, param)
	if err != nil {
		log.Error("WalletUnLock", "Error", err.Error())
		return nil, err
	}
	if reply, ok := msg.GetData().(*types.Reply); ok {
		return reply, nil
	}
	return nil, types.ErrTypeAsset
}

func (q *QueueProtocol) PeerInfo() (*types.PeerList, error) {
	msg, err := q.query(p2pKey, types.EventPeerInfo, &types.ReqNil{})
	if err != nil {
		log.Error("PeerInfo", "Error", err.Error())
		return nil, err
	}
	if reply, ok := msg.GetData().(*types.PeerList); ok {
		return reply, nil
	}
	return nil, types.ErrTypeAsset
}

func (q *QueueProtocol) GetHeaders(param *types.ReqBlocks) (*types.Headers, error) {
	if param == nil {
		err := types.ErrInvalidParam
		log.Error("GetHeaders", "Error", err)
		return nil, err
	}
	msg, err := q.query(blockchainKey, types.EventGetHeaders, param)
	if err != nil {
		log.Error("GetHeaders", "Error", err.Error())
		return nil, err
	}
	if reply, ok := msg.GetData().(*types.Headers); ok {
		return reply, nil
	}
	return nil, types.ErrTypeAsset
}

func (q *QueueProtocol) GetLastMempool() (*types.ReplyTxList, error) {
	msg, err := q.query(mempoolKey, types.EventGetLastMempool, &types.ReqNil{})
	if err != nil {
		log.Error("GetLastMempool", "Error", err.Error())
		return nil, err
	}
	if reply, ok := msg.GetData().(*types.ReplyTxList); ok {
		return reply, nil
	}
	return nil, types.ErrTypeAsset
}

func (q *QueueProtocol) GetBlockOverview(param *types.ReqHash) (*types.BlockOverview, error) {
	if param == nil {
		err := types.ErrInvalidParam
		log.Error("GetBlockOverview", "Error", err)
		return nil, err
	}
	msg, err := q.query(blockchainKey, types.EventGetBlockOverview, param)
	if err != nil {
		log.Error("GetBlockOverview", "Error", err.Error())
		return nil, err
	}
	if reply, ok := msg.GetData().(*types.BlockOverview); ok {
		return reply, nil
	}
	return nil, types.ErrTypeAsset
}

func (q *QueueProtocol) GetAddrOverview(param *types.ReqAddr) (*types.AddrOverview, error) {
	if param == nil {
		err := types.ErrInvalidParam
		log.Error("GetAddrOverview", "Error", err)
		return nil, err
	}
	msg, err := q.query(blockchainKey, types.EventGetAddrOverview, param)
	if err != nil {
		log.Error("GetAddrOverview", "Error", err.Error())
		return nil, err
	}
	if reply, ok := msg.GetData().(*types.AddrOverview); ok {
		return reply, nil
	}
	return nil, types.ErrTypeAsset
}

func (q *QueueProtocol) GetBlockHash(param *types.ReqInt) (*types.ReplyHash, error) {
	if param == nil {
		err := types.ErrInvalidParam
		log.Error("GetBlockHash", "Error", err)
		return nil, err
	}
	msg, err := q.query(blockchainKey, types.EventGetBlockHash, param)
	if err != nil {
		log.Error("GetBlockHash", "Error", err.Error())
		return nil, err
	}
	if reply, ok := msg.GetData().(*types.ReplyHash); ok {
		return reply, nil
	}
	return nil, types.ErrTypeAsset
}

func (q *QueueProtocol) GenSeed(param *types.GenSeedLang) (*types.ReplySeed, error) {
	if param == nil {
		err := types.ErrInvalidParam
		log.Error("GenSeed", "Error", err)
		return nil, err
	}
	msg, err := q.query(walletKey, types.EventGenSeed, param)
	if err != nil {
		log.Error("GenSeed", "Error", err.Error())
		return nil, err
	}
	if reply, ok := msg.GetData().(*types.ReplySeed); ok {
		return reply, nil
	}
	return nil, types.ErrTypeAsset
}

func (q *QueueProtocol) SaveSeed(param *types.SaveSeedByPw) (*types.Reply, error) {
	if param == nil {
		err := types.ErrInvalidParam
		log.Error("SaveSeed", "Error", err)
		return nil, err
	}
	msg, err := q.query(walletKey, types.EventSaveSeed, param)
	if err != nil {
		log.Error("SaveSeed", "Error", err.Error())
		return nil, err
	}
	if reply, ok := msg.GetData().(*types.Reply); ok {
		return reply, nil
	}
	return nil, types.ErrTypeAsset
}

func (q *QueueProtocol) GetSeed(param *types.GetSeedByPw) (*types.ReplySeed, error) {
	if param == nil {
		err := types.ErrInvalidParam
		log.Error("GetSeed", "Error", err)
		return nil, err
	}
	msg, err := q.query(walletKey, types.EventGetSeed, param)
	if err != nil {
		log.Error("GetSeed", "Error", err.Error())
		return nil, err
	}
	if reply, ok := msg.GetData().(*types.ReplySeed); ok {
		return reply, nil
	}
	return nil, types.ErrTypeAsset
}

func (q *QueueProtocol) GetWalletStatus() (*types.WalletStatus, error) {
	msg, err := q.query(walletKey, types.EventGetWalletStatus, &types.ReqNil{})
	if err != nil {
		log.Error("GetWalletStatus", "Error", err.Error())
		return nil, err
	}
	if reply, ok := msg.GetData().(*types.WalletStatus); ok {
		return reply, nil
	}
	return nil, types.ErrTypeAsset
}

func (q *QueueProtocol) WalletAutoMiner(param *types.MinerFlag) (*types.Reply, error) {
	if param == nil {
		err := types.ErrInvalidParam
		log.Error("WalletAutoMiner", "Error", err)
		return nil, err
	}
	msg, err := q.query(walletKey, types.EventWalletAutoMiner, param)
	if err != nil {
		log.Error("WalletAutoMiner", "Error", err.Error())
		return nil, err
	}
	if reply, ok := msg.GetData().(*types.Reply); ok {
		return reply, nil
	}
	return nil, types.ErrTypeAsset
}

func (q *QueueProtocol) GetTicketCount() (*types.Int64, error) {
	msg, err := q.query(consensusKey, types.EventGetTicketCount, &types.ReqNil{})
	if err != nil {
		log.Error("GetTicketCount", "Error", err.Error())
		return nil, err
	}
	if reply, ok := msg.GetData().(*types.Int64); ok {
		return reply, nil
	}
	return nil, types.ErrTypeAsset
}

func (q *QueueProtocol) DumpPrivkey(param *types.ReqStr) (*types.ReplyStr, error) {
	if param == nil {
		err := types.ErrInvalidParam
		log.Error("DumpPrivkey", "Error", err)
		return nil, err
	}
	msg, err := q.query(walletKey, types.EventDumpPrivkey, param)
	if err != nil {
		log.Error("DumpPrivkey", "Error", err.Error())
		return nil, err
	}
	if reply, ok := msg.GetData().(*types.ReplyStr); ok {
		return reply, nil
	}
	return nil, types.ErrTypeAsset
}

func (q *QueueProtocol) CloseTickets() (*types.ReplyHashes, error) {
	msg, err := q.query(walletKey, types.EventCloseTickets, &types.ReqNil{})
	if err != nil {
		log.Error("CloseTickets", "Error", err.Error())
		return nil, err
	}
	if reply, ok := msg.GetData().(*types.ReplyHashes); ok {
		return reply, nil
	}
	return nil, types.ErrTypeAsset
}

func (q *QueueProtocol) IsSync() (*types.Reply, error) {
	msg, err := q.query(blockchainKey, types.EventIsSync, &types.ReqNil{})
	if err != nil {
		log.Error("IsSync", "Error", err.Error())
		return nil, err
	}
	if reply, ok := msg.GetData().(*types.IsCaughtUp); ok {
		return &types.Reply{IsOk: reply.Iscaughtup}, nil
	} else {
		err = types.ErrTypeAsset
	}
	log.Error("IsSync", "Error", err.Error())
	return nil, err
}

func (q *QueueProtocol) IsNtpClockSync() (*types.Reply, error) {
	msg, err := q.query(blockchainKey, types.EventIsNtpClockSync, &types.ReqNil{})
	if err != nil {
		log.Error("IsNtpClockSync", "Error", err.Error())
		return nil, err
	}
	if reply, ok := msg.GetData().(*types.IsNtpClockSync); ok {
		return &types.Reply{IsOk: reply.GetIsntpclocksync()}, nil
	} else {
		err = types.ErrTypeAsset
	}
	log.Error("IsNtpClockSync", "Error", err.Error())
	return nil, err
}

func (q *QueueProtocol) LocalGet(param *types.LocalDBGet) (*types.LocalReplyValue, error) {
	if param == nil {
		err := types.ErrInvalidParam
		log.Error("LocalGet", "Error", err)
		return nil, err
	}

	msg, err := q.query(blockchainKey, types.EventLocalGet, param)
	if err != nil {
		log.Error("LocalGet", "Error", err.Error())
		return nil, err
	}
	if reply, ok := msg.GetData().(*types.LocalReplyValue); ok {
		return reply, nil
	}
	return nil, types.ErrTypeAsset
}

func (q *QueueProtocol) LocalList(param *types.LocalDBList) (*types.LocalReplyValue, error) {
	if param == nil {
		err := types.ErrInvalidParam
		log.Error("LocalList", "Error", err)
		return nil, err
	}

	msg, err := q.query(blockchainKey, types.EventLocalList, param)
	if err != nil {
		log.Error("LocalList", "Error", err.Error())
		return nil, err
	}
	if reply, ok := msg.GetData().(*types.LocalReplyValue); ok {
		return reply, nil
	}
	return nil, types.ErrTypeAsset
}

func (q *QueueProtocol) GetLastHeader() (*types.Header, error) {
	msg, err := q.query(blockchainKey, types.EventGetLastHeader, &types.ReqNil{})
	if err != nil {
		log.Error("GetLastHeader", "Error", err.Error())
		return nil, err
	}
	if reply, ok := msg.GetData().(*types.Header); ok {
		return reply, nil
	}
	err = types.ErrTypeAsset
	log.Error("GetLastHeader", "Error", err.Error())
	return nil, err
}

func (q *QueueProtocol) Query(param *types.Query) (*types.Message, error) {
	if param == nil {
		err := types.ErrInvalidParam
		log.Error("Query", "Error", err)
		return nil, err
	}

	msg, err := q.query(blockchainKey, types.EventQuery, param)
	if err != nil {
		log.Error("Query", "Error", err.Error())
		return nil, err
	}
	ret := msg.GetData().(types.Message)
	return &ret, err
}

func (q *QueueProtocol) Version() (*types.Reply, error) {
	return &types.Reply{IsOk: true, Msg: []byte(version.GetVersion())}, nil
}

func (q *QueueProtocol) GetNetInfo() (*types.NodeNetInfo, error) {
	msg, err := q.query(p2pKey, types.EventGetNetInfo, &types.ReqNil{})
	if err != nil {
		log.Error("GetNetInfo", "Error", err.Error())
		return nil, err
	}
	if reply, ok := msg.GetData().(*types.NodeNetInfo); ok {
		return reply, nil
	}
	err = types.ErrTypeAsset
	log.Error("GetNetInfo", "Error", err.Error())
	return nil, err
}

func (q *QueueProtocol) SignRawTx(param *types.ReqSignRawTx) (*types.ReplySignRawTx, error) {
	if param == nil {
		err := types.ErrInvalidParam
		log.Error("Query", "Error", err)
		return nil, err
	}
	data := param
	msg, err := q.query(walletKey, types.EventSignRawTx, data)
	if err != nil {
		log.Error("SignRawTx", "Error", err.Error())
		return nil, err
	}
	if reply, ok := msg.GetData().(*types.ReplySignRawTx); ok {
		return reply, nil
	}
	err = types.ErrTypeAsset
	log.Error("SignRawTx", "Error", err.Error())
	return nil, err
}

func (q *QueueProtocol) StoreGet(param *types.StoreGet) (*types.StoreReplyValue, error) {
	if param == nil {
		err := types.ErrInvalidParam
		log.Error("StoreGet", "Error", err)
		return nil, err
	}

	msg, err := q.query(storeKey, types.EventStoreGet, param)
	if err != nil {
		log.Error("StoreGet", "Error", err.Error())
		return nil, err
	}
	if reply, ok := msg.GetData().(*types.StoreReplyValue); ok {
		return reply, nil
	}
	err = types.ErrTypeAsset
	log.Error("StoreGet", "Error", err.Error())
	return nil, err
}

func (q *QueueProtocol) StoreGetTotalCoins(param *types.IterateRangeByStateHash) (*types.ReplyGetTotalCoins, error) {
	if param == nil {
		err := types.ErrInvalidParam
		log.Error("StoreGetTotalCoins", "Error", err)
		return nil, err
	}
	msg, err := q.query(storeKey, types.EventStoreGetTotalCoins, param)
	if err != nil {
		log.Error("StoreGetTotalCoins", "Error", err.Error())
		return nil, err
	}
	if reply, ok := msg.GetData().(*types.ReplyGetTotalCoins); ok {
		return reply, nil
	}
	err = types.ErrTypeAsset
	log.Error("StoreGetTotalCoins", "Error", err.Error())
	return nil, err
}

func (q *QueueProtocol) GetFatalFailure() (*types.Int32, error) {
	msg, err := q.query(walletKey, types.EventFatalFailure, &types.ReqNil{})
	if err != nil {
		log.Error("GetFatalFailure", "Error", err.Error())
		return nil, err
	}
	if reply, ok := msg.GetData().(*types.Int32); ok {
		return reply, nil
	}
	return nil, types.ErrTypeAsset
}

func (q *QueueProtocol) ShowPrivacyAccountSpend(param *types.ReqPrivBal4AddrToken) (*types.UTXOHaveTxHashs, error) {
	msg, err := q.query(walletKey, types.EventShowPrivacyAccountSpend, param)
	if err != nil {
		log.Error("EventShowPrivacyAccountSpend", "Error", err.Error())
		return nil, err
	}
	if reply, ok := msg.GetData().(*types.UTXOHaveTxHashs); ok {
		return reply, nil
	}
	return nil, types.ErrTypeAsset
}

func (q *QueueProtocol) CloseQueue() (*types.Reply, error) {
	return q.client.CloseQueue()
}
func (q *QueueProtocol) GetLastBlockSequence() (*types.Int64, error) {
	msg, err := q.query(blockchainKey, types.EventGetLastBlockSequence, &types.ReqNil{})
	if err != nil {
		log.Error("GetLastBlockSequence", "Error", err.Error())
		return nil, err
	}
	if reply, ok := msg.GetData().(*types.Int64); ok {

		return reply, nil
	}
	return nil, types.ErrTypeAsset
}

func (q *QueueProtocol) ShowPrivacyKey(param *types.ReqStr) (*types.ReplyPrivacyPkPair, error) {
	msg, err := q.query(walletKey, types.EventShowPrivacyPK, param)
	if err != nil {
		log.Error("ShowPrivacyKey", "Error", err.Error())
		return nil, err
	}
	if reply, ok := msg.GetData().(*types.ReplyPrivacyPkPair); ok {
		return reply, nil
	}
	return nil, types.ErrTypeAsset
}

func (q *QueueProtocol) Publick2Privacy(param *types.ReqPub2Pri) (*types.Reply, error) {
	msg, err := q.query(walletKey, types.EventPublic2privacy, param)
	if err != nil {
		log.Error("Publick2Privacy", "Error", err.Error())
		return nil, err
	}
	if reply, ok := msg.GetData().(*types.Reply); ok {
		return reply, nil
	}
	return nil, types.ErrTypeAsset
}

func (q *QueueProtocol) Privacy2Privacy(param *types.ReqPri2Pri) (*types.Reply, error) {
	msg, err := q.query(walletKey, types.EventPrivacy2privacy, param)
	if err != nil {
		log.Error("Privacy2Privacy", "Error", err.Error())
		return nil, err
	}
	if reply, ok := msg.GetData().(*types.Reply); ok {
		return reply, nil
	}
	return nil, types.ErrTypeAsset
}

func (q *QueueProtocol) Privacy2Public(param *types.ReqPri2Pub) (*types.Reply, error) {
	msg, err := q.query(walletKey, types.EventPrivacy2public, param)
	if err != nil {
		log.Error("Privacy2Public", "Error", err.Error())
		return nil, err
	}
	if reply, ok := msg.GetData().(*types.Reply); ok {
		return reply, nil
	}
	return nil, types.ErrTypeAsset
}

func (q *QueueProtocol) CreateUTXOs(param *types.ReqCreateUTXOs) (*types.Reply, error) {
	msg, err := q.query(walletKey, types.EventCreateUTXOs, param)
	if err != nil {
		log.Error("CreateUTXOs", "Error", err.Error())
		return nil, err
	}
	if reply, ok := msg.GetData().(*types.Reply); ok {
		return reply, nil
	}
	return nil, types.ErrTypeAsset
}

func (q *QueueProtocol) CreateTrasaction(param *types.ReqCreateTransaction) (*types.Transaction, error) {
	msg, err := q.query(walletKey, types.EventCreateTransaction, param)
	if err != nil {
		log.Error("CreateTrasaction", "Error", err.Error())
		return nil, err
	}
	if reply, ok := msg.GetData().(*types.Transaction); ok {
		return reply, nil
	}
	return nil, types.ErrTypeAsset
}

func (q *QueueProtocol) QueryCacheTransaction(param *types.ReqCacheTxList) (*types.ReplyCacheTxList, error) {
	msg, err := q.query(walletKey, types.EventQueryCacheTransaction, param)
	if err != nil {
		log.Error("QueryCacheTransaction", "Error", err.Error())
		return nil, err
	}
	if reply, ok := msg.GetData().(*types.ReplyCacheTxList); ok {
		return reply, nil
	}
	return nil, types.ErrTypeAsset
}

func (q *QueueProtocol) DeleteCacheTransaction(param *types.ReqCreateCacheTxKey) (*types.Reply, error) {
	msg, err := q.query(walletKey, types.EventDeleteCacheTransaction, param)
	if err != nil {
		log.Error("DeleteCacheTransaction", "Error", err.Error())
		return nil, err
	}
	if reply, ok := msg.GetData().(*types.Reply); ok {
		return reply, nil
	}
	return nil, types.ErrTypeAsset
}

func (q *QueueProtocol) ShowPrivacyAccountInfo(param *types.ReqPPrivacyAccount) (*types.ReplyPrivacyAccount, error) {
	msg, err := q.query(walletKey, types.EventPrivacyAccountInfo, param)
	if err != nil {
		log.Error("ShowPrivacyAccountInfo", "Error", err.Error())
		return nil, err
	}
	if reply, ok := msg.GetData().(*types.ReplyPrivacyAccount); ok {
		return reply, nil
	}
	return nil, types.ErrTypeAsset
}

func (q *QueueProtocol) GetBlockByHashes(param *types.ReqHashes) (*types.BlockDetails, error) {
	if param == nil {
		err := types.ErrInvalidParam
		log.Error("GetBlockByHashes", "Error", err)
		return nil, err
	}
	msg, err := q.query(blockchainKey, types.EventGetBlockByHashes, param)
	if err != nil {
		log.Error("GetBlockByHashes", "Error", err.Error())
		return nil, err
	}
	if reply, ok := msg.GetData().(*types.BlockDetails); ok {
		return reply, nil
	}
	err = types.ErrTypeAsset
	log.Error("GetBlockByHashes", "Error", err.Error())
	return nil, err
}

func (q *QueueProtocol) GetBlockSequences(param *types.ReqBlocks) (*types.BlockSequences, error) {
	if param == nil {
		err := types.ErrInvalidParam
		log.Error("GetBlockSequences", "Error", err)
		return nil, err
	}
	msg, err := q.query(blockchainKey, types.EventGetBlockSequences, param)
	if err != nil {
		log.Error("GetBlockSequences", "Error", err.Error())
		return nil, err
	}
	if reply, ok := msg.GetData().(*types.BlockSequences); ok {
		return reply, nil
	}
	err = types.ErrTypeAsset
	log.Error("GetBlockSequences", "Error", err.Error())
	return nil, err
}

<<<<<<< HEAD
func (q *QueueProtocol) PrivacyTransactionList(param *types.ReqPrivacyTransactionList) (*types.WalletTxDetails, error) {
	if param == nil {
		err := types.ErrInvalidParam
		log.Error("PrivacyTransactionList", "Error", err)
		return nil, err
	}
	msg, err := q.query(walletKey, types.EventPrivacyTransactionList, param)
	if err != nil {
		log.Error("PrivacyTransactionList", "Error", err.Error())
		return nil, err
	}
	if reply, ok := msg.GetData().(*types.WalletTxDetails); ok {
		return reply, nil
	}
	return nil, types.ErrTypeAsset
=======
func (q *QueueProtocol) NotifySendTxResult(param *types.ReqNotifySendTxResult) (*types.Reply, error) {
	if param == nil || param.Tx == nil {
		err := types.ErrInvalidParam
		log.Error("NotifySendTxResult", "Error", err)
		return nil, err
	}
	msg, err := q.notify(walletKey, types.EventNotifySendTxResult, param)
	if _, ok := msg.GetData().(*types.Reply); ok {
		return &types.Reply{IsOk: true}, nil
	}
	err = types.ErrTypeAsset
	log.Error("NotifySendTxResult", "Error", err.Error())
	return nil, err
>>>>>>> f8ccc4e7
}<|MERGE_RESOLUTION|>--- conflicted
+++ resolved
@@ -965,23 +965,6 @@
 	return nil, err
 }
 
-<<<<<<< HEAD
-func (q *QueueProtocol) PrivacyTransactionList(param *types.ReqPrivacyTransactionList) (*types.WalletTxDetails, error) {
-	if param == nil {
-		err := types.ErrInvalidParam
-		log.Error("PrivacyTransactionList", "Error", err)
-		return nil, err
-	}
-	msg, err := q.query(walletKey, types.EventPrivacyTransactionList, param)
-	if err != nil {
-		log.Error("PrivacyTransactionList", "Error", err.Error())
-		return nil, err
-	}
-	if reply, ok := msg.GetData().(*types.WalletTxDetails); ok {
-		return reply, nil
-	}
-	return nil, types.ErrTypeAsset
-=======
 func (q *QueueProtocol) NotifySendTxResult(param *types.ReqNotifySendTxResult) (*types.Reply, error) {
 	if param == nil || param.Tx == nil {
 		err := types.ErrInvalidParam
@@ -995,5 +978,21 @@
 	err = types.ErrTypeAsset
 	log.Error("NotifySendTxResult", "Error", err.Error())
 	return nil, err
->>>>>>> f8ccc4e7
+}
+
+func (q *QueueProtocol) PrivacyTransactionList(param *types.ReqPrivacyTransactionList) (*types.WalletTxDetails, error) {
+	if param == nil {
+		err := types.ErrInvalidParam
+		log.Error("PrivacyTransactionList", "Error", err)
+		return nil, err
+	}
+	msg, err := q.query(walletKey, types.EventPrivacyTransactionList, param)
+	if err != nil {
+		log.Error("PrivacyTransactionList", "Error", err.Error())
+		return nil, err
+	}
+	if reply, ok := msg.GetData().(*types.WalletTxDetails); ok {
+		return reply, nil
+	}
+	return nil, types.ErrTypeAsset
 }