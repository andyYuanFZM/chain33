// Copyright Fuzamei Corp. 2018 All Rights Reserved.
// Use of this source code is governed by a BSD-style
// license that can be found in the LICENSE file.

package client_test

import (
	"bytes"

	"github.com/33cn/chain33/queue"
	"github.com/33cn/chain33/types"
)

type mockBlockChain struct {
}

func (m *mockBlockChain) SetQueueClient(q queue.Queue) {
	go func() {
		blockchainKey := "blockchain"
		client := q.Client()
		client.Sub(blockchainKey)
		for msg := range client.Recv() {
			switch msg.Ty {
			case types.EventGetBlocks:
				if req, ok := msg.GetData().(*types.ReqBlocks); ok {
					if req.Start == 1 {
						msg.Reply(client.NewMessage(blockchainKey, types.EventBlocks, &types.Transaction{}))
					} else {
						msg.Reply(client.NewMessage(blockchainKey, types.EventBlocks, &types.BlockDetails{}))
					}
				} else {
					msg.ReplyErr("Do not support", types.ErrInvalidParam)
				}
			case types.EventGetTransactionByAddr:
				if req, ok := msg.GetData().(*types.ReqAddr); ok {
					if req.Flag == 1 {
						msg.Reply(client.NewMessage(blockchainKey, types.EventBlocks, &types.Transaction{}))
					} else {
						msg.Reply(client.NewMessage(blockchainKey, types.EventReplyTxInfo, &types.ReplyTxInfos{}))
					}
				} else {
					msg.ReplyErr("Do not support", types.ErrInvalidParam)
				}
			case types.EventQueryTx:
				if req, ok := msg.GetData().(*types.ReqHash); ok {
					if bytes.Equal(req.Hash, []byte("case1")) {
						msg.Reply(client.NewMessage(blockchainKey, types.EventTransactionDetail, &types.Transaction{}))
					} else {
						msg.Reply(client.NewMessage(blockchainKey, types.EventTransactionDetail, &types.TransactionDetail{}))
					}
				} else {
					msg.ReplyErr("Do not support", types.ErrInvalidParam)
				}
			case types.EventGetTransactionByHash:
				if req, ok := msg.GetData().(*types.ReqHashes); ok {
					if len(req.GetHashes()) > 0 && bytes.Equal(req.Hashes[0], []byte("case1")) {
						msg.Reply(client.NewMessage(blockchainKey, types.EventTransactionDetails, &types.Transaction{}))
					} else {
						msg.Reply(client.NewMessage(blockchainKey, types.EventTransactionDetails, &types.TransactionDetails{}))
					}
				} else {
					msg.ReplyErr("Do not support", types.ErrInvalidParam)
				}
			case types.EventGetHeaders:
				if req, ok := msg.GetData().(*types.ReqBlocks); ok {
					if req.Start == 10 {
						msg.Reply(client.NewMessage(blockchainKey, types.EventHeaders, &types.Transaction{}))
					} else {
						msg.Reply(client.NewMessage(blockchainKey, types.EventHeaders, &types.Headers{}))
					}
				} else {
					msg.ReplyErr("Do not support", types.ErrInvalidParam)
				}
			case types.EventGetBlockOverview:
				if req, ok := msg.GetData().(*types.ReqHash); ok {
					if bytes.Equal(req.Hash, []byte("case1")) {
						msg.Reply(client.NewMessage(blockchainKey, types.EventReplyBlockOverview, &types.Transaction{}))
					} else {
						msg.Reply(client.NewMessage(blockchainKey, types.EventReplyBlockOverview, &types.BlockOverview{}))
					}
				} else {
					msg.ReplyErr("Do not support", types.ErrInvalidParam)
				}
			case types.EventGetAddrOverview:
				if req, ok := msg.GetData().(*types.ReqAddr); ok {
					if req.Addr == "case1" {
						msg.Reply(client.NewMessage(blockchainKey, types.EventReplyAddrOverview, &types.Transaction{}))
					} else {
						msg.Reply(client.NewMessage(blockchainKey, types.EventReplyAddrOverview, &types.AddrOverview{}))
					}
				} else {
					msg.ReplyErr("Do not support", types.ErrInvalidParam)
				}
			case types.EventGetBlockHash:
				if req, ok := msg.GetData().(*types.ReqInt); ok {
					if req.Height == 10 {
						msg.Reply(client.NewMessage(blockchainKey, types.EventBlockHash, &types.Transaction{}))
					} else {
						msg.Reply(client.NewMessage(blockchainKey, types.EventBlockHash, &types.ReplyHash{}))
					}
				} else {
					msg.ReplyErr("Do not support", types.ErrInvalidParam)
				}

			case types.EventGetSeqByHash:
				msg.Reply(client.NewMessage(blockchainKey, types.EventReplyQuery, &types.Int64{Data: 1}))
			case types.EventGetBlockBySeq:
				if req, ok := msg.GetData().(*types.Int64); ok {
					// just for cover
					if req.Data == 10 {
						msg.Reply(client.NewMessage(blockchainKey, types.EventReplyQuery, &types.Reply{IsOk: false, Msg: []byte("not support")}))
					}
					msg.Reply(client.NewMessage(blockchainKey, types.EventReplyQuery, &types.BlockSeq{Num: 1}))
				}
			case types.EventIsSync:
				msg.Reply(client.NewMessage(blockchainKey, types.EventReplyIsSync, &types.IsCaughtUp{}))
			case types.EventIsNtpClockSync:
				msg.Reply(client.NewMessage(blockchainKey, types.EventReplyIsNtpClockSync, &types.IsNtpClockSync{}))
			case types.EventGetLastHeader:
				msg.Reply(client.NewMessage(blockchainKey, types.EventHeader, &types.Header{}))
			case types.EventLocalGet:
				if req, ok := msg.GetData().(*types.LocalDBGet); ok {
					if len(req.Keys) > 0 && bytes.Equal(req.Keys[0], []byte("TotalFeeKey:case1")) {
						msg.Reply(client.NewMessage(blockchainKey, types.EventReplyQuery, &types.Transaction{}))
					} else {
						msg.Reply(client.NewMessage(blockchainKey, types.EventReplyQuery, &types.LocalReplyValue{}))
					}
				} else {
					msg.ReplyErr("Do not support", types.ErrInvalidParam)
				}
			case types.EventLocalList:
				if _, ok := msg.GetData().(*types.LocalDBList); ok {
					msg.Reply(client.NewMessage(blockchainKey, types.EventReplyQuery, &types.LocalReplyValue{}))
				} else {
					msg.ReplyErr("Do not support", types.ErrInvalidParam)
				}
			case types.EventLocalNew:
				msg.Reply(client.NewMessage(blockchainKey, types.EventLocalNew, &types.Int64{Data: 9999}))
			case types.EventLocalClose:
				msg.Reply(client.NewMessage(blockchainKey, types.EventLocalClose, nil))
			case types.EventLocalBegin:
				if req, ok := msg.GetData().(*types.Int64); ok && req.Data == 9999 {
					msg.Reply(client.NewMessage(blockchainKey, types.EventLocalBegin, nil))
				} else {
					msg.ReplyErr("transaction id must 9999", types.ErrInvalidParam)
				}
			case types.EventLocalCommit:
				if req, ok := msg.GetData().(*types.Int64); ok && req.Data == 9999 {
					msg.Reply(client.NewMessage(blockchainKey, types.EventLocalCommit, nil))
				} else {
					msg.ReplyErr("transaction id must 9999", types.ErrInvalidParam)
				}
			case types.EventLocalRollback:
				if req, ok := msg.GetData().(*types.Int64); ok && req.Data == 9999 {
					msg.Reply(client.NewMessage(blockchainKey, types.EventLocalRollback, nil))
				} else {
					msg.ReplyErr("transaction id must 9999", types.ErrInvalidParam)
				}
			case types.EventLocalSet:
				if req, ok := msg.GetData().(*types.LocalDBSet); ok && req.Txid == 9999 {
					msg.Reply(client.NewMessage(blockchainKey, types.EventLocalSet, nil))
				} else {
					msg.ReplyErr("transaction id must 9999", types.ErrInvalidParam)
				}
			case types.EventGetMainSeqByHash:
				if req, ok := msg.GetData().(*types.ReqHash); ok && string(req.Hash) == "exist-hash" {
					msg.Reply(client.NewMessage(blockchainKey, types.EventReplyMainSeqByHash, &types.Int64{Data: 9999}))
				} else {
					msg.ReplyErr("transaction hash is not exist-hash", types.ErrInvalidParam)
				}
			case types.EventGetLastBlockMainSequence:
				if _, ok := msg.GetData().(*types.ReqNil); ok {
					msg.Reply(client.NewMessage(blockchainKey, types.EventReplyLastBlockMainSequence, &types.Int64{Data: 9999}))
				} else {
					msg.ReplyErr("request must be nil", types.ErrInvalidParam)
				}

			case types.EventGetParaTxByTitle:
				if req, ok := msg.GetData().(*types.ReqParaTxByTitle); ok {
					// just for cover
					if req.Title == "user" {
						msg.Reply(client.NewMessage(blockchainKey, types.EventReplyParaTxByTitle, &types.Reply{IsOk: false, Msg: []byte("not support")}))
					} else {
						msg.Reply(client.NewMessage(blockchainKey, types.EventReplyParaTxByTitle, &types.ParaTxDetails{}))
					}
				}
<<<<<<< HEAD

			case types.EventGetHeightByTitle:
				if req, ok := msg.GetData().(*types.ReqHeightByTitle); ok {
					// just for cover
					if req.Title == "user" {
						msg.Reply(client.NewMessage(blockchainKey, types.EventReplyHeightByTitle, &types.Reply{IsOk: false, Msg: []byte("not support")}))
					} else {
						msg.Reply(client.NewMessage(blockchainKey, types.EventReplyHeightByTitle, &types.HeightParas{}))
					}
				}
			case types.EventGetParaTxByTitleAndHeight:
				if req, ok := msg.GetData().(*types.ReqParaTxByHeight); ok {
					// just for cover
					if req.Title == "user" {
						msg.Reply(client.NewMessage(blockchainKey, types.EventReplyParaTxByTitle, &types.Reply{IsOk: false, Msg: []byte("not support")}))
					} else {
						msg.Reply(client.NewMessage(blockchainKey, types.EventReplyParaTxByTitle, &types.ParaTxDetails{}))
					}
				}
=======
			case types.EventGetLastBlockSequence:
				msg.Reply(client.NewMessage(blockchainKey, types.EventReplyLastBlockSequence, &types.Int64{}))
			case types.EventGetBlockByHashes:
				msg.Reply(client.NewMessage(blockchainKey, types.EventReplyLastBlockSequence, &types.BlockDetails{}))
			case types.EventGetBlockSequences:
				msg.Reply(client.NewMessage(blockchainKey, types.EventReplyBlockSequences, &types.BlockSequences{}))
			case types.EventAddBlockSeqCB:
				msg.Reply(client.NewMessage(blockchainKey, types.EventReplyQuery, &types.Reply{}))
			case types.EventListBlockSeqCB:
				msg.Reply(client.NewMessage(blockchainKey, types.EventReplyQuery, &types.BlockSeqCBs{}))
			case types.EventGetSeqCBLastNum:
				msg.Reply(client.NewMessage(blockchainKey, types.EventReplyQuery, &types.Int64{}))
>>>>>>> 35a79536
			default:
				msg.ReplyErr("Do not support", types.ErrNotSupport)
			}
		}
	}()
}

func (m *mockBlockChain) Close() {
}<|MERGE_RESOLUTION|>--- conflicted
+++ resolved
@@ -184,15 +184,13 @@
 						msg.Reply(client.NewMessage(blockchainKey, types.EventReplyParaTxByTitle, &types.ParaTxDetails{}))
 					}
 				}
-<<<<<<< HEAD
-
 			case types.EventGetHeightByTitle:
 				if req, ok := msg.GetData().(*types.ReqHeightByTitle); ok {
 					// just for cover
 					if req.Title == "user" {
 						msg.Reply(client.NewMessage(blockchainKey, types.EventReplyHeightByTitle, &types.Reply{IsOk: false, Msg: []byte("not support")}))
 					} else {
-						msg.Reply(client.NewMessage(blockchainKey, types.EventReplyHeightByTitle, &types.HeightParas{}))
+						msg.Reply(client.NewMessage(blockchainKey, types.EventReplyHeightByTitle, &types.ReplyHeightByTitle{}))
 					}
 				}
 			case types.EventGetParaTxByTitleAndHeight:
@@ -201,10 +199,9 @@
 					if req.Title == "user" {
 						msg.Reply(client.NewMessage(blockchainKey, types.EventReplyParaTxByTitle, &types.Reply{IsOk: false, Msg: []byte("not support")}))
 					} else {
-						msg.Reply(client.NewMessage(blockchainKey, types.EventReplyParaTxByTitle, &types.ParaTxDetails{}))
-					}
-				}
-=======
+						msg.Reply(client.NewMessage(blockchainKey, types.EventReplyParaTxByTitle, &types.ReplyParaTxByHeight{}))
+					}
+				}
 			case types.EventGetLastBlockSequence:
 				msg.Reply(client.NewMessage(blockchainKey, types.EventReplyLastBlockSequence, &types.Int64{}))
 			case types.EventGetBlockByHashes:
@@ -217,7 +214,6 @@
 				msg.Reply(client.NewMessage(blockchainKey, types.EventReplyQuery, &types.BlockSeqCBs{}))
 			case types.EventGetSeqCBLastNum:
 				msg.Reply(client.NewMessage(blockchainKey, types.EventReplyQuery, &types.Int64{}))
->>>>>>> 35a79536
 			default:
 				msg.ReplyErr("Do not support", types.ErrNotSupport)
 			}
