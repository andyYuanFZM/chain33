--- conflicted
+++ resolved
@@ -139,7 +139,6 @@
 
 	txIndexInfo.from = account.PubKeyToAddress(tx.GetSignature().GetPubkey()).String()
 	txIndexInfo.to = tx.To
-
 	return &txIndexInfo
 }
 
@@ -240,15 +239,11 @@
 	return tx.ActionName()
 }
 
-<<<<<<< HEAD
 func (d *DriverBase) CheckSignatureData(tx *types.Transaction, index int) bool {
 	return true
 }
 
-// 通过addr前缀查找本地址参与的所有交易
-=======
 //通过addr前缀查找本地址参与的所有交易
->>>>>>> 91c5f792
 //查询交易默认放到：coins 中查询
 func (d *DriverBase) GetTxsByAddr(addr *types.ReqAddr) (types.Message, error) {
 	db := d.GetLocalDB()
