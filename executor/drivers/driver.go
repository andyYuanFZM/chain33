--- conflicted
+++ resolved
@@ -14,7 +14,6 @@
 	"gitlab.33.cn/chain33/chain33/common/address"
 	dbm "gitlab.33.cn/chain33/chain33/common/db"
 	"gitlab.33.cn/chain33/chain33/types"
-	"gitlab.33.cn/chain33/chain33/util"
 )
 
 var blog = log.New("module", "execs.base")
@@ -179,16 +178,8 @@
 	if err := d.checkAddress(tx.To); err != nil {
 		return nil, err
 	}
-<<<<<<< HEAD
-	//非coins 或token 模块的 ToAddr 指向合约
-	if !util.CheckTxToAddressValid(tx) {
-		return nil, types.ErrToAddrNotSameToExecAddr
-	}
-	return nil, nil
-=======
 	err := d.child.CheckTx(tx, index)
 	return nil, err
->>>>>>> 7a76dc08
 }
 
 //默认情况下，to地址指向合约地址
