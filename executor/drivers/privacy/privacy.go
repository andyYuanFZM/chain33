--- conflicted
+++ resolved
@@ -75,11 +75,7 @@
 			//executor中的临时数据库中，只需要将kv返回给blockchain就行
 			//即：一个块中产生的UTXO是不能够在同一个高度进行支付的
 			for index, keyOutput := range output {
-<<<<<<< HEAD
 				key := CalcPrivacyOutputKey(public2Privacy.Tokenname, keyOutput.Amount, height, txhash, index)
-=======
-				key := CalcPrivacyOutputKey(public2Privacy.Tokenname, keyOutput.Amount, p.GetHeight(), txhash, index)
->>>>>>> 5e6793e7
 				value := types.Encode(keyOutput)
 				receipt.KV = append(receipt.KV, &types.KeyValue{key, value})
 			}
@@ -120,11 +116,7 @@
 			txhash := common.ToHex(tx.Hash())
 			output := privacy2Privacy.GetOutput().GetKeyoutput()
 			for index, keyOutput := range output {
-<<<<<<< HEAD
 				key := CalcPrivacyOutputKey(privacy2Privacy.Tokenname, keyOutput.Amount, height, txhash, index)
-=======
-				key := CalcPrivacyOutputKey(privacy2Privacy.Tokenname, keyOutput.Amount, p.GetHeight(), txhash, index)
->>>>>>> 5e6793e7
 				value := types.Encode(keyOutput)
 				receipt.KV = append(receipt.KV, &types.KeyValue{key, value})
 			}
@@ -175,11 +167,7 @@
 			txhash := common.ToHex(tx.Hash())
 			output := privacy2public.GetOutput().GetKeyoutput()
 			for index, keyOutput := range output {
-<<<<<<< HEAD
 				key := CalcPrivacyOutputKey(privacy2public.Tokenname, keyOutput.Amount, height, txhash, index)
-=======
-				key := CalcPrivacyOutputKey(privacy2public.Tokenname, keyOutput.Amount, p.GetHeight(), txhash, index)
->>>>>>> 5e6793e7
 				value := types.Encode(keyOutput)
 				receipt.KV = append(receipt.KV, &types.KeyValue{key, value})
 			}
