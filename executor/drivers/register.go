--- conflicted
+++ resolved
@@ -51,14 +51,9 @@
 
 func LoadDriver(name string, height int64) (driver Driver, err error) {
 	//user.evm 的交易，使用evm执行器
-<<<<<<< HEAD
 	if strings.HasPrefix(name, types.ExecName(types.UserEvmX)) {
 		name = types.ExecName(types.EvmX)
-=======
-	if strings.HasPrefix(name, types.UserEvmX) || strings.HasPrefix(name, types.ExecName(types.EvmX)) {
-		name = types.ExecName("evm")
->>>>>>> af5c3a90
-	}
+
 	c, ok := registedExecDriver[name]
 	if !ok {
 		return nil, types.ErrUnknowDriver
