package executor

import (
	"bytes"
	"encoding/json"
	"errors"
	"math/rand"
	"testing"
	"time"

	"encoding/hex"

	"github.com/stretchr/testify/assert"
	"gitlab.33.cn/chain33/chain33/account"
	"gitlab.33.cn/chain33/chain33/blockchain"
	"gitlab.33.cn/chain33/chain33/common"
	"gitlab.33.cn/chain33/chain33/common/address"
	"gitlab.33.cn/chain33/chain33/common/config"
	"gitlab.33.cn/chain33/chain33/common/crypto"
	"gitlab.33.cn/chain33/chain33/common/limits"
	"gitlab.33.cn/chain33/chain33/common/log"
	"gitlab.33.cn/chain33/chain33/common/merkle"
	"gitlab.33.cn/chain33/chain33/p2p"
	"gitlab.33.cn/chain33/chain33/queue"
	"gitlab.33.cn/chain33/chain33/store"
	drivers "gitlab.33.cn/chain33/chain33/system/dapp"
	"gitlab.33.cn/chain33/chain33/types"
	"gitlab.33.cn/chain33/chain33/util"

	_ "gitlab.33.cn/chain33/chain33/plugin"
	_ "gitlab.33.cn/chain33/chain33/system"
)

var random *rand.Rand
var zeroHash [32]byte
var cfg *types.Config
var genkey crypto.PrivKey

func init() {
	types.SetTitle("local")
	types.SetForkToOne()
	types.SetTestNet(true)
	err := limits.SetLimits()
	if err != nil {
		panic(err)
	}
	random = rand.New(rand.NewSource(types.Now().UnixNano()))
	genkey = getprivkey("CC38546E9E659D15E6B4893F0AB32A06D103931A8230B0BDE71459D2B27D6944")
	log.SetLogLevel("error")
}

func getprivkey(key string) crypto.PrivKey {
	cr, err := crypto.New(types.GetSignatureTypeName(types.SECP256K1))
	if err != nil {
		panic(err)
	}
	bkey, err := common.FromHex(key)
	if err != nil {
		panic(err)
	}
	priv, err := cr.PrivKeyFromBytes(bkey)
	if err != nil {
		panic(err)
	}
	return priv
}

func initEnv() (queue.Queue, queue.Module, queue.Module, queue.Module) {
	var q = queue.New("channel")
	cfg = config.InitCfg("../cmd/chain33/chain33.test.toml")
	cfg.Consensus.Minerstart = false
	chain := blockchain.New(cfg.BlockChain)
	chain.SetQueueClient(q.Client())
	exec := New(cfg.Exec)
	exec.SetQueueClient(q.Client())
	types.SetMinFee(0)
	s := store.New(cfg.Store)
	s.SetQueueClient(q.Client())
	network := p2p.New(cfg.P2P)
	network.SetQueueClient(q.Client())

	return q, chain, s, network
}

func createTx(priv crypto.PrivKey, to string, amount int64) *types.Transaction {
	v := &types.CoinsAction_Transfer{&types.CoinsTransfer{Amount: amount}}
	transfer := &types.CoinsAction{Value: v, Ty: types.CoinsActionTransfer}
	tx := &types.Transaction{Execer: []byte("none"), Payload: types.Encode(transfer), Fee: 1e6, To: to}
	random := rand.New(rand.NewSource(types.Now().UnixNano()))
	tx.Nonce = random.Int63()
	tx.To = address.ExecAddress("none")
	tx.Sign(types.SECP256K1, priv)
	return tx
}

func createTx2(priv crypto.PrivKey, to string, amount int64) *types.Transaction {
	v := &types.CoinsAction_Transfer{&types.CoinsTransfer{Amount: amount}}
	transfer := &types.CoinsAction{Value: v, Ty: types.CoinsActionTransfer}
	tx := &types.Transaction{Execer: []byte("coins"), Payload: types.Encode(transfer), Fee: 1e6, To: to}
	random := rand.New(rand.NewSource(types.Now().UnixNano()))
	tx.Nonce = random.Int63()
	tx.To = to
	tx.Sign(types.SECP256K1, priv)
	return tx
}

func createTxWithExecer(priv crypto.PrivKey, execer string) *types.Transaction {
	to, _ := genaddress()
	if execer == "coins" {
		return createTx2(priv, to, types.Coin)
	}
	tx := &types.Transaction{Execer: []byte(execer), Payload: []byte("xxxx"), Fee: 1e6, To: address.ExecAddress(execer)}
	tx.Nonce = random.Int63()
	tx.To = address.ExecAddress(execer)
	tx.Sign(types.SECP256K1, priv)
	return tx
}

func genaddress() (string, crypto.PrivKey) {
	cr, err := crypto.New(types.GetSignatureTypeName(types.SECP256K1))
	if err != nil {
		panic(err)
	}
	privto, err := cr.GenKey()
	if err != nil {
		panic(err)
	}
	addrto := address.PubKeyToAddress(privto.PubKey().Bytes())
	return addrto.String(), privto
}

func genTxs(n int64) (txs []*types.Transaction) {
	_, priv := genaddress()
	to, _ := genaddress()
	for i := 0; i < int(n); i++ {
		txs = append(txs, createTx(priv, to, types.Coin*(n+1)))
	}
	return txs
}

func genTxs2(priv crypto.PrivKey, n int64) (txs []*types.Transaction) {
	to, _ := genaddress()
	for i := 0; i < int(n); i++ {
		txs = append(txs, createTx2(priv, to, types.Coin*(n+1)))
	}
	return txs
}

func createBlock(n int64) *types.Block {
	newblock := &types.Block{}
	newblock.Height = -1
	newblock.BlockTime = types.Now().Unix()
	newblock.ParentHash = zeroHash[:]
	newblock.Txs = genTxs(n)
	newblock.TxHash = merkle.CalcMerkleRoot(newblock.Txs)
	return newblock
}

func createGenesisBlock() *types.Block {
	var tx types.Transaction
	tx.Execer = []byte("coins")
	tx.To = cfg.Consensus.Genesis
	//gen payload
	g := &types.CoinsAction_Genesis{}
	g.Genesis = &types.CoinsGenesis{}
	g.Genesis.Amount = 1e8 * types.Coin
	tx.Payload = types.Encode(&types.CoinsAction{Value: g, Ty: types.CoinsActionGenesis})

	newblock := &types.Block{}
	newblock.Height = 0
	newblock.BlockTime = types.Now().Unix()
	newblock.ParentHash = zeroHash[:]
	newblock.Txs = append(newblock.Txs, &tx)
	newblock.TxHash = merkle.CalcMerkleRoot(newblock.Txs)
	return newblock
}

func TestExecGenesisBlock(t *testing.T) {
	q, chain, s, p2p := initEnv()
	defer chain.Close()
	defer s.Close()
	defer q.Close()
	defer p2p.Close()
	block := createGenesisBlock()
	_, _, err := ExecBlock(q.Client(), zeroHash[:], block, false, true)
	if err != nil {
		t.Error(err)
	}
}

func TestExecutorGetTxGroup(t *testing.T) {
	exec := &Executor{}
	execInit()
	var txs []*types.Transaction
	addr2, priv2 := genaddress()
	addr3, priv3 := genaddress()
	addr4, _ := genaddress()
	txs = append(txs, createTx2(genkey, addr2, types.Coin))
	txs = append(txs, createTx2(priv2, addr3, types.Coin))
	txs = append(txs, createTx2(priv3, addr4, types.Coin))
	//执行三笔交易: 全部正确
	txgroup, err := types.CreateTxGroup(txs)
	if err != nil {
		t.Error(err)
		return
	}
	//重新签名
	txgroup.SignN(0, types.SECP256K1, genkey)
	txgroup.SignN(1, types.SECP256K1, priv2)
	txgroup.SignN(2, types.SECP256K1, priv3)
	txs = txgroup.GetTxs()
<<<<<<< HEAD
	execute := newExecutor(nil, exec, 1, time.Now().Unix(), 1, txs, nil)
	e := execute.loadDriverForExec(types.ExecName("coins"), execute.height)
=======
	execute := newExecutor(nil, exec, 1, time.Now().Unix(), 1, txs)
	e := execute.loadDriver(txs[0], 0)
>>>>>>> de9d32f1
	execute.setEnv(e)
	txs2 := e.GetTxs()
	assert.Equal(t, txs2, txgroup.GetTxs())
	for i := 0; i < len(txs); i++ {
		txg, err := e.GetTxGroup(i)
		assert.Nil(t, err)
		assert.Equal(t, txg, txgroup.GetTxs())
	}
	_, err = e.GetTxGroup(len(txs))
	assert.Equal(t, err, types.ErrTxGroupIndex)

	//err tx group list
	txs[0].Header = nil
<<<<<<< HEAD
	execute = newExecutor(nil, exec, 1, time.Now().Unix(), 1, txs, nil)
	e = execute.loadDriverForExec(types.ExecName("coins"), execute.height)
=======
	execute = newExecutor(nil, exec, 1, time.Now().Unix(), 1, txs)
	e = execute.loadDriver(txs[0], 0)
>>>>>>> de9d32f1
	execute.setEnv(e)
	_, err = e.GetTxGroup(len(txs) - 1)
	assert.Equal(t, err, types.ErrTxGroupFormat)
}

func TestTxGroup(t *testing.T) {
	q, chain, s, p2p := initEnv()
	prev := types.MinFee
	types.SetMinFee(100000)
	defer types.SetMinFee(prev)
	defer chain.Close()
	defer s.Close()
	defer q.Close()
	defer p2p.Close()
	block := createGenesisBlock()
	_, _, err := ExecBlock(q.Client(), zeroHash[:], block, false, true)
	if err != nil {
		t.Error(err)
		return
	}
	printAccount(t, q.Client(), block.StateHash, cfg.Consensus.Genesis)
	var txs []*types.Transaction
	addr2, priv2 := genaddress()
	addr3, priv3 := genaddress()
	addr4, _ := genaddress()
	txs = append(txs, createTx2(genkey, addr2, types.Coin))
	txs = append(txs, createTx2(priv2, addr3, types.Coin))
	txs = append(txs, createTx2(priv3, addr4, types.Coin))
	//执行三笔交易: 全部正确
	txgroup, err := types.CreateTxGroup(txs)
	if err != nil {
		t.Error(err)
		return
	}
	//重新签名
	txgroup.SignN(0, types.SECP256K1, genkey)
	txgroup.SignN(1, types.SECP256K1, priv2)
	txgroup.SignN(2, types.SECP256K1, priv3)
	//返回新的区块
	block = execAndCheckBlock(t, q.Client(), block, txgroup.GetTxs(), types.ExecOk)
	printAccount(t, q.Client(), block.StateHash, cfg.Consensus.Genesis)
	printAccount(t, q.Client(), block.StateHash, addr2)
	printAccount(t, q.Client(), block.StateHash, addr3)
	printAccount(t, q.Client(), block.StateHash, addr4)
	//执行三笔交易：第一比错误
	txs = nil
	txs = append(txs, createTx2(priv2, addr3, 2*types.Coin))
	txs = append(txs, createTx2(genkey, addr4, types.Coin))
	txs = append(txs, createTx2(genkey, addr4, types.Coin))

	txgroup, err = types.CreateTxGroup(txs)
	if err != nil {
		t.Error(err)
		return
	}
	//重新签名
	txgroup.SignN(0, types.SECP256K1, priv2)
	txgroup.SignN(1, types.SECP256K1, genkey)
	txgroup.SignN(2, types.SECP256K1, genkey)

	block = execAndCheckBlock(t, q.Client(), block, txgroup.GetTxs(), types.ExecErr)
	//执行三笔交易：第二比错误
	txs = nil
	txs = append(txs, createTx2(genkey, addr2, types.Coin))
	txs = append(txs, createTx2(priv2, addr4, 2*types.Coin))
	txs = append(txs, createTx2(genkey, addr4, types.Coin))

	txgroup, err = types.CreateTxGroup(txs)
	if err != nil {
		t.Error(err)
		return
	}
	//重新签名
	txgroup.SignN(0, types.SECP256K1, genkey)
	txgroup.SignN(1, types.SECP256K1, priv2)
	txgroup.SignN(2, types.SECP256K1, genkey)

	block = execAndCheckBlock(t, q.Client(), block, txgroup.GetTxs(), types.ExecPack)
	//执行三笔交易: 第三比错误
	txs = nil
	txs = append(txs, createTx2(genkey, addr2, types.Coin))
	txs = append(txs, createTx2(genkey, addr4, types.Coin))
	txs = append(txs, createTx2(priv2, addr4, 10*types.Coin))

	txgroup, err = types.CreateTxGroup(txs)
	if err != nil {
		t.Error(err)
		return
	}
	//重新签名
	txgroup.SignN(0, types.SECP256K1, genkey)
	txgroup.SignN(1, types.SECP256K1, genkey)
	txgroup.SignN(2, types.SECP256K1, priv2)

	block = execAndCheckBlock(t, q.Client(), block, txgroup.GetTxs(), types.ExecPack)

	//执行三笔交易：其中有一笔是user.xxx的执行器
	txs = nil
	txs = append(txs, createTx2(genkey, addr2, types.Coin))
	txs = append(txs, createTx2(genkey, addr4, types.Coin))
	txs = append(txs, createTx2(priv2, addr4, 10*types.Coin))
	txs[2].Execer = []byte("user.xxx")
	txs[2].To = address.ExecAddress("user.xxx")
	txgroup, err = types.CreateTxGroup(txs)
	if err != nil {
		t.Error(err)
		return
	}
	//重新签名
	txgroup.SignN(0, types.SECP256K1, genkey)
	txgroup.SignN(1, types.SECP256K1, genkey)
	txgroup.SignN(2, types.SECP256K1, priv2)

	block = execAndCheckBlock2(t, q.Client(), block, txgroup.GetTxs(), []int{2, 2, 1})
}

func TestExecAllow(t *testing.T) {
	q, chain, s, p2p := initEnv()
	prev := types.MinFee
	types.SetMinFee(100000)
	defer types.SetMinFee(prev)

	defer chain.Close()
	defer s.Close()
	defer q.Close()
	defer p2p.Close()
	block := createGenesisBlock()
	_, _, err := ExecBlock(q.Client(), zeroHash[:], block, false, true)
	if err != nil {
		t.Error(err)
		return
	}
	types.SetTitle("bityuan")
	defer types.SetTitle("local")
	tx1 := createTxWithExecer(genkey, "user.evm")     //allow
	tx2 := createTxWithExecer(genkey, "coins")        //allow
	tx3 := createTxWithExecer(genkey, "evm")          //not allow
	tx4 := createTxWithExecer(genkey, "user.evm.xxx") //not allow
	printAccount(t, q.Client(), block.StateHash, cfg.Consensus.Genesis)
	txs := []*types.Transaction{tx1, tx2, tx3, tx4}
	block = execAndCheckBlockCB(t, q.Client(), block, txs, func(index int, receipt *types.ReceiptData) error {
		if index == 0 && receipt.GetTy() != 1 {
			return errors.New("user.evm is allow")
		}
		if index == 1 && receipt.GetTy() != 2 {
			return errors.New("coins exec ok")
		}
		if index == 2 && receipt != nil {
			return errors.New("evm is not allow in bityuan")
		}
		if index == 3 && receipt != nil {
			return errors.New("user.evm.xxx is not allow in bityuan")
		}
		return nil
	})
}

func execAndCheckBlock(t *testing.T, qclient queue.Client,
	block *types.Block, txs []*types.Transaction, result int) *types.Block {
	block2 := createNewBlock(t, block, txs)
	detail, deltx, err := ExecBlock(qclient, block.StateHash, block2, false, true)
	if err != nil {
		t.Error(err)
		return nil
	}
	if result == 0 && len(deltx) != len(txs) {
		t.Error("must all failed")
		return nil
	}
	if result > 0 && len(deltx) != 0 {
		t.Error("del tx is zero")
		return nil
	}
	for i := 0; i < len(detail.Block.Txs); i++ {
		if detail.Receipts[i].GetTy() != int32(result) {
			t.Errorf("exec expect all is %d, but now %d, index %d", result, detail.Receipts[i].GetTy(), i)
		}
	}
	return detail.Block
}

func execAndCheckBlock2(t *testing.T, qclient queue.Client,
	block *types.Block, txs []*types.Transaction, result []int) *types.Block {
	block2 := createNewBlock(t, block, txs)
	detail, _, err := ExecBlock(qclient, block.StateHash, block2, false, true)
	if err != nil {
		t.Error(err)
		return nil
	}
	for i := 0; i < len(detail.Block.Txs); i++ {
		if detail.Receipts[i].GetTy() != int32(result[i]) {
			t.Errorf("exec expect all is %d, but now %d, index %d", result[i], detail.Receipts[i].GetTy(), i)
		}
	}
	return detail.Block
}

func execAndCheckBlockCB(t *testing.T, qclient queue.Client,
	block *types.Block, txs []*types.Transaction, cb func(int, *types.ReceiptData) error) *types.Block {
	block2 := createNewBlock(t, block, txs)
	detail, deltx, err := ExecBlock(qclient, block.StateHash, block2, false, true)
	if err != nil {
		t.Error(err)
		return nil
	}
	var getIndex = func(hash []byte, txlist []*types.Transaction) int {
		for i := 0; i < len(txlist); i++ {
			if bytes.Equal(hash, txlist[i].Hash()) {
				return i
			}
		}
		return -1
	}
	for i := 0; i < len(txs); i++ {
		if getIndex(txs[i].Hash(), deltx) >= 0 {
			if err := cb(i, nil); err != nil {
				t.Error(err, "index", i)
				return nil
			}
		} else if getIndex(txs[i].Hash(), detail.Block.Txs) >= 0 {
			if err := cb(i, detail.Receipts[i]); err != nil {
				t.Error(err, "index", i)
				return nil
			}
		} else {
			panic("never happen")
		}
	}
	return detail.Block
}

func TestExecBlock2(t *testing.T) {
	q, chain, s, p2p := initEnv()
	defer chain.Close()
	defer s.Close()
	defer q.Close()
	defer p2p.Close()
	block := createGenesisBlock()
	detail, _, err := ExecBlock(q.Client(), zeroHash[:], block, false, true)
	if err != nil {
		t.Error(err)
	}
	printAccount(t, q.Client(), detail.Block.StateHash, cfg.Consensus.Genesis)
	txs := genTxs2(genkey, 2)

	block2 := createNewBlock(t, block, txs)
	detail, _, err = ExecBlock(q.Client(), block.StateHash, block2, false, true)
	if err != nil {
		t.Error(err)
		return
	}
	for _, Receipt := range detail.Receipts {
		if Receipt.GetTy() != 2 {
			t.Errorf("exec expect true, but now false")
		}
	}

	N := 5000
	done := make(chan struct{}, N)
	for i := 0; i < N; i++ {
		go func() {
			txs := genTxs2(genkey, 2)
			block3 := createNewBlock(t, block2, txs)
			detail, _, err := ExecBlock(q.Client(), block2.StateHash, block3, false, true)
			if err != nil {
				t.Error(err)
				return
			}
			for _, Receipt := range detail.Receipts {
				if Receipt.GetTy() != 2 {
					t.Errorf("exec expect true, but now false")
				}
			}
			done <- struct{}{}
		}()
	}
	for n := 0; n < N; n++ {
		<-done
	}
}

func printAccount(t *testing.T, qclient queue.Client, stateHash []byte, addr string) {
	statedb := NewStateDB(qclient, stateHash, nil, nil)
	acc := account.NewCoinsAccount()
	acc.SetDB(statedb)
	t.Log(acc.LoadAccount(addr))
}

func jsonPrint(t *testing.T, input interface{}) {
	data, err := json.MarshalIndent(input, "", "\t")
	if err != nil {
		t.Error(err)
		return
	}
	t.Log(string(data))
}

func createNewBlock(t *testing.T, parent *types.Block, txs []*types.Transaction) *types.Block {
	newblock := &types.Block{}
	newblock.Height = parent.Height + 1
	newblock.BlockTime = parent.BlockTime + 1
	newblock.ParentHash = parent.Hash()
	newblock.Txs = append(newblock.Txs, txs...)
	newblock.TxHash = merkle.CalcMerkleRoot(newblock.Txs)
	return newblock
}

func TestExecBlock(t *testing.T) {
	q, chain, s, p2p := initEnv()
	defer chain.Close()
	defer s.Close()
	defer q.Close()
	defer p2p.Close()
	block := createBlock(10)
	ExecBlock(q.Client(), zeroHash[:], block, false, true)
}

//gen 1万币需要 2s，主要是签名的花费
func BenchmarkGenRandBlock(b *testing.B) {
	for i := 0; i < b.N; i++ {
		createBlock(10000)
	}
}

//区块执行性能更好的一个测试
//1. 先生成 10万个账户，每个账户转1000个币
//2. 每个区块随机取1万比交易，然后执行
//3. 执行1000个块，看性能曲线的变化
//4. 排除掉网络掉影响
//5. 先对leveldb 做一个性能的测试

//区块执行新能测试
func BenchmarkExecBlock(b *testing.B) {
	q, chain, s, p2p := initEnv()
	defer chain.Close()
	defer s.Close()
	defer q.Close()
	defer p2p.Close()
	block := createBlock(10000)
	b.StartTimer()
	for i := 0; i < b.N; i++ {
		ExecBlock(q.Client(), zeroHash[:], block, false, true)
	}
}

func TestLoadDriver(t *testing.T) {
	d, err := drivers.LoadDriver("none", 0)
	if err != nil {
		t.Error(err)
	}

	if d.GetName() != "none" {
		t.Error(d.GetName())
	}
}

func TestKeyAllow(t *testing.T) {
	key := []byte("mavl-coins-bty-exec-1wvmD6RNHzwhY4eN75WnM6JcaAvNQ4nHx:19xXg1WHzti5hzBRTUphkM8YmuX6jJkoAA")
	exec := []byte("retrieve")
<<<<<<< HEAD
	tx1 := "0a05636f696e73120e18010a0a1080c2d72f1a036f746520a08d0630f1cdebc8f7efa5e9283a22313271796f6361794e46374c7636433971573461767873324537553431664b536676"
	tx11, _ := hex.DecodeString(tx1)
	var tx12 types.Transaction
	types.Decode(tx11, &tx12)
	if !isAllowExec(key, exec, &tx12, int64(1)) {
=======
	if !isAllowExec(key, exec, int64(1)) {
>>>>>>> de9d32f1
		t.Error("retrieve can modify exec")
	}
}

func ExecBlock(client queue.Client, prevStateRoot []byte, block *types.Block, errReturn bool, sync bool) (*types.BlockDetail, []*types.Transaction, error) {
	//发送执行交易给execs模块
	//通过consensus module 再次检查
	ulog := elog
	ulog.Debug("ExecBlock", "height------->", block.Height, "ntx", len(block.Txs))
	beg := types.Now()
	defer func() {
		ulog.Info("ExecBlock", "height", block.Height, "ntx", len(block.Txs), "writebatchsync", sync, "cost", types.Since(beg))
	}()
	if errReturn && block.Height > 0 && !block.CheckSign() {
		//block的来源不是自己的mempool，而是别人的区块
		return nil, nil, types.ErrSign
	}
	//tx交易去重处理, 这个地方要查询数据库，需要一个更快的办法
	cacheTxs := types.TxsToCache(block.Txs)
	oldtxscount := len(cacheTxs)
	var err error
	cacheTxs, err = util.CheckTxDup(client, cacheTxs, block.Height)
	if err != nil {
		return nil, nil, err
	}
	newtxscount := len(cacheTxs)
	if oldtxscount != newtxscount && errReturn {
		return nil, nil, types.ErrTxDup
	}
	ulog.Debug("ExecBlock", "prevtx", oldtxscount, "newtx", newtxscount)
	block.TxHash = merkle.CalcMerkleRootCache(cacheTxs)
	block.Txs = types.CacheToTxs(cacheTxs)

	receipts := util.ExecTx(client, prevStateRoot, block)
	var maplist = make(map[string]*types.KeyValue)
	var kvset []*types.KeyValue
	var deltxlist = make(map[int]bool)
	var rdata []*types.ReceiptData //save to db receipt log
	for i := 0; i < len(receipts.Receipts); i++ {
		receipt := receipts.Receipts[i]
		if receipt.Ty == types.ExecErr {
			ulog.Error("exec tx err", "err", receipt)
			if errReturn { //认为这个是一个错误的区块
				return nil, nil, types.ErrBlockExec
			}
			deltxlist[i] = true
			continue
		}
		rdata = append(rdata, &types.ReceiptData{receipt.Ty, receipt.Logs})
		//处理KV
		kvs := receipt.KV
		for _, kv := range kvs {
			if item, ok := maplist[string(kv.Key)]; ok {
				item.Value = kv.Value //更新item 的value
			} else {
				maplist[string(kv.Key)] = kv
				kvset = append(kvset, kv)
			}
		}
	}
	//check TxHash
	calcHash := merkle.CalcMerkleRoot(block.Txs)
	if errReturn && !bytes.Equal(calcHash, block.TxHash) {
		return nil, nil, types.ErrCheckTxHash
	}
	block.TxHash = calcHash
	//删除无效的交易
	var deltx []*types.Transaction
	if len(deltxlist) > 0 {
		var newtx []*types.Transaction
		for i := 0; i < len(block.Txs); i++ {
			if deltxlist[i] {
				deltx = append(deltx, block.Txs[i])
			} else {
				newtx = append(newtx, block.Txs[i])
			}
		}
		block.Txs = newtx
		block.TxHash = merkle.CalcMerkleRoot(block.Txs)
	}

	var detail types.BlockDetail
	if kvset == nil {
		calcHash = prevStateRoot
	} else {
		calcHash = util.ExecKVMemSet(client, prevStateRoot, kvset, sync)
	}
	if errReturn && !bytes.Equal(block.StateHash, calcHash) {
		util.ExecKVSetRollback(client, calcHash)
		if len(rdata) > 0 {
			for _, rd := range rdata {
				rd.OutputReceiptDetails(ulog)
			}
		}
		return nil, nil, types.ErrCheckStateHash
	}
	block.StateHash = calcHash
	detail.Block = block
	detail.Receipts = rdata
	//save to db
	if kvset != nil {
		util.ExecKVSetCommit(client, block.StateHash)
	}
	return &detail, deltx, nil
}<|MERGE_RESOLUTION|>--- conflicted
+++ resolved
@@ -209,13 +209,8 @@
 	txgroup.SignN(1, types.SECP256K1, priv2)
 	txgroup.SignN(2, types.SECP256K1, priv3)
 	txs = txgroup.GetTxs()
-<<<<<<< HEAD
 	execute := newExecutor(nil, exec, 1, time.Now().Unix(), 1, txs, nil)
-	e := execute.loadDriverForExec(types.ExecName("coins"), execute.height)
-=======
-	execute := newExecutor(nil, exec, 1, time.Now().Unix(), 1, txs)
 	e := execute.loadDriver(txs[0], 0)
->>>>>>> de9d32f1
 	execute.setEnv(e)
 	txs2 := e.GetTxs()
 	assert.Equal(t, txs2, txgroup.GetTxs())
@@ -229,13 +224,8 @@
 
 	//err tx group list
 	txs[0].Header = nil
-<<<<<<< HEAD
 	execute = newExecutor(nil, exec, 1, time.Now().Unix(), 1, txs, nil)
-	e = execute.loadDriverForExec(types.ExecName("coins"), execute.height)
-=======
-	execute = newExecutor(nil, exec, 1, time.Now().Unix(), 1, txs)
 	e = execute.loadDriver(txs[0], 0)
->>>>>>> de9d32f1
 	execute.setEnv(e)
 	_, err = e.GetTxGroup(len(txs) - 1)
 	assert.Equal(t, err, types.ErrTxGroupFormat)
@@ -595,15 +585,11 @@
 func TestKeyAllow(t *testing.T) {
 	key := []byte("mavl-coins-bty-exec-1wvmD6RNHzwhY4eN75WnM6JcaAvNQ4nHx:19xXg1WHzti5hzBRTUphkM8YmuX6jJkoAA")
 	exec := []byte("retrieve")
-<<<<<<< HEAD
 	tx1 := "0a05636f696e73120e18010a0a1080c2d72f1a036f746520a08d0630f1cdebc8f7efa5e9283a22313271796f6361794e46374c7636433971573461767873324537553431664b536676"
 	tx11, _ := hex.DecodeString(tx1)
 	var tx12 types.Transaction
 	types.Decode(tx11, &tx12)
 	if !isAllowExec(key, exec, &tx12, int64(1)) {
-=======
-	if !isAllowExec(key, exec, int64(1)) {
->>>>>>> de9d32f1
 		t.Error("retrieve can modify exec")
 	}
 }
