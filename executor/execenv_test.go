// Copyright Fuzamei Corp. 2018 All Rights Reserved.
// Use of this source code is governed by a BSD-style
// license that can be found in the LICENSE file.

package executor

import (
	"testing"
	"time"

	"strings"

	_ "github.com/33cn/chain33/system"
	"github.com/33cn/chain33/types"
	"github.com/33cn/chain33/util"
	"github.com/stretchr/testify/assert"
)

func TestLoadDriverFork(t *testing.T) {
	str := util.GetDefaultCfgstring()
<<<<<<< HEAD
	new := strings.Replace(str, "Title=\"local\"", "Title=\"chain33\"" , 1)
	exec, _ := initEnv(new)
=======
	new := strings.Replace(str, "Title=\"local\"", "Title=\"chain33\"", 1)
	exec := initEnv(new)
>>>>>>> 52542f7f
	cfg := exec.client.GetConfig()
	execInit(cfg)

	var txs []*types.Transaction
	addr, _ := util.Genaddress()
	genkey := util.TestPrivkeyList[0]
	tx := util.CreateCoinsTx(cfg, genkey, addr, types.Coin)
	txs = append(txs, tx)

	// local fork值 为0, 测试不出fork前的情况
	//types.SetTitleOnlyForTest("chain33")
	t.Log("get fork value", cfg.GetFork("ForkCacheDriver"), cfg.GetTitle())
	cases := []struct {
		height    int64
		cacheSize int
	}{
		{cfg.GetFork("ForkCacheDriver") - 1, 1},
		{cfg.GetFork("ForkCacheDriver"), 0},
	}
	for _, c := range cases {
		ctx := &executorCtx{
			stateHash:  nil,
			height:     c.height,
			blocktime:  time.Now().Unix(),
			difficulty: 1,
			mainHash:   nil,
			parentHash: nil,
		}
		execute := newExecutor(ctx, exec, nil, txs, nil)
		_ = execute.loadDriver(tx, 0)
		assert.Equal(t, c.cacheSize, len(execute.execCache))
	}
}<|MERGE_RESOLUTION|>--- conflicted
+++ resolved
@@ -18,13 +18,8 @@
 
 func TestLoadDriverFork(t *testing.T) {
 	str := util.GetDefaultCfgstring()
-<<<<<<< HEAD
 	new := strings.Replace(str, "Title=\"local\"", "Title=\"chain33\"" , 1)
 	exec, _ := initEnv(new)
-=======
-	new := strings.Replace(str, "Title=\"local\"", "Title=\"chain33\"", 1)
-	exec := initEnv(new)
->>>>>>> 52542f7f
 	cfg := exec.client.GetConfig()
 	execInit(cfg)
 
