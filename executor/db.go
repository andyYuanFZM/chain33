--- conflicted
+++ resolved
@@ -22,42 +22,6 @@
 		client:    client,
 		stateHash: stateHash,
 	}
-<<<<<<< HEAD
-	//elog.Error("getkey", "key", string(key), "value", string(value))
-	e.cache[string(key)] = value
-	return value, nil
-}
-
-func (e *StateDB) BatchGet(keys [][]byte) (values [][]byte, err error) {
-	for _, key := range keys {
-		value, ok := e.cache[string(key)]
-		if !ok {
-			break
-		}
-		values = append(values, value)
-	}
-	if len(values) == len(keys) {
-		return values, nil
-	}
-
-	values, err = e.db.BatchGet(keys)
-	if err != nil {
-		return nil, err
-	}
-
-	for i, value := range values {
-		e.cache[string(keys[i])] = value
-	}
-
-	return values, nil
-}
-
-func (e *StateDB) Set(key []byte, value []byte) error {
-	//elog.Error("setkey", "key", string(key), "value", string(value))
-	e.cache[string(key)] = value
-	return nil
-=======
->>>>>>> 91c5f792
 }
 
 func (s *StateDB) Begin() {
@@ -86,71 +50,10 @@
 	if value, ok := s.cache[skey]; ok {
 		return value, nil
 	}
-<<<<<<< HEAD
-	value, err = e.db.Get(key)
-	if err != nil {
-		//elog.Error("getkey", "key", string(key), "err", err)
-		return nil, err
-	}
-	//elog.Error("getkey", "key", string(key), "value", string(value))
-	e.cache[string(key)] = value
-	return value, nil
-}
-
-func (e *LocalDB) BatchGet(keys [][]byte) (values [][]byte, err error) {
-	for i, key := range keys {
-		value, ok := e.cache[string(key)]
-		if !ok {
-			break
-		}
-		values[i] = value
-	}
-	if len(values) == len(keys) {
-		return values, nil
-	}
-
-	values, err = e.db.BatchGet(keys)
-	if err != nil {
-		return nil, err
-	}
-
-	for i, value := range values {
-		e.cache[string(keys[i])] = value
-	}
-
-	return values, nil
-}
-
-func (e *LocalDB) Set(key []byte, value []byte) error {
-	//elog.Error("setkey", "key", string(key), "value", string(value))
-	e.cache[string(key)] = value
-	return nil
-}
-
-func (e *LocalDB) List(prefix, key []byte, count, direction int32) (values [][]byte, err error) {
-	return e.db.List(prefix, key, count, direction)
-}
-
-type DataBase struct {
-	client    queue.Client
-	stateHash []byte
-}
-
-func NewDataBase(client queue.Client, stateHash []byte) *DataBase {
-	return &DataBase{client, stateHash}
-}
-
-func (db *DataBase) Get(key []byte) (value []byte, err error) {
-	query := &types.StoreGet{db.stateHash, [][]byte{key}}
-	msg := db.client.NewMessage("store", types.EventStoreGet, query)
-	db.client.Send(msg, true)
-	resp, err := db.client.Wait(msg)
-=======
 	query := &types.StoreGet{s.stateHash, [][]byte{key}}
 	msg := s.client.NewMessage("store", types.EventStoreGet, query)
 	s.client.Send(msg, true)
 	resp, err := s.client.Wait(msg)
->>>>>>> 91c5f792
 	if err != nil {
 		panic(err) //no happen for ever
 	}
@@ -167,8 +70,17 @@
 	return value, nil
 }
 
-<<<<<<< HEAD
-func (db *DataBase) BatchGet(keys [][]byte) (value [][]byte, err error) {
+func (s *StateDB) Set(key []byte, value []byte) error {
+	skey := string(key)
+	if s.intx {
+		s.txcache[skey] = value
+	} else {
+		s.cache[skey] = value
+	}
+	return nil
+}
+
+func (db *StateDB) BatchGet(keys [][]byte) (value [][]byte, err error) {
 	query := &types.StoreGet{db.stateHash, keys}
 	msg := db.client.NewMessage("store", types.EventStoreGet, query)
 	db.client.Send(msg, true)
@@ -183,22 +95,9 @@
 	return value, nil
 }
 
-type DataBaseLocal struct {
-=======
-func (s *StateDB) Set(key []byte, value []byte) error {
-	skey := string(key)
-	if s.intx {
-		s.txcache[skey] = value
-	} else {
-		s.cache[skey] = value
-	}
-	return nil
-}
-
 type LocalDB struct {
 	db.TransactionDB
 	cache  map[string][]byte
->>>>>>> 91c5f792
 	client queue.Client
 }
 
@@ -230,8 +129,12 @@
 	return value, nil
 }
 
-<<<<<<< HEAD
-func (db *DataBaseLocal) BatchGet(keys [][]byte) (values [][]byte, err error) {
+func (l *LocalDB) Set(key []byte, value []byte) error {
+	l.cache[string(key)] = value
+	return nil
+}
+
+func (db *LocalDB) BatchGet(keys [][]byte) (values [][]byte, err error) {
 	query := &types.LocalDBGet{keys}
 	msg := db.client.NewMessage("blockchain", types.EventLocalGet, query)
 	db.client.Send(msg, true)
@@ -245,11 +148,6 @@
 		return nil, types.ErrNotFound
 	}
 	return values, nil
-=======
-func (l *LocalDB) Set(key []byte, value []byte) error {
-	l.cache[string(key)] = value
-	return nil
->>>>>>> 91c5f792
 }
 
 //从数据库中查询数据列表，set 中的cache 更新不会影响这个list
