package executor

//store package store the world - state data
import (
	"bytes"
	"sync"
	"sync/atomic"

	"github.com/golang/protobuf/proto"
	log "github.com/inconshreveable/log15"
	"gitlab.33.cn/chain33/chain33/account"
	"gitlab.33.cn/chain33/chain33/common/address"
	dbm "gitlab.33.cn/chain33/chain33/common/db"
	clog "gitlab.33.cn/chain33/chain33/common/log"
	"gitlab.33.cn/chain33/chain33/executor/drivers"

	// register drivers
	"gitlab.33.cn/chain33/chain33/client"
	"gitlab.33.cn/chain33/chain33/executor/drivers/cert"
	"gitlab.33.cn/chain33/chain33/executor/drivers/coins"
	"gitlab.33.cn/chain33/chain33/executor/drivers/evm"
	"gitlab.33.cn/chain33/chain33/executor/drivers/hashlock"
	"gitlab.33.cn/chain33/chain33/executor/drivers/lottery"
	"gitlab.33.cn/chain33/chain33/executor/drivers/manage"
	"gitlab.33.cn/chain33/chain33/executor/drivers/none"
	"gitlab.33.cn/chain33/chain33/executor/drivers/norm"
	"gitlab.33.cn/chain33/chain33/executor/drivers/paracross"
	"gitlab.33.cn/chain33/chain33/executor/drivers/privacy"
	"gitlab.33.cn/chain33/chain33/executor/drivers/relay"
	"gitlab.33.cn/chain33/chain33/executor/drivers/retrieve"
	"gitlab.33.cn/chain33/chain33/executor/drivers/ticket"
	"gitlab.33.cn/chain33/chain33/executor/drivers/token"
	"gitlab.33.cn/chain33/chain33/executor/drivers/trade"
	"gitlab.33.cn/chain33/chain33/queue"
	"gitlab.33.cn/chain33/chain33/types"
	exectype "gitlab.33.cn/chain33/chain33/types/executor"

	"gitlab.33.cn/chain33/chain33/pluginmanager"
)

var elog = log.New("module", "execs")
var coinsAccount = account.NewCoinsAccount()

const (
	FlagInit        = int64(0)
	FlagFromZero    = int64(1)
	FlagNotFromZero = int64(2)
)

func SetLogLevel(level string) {
	clog.SetLogLevel(level)
}

func DisableLog() {
	elog.SetHandler(log.DiscardHandler())
}

type Executor struct {
	client         queue.Client
	qclient        client.QueueProtocolAPI
	enableStat     bool
	enableMVCC     bool
	enableStatFlag int64
	flagMVCC       int64
}

var once sync.Once

func execInit() {
	once.Do(execInit2)
}

func execInit2() {
	exectype.Init()
	coins.Init()
	hashlock.Init()
	manage.Init()
	none.Init()
	norm.Init()
	paracross.Init()
	retrieve.Init()
	ticket.Init()
	token.Init()
	trade.Init()
	evm.Init()
	relay.Init()
	cert.Init()
	privacy.Init()
<<<<<<< HEAD
	game.Init()
	blackwhite.Init()
	lottery.Init()
=======

	pluginmanager.InitExecutor()
>>>>>>> de64c7c4
}

var runonce sync.Once

func New(cfg *types.Exec) *Executor {
	// init executor
	runonce.Do(func() {
		execInit()
	})
	//设置区块链的MinFee，低于Mempool和Wallet设置的MinFee
	//在cfg.MinExecFee == 0 的情况下，必须 cfg.IsFree == true 才会起效果
	if cfg.MinExecFee == 0 && cfg.IsFree {
		elog.Warn("set executor to free fee")
		types.SetMinFee(0)
	}
	if cfg.MinExecFee > 0 {
		types.SetMinFee(cfg.MinExecFee)
	}
	exec := &Executor{}
	exec.enableStat = cfg.EnableStat
	exec.enableMVCC = cfg.EnableMVCC
	return exec
}

func (exec *Executor) SetQueueClient(qcli queue.Client) {
	exec.client = qcli
	exec.client.Sub("execs")
	var err error
	exec.qclient, err = client.New(qcli, nil)
	if err != nil {
		panic(err)
	}
	//recv 消息的处理
	go func() {
		for msg := range exec.client.Recv() {
			elog.Debug("exec recv", "msg", msg)
			if msg.Ty == types.EventExecTxList {
				go exec.procExecTxList(msg)
			} else if msg.Ty == types.EventAddBlock {
				go exec.procExecAddBlock(msg)
			} else if msg.Ty == types.EventDelBlock {
				go exec.procExecDelBlock(msg)
			} else if msg.Ty == types.EventCheckTx {
				go exec.procExecCheckTx(msg)
			} else if msg.Ty == types.EventBlockChainQuery {
				go exec.procExecQuery(msg)
			}
		}
	}()
}

func (exec *Executor) procExecQuery(msg queue.Message) {
	header, err := exec.qclient.GetLastHeader()
	if err != nil {
		msg.Reply(exec.client.NewMessage("", types.EventBlockChainQuery, err))
		return
	}
	data := msg.GetData().(*types.BlockChainQuery)
	driver, err := drivers.LoadDriver(data.Driver, header.GetHeight())
	if err != nil {
		msg.Reply(exec.client.NewMessage("", types.EventBlockChainQuery, err))
		return
	}
	localdb := NewLocalDB(exec.client)
	driver.SetLocalDB(localdb)
	opt := &StateDBOption{EnableMVCC: exec.enableMVCC, FlagMVCC: exec.flagMVCC, Height: header.GetHeight()}

	db := NewStateDB(exec.client, data.StateHash, localdb, opt)
	db.(*StateDB).enableMVCC()
	driver.SetStateDB(db)

	ret, err := driver.Query(data.FuncName, data.Param)
	if err != nil {
		msg.Reply(exec.client.NewMessage("", types.EventBlockChainQuery, err))
		return
	}
	msg.Reply(exec.client.NewMessage("", types.EventBlockChainQuery, ret))
}

func (exec *Executor) procExecCheckTx(msg queue.Message) {
	datas := msg.GetData().(*types.ExecTxList)
	execute := newExecutor(datas.StateHash, exec, datas.Height, datas.BlockTime, datas.Difficulty, datas.Txs)
	execute.enableMVCC()
	execute.api = exec.qclient
	//返回一个列表表示成功还是失败
	result := &types.ReceiptCheckTxList{}
	for i := 0; i < len(datas.Txs); i++ {
		tx := datas.Txs[i]
		err := execute.execCheckTx(tx, i)
		if err != nil {
			result.Errs = append(result.Errs, err.Error())
		} else {
			result.Errs = append(result.Errs, "")
		}
	}
	msg.Reply(exec.client.NewMessage("", types.EventReceiptCheckTx, result))
}

var commonPrefix = []byte("mavl-")

func (exec *Executor) procExecTxList(msg queue.Message) {
	datas := msg.GetData().(*types.ExecTxList)
	execute := newExecutor(datas.StateHash, exec, datas.Height, datas.BlockTime, datas.Difficulty, datas.Txs)
	execute.enableMVCC()
	execute.api = exec.qclient
	var receipts []*types.Receipt
	index := 0
	for i := 0; i < len(datas.Txs); i++ {
		tx := datas.Txs[i]
		//检查groupcount
		if tx.GroupCount < 0 || tx.GroupCount == 1 || tx.GroupCount > 20 {
			receipts = append(receipts, types.NewErrReceipt(types.ErrTxGroupCount))
			continue
		}
		if tx.GroupCount == 0 {
			receipt, err := execute.execTx(tx, index)
			if err != nil {
				receipts = append(receipts, types.NewErrReceipt(err))
				continue
			}
			receipts = append(receipts, receipt)
			index++
			continue
		}
		//所有tx.GroupCount > 0 的交易都是错误的交易
		if !types.IsMatchFork(datas.Height, types.ForkV14TxGroup) {
			receipts = append(receipts, types.NewErrReceipt(types.ErrTxGroupNotSupport))
			continue
		}
		//判断GroupCount 是否会产生越界
		if i+int(tx.GroupCount) > len(datas.Txs) {
			receipts = append(receipts, types.NewErrReceipt(types.ErrTxGroupCount))
			continue
		}
		receiptlist, err := execute.execTxGroup(datas.Txs[i:i+int(tx.GroupCount)], index)
		i = i + int(tx.GroupCount) - 1
		if len(receiptlist) > 0 && len(receiptlist) != int(tx.GroupCount) {
			panic("len(receiptlist) must be equal tx.GroupCount")
		}
		if err != nil {
			for n := 0; n < int(tx.GroupCount); n++ {
				receipts = append(receipts, types.NewErrReceipt(err))
			}
			continue
		}
		receipts = append(receipts, receiptlist...)
		index += int(tx.GroupCount)
	}
	msg.Reply(exec.client.NewMessage("", types.EventReceipts,
		&types.Receipts{receipts}))
}

func isAllowExec(key, txexecer []byte, toaddr string, height int64) bool {
	keyexecer, err := findExecer(key)
	if err != nil {
		elog.Error("find execer ", "err", err)
		return false
	}
	//其他合约可以修改自己合约内部
	if bytes.Equal(keyexecer, txexecer) {
		return true
	}
	//如果是运行运行deposit的执行器，可以修改coins 的值（只有挖矿合约运行这样做）
	for _, execer := range types.AllowDepositExec {
		if bytes.Equal(txexecer, execer) && bytes.Equal(keyexecer, types.ExecerCoins) {
			return true
		}
	}
	//每个合约中，都会开辟一个区域，这个区域是另外一个合约可以修改的区域
	//我们把数据限制在这个位置，防止合约的其他位置被另外一个合约修改
	execaddr, ok := getExecKey(key)
	if ok && execaddr == address.ExecAddress(string(txexecer)) {
		return true
	}

	// 特殊化处理一下
	// manage 的key 是 config
	// token 的部分key 是 mavl-create-token-
	if !types.IsMatchFork(height, types.ForkV13ExecKey) {
		elog.Info("mavl key", "execer", keyexecer, "keyexecer", keyexecer)
		if bytes.Equal(txexecer, types.ExecerManage) && bytes.Equal(keyexecer, types.ExecerConfig) {
			return true
		}
		if bytes.Equal(txexecer, types.ExecerToken) {
			if bytes.HasPrefix(key, []byte("mavl-create-token-")) {
				return true
			}
		}
	}

	// user.evm 的交易，使用evm执行器
	// 这部分判断逻辑不能放到前面几步，因为它修改了txexecer，会影响别的判断逻辑
	if bytes.HasPrefix(txexecer, []byte(types.ExecName(types.UserEvmX))) {
		txexecer = []byte(types.ExecName(types.EvmX))
		if bytes.Equal([]byte(types.ExecName(string(keyexecer))), txexecer) {
			return true
		}
	}

	return false
}

var bytesExec = []byte("exec-")

func getExecKey(key []byte) (string, bool) {
	n := 0
	start := 0
	end := 0
	for i := len(commonPrefix); i < len(key); i++ {
		if key[i] == '-' {
			n = n + 1
			if n == 2 {
				start = i + 1
			}
			if n == 3 {
				end = i
				break
			}
		}
	}
	if start > 0 && end > 0 {
		if bytes.Equal(key[start:end+1], bytesExec) {
			//find addr
			start = end + 1
			for k := end; k < len(key); k++ {
				if key[k] == ':' { //end+1
					end = k
					return string(key[start:end]), true
				}
			}
		}
	}
	return "", false
}

func findExecer(key []byte) (execer []byte, err error) {
	if !bytes.HasPrefix(key, commonPrefix) {
		return nil, types.ErrMavlKeyNotStartWithMavl
	}
	for i := len(commonPrefix); i < len(key); i++ {
		if key[i] == '-' {
			return key[len(commonPrefix):i], nil
		}
	}
	return nil, types.ErrNoExecerInMavlKey
}

func (exec *Executor) procExecAddBlock(msg queue.Message) {
	datas := msg.GetData().(*types.BlockDetail)
	b := datas.Block
	execute := newExecutor(b.StateHash, exec, b.Height, b.BlockTime, uint64(b.Difficulty), b.Txs)
	execute.api = exec.qclient
	var totalFee types.TotalFee
	var kvset types.LocalDBSet
	//打开MVCC之后中途关闭，可能会发生致命的错误
	//println("procExecAddBlock addmvcc", b.Height, hex.EncodeToString(b.StateHash))
	for _, kv := range datas.KV {
		execute.stateDB.Set(kv.Key, kv.Value)
	}
	if exec.enableMVCC {
		kvs, err := exec.checkMVCCFlag(execute.localDB, datas)
		if err != nil {
			panic(err)
		}
		kvset.KV = append(kvset.KV, kvs...)
		kvs = AddMVCC(execute.localDB, datas)
		if kvs != nil {
			kvset.KV = append(kvset.KV, kvs...)
		}
		for _, kv := range kvset.KV {
			execute.localDB.Set(kv.Key, kv.Value)
		}
	}
	execute.enableMVCC()
	for i := 0; i < len(b.Txs); i++ {
		tx := b.Txs[i]
		totalFee.Fee += tx.Fee
		totalFee.TxCount++
		kv, err := execute.execLocal(tx, datas.Receipts[i], i)
		if err == types.ErrActionNotSupport {
			continue
		}
		if err != nil {
			msg.Reply(exec.client.NewMessage("", types.EventAddBlock, err))
			return
		}
		if kv != nil && kv.KV != nil {
			err := exec.checkPrefix(tx.Execer, kv.KV)
			if err != nil {
				msg.Reply(exec.client.NewMessage("", types.EventAddBlock, err))
				return
			}
			kvset.KV = append(kvset.KV, kv.KV...)
		}
	}
	//保存手续费
	feekv, err := saveFee(execute, &totalFee, b.ParentHash, b.Hash())
	if err != nil {
		msg.Reply(exec.client.NewMessage("", types.EventAddBlock, err))
		return
	}
	kvset.KV = append(kvset.KV, feekv)
	//定制数据统计
	if exec.enableStat {
		kvs, err := exec.stat(execute, datas)
		if err != nil {
			msg.Reply(exec.client.NewMessage("", types.EventAddBlock, err))
			return
		}
		kvset.KV = append(kvset.KV, kvs...)
	}
	msg.Reply(exec.client.NewMessage("", types.EventAddBlock, &kvset))
}

func (exec *Executor) checkMVCCFlag(db dbm.KVDB, datas *types.BlockDetail) ([]*types.KeyValue, error) {
	//flag = 0 : init
	//flag = 1 : start from zero
	//flag = 2 : start from no zero //不允许flag = 2的情况
	b := datas.Block
	if atomic.LoadInt64(&exec.flagMVCC) == FlagInit {
		flag, err := loadFlag(db, types.FlagKeyMVCC)
		if err != nil {
			panic(err)
		}
		atomic.StoreInt64(&exec.flagMVCC, flag)
	}
	var kvset []*types.KeyValue
	if atomic.LoadInt64(&exec.flagMVCC) == FlagInit {
		if b.Height != 0 {
			atomic.StoreInt64(&exec.flagMVCC, FlagNotFromZero)
		} else {
			//区块为0, 写入标志
			if atomic.CompareAndSwapInt64(&exec.flagMVCC, FlagInit, FlagFromZero) {
				kvset = append(kvset, types.FlagKV(types.FlagKeyMVCC, FlagFromZero))
			}
		}
	}
	if atomic.LoadInt64(&exec.flagMVCC) != FlagFromZero {
		panic("config set enableMVCC=true, it must be synchronized from 0 height")
	}
	return kvset, nil
}

func (exec *Executor) stat(execute *executor, datas *types.BlockDetail) ([]*types.KeyValue, error) {
	// 开启数据统计，需要从0开始同步数据
	b := datas.Block
	if atomic.LoadInt64(&exec.enableStatFlag) == 0 {
		flag, err := loadFlag(execute.localDB, StatisticFlag())
		if err != nil {
			panic(err)
		}
		atomic.StoreInt64(&exec.enableStatFlag, flag)
	}
	if b.Height != 0 && atomic.LoadInt64(&exec.enableStatFlag) == 0 {
		elog.Error("chain33.toml enableStat = true, it must be synchronized from 0 height")
		panic("chain33.toml enableStat = true, it must be synchronized from 0 height")
	}
	// 初始状态置为开启状态
	var kvset []*types.KeyValue
	if atomic.CompareAndSwapInt64(&exec.enableStatFlag, 0, 1) {
		kvset = append(kvset, types.FlagKV(StatisticFlag(), 1))
	}
	kvs, err := countInfo(execute, datas)
	if err != nil {
		return nil, err
	}
	kvset = append(kvset, kvs.KV...)
	return kvset, nil
}

func (exec *Executor) procExecDelBlock(msg queue.Message) {
	datas := msg.GetData().(*types.BlockDetail)
	b := datas.Block
	execute := newExecutor(b.StateHash, exec, b.Height, b.BlockTime, uint64(b.Difficulty), b.Txs)
	execute.enableMVCC()
	execute.api = exec.qclient
	var kvset types.LocalDBSet
	for _, kv := range datas.KV {
		execute.stateDB.Set(kv.Key, kv.Value)
	}
	if exec.enableMVCC {
		kvs := DelMVCC(execute.localDB, datas)
		if kvs != nil {
			kvset.KV = append(kvset.KV, kvs...)
		}
	}
	for i := len(b.Txs) - 1; i >= 0; i-- {
		tx := b.Txs[i]
		kv, err := execute.execDelLocal(tx, datas.Receipts[i], i)
		if err == types.ErrActionNotSupport {
			continue
		}
		if err != nil {
			msg.Reply(exec.client.NewMessage("", types.EventDelBlock, err))
			return
		}

		if kv != nil && kv.KV != nil {
			err := exec.checkPrefix(tx.Execer, kv.KV)
			if err != nil {
				msg.Reply(exec.client.NewMessage("", types.EventDelBlock, err))
				return
			}
			kvset.KV = append(kvset.KV, kv.KV...)
		}
	}

	//删除手续费
	feekv, err := delFee(execute, b.Hash())
	if err != nil {
		msg.Reply(exec.client.NewMessage("", types.EventDelBlock, err))
		return
	}
	kvset.KV = append(kvset.KV, feekv)

	//定制数据统计
	if exec.enableStat {
		kvs, err := delCountInfo(execute, datas)
		if err != nil {
			msg.Reply(exec.client.NewMessage("", types.EventDelBlock, err))
			return
		}
		kvset.KV = append(kvset.KV, kvs.KV...)
	}

	msg.Reply(exec.client.NewMessage("", types.EventDelBlock, &kvset))
}

func (exec *Executor) checkPrefix(execer []byte, kvs []*types.KeyValue) error {
	return nil
}

func (exec *Executor) Close() {
	elog.Info("exec module closed")
}

//执行器 -> db 环境
type executor struct {
	stateDB      dbm.KV
	localDB      dbm.KVDB
	coinsAccount *account.DB
	height       int64
	blocktime    int64

	// 增加区块的难度值，后面的执行器逻辑需要这些属性
	difficulty uint64
	txs        []*types.Transaction
	api        client.QueueProtocolAPI
}

func newExecutor(stateHash []byte, exec *Executor, height, blocktime int64, difficulty uint64, txs []*types.Transaction) *executor {
	client := exec.client
	enableMVCC := exec.enableMVCC
	flagMVCC := exec.flagMVCC
	opt := &StateDBOption{EnableMVCC: enableMVCC, FlagMVCC: flagMVCC, Height: height}
	localdb := NewLocalDB(client)
	e := &executor{
		stateDB:      NewStateDB(client, stateHash, localdb, opt),
		localDB:      localdb,
		coinsAccount: account.NewCoinsAccount(),
		height:       height,
		blocktime:    blocktime,
		difficulty:   difficulty,
		txs:          txs,
	}
	e.coinsAccount.SetDB(e.stateDB)
	return e
}

func (e *executor) enableMVCC() {
	e.stateDB.(*StateDB).enableMVCC()
}

func AddMVCC(db dbm.KVDB, detail *types.BlockDetail) (kvlist []*types.KeyValue) {
	kvs := detail.KV
	hash := detail.Block.StateHash
	mvcc := dbm.NewSimpleMVCC(db)
	//检查版本号是否是连续的
	kvlist, err := mvcc.AddMVCC(kvs, hash, detail.PrevStatusHash, detail.Block.Height)
	if err != nil {
		panic(err)
	}
	return kvlist
}

func DelMVCC(db dbm.KVDB, detail *types.BlockDetail) (kvlist []*types.KeyValue) {
	hash := detail.Block.StateHash
	mvcc := dbm.NewSimpleMVCC(db)
	kvlist, err := mvcc.DelMVCC(hash, detail.Block.Height)
	if err != nil {
		panic(err)
	}
	return kvlist
}

//隐私交易费扣除规则：
//1.公对私交易：直接从coin合约中扣除
//2.私对私交易或者私对公交易：交易费的扣除从隐私合约账户在coin合约中的账户中扣除
func (e *executor) processFee(tx *types.Transaction) (*types.Receipt, error) {
	from := tx.From()
	accFrom := e.coinsAccount.LoadAccount(from)
	if accFrom.GetBalance()-tx.Fee >= 0 {
		copyfrom := *accFrom
		accFrom.Balance = accFrom.GetBalance() - tx.Fee
		receiptBalance := &types.ReceiptAccountTransfer{&copyfrom, accFrom}
		e.coinsAccount.SaveAccount(accFrom)
		return e.cutFeeReceipt(accFrom, receiptBalance), nil
	}
	return nil, types.ErrNoBalance
}

func (e *executor) cutFeeReceipt(acc *types.Account, receiptBalance proto.Message) *types.Receipt {
	feelog := &types.ReceiptLog{types.TyLogFee, types.Encode(receiptBalance)}
	return &types.Receipt{types.ExecPack, e.coinsAccount.GetKVSet(acc), []*types.ReceiptLog{feelog}}
}

func (e *executor) checkTx(tx *types.Transaction, index int) error {
	if e.height > 0 && e.blocktime > 0 && tx.IsExpire(e.height, e.blocktime) {
		//如果已经过期
		return types.ErrTxExpire
	}
	if err := tx.Check(e.height, types.MinFee); err != nil {
		return err
	}
	return nil
}

func (e *executor) setEnv(exec drivers.Driver) {
	exec.SetStateDB(e.stateDB)
	exec.SetLocalDB(e.localDB)
	exec.SetEnv(e.height, e.blocktime, e.difficulty)
	exec.SetApi(e.api)
	exec.SetTxs(e.txs)
}

func (e *executor) checkTxGroup(txgroup *types.Transactions, index int) error {
	if e.height > 0 && e.blocktime > 0 && txgroup.IsExpire(e.height, e.blocktime) {
		//如果已经过期
		return types.ErrTxExpire
	}
	if err := txgroup.Check(e.height, types.MinFee); err != nil {
		return err
	}
	return nil
}

func (e *executor) execCheckTx(tx *types.Transaction, index int) error {
	//基本检查
	err := e.checkTx(tx, index)
	if err != nil {
		return err
	}
	//检查地址的有效性
	if err := address.CheckAddress(tx.To); err != nil {
		return err
	}
	//checkInExec
	exec := e.loadDriverForExec(string(tx.Execer), e.height)
	//手续费检查
	if !exec.IsFree() && types.MinFee > 0 {
		from := tx.From()
		accFrom := e.coinsAccount.LoadAccount(from)
		if accFrom.GetBalance() < types.MinBalanceTransfer {
			return types.ErrBalanceLessThanTenTimesFee
		}
	}

	e.setEnv(exec)
	return exec.CheckTx(tx, index)
}

func (e *executor) Exec(tx *types.Transaction, index int) (*types.Receipt, error) {
	exec := e.loadDriverForExec(string(tx.Execer), e.height)
	e.setEnv(exec)
	return exec.Exec(tx, index)
}

func (e *executor) execLocal(tx *types.Transaction, r *types.ReceiptData, index int) (*types.LocalDBSet, error) {
	exec := e.loadDriverForExec(string(tx.Execer), e.height)
	e.setEnv(exec)
	return exec.ExecLocal(tx, r, index)
}

func (e *executor) execDelLocal(tx *types.Transaction, r *types.ReceiptData, index int) (*types.LocalDBSet, error) {
	exec := e.loadDriverForExec(string(tx.Execer), e.height)
	e.setEnv(exec)
	return exec.ExecDelLocal(tx, r, index)
}

func (e *executor) loadDriverForExec(exector string, height int64) (c drivers.Driver) {
	exec, err := drivers.LoadDriver(exector, height)
	if err != nil {
		exec, err = drivers.LoadDriver(types.ExecName("none"), height)
		if err != nil {
			panic(err)
		}
	}
	return exec
}

func (execute *executor) execTxGroup(txs []*types.Transaction, index int) ([]*types.Receipt, error) {
	txgroup := &types.Transactions{Txs: txs}
	err := execute.checkTxGroup(txgroup, index)
	if err != nil {
		return nil, err
	}
	feelog, err := execute.execFee(txs[0], index)
	if err != nil {
		return nil, err
	}
	//开启内存事务处理，假设系统只有一个thread 执行
	//如果系统执行失败，回滚到这个状态
	rollbackLog := copyReceipt(feelog)
	execute.stateDB.Begin()
	receipts := make([]*types.Receipt, len(txs))
	for i := 1; i < len(txs); i++ {
		receipts[i] = &types.Receipt{Ty: types.ExecPack}
	}
	receipts[0], err = execute.execTxOne(feelog, txs[0], index)
	if err != nil {
		//状态数据库回滚
		if types.IsMatchFork(execute.height, types.ForkV22ExecRollback) {
			execute.stateDB.Rollback()
		}
		return receipts, nil
	}
	for i := 1; i < len(txs); i++ {
		//如果有一笔执行失败了，那么全部回滚
		receipts[i], err = execute.execTxOne(receipts[i], txs[i], index+i)
		if err != nil {
			//reset other exec , and break!
			for k := 1; k < i; k++ {
				receipts[k] = &types.Receipt{Ty: types.ExecPack}
			}
			//撤销txs[0]的交易
			if types.IsMatchFork(execute.height, types.ForkV15ResetTx0) {
				receipts[0] = rollbackLog
			}
			//撤销所有的数据库更新
			execute.stateDB.Rollback()
			return receipts, nil
		}
	}
	execute.stateDB.Commit()
	return receipts, nil
}

func (execute *executor) loadFlag(key []byte) (int64, error) {
	flag := &types.Int64{}
	flagBytes, err := execute.localDB.Get(key)
	if err == nil {
		err = types.Decode(flagBytes, flag)
		if err != nil {
			return 0, err
		}
		return flag.GetData(), nil
	} else if err == types.ErrNotFound {
		return 0, nil
	}
	return 0, err
}

func (execute *executor) execFee(tx *types.Transaction, index int) (*types.Receipt, error) {
	feelog := &types.Receipt{Ty: types.ExecPack}
	execer := string(tx.Execer)
	e := execute.loadDriverForExec(execer, execute.height)
	execute.setEnv(e)
	//执行器名称 和  pubkey 相同，费用从内置的执行器中扣除,但是checkTx 中要过
	//默认checkTx 中对这样的交易会返回
	if bytes.Equal(address.ExecPubkey(execer), tx.GetSignature().GetPubkey()) {
		err := e.CheckTx(tx, index)
		if err != nil {
			return nil, err
		}
	}
	var err error
	//公链不允许手续费为0
	if !types.IsPara() && types.MinFee > 0 && (!e.IsFree() || types.IsPublicChain()) {
		feelog, err = execute.processFee(tx)
		if err != nil {
			return nil, err
		}
	}
	return feelog, nil
}

func copyReceipt(feelog *types.Receipt) *types.Receipt {
	receipt := types.Receipt{}
	receipt = *feelog
	receipt.KV = make([]*types.KeyValue, len(feelog.KV))
	copy(receipt.KV, feelog.KV)
	receipt.Logs = make([]*types.ReceiptLog, len(feelog.Logs))
	copy(receipt.Logs, feelog.Logs)
	return &receipt
}

func (execute *executor) execTxOne(feelog *types.Receipt, tx *types.Transaction, index int) (*types.Receipt, error) {
	//只有到pack级别的，才会增加index
	execute.stateDB.(*StateDB).StartTx()
	receipt, err := execute.Exec(tx, index)
	if err != nil {
		elog.Error("exec tx error = ", "err", err, "exec", string(tx.Execer), "action", tx.ActionName())
		//add error log
		errlog := &types.ReceiptLog{types.TyLogErr, []byte(err.Error())}
		feelog.Logs = append(feelog.Logs, errlog)
		return feelog, err
	}
	//合并两个receipt，如果执行不返回错误，那么就认为成功
	//需要检查两个东西:
	//1. statedb 中 Set的 key 必须是 在 receipt.GetKV() 这个集合中
	//2. receipt.GetKV() 中的 key, 必须符合权限控制要求
	memkvset := execute.stateDB.(*StateDB).GetSetKeys()
	feelog, err = execute.checkKV(feelog, memkvset, receipt.GetKV())
	if err != nil {
		return feelog, err
	}
	feelog, err = execute.checkKeyAllow(feelog, tx, receipt.GetKV())
	if err != nil {
		return feelog, err
	}
	if receipt != nil {
		feelog.KV = append(feelog.KV, receipt.KV...)
		feelog.Logs = append(feelog.Logs, receipt.Logs...)
		feelog.Ty = receipt.Ty
	}
	return feelog, nil
}

func (execute *executor) checkKV(feelog *types.Receipt, memset []string, kvs []*types.KeyValue) (*types.Receipt, error) {
	keys := make(map[string]bool)
	for _, kv := range kvs {
		k := kv.GetKey()
		keys[string(k)] = true
	}
	for _, key := range memset {
		if _, ok := keys[key]; !ok {
			elog.Error("err memset key", "key", key)
			//非法的receipt，交易执行失败
			errlog := &types.ReceiptLog{types.TyLogErr, []byte(types.ErrNotAllowMemSetKey.Error())}
			feelog.Logs = append(feelog.Logs, errlog)
			return feelog, types.ErrNotAllowMemSetKey
		}
	}
	return feelog, nil
}

func (execute *executor) checkKeyAllow(feelog *types.Receipt, tx *types.Transaction, kvs []*types.KeyValue) (*types.Receipt, error) {
	for _, kv := range kvs {
		k := kv.GetKey()
		if !isAllowExec(k, tx.GetExecer(), tx.To, execute.height) {
			elog.Error("err receipt key", "key", string(k), "tx.exec", string(tx.GetExecer()),
				"tx.action", tx.ActionName())
			//非法的receipt，交易执行失败
			errlog := &types.ReceiptLog{types.TyLogErr, []byte(types.ErrNotAllowKey.Error())}
			feelog.Logs = append(feelog.Logs, errlog)
			return feelog, types.ErrNotAllowKey
		}
	}
	return feelog, nil
}

func (execute *executor) execTx(tx *types.Transaction, index int) (*types.Receipt, error) {
	if execute.height == 0 { //genesis block 不检查手续费
		receipt, err := execute.Exec(tx, index)
		if err != nil {
			panic(err)
		}
		return receipt, nil
	}
	//交易检查规则：
	//1. mempool 检查区块，尽量检查更多的错误
	//2. 打包的时候，尽量打包更多的交易，只要基本的签名，以及格式没有问题
	err := execute.checkTx(tx, index)
	if err != nil {
		return nil, err
	}
	//处理交易手续费(先把手续费收了)
	//如果收了手续费，表示receipt 至少是pack 级别
	//收不了手续费的交易才是 error 级别
	feelog, err := execute.execFee(tx, index)
	if err != nil {
		return nil, err
	}
	//ignore err
	matchfork := types.IsMatchFork(execute.height, types.ForkV22ExecRollback)
	if matchfork {
		execute.stateDB.Begin()
	}
	feelog, err = execute.execTxOne(feelog, tx, index)
	if err != nil {
		if matchfork {
			execute.stateDB.Rollback()
		}
	} else {
		if matchfork {
			execute.stateDB.Commit()
		}
	}
	elog.Debug("exec tx = ", "index", index, "execer", string(tx.Execer), "err", err)
	return feelog, nil
}

func loadFlag(localDB dbm.KVDB, key []byte) (int64, error) {
	flag := &types.Int64{}
	flagBytes, err := localDB.Get(key)
	if err == nil {
		err = types.Decode(flagBytes, flag)
		if err != nil {
			return 0, err
		}
		return flag.GetData(), nil
	} else if err == types.ErrNotFound {
		return 0, nil
	}
	return 0, err
}

func totalFeeKey(hash []byte) []byte {
	key := []byte("TotalFeeKey:")
	return append(key, hash...)
}

func saveFee(ex *executor, fee *types.TotalFee, parentHash, hash []byte) (*types.KeyValue, error) {
	totalFee := &types.TotalFee{}
	totalFeeBytes, err := ex.localDB.Get(totalFeeKey(parentHash))
	if err == nil {
		err = types.Decode(totalFeeBytes, totalFee)
		if err != nil {
			return nil, err
		}
	} else if err != types.ErrNotFound {
		return nil, err
	}

	totalFee.Fee += fee.Fee
	totalFee.TxCount += fee.TxCount
	return &types.KeyValue{totalFeeKey(hash), types.Encode(totalFee)}, nil
}

func delFee(ex *executor, hash []byte) (*types.KeyValue, error) {
	return &types.KeyValue{totalFeeKey(hash), types.Encode(&types.TotalFee{})}, nil
}<|MERGE_RESOLUTION|>--- conflicted
+++ resolved
@@ -86,14 +86,8 @@
 	relay.Init()
 	cert.Init()
 	privacy.Init()
-<<<<<<< HEAD
-	game.Init()
-	blackwhite.Init()
-	lottery.Init()
-=======
-
+    lottery.Init()
 	pluginmanager.InitExecutor()
->>>>>>> de64c7c4
 }
 
 var runonce sync.Once
