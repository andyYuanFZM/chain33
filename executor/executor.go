--- conflicted
+++ resolved
@@ -307,16 +307,8 @@
 	return exec.ExecDelLocal(tx, r, index)
 }
 
-<<<<<<< HEAD
 func (e *executor) loadDriverForExec(exector string)(c drivers.Driver) {
 	exec, err := e.execDriver.LoadDriver(exector)
-=======
-func (e *executor) loadDriverForExec(exector string) (c drivers.Driver) {
-	if ("token" == exector || "trade" == exector) && e.height < types.ForkV2_add_token {
-		exector = "none"
-	}
-	exec, err := drivers.LoadDriver(exector)
->>>>>>> 8edd1116
 	if err != nil {
 		exec, err = e.execDriver.LoadDriver("none")
 		if err != nil {
@@ -331,4 +323,4 @@
 func LoadDriver(name string) (c drivers.Driver, err error) {
 	execDrivers := drivers.CreateDrivers4CurrentHeight(runningHeight)
 	return execDrivers.LoadDriver(name)
-}+}
