--- conflicted
+++ resolved
@@ -85,13 +85,8 @@
 	relay.Init()
 	cert.Init()
 	privacy.Init()
-<<<<<<< HEAD
-
-	pluginmgr.Init()
-=======
 	lottery.Init()
-	pluginmanager.InitExecutor()
->>>>>>> 8f4bc64c
+    pluginmgr.Init()
 }
 
 var runonce sync.Once
