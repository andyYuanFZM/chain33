package executor

//store package store the world - state data
import (
	"bytes"
	"sync"
	"sync/atomic"

	"github.com/golang/protobuf/proto"
	log "github.com/inconshreveable/log15"
	"gitlab.33.cn/chain33/chain33/account"
	"gitlab.33.cn/chain33/chain33/common/address"
	dbm "gitlab.33.cn/chain33/chain33/common/db"
	clog "gitlab.33.cn/chain33/chain33/common/log"
	"gitlab.33.cn/chain33/chain33/executor/drivers"

	// register drivers
	"gitlab.33.cn/chain33/chain33/client"
	"gitlab.33.cn/chain33/chain33/executor/drivers/blackwhite"
	"gitlab.33.cn/chain33/chain33/executor/drivers/cert"
	"gitlab.33.cn/chain33/chain33/executor/drivers/coins"
	"gitlab.33.cn/chain33/chain33/executor/drivers/evm"
	"gitlab.33.cn/chain33/chain33/executor/drivers/game"
	"gitlab.33.cn/chain33/chain33/executor/drivers/hashlock"
	"gitlab.33.cn/chain33/chain33/executor/drivers/lottery"
	"gitlab.33.cn/chain33/chain33/executor/drivers/manage"
	"gitlab.33.cn/chain33/chain33/executor/drivers/none"
	"gitlab.33.cn/chain33/chain33/executor/drivers/norm"
	"gitlab.33.cn/chain33/chain33/executor/drivers/paracross"
	"gitlab.33.cn/chain33/chain33/executor/drivers/privacy"
	"gitlab.33.cn/chain33/chain33/executor/drivers/relay"
	"gitlab.33.cn/chain33/chain33/executor/drivers/retrieve"
	"gitlab.33.cn/chain33/chain33/executor/drivers/ticket"
	"gitlab.33.cn/chain33/chain33/executor/drivers/token"
	"gitlab.33.cn/chain33/chain33/executor/drivers/trade"
	"gitlab.33.cn/chain33/chain33/queue"
	"gitlab.33.cn/chain33/chain33/types"
	exectype "gitlab.33.cn/chain33/chain33/types/executor"
)

var elog = log.New("module", "execs")
var coinsAccount = account.NewCoinsAccount()

const (
	FlagInit        = int64(0)
	FlagFromZero    = int64(1)
	FlagNotFromZero = int64(2)
)

func SetLogLevel(level string) {
	clog.SetLogLevel(level)
}

func DisableLog() {
	elog.SetHandler(log.DiscardHandler())
}

type Executor struct {
	client         queue.Client
	qclient        client.QueueProtocolAPI
	enableStat     bool
	enableMVCC     bool
	enableStatFlag int64
	flagMVCC       int64
}

var once sync.Once

func execInit() {
	once.Do(execInit2)
}

func execInit2() {
	exectype.Init()
	coins.Init()
	hashlock.Init()
	manage.Init()
	none.Init()
	norm.Init()
	paracross.Init()
	retrieve.Init()
	ticket.Init()
	token.Init()
	trade.Init()
	evm.Init()
	relay.Init()
	cert.Init()
	privacy.Init()
	game.Init()
<<<<<<< HEAD
	lottery.Init()
=======
	blackwhite.Init()
>>>>>>> 9d146342
}

var runonce sync.Once

func New(cfg *types.Exec) *Executor {
	// init executor
	runonce.Do(func() {
		execInit()
	})
	//设置区块链的MinFee，低于Mempool和Wallet设置的MinFee
	//在cfg.MinExecFee == 0 的情况下，必须 cfg.IsFree == true 才会起效果
	if cfg.MinExecFee == 0 && cfg.IsFree {
		elog.Warn("set executor to free fee")
		types.SetMinFee(0)
	}
	if cfg.MinExecFee > 0 {
		types.SetMinFee(cfg.MinExecFee)
	}
	exec := &Executor{}
	exec.enableStat = cfg.EnableStat
	exec.enableMVCC = cfg.EnableMVCC
	return exec
}

func (exec *Executor) SetQueueClient(qcli queue.Client) {
	exec.client = qcli
	exec.client.Sub("execs")
	var err error
	exec.qclient, err = client.New(qcli, nil)
	if err != nil {
		panic(err)
	}
	//recv 消息的处理
	go func() {
		for msg := range exec.client.Recv() {
			elog.Debug("exec recv", "msg", msg)
			if msg.Ty == types.EventExecTxList {
				go exec.procExecTxList(msg)
			} else if msg.Ty == types.EventAddBlock {
				go exec.procExecAddBlock(msg)
			} else if msg.Ty == types.EventDelBlock {
				go exec.procExecDelBlock(msg)
			} else if msg.Ty == types.EventCheckTx {
				go exec.procExecCheckTx(msg)
			} else if msg.Ty == types.EventBlockChainQuery {
				go exec.procExecQuery(msg)
			}
		}
	}()
}

func (exec *Executor) procExecQuery(msg queue.Message) {
	header, err := exec.qclient.GetLastHeader()
	if err != nil {
		msg.Reply(exec.client.NewMessage("", types.EventBlockChainQuery, err))
		return
	}
	data := msg.GetData().(*types.BlockChainQuery)
	driver, err := drivers.LoadDriver(data.Driver, header.GetHeight())
	if err != nil {
		msg.Reply(exec.client.NewMessage("", types.EventBlockChainQuery, err))
		return
	}
	localdb := NewLocalDB(exec.client)
	driver.SetLocalDB(localdb)
	opt := &StateDBOption{EnableMVCC: exec.enableMVCC, FlagMVCC: exec.flagMVCC, Height: header.GetHeight()}
	driver.SetStateDB(NewStateDB(exec.client, data.StateHash, localdb, opt))
	ret, err := driver.Query(data.FuncName, data.Param)
	if err != nil {
		msg.Reply(exec.client.NewMessage("", types.EventBlockChainQuery, err))
		return
	}
	msg.Reply(exec.client.NewMessage("", types.EventBlockChainQuery, ret))
}

func (exec *Executor) procExecCheckTx(msg queue.Message) {
	datas := msg.GetData().(*types.ExecTxList)
	execute := newExecutor(datas.StateHash, exec, datas.Height, datas.BlockTime, datas.Difficulty, datas.Txs)
	execute.enableMVCC()
	execute.api = exec.qclient
	//返回一个列表表示成功还是失败
	result := &types.ReceiptCheckTxList{}
	for i := 0; i < len(datas.Txs); i++ {
		tx := datas.Txs[i]
		err := execute.execCheckTx(tx, i)
		if err != nil {
			result.Errs = append(result.Errs, err.Error())
		} else {
			result.Errs = append(result.Errs, "")
		}
	}
	msg.Reply(exec.client.NewMessage("", types.EventReceiptCheckTx, result))
}

var commonPrefix = []byte("mavl-")

func (exec *Executor) procExecTxList(msg queue.Message) {
	datas := msg.GetData().(*types.ExecTxList)
	execute := newExecutor(datas.StateHash, exec, datas.Height, datas.BlockTime, datas.Difficulty, datas.Txs)
	execute.enableMVCC()
	execute.api = exec.qclient
	var receipts []*types.Receipt
	index := 0
	for i := 0; i < len(datas.Txs); i++ {
		tx := datas.Txs[i]
		//检查groupcount
		if tx.GroupCount < 0 || tx.GroupCount == 1 || tx.GroupCount > 20 {
			receipts = append(receipts, types.NewErrReceipt(types.ErrTxGroupCount))
			continue
		}
		if tx.GroupCount == 0 {
			receipt, err := execute.execTx(tx, index)
			if err != nil {
				receipts = append(receipts, types.NewErrReceipt(err))
				continue
			}
			receipts = append(receipts, receipt)
			index++
			continue
		}
		//所有tx.GroupCount > 0 的交易都是错误的交易
		if !types.IsMatchFork(datas.Height, types.ForkV14TxGroup) {
			receipts = append(receipts, types.NewErrReceipt(types.ErrTxGroupNotSupport))
			continue
		}
		//判断GroupCount 是否会产生越界
		if i+int(tx.GroupCount) > len(datas.Txs) {
			receipts = append(receipts, types.NewErrReceipt(types.ErrTxGroupCount))
			continue
		}
		receiptlist, err := execute.execTxGroup(datas.Txs[i:i+int(tx.GroupCount)], index)
		i = i + int(tx.GroupCount) - 1
		if len(receiptlist) > 0 && len(receiptlist) != int(tx.GroupCount) {
			panic("len(receiptlist) must be equal tx.GroupCount")
		}
		if err != nil {
			for n := 0; n < int(tx.GroupCount); n++ {
				receipts = append(receipts, types.NewErrReceipt(err))
			}
			continue
		}
		receipts = append(receipts, receiptlist...)
		index += int(tx.GroupCount)
	}
	msg.Reply(exec.client.NewMessage("", types.EventReceipts,
		&types.Receipts{receipts}))
}

func isAllowExec(key, txexecer []byte, toaddr string, height int64) bool {
	keyexecer, err := findExecer(key)
	if err != nil {
		elog.Error("find execer ", "err", err)
		return false
	}
	//其他合约可以修改自己合约内部
	if bytes.Equal(keyexecer, txexecer) {
		return true
	}
	//如果是运行运行deposit的执行器，可以修改coins 的值（只有挖矿合约运行这样做）
	for _, execer := range types.AllowDepositExec {
		if bytes.Equal(txexecer, execer) && bytes.Equal(keyexecer, types.ExecerCoins) {
			return true
		}
	}
	//每个合约中，都会开辟一个区域，这个区域是另外一个合约可以修改的区域
	//我们把数据限制在这个位置，防止合约的其他位置被另外一个合约修改
	execaddr, ok := getExecKey(key)
	if ok && execaddr == address.ExecAddress(string(txexecer)) {
		return true
	}

	// 特殊化处理一下
	// manage 的key 是 config
	// token 的部分key 是 mavl-create-token-
	if !types.IsMatchFork(height, types.ForkV13ExecKey) {
		elog.Info("mavl key", "execer", keyexecer, "keyexecer", keyexecer)
		if bytes.Equal(txexecer, types.ExecerManage) && bytes.Equal(keyexecer, types.ExecerConfig) {
			return true
		}
		if bytes.Equal(txexecer, types.ExecerToken) {
			if bytes.HasPrefix(key, []byte("mavl-create-token-")) {
				return true
			}
		}
	}

	// user.evm 的交易，使用evm执行器
	// 这部分判断逻辑不能放到前面几步，因为它修改了txexecer，会影响别的判断逻辑
	if bytes.HasPrefix(txexecer, []byte(types.ExecName(types.UserEvmX))) {
		txexecer = []byte(types.ExecName(types.EvmX))
		if bytes.Equal([]byte(types.ExecName(string(keyexecer))), txexecer) {
			return true
		}
	}

	return false
}

var bytesExec = []byte("exec-")

func getExecKey(key []byte) (string, bool) {
	n := 0
	start := 0
	end := 0
	for i := len(commonPrefix); i < len(key); i++ {
		if key[i] == '-' {
			n = n + 1
			if n == 2 {
				start = i + 1
			}
			if n == 3 {
				end = i
				break
			}
		}
	}
	if start > 0 && end > 0 {
		if bytes.Equal(key[start:end+1], bytesExec) {
			//find addr
			start = end + 1
			for k := end; k < len(key); k++ {
				if key[k] == ':' { //end+1
					end = k
					return string(key[start:end]), true
				}
			}
		}
	}
	return "", false
}

func findExecer(key []byte) (execer []byte, err error) {
	if !bytes.HasPrefix(key, commonPrefix) {
		return nil, types.ErrMavlKeyNotStartWithMavl
	}
	for i := len(commonPrefix); i < len(key); i++ {
		if key[i] == '-' {
			return key[len(commonPrefix):i], nil
		}
	}
	return nil, types.ErrNoExecerInMavlKey
}

func (exec *Executor) procExecAddBlock(msg queue.Message) {
	datas := msg.GetData().(*types.BlockDetail)
	b := datas.Block
	execute := newExecutor(b.StateHash, exec, b.Height, b.BlockTime, uint64(b.Difficulty), b.Txs)
	execute.api = exec.qclient
	var totalFee types.TotalFee
	var kvset types.LocalDBSet
	//打开MVCC之后中途关闭，可能会发生致命的错误
	//println("procExecAddBlock addmvcc", b.Height, hex.EncodeToString(b.StateHash))
	for _, kv := range datas.KV {
		execute.stateDB.Set(kv.Key, kv.Value)
	}
	if exec.enableMVCC {
		kvs, err := exec.checkMVCCFlag(execute.localDB, datas)
		if err != nil {
			panic(err)
		}
		kvset.KV = append(kvset.KV, kvs...)
		kvs = AddMVCC(execute.localDB, datas)
		if kvs != nil {
			kvset.KV = append(kvset.KV, kvs...)
		}
		for _, kv := range kvset.KV {
			execute.localDB.Set(kv.Key, kv.Value)
		}
	}
	execute.enableMVCC()
	for i := 0; i < len(b.Txs); i++ {
		tx := b.Txs[i]
		totalFee.Fee += tx.Fee
		totalFee.TxCount++
		kv, err := execute.execLocal(tx, datas.Receipts[i], i)
		if err == types.ErrActionNotSupport {
			continue
		}
		if err != nil {
			msg.Reply(exec.client.NewMessage("", types.EventAddBlock, err))
			return
		}
		if kv != nil && kv.KV != nil {
			err := exec.checkPrefix(tx.Execer, kv.KV)
			if err != nil {
				msg.Reply(exec.client.NewMessage("", types.EventAddBlock, err))
				return
			}
			kvset.KV = append(kvset.KV, kv.KV...)
		}
	}
	//保存手续费
	feekv, err := saveFee(execute, &totalFee, b.ParentHash, b.Hash())
	if err != nil {
		msg.Reply(exec.client.NewMessage("", types.EventAddBlock, err))
		return
	}
	kvset.KV = append(kvset.KV, feekv)
	//定制数据统计
	if exec.enableStat {
		kvs, err := exec.stat(execute, datas)
		if err != nil {
			msg.Reply(exec.client.NewMessage("", types.EventAddBlock, err))
			return
		}
		kvset.KV = append(kvset.KV, kvs...)
	}
	msg.Reply(exec.client.NewMessage("", types.EventAddBlock, &kvset))
}

func (exec *Executor) checkMVCCFlag(db dbm.KVDB, datas *types.BlockDetail) ([]*types.KeyValue, error) {
	//flag = 0 : init
	//flag = 1 : start from zero
	//flag = 2 : start from no zero //不允许flag = 2的情况
	b := datas.Block
	if atomic.LoadInt64(&exec.flagMVCC) == FlagInit {
		flag, err := loadFlag(db, types.FlagKeyMVCC)
		if err != nil {
			panic(err)
		}
		atomic.StoreInt64(&exec.flagMVCC, flag)
	}
	var kvset []*types.KeyValue
	if atomic.LoadInt64(&exec.flagMVCC) == FlagInit {
		if b.Height != 0 {
			atomic.StoreInt64(&exec.flagMVCC, FlagNotFromZero)
		} else {
			//区块为0, 写入标志
			if atomic.CompareAndSwapInt64(&exec.flagMVCC, FlagInit, FlagFromZero) {
				kvset = append(kvset, types.FlagKV(types.FlagKeyMVCC, FlagFromZero))
			}
		}
	}
	if atomic.LoadInt64(&exec.flagMVCC) != FlagFromZero {
		panic("config set enableMVCC=true, it must be synchronized from 0 height")
	}
	return kvset, nil
}

func (exec *Executor) stat(execute *executor, datas *types.BlockDetail) ([]*types.KeyValue, error) {
	// 开启数据统计，需要从0开始同步数据
	b := datas.Block
	if atomic.LoadInt64(&exec.enableStatFlag) == 0 {
		flag, err := loadFlag(execute.localDB, StatisticFlag())
		if err != nil {
			panic(err)
		}
		atomic.StoreInt64(&exec.enableStatFlag, flag)
	}
	if b.Height != 0 && atomic.LoadInt64(&exec.enableStatFlag) == 0 {
		elog.Error("chain33.toml enableStat = true, it must be synchronized from 0 height")
		panic("chain33.toml enableStat = true, it must be synchronized from 0 height")
	}
	// 初始状态置为开启状态
	var kvset []*types.KeyValue
	if atomic.CompareAndSwapInt64(&exec.enableStatFlag, 0, 1) {
		kvset = append(kvset, types.FlagKV(StatisticFlag(), 1))
	}
	kvs, err := countInfo(execute, datas)
	if err != nil {
		return nil, err
	}
	kvset = append(kvset, kvs.KV...)
	return kvset, nil
}

func (exec *Executor) procExecDelBlock(msg queue.Message) {
	datas := msg.GetData().(*types.BlockDetail)
	b := datas.Block
	execute := newExecutor(b.StateHash, exec, b.Height, b.BlockTime, uint64(b.Difficulty), b.Txs)
	execute.enableMVCC()
	execute.api = exec.qclient
	var kvset types.LocalDBSet
	for _, kv := range datas.KV {
		execute.stateDB.Set(kv.Key, kv.Value)
	}
	if exec.enableMVCC {
		kvs := DelMVCC(execute.localDB, datas)
		if kvs != nil {
			kvset.KV = append(kvset.KV, kvs...)
		}
	}
	for i := len(b.Txs) - 1; i >= 0; i-- {
		tx := b.Txs[i]
		kv, err := execute.execDelLocal(tx, datas.Receipts[i], i)
		if err == types.ErrActionNotSupport {
			continue
		}
		if err != nil {
			msg.Reply(exec.client.NewMessage("", types.EventDelBlock, err))
			return
		}

		if kv != nil && kv.KV != nil {
			err := exec.checkPrefix(tx.Execer, kv.KV)
			if err != nil {
				msg.Reply(exec.client.NewMessage("", types.EventDelBlock, err))
				return
			}
			kvset.KV = append(kvset.KV, kv.KV...)
		}
	}

	//删除手续费
	feekv, err := delFee(execute, b.Hash())
	if err != nil {
		msg.Reply(exec.client.NewMessage("", types.EventDelBlock, err))
		return
	}
	kvset.KV = append(kvset.KV, feekv)

	//定制数据统计
	if exec.enableStat {
		kvs, err := delCountInfo(execute, datas)
		if err != nil {
			msg.Reply(exec.client.NewMessage("", types.EventDelBlock, err))
			return
		}
		kvset.KV = append(kvset.KV, kvs.KV...)
	}

	msg.Reply(exec.client.NewMessage("", types.EventDelBlock, &kvset))
}

func (exec *Executor) checkPrefix(execer []byte, kvs []*types.KeyValue) error {
	return nil
}

func (exec *Executor) Close() {
	elog.Info("exec module closed")
}

//执行器 -> db 环境
type executor struct {
	stateDB      dbm.KV
	localDB      dbm.KVDB
	coinsAccount *account.DB
	height       int64
	blocktime    int64

	// 增加区块的难度值，后面的执行器逻辑需要这些属性
	difficulty uint64
	txs        []*types.Transaction
	api        client.QueueProtocolAPI
}

func newExecutor(stateHash []byte, exec *Executor, height, blocktime int64, difficulty uint64, txs []*types.Transaction) *executor {
	client := exec.client
	enableMVCC := exec.enableMVCC
	flagMVCC := exec.flagMVCC
	opt := &StateDBOption{EnableMVCC: enableMVCC, FlagMVCC: flagMVCC, Height: height}
	localdb := NewLocalDB(client)
	e := &executor{
		stateDB:      NewStateDB(client, stateHash, localdb, opt),
		localDB:      localdb,
		coinsAccount: account.NewCoinsAccount(),
		height:       height,
		blocktime:    blocktime,
		difficulty:   difficulty,
		txs:          txs,
	}
	e.coinsAccount.SetDB(e.stateDB)
	return e
}

func (e *executor) enableMVCC() {
	e.stateDB.(*StateDB).enableMVCC()
}

func AddMVCC(db dbm.KVDB, detail *types.BlockDetail) (kvlist []*types.KeyValue) {
	kvs := detail.KV
	hash := detail.Block.StateHash
	mvcc := dbm.NewSimpleMVCC(db)
	//检查版本号是否是连续的
	kvlist, err := mvcc.AddMVCC(kvs, hash, detail.PrevStatusHash, detail.Block.Height)
	if err != nil {
		panic(err)
	}
	return kvlist
}

func DelMVCC(db dbm.KVDB, detail *types.BlockDetail) (kvlist []*types.KeyValue) {
	hash := detail.Block.StateHash
	mvcc := dbm.NewSimpleMVCC(db)
	kvlist, err := mvcc.DelMVCC(hash, detail.Block.Height)
	if err != nil {
		panic(err)
	}
	return kvlist
}

//隐私交易费扣除规则：
//1.公对私交易：直接从coin合约中扣除
//2.私对私交易或者私对公交易：交易费的扣除从隐私合约账户在coin合约中的账户中扣除
func (e *executor) processFee(tx *types.Transaction) (*types.Receipt, error) {
	from := tx.From()
	accFrom := e.coinsAccount.LoadAccount(from)
	if accFrom.GetBalance()-tx.Fee >= 0 {
		copyfrom := *accFrom
		accFrom.Balance = accFrom.GetBalance() - tx.Fee
		receiptBalance := &types.ReceiptAccountTransfer{&copyfrom, accFrom}
		e.coinsAccount.SaveAccount(accFrom)
		return e.cutFeeReceipt(accFrom, receiptBalance), nil
	}
	return nil, types.ErrNoBalance
}

func (e *executor) cutFeeReceipt(acc *types.Account, receiptBalance proto.Message) *types.Receipt {
	feelog := &types.ReceiptLog{types.TyLogFee, types.Encode(receiptBalance)}
	return &types.Receipt{types.ExecPack, e.coinsAccount.GetKVSet(acc), []*types.ReceiptLog{feelog}}
}

func (e *executor) checkTx(tx *types.Transaction, index int) error {
	if e.height > 0 && e.blocktime > 0 && tx.IsExpire(e.height, e.blocktime) {
		//如果已经过期
		return types.ErrTxExpire
	}
	if err := tx.Check(e.height, types.MinFee); err != nil {
		return err
	}
	return nil
}

func (e *executor) setEnv(exec drivers.Driver) {
	exec.SetStateDB(e.stateDB)
	exec.SetLocalDB(e.localDB)
	exec.SetEnv(e.height, e.blocktime, e.difficulty)
	exec.SetApi(e.api)
	exec.SetTxs(e.txs)
}

func (e *executor) checkTxGroup(txgroup *types.Transactions, index int) error {
	if e.height > 0 && e.blocktime > 0 && txgroup.IsExpire(e.height, e.blocktime) {
		//如果已经过期
		return types.ErrTxExpire
	}
	if err := txgroup.Check(e.height, types.MinFee); err != nil {
		return err
	}
	return nil
}

func (e *executor) execCheckTx(tx *types.Transaction, index int) error {
	//基本检查
	err := e.checkTx(tx, index)
	if err != nil {
		return err
	}
	//检查地址的有效性
	if err := address.CheckAddress(tx.To); err != nil {
		return err
	}
	//checkInExec
	exec := e.loadDriverForExec(string(tx.Execer), e.height)
	//手续费检查
	if !exec.IsFree() && types.MinFee > 0 {
		from := tx.From()
		accFrom := e.coinsAccount.LoadAccount(from)
		if accFrom.GetBalance() < types.MinBalanceTransfer {
			return types.ErrBalanceLessThanTenTimesFee
		}
	}

	e.setEnv(exec)
	return exec.CheckTx(tx, index)
}

func (e *executor) Exec(tx *types.Transaction, index int) (*types.Receipt, error) {
	exec := e.loadDriverForExec(string(tx.Execer), e.height)
	e.setEnv(exec)
	return exec.Exec(tx, index)
}

func (e *executor) execLocal(tx *types.Transaction, r *types.ReceiptData, index int) (*types.LocalDBSet, error) {
	exec := e.loadDriverForExec(string(tx.Execer), e.height)
	e.setEnv(exec)
	return exec.ExecLocal(tx, r, index)
}

func (e *executor) execDelLocal(tx *types.Transaction, r *types.ReceiptData, index int) (*types.LocalDBSet, error) {
	exec := e.loadDriverForExec(string(tx.Execer), e.height)
	e.setEnv(exec)
	return exec.ExecDelLocal(tx, r, index)
}

func (e *executor) loadDriverForExec(exector string, height int64) (c drivers.Driver) {
	exec, err := drivers.LoadDriver(exector, height)
	if err != nil {
		exec, err = drivers.LoadDriver(types.ExecName("none"), height)
		if err != nil {
			panic(err)
		}
	}
	return exec
}

func (execute *executor) execTxGroup(txs []*types.Transaction, index int) ([]*types.Receipt, error) {
	txgroup := &types.Transactions{Txs: txs}
	err := execute.checkTxGroup(txgroup, index)
	if err != nil {
		return nil, err
	}
	feelog, err := execute.execFee(txs[0], index)
	if err != nil {
		return nil, err
	}
	//开启内存事务处理，假设系统只有一个thread 执行
	//如果系统执行失败，回滚到这个状态
	rollbackLog := copyReceipt(feelog)
	execute.stateDB.Begin()
	receipts := make([]*types.Receipt, len(txs))
	for i := 1; i < len(txs); i++ {
		receipts[i] = &types.Receipt{Ty: types.ExecPack}
	}
	receipts[0], err = execute.execTxOne(feelog, txs[0], index)
	if err != nil {
		//状态数据库回滚
		if types.IsMatchFork(execute.height, types.ForkV22ExecRollback) {
			execute.stateDB.Rollback()
		}
		return receipts, nil
	}
	for i := 1; i < len(txs); i++ {
		//如果有一笔执行失败了，那么全部回滚
		receipts[i], err = execute.execTxOne(receipts[i], txs[i], index+i)
		if err != nil {
			//reset other exec , and break!
			for k := 1; k < i; k++ {
				receipts[k] = &types.Receipt{Ty: types.ExecPack}
			}
			//撤销txs[0]的交易
			if types.IsMatchFork(execute.height, types.ForkV15ResetTx0) {
				receipts[0] = rollbackLog
			}
			//撤销所有的数据库更新
			execute.stateDB.Rollback()
			return receipts, nil
		}
	}
	execute.stateDB.Commit()
	return receipts, nil
}

func (execute *executor) loadFlag(key []byte) (int64, error) {
	flag := &types.Int64{}
	flagBytes, err := execute.localDB.Get(key)
	if err == nil {
		err = types.Decode(flagBytes, flag)
		if err != nil {
			return 0, err
		}
		return flag.GetData(), nil
	} else if err == types.ErrNotFound {
		return 0, nil
	}
	return 0, err
}

func (execute *executor) execFee(tx *types.Transaction, index int) (*types.Receipt, error) {
	feelog := &types.Receipt{Ty: types.ExecPack}
	execer := string(tx.Execer)
	e := execute.loadDriverForExec(execer, execute.height)
	execute.setEnv(e)
	//执行器名称 和  pubkey 相同，费用从内置的执行器中扣除,但是checkTx 中要过
	//默认checkTx 中对这样的交易会返回
	if bytes.Equal(address.ExecPubkey(execer), tx.GetSignature().GetPubkey()) {
		err := e.CheckTx(tx, index)
		if err != nil {
			return nil, err
		}
	}
	var err error
	//公链不允许手续费为0
	if !types.IsPara() && types.MinFee > 0 && (!e.IsFree() || types.IsPublicChain()) {
		feelog, err = execute.processFee(tx)
		if err != nil {
			return nil, err
		}
	}
	return feelog, nil
}

func copyReceipt(feelog *types.Receipt) *types.Receipt {
	receipt := types.Receipt{}
	receipt = *feelog
	receipt.KV = make([]*types.KeyValue, len(feelog.KV))
	copy(receipt.KV, feelog.KV)
	receipt.Logs = make([]*types.ReceiptLog, len(feelog.Logs))
	copy(receipt.Logs, feelog.Logs)
	return &receipt
}

func (execute *executor) execTxOne(feelog *types.Receipt, tx *types.Transaction, index int) (*types.Receipt, error) {
	//只有到pack级别的，才会增加index
	receipt, err := execute.Exec(tx, index)
	if err != nil {
		elog.Error("exec tx error = ", "err", err, "exec", string(tx.Execer), "action", tx.ActionName())
		//add error log
		errlog := &types.ReceiptLog{types.TyLogErr, []byte(err.Error())}
		feelog.Logs = append(feelog.Logs, errlog)
		return feelog, err
	}
	//合并两个receipt，如果执行不返回错误，那么就认为成功
	if receipt != nil {
		for _, kv := range receipt.GetKV() {
			k := kv.GetKey()
			if !isAllowExec(k, tx.GetExecer(), tx.To, execute.height) {
				elog.Error("err receipt key", "key", string(k), "tx.exec", string(tx.GetExecer()),
					"tx.action", tx.ActionName())
				//非法的receipt，交易执行失败
				errlog := &types.ReceiptLog{types.TyLogErr, []byte(types.ErrNotAllowKey.Error())}
				feelog.Logs = append(feelog.Logs, errlog)
				return feelog, types.ErrNotAllowKey
			}
		}
		feelog.KV = append(feelog.KV, receipt.KV...)
		feelog.Logs = append(feelog.Logs, receipt.Logs...)
		feelog.Ty = receipt.Ty
	}
	return feelog, nil
}

func (execute *executor) execTx(tx *types.Transaction, index int) (*types.Receipt, error) {
	if execute.height == 0 { //genesis block 不检查手续费
		receipt, err := execute.Exec(tx, index)
		if err != nil {
			panic(err)
		}
		return receipt, nil
	}
	//交易检查规则：
	//1. mempool 检查区块，尽量检查更多的错误
	//2. 打包的时候，尽量打包更多的交易，只要基本的签名，以及格式没有问题
	err := execute.checkTx(tx, index)
	if err != nil {
		return nil, err
	}
	//处理交易手续费(先把手续费收了)
	//如果收了手续费，表示receipt 至少是pack 级别
	//收不了手续费的交易才是 error 级别
	feelog, err := execute.execFee(tx, index)
	if err != nil {
		return nil, err
	}
	//ignore err
	matchfork := types.IsMatchFork(execute.height, types.ForkV22ExecRollback)
	if matchfork {
		execute.stateDB.Begin()
	}
	feelog, err = execute.execTxOne(feelog, tx, index)
	if err != nil {
		if matchfork {
			execute.stateDB.Rollback()
		}
	} else {
		if matchfork {
			execute.stateDB.Commit()
		}
	}
	elog.Debug("exec tx = ", "index", index, "execer", string(tx.Execer), "err", err)
	return feelog, nil
}

func loadFlag(localDB dbm.KVDB, key []byte) (int64, error) {
	flag := &types.Int64{}
	flagBytes, err := localDB.Get(key)
	if err == nil {
		err = types.Decode(flagBytes, flag)
		if err != nil {
			return 0, err
		}
		return flag.GetData(), nil
	} else if err == types.ErrNotFound {
		return 0, nil
	}
	return 0, err
}

func totalFeeKey(hash []byte) []byte {
	key := []byte("TotalFeeKey:")
	return append(key, hash...)
}

func saveFee(ex *executor, fee *types.TotalFee, parentHash, hash []byte) (*types.KeyValue, error) {
	totalFee := &types.TotalFee{}
	totalFeeBytes, err := ex.localDB.Get(totalFeeKey(parentHash))
	if err == nil {
		err = types.Decode(totalFeeBytes, totalFee)
		if err != nil {
			return nil, err
		}
	} else if err != types.ErrNotFound {
		return nil, err
	}

	totalFee.Fee += fee.Fee
	totalFee.TxCount += fee.TxCount
	return &types.KeyValue{totalFeeKey(hash), types.Encode(totalFee)}, nil
}

func delFee(ex *executor, hash []byte) (*types.KeyValue, error) {
	return &types.KeyValue{totalFeeKey(hash), types.Encode(&types.TotalFee{})}, nil
}<|MERGE_RESOLUTION|>--- conflicted
+++ resolved
@@ -87,11 +87,8 @@
 	cert.Init()
 	privacy.Init()
 	game.Init()
-<<<<<<< HEAD
+	blackwhite.Init()
 	lottery.Init()
-=======
-	blackwhite.Init()
->>>>>>> 9d146342
 }
 
 var runonce sync.Once
