package executor

//store package store the world - state data
import (
	"bytes"

	log "github.com/inconshreveable/log15"
	"gitlab.33.cn/chain33/chain33/account"
	dbm "gitlab.33.cn/chain33/chain33/common/db"
	clog "gitlab.33.cn/chain33/chain33/common/log"
	"gitlab.33.cn/chain33/chain33/executor/drivers"
	_ "gitlab.33.cn/chain33/chain33/executor/drivers/coins"
	_ "gitlab.33.cn/chain33/chain33/executor/drivers/hashlock"
	_ "gitlab.33.cn/chain33/chain33/executor/drivers/manage"
	_ "gitlab.33.cn/chain33/chain33/executor/drivers/none"
	_ "gitlab.33.cn/chain33/chain33/executor/drivers/privacy"
	privExec "gitlab.33.cn/chain33/chain33/executor/drivers/privacy"
	_ "gitlab.33.cn/chain33/chain33/executor/drivers/retrieve"
	_ "gitlab.33.cn/chain33/chain33/executor/drivers/ticket"
	_ "gitlab.33.cn/chain33/chain33/executor/drivers/token"
	_ "gitlab.33.cn/chain33/chain33/executor/drivers/trade"
	"gitlab.33.cn/chain33/chain33/queue"
	"gitlab.33.cn/chain33/chain33/types"
)

var elog = log.New("module", "execs")
var coinsAccount = account.NewCoinsAccount()
var runningHeight int64 = 0

func SetLogLevel(level string) {
	clog.SetLogLevel(level)
}

func DisableLog() {
	elog.SetHandler(log.DiscardHandler())
}

type Executor struct {
	client queue.Client
}

func New(cfg *types.Exec) *Executor {
	//设置区块链的MinFee，低于Mempool和Wallet设置的MinFee
	//在cfg.MinExecFee == 0 的情况下，必须 cfg.IsFree == true 才会起效果
	if cfg.MinExecFee == 0 && cfg.IsFree == true {
		elog.Warn("set executor to free fee")
		types.SetMinFee(0)
	}
	if cfg.MinExecFee > 0 {
		types.SetMinFee(cfg.MinExecFee)
	}
	exec := &Executor{}
	return exec
}

func (exec *Executor) SetQueueClient(client queue.Client) {
	exec.client = client
	exec.client.Sub("execs")

	//recv 消息的处理
	go func() {
		for msg := range client.Recv() {
			elog.Debug("exec recv", "msg", msg)
			if msg.Ty == types.EventExecTxList {
				exec.procExecTxList(msg)
			} else if msg.Ty == types.EventAddBlock {
				exec.procExecAddBlock(msg)
			} else if msg.Ty == types.EventDelBlock {
				exec.procExecDelBlock(msg)
			} else if msg.Ty == types.EventCheckTx {
				exec.procExecCheckTx(msg)
			}
		}
	}()
}

func (exec *Executor) procExecCheckTx(msg queue.Message) {
	datas := msg.GetData().(*types.ExecTxList)
	execute := newExecutor(datas.StateHash, exec.client.Clone(), datas.Height, datas.BlockTime)
	//返回一个列表表示成功还是失败
	result := &types.ReceiptCheckTxList{}
	for i := 0; i < len(datas.Txs); i++ {
		tx := datas.Txs[i]
		err := execute.execCheckTx(tx, i)
		if err != nil {
			result.Errs = append(result.Errs, err.Error())
		} else {
			result.Errs = append(result.Errs, "")
		}
	}
	msg.Reply(exec.client.NewMessage("", types.EventReceiptCheckTx, result))
}

func (exec *Executor) procExecTxList(msg queue.Message) {
	datas := msg.GetData().(*types.ExecTxList)
	execute := newExecutor(datas.StateHash, exec.client.Clone(), datas.Height, datas.BlockTime)
	var receipts []*types.Receipt
	index := 0
	var privacyKV []*types.PrivacyKVToken
	for i := 0; i < len(datas.Txs); i++ {
		tx := datas.Txs[i]
		if execute.height == 0 { //genesis block 不检查手续费
			receipt, err := execute.Exec(tx, i)
			if err != nil {
				panic(err)
			}
			receipts = append(receipts, receipt)
			continue
		}
		//交易检查规则：
		//1. mempool 检查区块，尽量检查更多的错误
		//2. 打包的时候，尽量打包更多的交易，只要基本的签名，以及格式没有问题
		err := execute.checkTx(tx, index)
		if err != nil {
			receipt := types.NewErrReceipt(err)
			receipts = append(receipts, receipt)
			continue
		}
		//处理交易手续费(先把手续费收了)
		//如果收了手续费，表示receipt 至少是pack 级别
		//收不了手续费的交易才是 error 级别
		feelog := &types.Receipt{Ty: types.ExecPack}
		e, err := LoadDriver(string(tx.Execer))
		if err != nil {
			e, err = LoadDriver("none")
			if err != nil {
				panic(err)
			}
		}
		if !e.IsFree() && types.MinFee > 0 {
			feelog, err = execute.processFee(tx)
			if err != nil {
				receipt := types.NewErrReceipt(err)
				receipts = append(receipts, receipt)
				continue
			}
		}
		//只有到pack级别的，才会增加index
		receipt, err := execute.Exec(tx, index)
		index++
		if err != nil {
			elog.Error("exec tx error = ", "err", err, "tx", tx)
			//add error log
			errlog := &types.ReceiptLog{types.TyLogErr, []byte(err.Error())}
			feelog.Logs = append(feelog.Logs, errlog)
		} else {
			//合并两个receipt，如果执行不返回错误，那么就认为成功
			if receipt != nil {
				feelog.KV = append(feelog.KV, receipt.KV...)
				feelog.Logs = append(feelog.Logs, receipt.Logs...)
				feelog.Ty = receipt.Ty

				//如果是隐私交易,且目的方为隐私地址，则需要将其KV单独挑出来，以供blockchain使用
				if types.PrivacyX == string(tx.GetExecer()) {
					var action types.PrivacyAction

					if nil == types.Decode(tx.Payload, &action) {
						if action.Ty == types.ActionPublic2Privacy || action.Ty == types.ActionPrivacy2Privacy {
							privacyKVToken := &types.PrivacyKVToken{
								KV:      receipt.KV,
								TxIndex: int32(index),
								Txhash:  tx.Hash(),
							}
							if pub2priv := action.GetPublic2Privacy(); pub2priv != nil {
								privacyKVToken.Token = pub2priv.Tokenname
							} else if priv2priv := action.GetPrivacy2Privacy(); priv2priv != nil {
								privacyKVToken.Token = priv2priv.Tokenname
							}
							privacyKV = append(privacyKV, privacyKVToken)
						}
					}
				}
			}
		}
		receipts = append(receipts, feelog)
		elog.Debug("exec tx = ", "index", index, "execer", string(tx.Execer))
	}

	receiptsAndPrivacyKV := &types.ReceiptsAndPrivacyKV{
		Receipts:  &types.Receipts{receipts},
		PrivacyKV: &types.PrivacyKV{privacyKV},
	}

	msg.Reply(exec.client.NewMessage("", types.EventReceipts, receiptsAndPrivacyKV))
}

func (exec *Executor) procExecAddBlock(msg queue.Message) {
	datas := msg.GetData().(*types.BlockDetail)
	b := datas.Block
	execute := newExecutor(b.StateHash, exec.client.Clone(), b.Height, b.BlockTime)
	var kvset types.LocalDBSet
	for i := 0; i < len(b.Txs); i++ {
		tx := b.Txs[i]
		kv, err := execute.execLocal(tx, datas.Receipts[i], i)
		if err == types.ErrActionNotSupport {
			continue
		}
		if err != nil {
			msg.Reply(exec.client.NewMessage("", types.EventAddBlock, err))
			return
		}
		if kv != nil && kv.KV != nil {
			err := exec.checkPrefix(tx.Execer, kv.KV)
			if err != nil {
				msg.Reply(exec.client.NewMessage("", types.EventAddBlock, err))
				return
			}
			kvset.KV = append(kvset.KV, kv.KV...)
		}
	}
	msg.Reply(exec.client.NewMessage("", types.EventAddBlock, &kvset))
}

func (exec *Executor) procExecDelBlock(msg queue.Message) {
	datas := msg.GetData().(*types.BlockDetail)
	b := datas.Block
	execute := newExecutor(b.StateHash, exec.client.Clone(), b.Height, b.BlockTime)
	var kvset types.LocalDBSet
	privacyKV := &types.PrivacyKV{}
	i := len(b.Txs) - 1
	for ; i >= 0; i-- {
		tx := b.Txs[i]
		kv, err := execute.execDelLocal(tx, datas.Receipts[i], i)
		if err == types.ErrActionNotSupport {
			continue
		}
		if err != nil {
			msg.Reply(exec.client.NewMessage("", types.EventDelBlock, err))
			return
		}

		if kv != nil && kv.KV != nil {
			err := exec.checkPrefix(tx.Execer, kv.KV)
			if err != nil {
				msg.Reply(exec.client.NewMessage("", types.EventDelBlock, err))
				return
			}
			kvset.KV = append(kvset.KV, kv.KV...)
		}

		//如果是隐私交易,且目的方为隐私地址，则需要将其KV单独挑出来，以供blockchain使用
		if types.PrivacyX == string(tx.GetExecer()) {
			var action types.PrivacyAction
			if nil == types.Decode(tx.Payload, &action) {
				if action.Ty == types.ActionPublic2Privacy || action.Ty == types.ActionPrivacy2Privacy {
					privacyKVToken := &types.PrivacyKVToken{
						TxIndex: int32(i),
						Txhash:  tx.Hash(),
					}
					for _, ele_kv := range kv.KV {
						if bytes.Contains(ele_kv.Key, []byte(privExec.PrivacyUTXOKEYPrefix)) {
							privacyKVToken.KV = append(privacyKVToken.KV, ele_kv)
						}
					}

					if pub2priv := action.GetPublic2Privacy(); pub2priv != nil {
						privacyKVToken.Token = pub2priv.Tokenname
					} else if priv2priv := action.GetPrivacy2Privacy(); priv2priv != nil {
						privacyKVToken.Token = priv2priv.Tokenname
					}
					privacyKV.PrivacyKVToken = append(privacyKV.PrivacyKVToken, privacyKVToken)
				}
			}
		}
	}

	localDBSetWithPrivacy := &types.LocalDBSetWithPrivacy{
		LocalDBSet:        &kvset,
		PrivacyLocalDBSet: privacyKV,
	}
	msg.Reply(exec.client.NewMessage("", types.EventDelBlock, localDBSetWithPrivacy))
}

func (exec *Executor) checkPrefix(execer []byte, kvs []*types.KeyValue) error {
	if kvs == nil {
		return nil
	}
	if bytes.HasPrefix(execer, []byte("user.")) {
		for j := 0; j < len(kvs); j++ {
			if !bytes.HasPrefix(kvs[j].Key, execer) {
				return types.ErrLocalDBPerfix
			}
		}
	}
	return nil
}

func (exec *Executor) Close() {
	elog.Info("exec module closed")
}

//执行器 -> db 环境
type executor struct {
	stateDB      dbm.KVDB
	localDB      dbm.KVDB
	coinsAccount *account.AccountDB
	execDriver   *drivers.ExecDrivers
	height       int64
	blocktime    int64
}

func newExecutor(stateHash []byte, client queue.Client, height, blocktime int64) *executor {
	e := &executor{
		stateDB:      NewStateDB(client.Clone(), stateHash),
		localDB:      NewLocalDB(client.Clone()),
		coinsAccount: account.NewCoinsAccount(),
		execDriver:   drivers.CreateDrivers4CurrentHeight(height),
		height:       height,
		blocktime:    blocktime,
	}
	e.coinsAccount.SetDB(e.stateDB)
	runningHeight = height
	return e
}

//隐私交易费扣除规则：
//1.公对私交易：直接从coin合约中扣除
//2.私对私交易或者私对公交易：交易费的扣除从隐私合约账户在coin合约中的账户中扣除
func (e *executor) processFee(tx *types.Transaction) (*types.Receipt, error) {
	from := account.PubKeyToAddress(tx.GetSignature().GetPubkey()).String()
	if types.PrivacyX != string(tx.Execer) {
		return e.cutFeeFromAccount(from, tx.Fee)
	} else {
		return e.cutPrivacyFee(from, tx)
	}
	return nil, types.ErrNoBalance
}

func (e *executor) cutPrivacyFee(from string, tx *types.Transaction) (*types.Receipt, error) {
	var action types.PrivacyAction
	err := types.Decode(tx.Payload, &action)
	if err != nil {
		return nil, err
	}
	if action.Ty == types.ActionPublic2Privacy && action.GetPublic2Privacy() != nil {
		return e.cutFeeFromAccount(from, tx.Fee)
	} else { //如果是私到私 或者私到公，交易费扣除则需要utxo实现,交易费并不生成真正的UTXO,也是即时燃烧掉而已
		if action.Ty == types.ActionPrivacy2Privacy && action.GetPrivacy2Privacy() != nil {
			totalInput := int64(0)
			keys := make([][]byte, len(action.GetPrivacy2Privacy().Input.Keyinput))
			for i, input := range action.GetPrivacy2Privacy().Input.Keyinput {
				totalInput += input.Amount
				keys[i] = input.KeyImage
			}
			if !e.checkUTXOValid(keys) {
				elog.Error("exec UTXO double spend check failed")
				return nil, types.ErrDoubeSpendOccur
			}
			totalOutput := int64(0)
			for _, output := range action.GetPrivacy2Privacy().Output.Keyoutput {
				totalOutput += output.Amount
			}
			feeAmount := totalInput - totalOutput
			if feeAmount >= tx.Fee {
				//从隐私合约在coin的账户中扣除，同时也保证了相应的utxo差额被燃烧
				return e.cutFeeFromAccount(from, feeAmount)
			}

		} else if action.Ty == types.ActionPrivacy2Public && action.GetPrivacy2Public() != nil {
			totalInput := int64(0)
			keys := make([][]byte, len(action.GetPrivacy2Public().Input.Keyinput))
			for i, input := range action.GetPrivacy2Public().Input.Keyinput {
				totalInput += input.Amount
				keys[i] = input.KeyImage
			}
			if !e.checkUTXOValid(keys) {
				elog.Error("exec UTXO double spend check failed")
				return nil, types.ErrDoubeSpendOccur
			}

			totalOutput := int64(0)
			for _, output := range action.GetPrivacy2Public().Output.Keyoutput {
				totalOutput += output.Amount
			}

			feeAmount := totalInput - action.GetPrivacy2Public().Amount - totalOutput
			if feeAmount >= tx.Fee {
				//从隐私合约在coin的账户中扣除，同时也保证了相应的utxo差额被燃烧
				return e.cutFeeFromAccount(from, feeAmount)
			}
		}
	}
	return nil, types.ErrNoBalance
}

//通过keyImage确认是否存在双花，有效即不存在双花，返回true，反之则返回false
func (e *executor) checkUTXOValid(keyImages [][]byte) bool {
	if values, err := e.stateDB.BatchGet(keyImages); err == nil {
		if len(values) != len(keyImages) {
			elog.Error("exec module", "checkUTXOValid return different count value with keys")
			return false
		}
		for _, value := range values {
			if value != nil {
				return false
			}
		}
		return true
	}
	return false
}

func (e *executor) cutFeeFromAccount(AccAddr string, feeAmount int64) (*types.Receipt, error) {
	accFrom := e.coinsAccount.LoadAccount(AccAddr)
	if accFrom.GetBalance()-feeAmount >= 0 {
		copyfrom := *accFrom
		accFrom.Balance = accFrom.GetBalance() - feeAmount
		receiptBalance := &types.ReceiptAccountTransfer{&copyfrom, accFrom}
		e.coinsAccount.SaveAccount(accFrom)
		return e.cutFeeReceipt(accFrom, receiptBalance), nil
	}

	return nil, types.ErrNoBalance
}

func (e *executor) cutFeeReceipt(acc *types.Account, receiptBalance *types.ReceiptAccountTransfer) *types.Receipt {
	feelog := &types.ReceiptLog{types.TyLogFee, types.Encode(receiptBalance)}
	return &types.Receipt{types.ExecPack, e.coinsAccount.GetKVSet(acc), []*types.ReceiptLog{feelog}}
}

func (e *executor) checkTx(tx *types.Transaction, index int) error {
	if e.height > 0 && e.blocktime > 0 && tx.IsExpire(e.height, e.blocktime) {
		//如果已经过期
		return types.ErrTxExpire
	}
	if err := tx.Check(types.MinFee); err != nil {
		return err
	}
	return nil
}

func (e *executor) checkPrivacyTxFee(tx *types.Transaction) error {
	var action types.PrivacyAction
	err := types.Decode(tx.Payload, &action)
	if err != nil {
		return err
	}
	if action.Ty == types.ActionPrivacy2Privacy && action.GetPrivacy2Privacy() != nil {
		if tx.Fee < types.PrivacyTxFee {
			return types.ErrPrivacyTxFeeNotEnough
		}
		// 隐私对隐私,需要检查输入和输出值,条件 输入-输入>=手续费
		var totalInput, totalOutput int64
<<<<<<< HEAD
		keys := make([][]byte, len(action.GetPrivacy2Privacy().Input.Keyinput))
		for i, value := range action.GetPrivacy2Privacy().GetInput().GetKeyinput() {
			if value.GetAmount()<=0 {
=======
		for _, value := range action.GetPrivacy2Privacy().GetInput().GetKeyinput() {
			if value.GetAmount() <= 0 {
>>>>>>> 48694bec
				return types.ErrAmount
			}
			totalInput += value.GetAmount()
			keys[i] = value.KeyImage
		}

		if !e.checkUTXOValid(keys) {
			elog.Error("checkPrivacyTxFee exec UTXO double spend check failed")
			return types.ErrDoubeSpendOccur
		}

		for _, value := range action.GetPrivacy2Privacy().GetOutput().GetKeyoutput() {
			if value.GetAmount() <= 0 {
				return types.ErrAmount
			}
			totalOutput += value.GetAmount()
		}
		if totalInput-totalOutput < tx.Fee {
			return types.ErrPrivacyTxFeeNotEnough
		}

	} else if action.Ty == types.ActionPrivacy2Public && action.GetPrivacy2Public() != nil {
		if tx.Fee < types.PrivacyTxFee {
			return types.ErrPrivacyTxFeeNotEnough
		}

		var totalInput, totalOutput int64
<<<<<<< HEAD
		keys := make([][]byte, len(action.GetPrivacy2Public().Input.Keyinput))
		for i, value := range action.GetPrivacy2Public().GetInput().GetKeyinput() {
			if value.GetAmount()<=0 {
=======
		for _, value := range action.GetPrivacy2Public().GetInput().GetKeyinput() {
			if value.GetAmount() <= 0 {
>>>>>>> 48694bec
				return types.ErrAmount
			}
			totalInput += value.GetAmount()
			keys[i] = value.KeyImage
		}

		if !e.checkUTXOValid(keys) {
			elog.Error("checkPrivacyTxFee exec UTXO double spend check failed")
			return types.ErrDoubeSpendOccur
		}

		for _, value := range action.GetPrivacy2Public().GetOutput().GetKeyoutput() {
			if value.GetAmount() <= 0 {
				return types.ErrAmount
			}
			totalOutput += value.GetAmount()
		}
		if totalInput-totalOutput-action.GetPrivacy2Public().GetAmount() < tx.Fee {
			return types.ErrPrivacyTxFeeNotEnough
		}
	}

	return nil
}

func (e *executor) execCheckTx(tx *types.Transaction, index int) error {
	//基本检查
	err := e.checkTx(tx, index)
	if err != nil {
		return err
	}
	//checkInExec
	execer := string(tx.Execer)
	exec := e.loadDriverForExec(execer)
	//手续费检查
	if !exec.IsFree() && types.MinFee > 0 {
		from := account.PubKeyToAddress(tx.GetSignature().GetPubkey()).String()
		accFrom := e.coinsAccount.LoadAccount(from)
		if accFrom.GetBalance() < types.MinBalanceTransfer {
			return types.ErrBalanceLessThanTenTimesFee
		}

		//对于隐私交易类型为1.私对私和2.私对公这2种类型，
		//还需要进一步检查utxo输入输出差值是否足够支付交易费
		if types.PrivacyX == execer {
			err = e.checkPrivacyTxFee(tx)
			if err != nil {
				return err
			}
		}
	}

	exec.SetDB(e.stateDB)
	exec.SetEnv(e.height, e.blocktime)
	return exec.CheckTx(tx, index)
}

func (e *executor) Exec(tx *types.Transaction, index int) (*types.Receipt, error) {
	exec := e.loadDriverForExec(string(tx.Execer))
	exec.SetDB(e.stateDB)
	exec.SetEnv(e.height, e.blocktime)
	return exec.Exec(tx, index)
}

func (e *executor) execLocal(tx *types.Transaction, r *types.ReceiptData, index int) (*types.LocalDBSet, error) {
	exec := e.loadDriverForExec(string(tx.Execer))
	exec.SetLocalDB(e.localDB)
	exec.SetEnv(e.height, e.blocktime)
	return exec.ExecLocal(tx, r, index)
}

func (e *executor) execDelLocal(tx *types.Transaction, r *types.ReceiptData, index int) (*types.LocalDBSet, error) {
	exec := e.loadDriverForExec(string(tx.Execer))
	exec.SetLocalDB(e.localDB)
	exec.SetEnv(e.height, e.blocktime)
	return exec.ExecDelLocal(tx, r, index)
}

func (e *executor) loadDriverForExec(exector string) (c drivers.Driver) {
	exec, err := e.execDriver.LoadDriver(exector)
	if err != nil {
		exec, err = e.execDriver.LoadDriver("none")
		if err != nil {
			panic(err)
		}
	}
	exec.SetExecDriver(e.execDriver)

	return exec
}

func LoadDriver(name string) (c drivers.Driver, err error) {
	execDrivers := drivers.CreateDrivers4CurrentHeight(runningHeight)
	return execDrivers.LoadDriver(name)
}<|MERGE_RESOLUTION|>--- conflicted
+++ resolved
@@ -441,14 +441,9 @@
 		}
 		// 隐私对隐私,需要检查输入和输出值,条件 输入-输入>=手续费
 		var totalInput, totalOutput int64
-<<<<<<< HEAD
 		keys := make([][]byte, len(action.GetPrivacy2Privacy().Input.Keyinput))
 		for i, value := range action.GetPrivacy2Privacy().GetInput().GetKeyinput() {
 			if value.GetAmount()<=0 {
-=======
-		for _, value := range action.GetPrivacy2Privacy().GetInput().GetKeyinput() {
-			if value.GetAmount() <= 0 {
->>>>>>> 48694bec
 				return types.ErrAmount
 			}
 			totalInput += value.GetAmount()
@@ -476,14 +471,9 @@
 		}
 
 		var totalInput, totalOutput int64
-<<<<<<< HEAD
 		keys := make([][]byte, len(action.GetPrivacy2Public().Input.Keyinput))
 		for i, value := range action.GetPrivacy2Public().GetInput().GetKeyinput() {
 			if value.GetAmount()<=0 {
-=======
-		for _, value := range action.GetPrivacy2Public().GetInput().GetKeyinput() {
-			if value.GetAmount() <= 0 {
->>>>>>> 48694bec
 				return types.ErrAmount
 			}
 			totalInput += value.GetAmount()
