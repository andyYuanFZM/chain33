--- conflicted
+++ resolved
@@ -79,11 +79,8 @@
 	relay.Init()
 	cert.Init()
 	privacy.Init()
-<<<<<<< HEAD
+	game.Init()
 	blackwhite.Init()
-=======
-	game.Init()
->>>>>>> efab8c6c
 }
 
 var runonce sync.Once
