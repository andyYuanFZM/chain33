package executor

//store package store the world - state data
import (
	"bytes"
	"sync"

	"github.com/golang/protobuf/proto"
	log "github.com/inconshreveable/log15"
	"gitlab.33.cn/chain33/chain33/account"
	dbm "gitlab.33.cn/chain33/chain33/common/db"
	clog "gitlab.33.cn/chain33/chain33/common/log"
	"gitlab.33.cn/chain33/chain33/executor/drivers"
<<<<<<< HEAD
	_ "gitlab.33.cn/chain33/chain33/executor/drivers/coins"
	_ "gitlab.33.cn/chain33/chain33/executor/drivers/hashlock"
	_ "gitlab.33.cn/chain33/chain33/executor/drivers/manage"
	_ "gitlab.33.cn/chain33/chain33/executor/drivers/none"
	_ "gitlab.33.cn/chain33/chain33/executor/drivers/privacy"
	privExec "gitlab.33.cn/chain33/chain33/executor/drivers/privacy"
	_ "gitlab.33.cn/chain33/chain33/executor/drivers/retrieve"
	_ "gitlab.33.cn/chain33/chain33/executor/drivers/ticket"
	_ "gitlab.33.cn/chain33/chain33/executor/drivers/token"
	_ "gitlab.33.cn/chain33/chain33/executor/drivers/trade"
=======
	// register drivers
	"gitlab.33.cn/chain33/chain33/executor/drivers/coins"
	"gitlab.33.cn/chain33/chain33/executor/drivers/evm"
	"gitlab.33.cn/chain33/chain33/executor/drivers/hashlock"
	"gitlab.33.cn/chain33/chain33/executor/drivers/manage"
	"gitlab.33.cn/chain33/chain33/executor/drivers/none"
	"gitlab.33.cn/chain33/chain33/executor/drivers/norm"
	"gitlab.33.cn/chain33/chain33/executor/drivers/retrieve"
	"gitlab.33.cn/chain33/chain33/executor/drivers/ticket"
	"gitlab.33.cn/chain33/chain33/executor/drivers/token"
	"gitlab.33.cn/chain33/chain33/executor/drivers/trade"

	"gitlab.33.cn/chain33/chain33/client"
>>>>>>> 91c5f792
	"gitlab.33.cn/chain33/chain33/queue"
	"gitlab.33.cn/chain33/chain33/types"
)

var elog = log.New("module", "execs")
var coinsAccount = account.NewCoinsAccount()
var enableStat bool

func SetLogLevel(level string) {
	clog.SetLogLevel(level)
}

func DisableLog() {
	elog.SetHandler(log.DiscardHandler())
}

type Executor struct {
	client  queue.Client
	qclient client.QueueProtocolAPI
}

func execInit() {
	coins.Init()
	hashlock.Init()
	manage.Init()
	none.Init()
	norm.Init()
	retrieve.Init()
	ticket.Init()
	token.Init()
	trade.Init()
	evm.Init()
}

var runonce sync.Once

func New(cfg *types.Exec) *Executor {
	// init executor
	runonce.Do(func() {
		execInit()
	})
	//设置区块链的MinFee，低于Mempool和Wallet设置的MinFee
	//在cfg.MinExecFee == 0 的情况下，必须 cfg.IsFree == true 才会起效果
	if cfg.MinExecFee == 0 && cfg.IsFree {
		elog.Warn("set executor to free fee")
		types.SetMinFee(0)
	}
	if cfg.MinExecFee > 0 {
		types.SetMinFee(cfg.MinExecFee)
	}
	enableStat = cfg.EnableStat

	exec := &Executor{}
	return exec
}

func (exec *Executor) SetQueueClient(qcli queue.Client) {
	exec.client = qcli
	exec.client.Sub("execs")
	var err error
	exec.qclient, err = client.New(qcli, nil)
	if err != nil {
		panic(err)
	}
	//recv 消息的处理
	go func() {
		for msg := range exec.client.Recv() {
			elog.Debug("exec recv", "msg", msg)
			if msg.Ty == types.EventExecTxList {
				go exec.procExecTxList(msg)
			} else if msg.Ty == types.EventAddBlock {
				go exec.procExecAddBlock(msg)
			} else if msg.Ty == types.EventDelBlock {
				go exec.procExecDelBlock(msg)
			} else if msg.Ty == types.EventCheckTx {
				go exec.procExecCheckTx(msg)
			} else if msg.Ty == types.EventBlockChainQuery {
				go exec.procExecQuery(msg)
			}
		}
	}()
}

func (exec *Executor) procExecQuery(msg queue.Message) {
	header, err := exec.qclient.GetLastHeader()
	if err != nil {
		msg.Reply(exec.client.NewMessage("", types.EventBlockChainQuery, err))
		return
	}
	data := msg.GetData().(*types.BlockChainQuery)
	driver, err := drivers.LoadDriver(data.Driver, header.GetHeight())
	if err != nil {
		msg.Reply(exec.client.NewMessage("", types.EventBlockChainQuery, err))
		return
	}
	driver.SetLocalDB(NewLocalDB(exec.client))
	driver.SetStateDB(NewStateDB(exec.client, data.StateHash))
	ret, err := driver.Query(data.FuncName, data.Param)
	if err != nil {
		msg.Reply(exec.client.NewMessage("", types.EventBlockChainQuery, err))
		return
	}
	msg.Reply(exec.client.NewMessage("", types.EventBlockChainQuery, ret))
}

func (exec *Executor) procExecCheckTx(msg queue.Message) {
	datas := msg.GetData().(*types.ExecTxList)
	execute := newExecutor(datas.StateHash, exec.client, datas.Height, datas.BlockTime, datas.Difficulty)
	execute.api = exec.qclient
	//返回一个列表表示成功还是失败
	result := &types.ReceiptCheckTxList{}
	for i := 0; i < len(datas.Txs); i++ {
		tx := datas.Txs[i]
		err := execute.execCheckTx(tx, i)
		if err != nil {
			result.Errs = append(result.Errs, err.Error())
		} else {
			result.Errs = append(result.Errs, "")
		}
	}
	msg.Reply(exec.client.NewMessage("", types.EventReceiptCheckTx, result))
}

var commonPrefix = []byte("mavl-")

func (exec *Executor) procExecTxList(msg queue.Message) {
	datas := msg.GetData().(*types.ExecTxList)
	execute := newExecutor(datas.StateHash, exec.client, datas.Height, datas.BlockTime, datas.Difficulty)
	execute.api = exec.qclient
	var receipts []*types.Receipt
	index := 0
	var privacyKV []*types.PrivacyKVToken
	for i := 0; i < len(datas.Txs); i++ {
		tx := datas.Txs[i]
		//检查groupcount
		if tx.GroupCount < 0 || tx.GroupCount == 1 || tx.GroupCount > 20 {
			receipts = append(receipts, types.NewErrReceipt(types.ErrTxGroupCount))
			continue
		}
		if tx.GroupCount == 0 {
			receipt, err := execute.execTx(tx, index)
			if err != nil {
				receipts = append(receipts, types.NewErrReceipt(err))
				continue
			}
			receipts = append(receipts, receipt)
			index++
			continue
		}
		//所有tx.GroupCount > 0 的交易都是错误的交易
		if !types.IsMatchFork(datas.Height, types.ForkV14TxGroup) {
			receipts = append(receipts, types.NewErrReceipt(types.ErrTxGroupNotSupport))
			continue
		}
		//判断GroupCount 是否会产生越界
		if i+int(tx.GroupCount) > len(datas.Txs) {
			receipts = append(receipts, types.NewErrReceipt(types.ErrTxGroupCount))
			continue
		}
		receiptlist, err := execute.execTxGroup(datas.Txs[i:i+int(tx.GroupCount)], index)
		i = i + int(tx.GroupCount) - 1
		if len(receiptlist) > 0 && len(receiptlist) != int(tx.GroupCount) {
			panic("len(receiptlist) must be equal tx.GroupCount")
		}
		if err != nil {
<<<<<<< HEAD
			elog.Error("exec tx error = ", "err", err, "tx", tx)
			//add error log
			errlog := &types.ReceiptLog{types.TyLogErr, []byte(err.Error())}
			feelog.Logs = append(feelog.Logs, errlog)
		} else {
			//合并两个receipt，如果执行不返回错误，那么就认为成功
			if receipt != nil {
				feelog.KV = append(feelog.KV, receipt.KV...)
				feelog.Logs = append(feelog.Logs, receipt.Logs...)
				feelog.Ty = receipt.Ty

				//如果是隐私交易,且目的方为隐私地址，则需要将其KV单独挑出来，以供blockchain使用
				if types.PrivacyX == string(tx.GetExecer()) {
					var action types.PrivacyAction

					if nil == types.Decode(tx.Payload, &action) {
						if action.Ty == types.ActionPublic2Privacy || action.Ty == types.ActionPrivacy2Privacy {
							privacyKVToken := &types.PrivacyKVToken{
								KV:      receipt.KV,
								TxIndex: int32(index),
								Txhash:  tx.Hash(),
							}
							if pub2priv := action.GetPublic2Privacy(); pub2priv != nil {
								privacyKVToken.Token = pub2priv.Tokenname
							} else if priv2priv := action.GetPrivacy2Privacy(); priv2priv != nil {
								privacyKVToken.Token = priv2priv.Tokenname
							}
							privacyKV = append(privacyKV, privacyKVToken)
						}
					}
				}
=======
			for n := 0; n < int(tx.GroupCount); n++ {
				receipts = append(receipts, types.NewErrReceipt(err))
>>>>>>> 91c5f792
			}
			continue
		}
		receipts = append(receipts, receiptlist...)
		index += int(tx.GroupCount)
	}

	receiptsAndPrivacyKV := &types.ReceiptsAndPrivacyKV{
		Receipts:  &types.Receipts{receipts},
		PrivacyKV: &types.PrivacyKV{privacyKV},
	}

	msg.Reply(exec.client.NewMessage("", types.EventReceipts, receiptsAndPrivacyKV))
}

func isAllowExec(key, txexecer []byte, toaddr string, height int64) bool {
	keyexecer, err := findExecer(key)
	if err != nil {
		elog.Error("find execer ", "err", err)
		return false
	}
	//其他合约可以修改自己合约内部
	if bytes.Equal(keyexecer, txexecer) {
		return true
	}
	//如果是运行运行deposit的执行器，可以修改coins 的值（只有挖矿合约运行这样做）
	for _, execer := range types.AllowDepositExec {
		if bytes.Equal(txexecer, execer) && bytes.Equal(keyexecer, types.ExecerCoins) {
			return true
		}
	}
	//每个合约中，都会开辟一个区域，这个区域是另外一个合约可以修改的区域
	//我们把数据限制在这个位置，防止合约的其他位置被另外一个合约修改
	execaddr, ok := getExecKey(key)
	if ok && execaddr == account.ExecAddress(string(txexecer)) {
		return true
	}

	// 特殊化处理一下
	// manage 的key 是 config
	// token 的部分key 是 mavl-create-token-
	if !types.IsMatchFork(height, types.ForkV13ExecKey) {
		elog.Info("mavl key", "execer", keyexecer, "keyexecer", keyexecer)
		if bytes.Equal(txexecer, types.ExecerManage) && bytes.Equal(keyexecer, types.ExecerConfig) {
			return true
		}
		if bytes.Equal(txexecer, types.ExecerToken) {
			if bytes.HasPrefix(key, []byte("mavl-create-token-")) {
				return true
			}
		}
	}
	return false
}

var bytesExec = []byte("exec-")

func getExecKey(key []byte) (string, bool) {
	n := 0
	start := 0
	end := 0
	for i := len(commonPrefix); i < len(key); i++ {
		if key[i] == '-' {
			n = n + 1
			if n == 2 {
				start = i + 1
			}
			if n == 3 {
				end = i
				break
			}
		}
	}
	if start > 0 && end > 0 {
		if bytes.Equal(key[start:end+1], bytesExec) {
			//find addr
			start = end + 1
			for k := end; k < len(key); k++ {
				if key[k] == ':' { //end+1
					end = k
					return string(key[start:end]), true
				}
			}
		}
	}
	return "", false
}

func findExecer(key []byte) (execer []byte, err error) {
	if !bytes.HasPrefix(key, commonPrefix) {
		return nil, types.ErrMavlKeyNotStartWithMavl
	}
	for i := len(commonPrefix); i < len(key); i++ {
		if key[i] == '-' {
			return key[len(commonPrefix):i], nil
		}
	}
	return nil, types.ErrNoExecerInMavlKey
}

func (exec *Executor) procExecAddBlock(msg queue.Message) {
	datas := msg.GetData().(*types.BlockDetail)
	b := datas.Block
	execute := newExecutor(b.StateHash, exec.client, b.Height, b.BlockTime, uint64(b.Difficulty))
	execute.api = exec.qclient
	var totalFee types.TotalFee
	var kvset types.LocalDBSet
	for i := 0; i < len(b.Txs); i++ {
		tx := b.Txs[i]
		totalFee.Fee += tx.Fee
		totalFee.TxCount++
		kv, err := execute.execLocal(tx, datas.Receipts[i], i)
		if err == types.ErrActionNotSupport {
			continue
		}
		if err != nil {
			msg.Reply(exec.client.NewMessage("", types.EventAddBlock, err))
			return
		}
		if kv != nil && kv.KV != nil {
			err := exec.checkPrefix(tx.Execer, kv.KV)
			if err != nil {
				msg.Reply(exec.client.NewMessage("", types.EventAddBlock, err))
				return
			}
			kvset.KV = append(kvset.KV, kv.KV...)
		}
	}

	//保存手续费
	feekv, err := saveFee(execute, &totalFee, b.ParentHash, b.Hash())
	if err != nil {
		msg.Reply(exec.client.NewMessage("", types.EventAddBlock, err))
		return
	}
	kvset.KV = append(kvset.KV, feekv)

	//定制数据统计
	if enableStat {
		kvs, err := countInfo(execute, datas)
		if err != nil {
			msg.Reply(exec.client.NewMessage("", types.EventAddBlock, err))
			return
		}
		kvset.KV = append(kvset.KV, kvs.KV...)
	}

	msg.Reply(exec.client.NewMessage("", types.EventAddBlock, &kvset))
}

func (exec *Executor) procExecDelBlock(msg queue.Message) {
	datas := msg.GetData().(*types.BlockDetail)
	b := datas.Block
	execute := newExecutor(b.StateHash, exec.client, b.Height, b.BlockTime, uint64(b.Difficulty))
	execute.api = exec.qclient
	var kvset types.LocalDBSet
<<<<<<< HEAD
	privacyKV := &types.PrivacyKV{}
	i := len(b.Txs) - 1
	for ; i >= 0; i-- {
=======
	for i := len(b.Txs) - 1; i >= 0; i-- {
>>>>>>> 91c5f792
		tx := b.Txs[i]
		kv, err := execute.execDelLocal(tx, datas.Receipts[i], i)
		if err == types.ErrActionNotSupport {
			continue
		}
		if err != nil {
			msg.Reply(exec.client.NewMessage("", types.EventDelBlock, err))
			return
		}

		if kv != nil && kv.KV != nil {
			err := exec.checkPrefix(tx.Execer, kv.KV)
			if err != nil {
				msg.Reply(exec.client.NewMessage("", types.EventDelBlock, err))
				return
			}
			kvset.KV = append(kvset.KV, kv.KV...)
		}

		//如果是隐私交易,且目的方为隐私地址，则需要将其KV单独挑出来，以供blockchain使用
		if types.PrivacyX == string(tx.GetExecer()) {
			var action types.PrivacyAction
			if nil == types.Decode(tx.Payload, &action) {
				if action.Ty == types.ActionPublic2Privacy || action.Ty == types.ActionPrivacy2Privacy {
					privacyKVToken := &types.PrivacyKVToken{
						TxIndex: int32(i),
						Txhash:  tx.Hash(),
					}
					for _, ele_kv := range kv.KV {
						if bytes.Contains(ele_kv.Key, []byte(privExec.PrivacyUTXOKEYPrefix)) {
							privacyKVToken.KV = append(privacyKVToken.KV, ele_kv)
						}
					}

					if pub2priv := action.GetPublic2Privacy(); pub2priv != nil {
						privacyKVToken.Token = pub2priv.Tokenname
					} else if priv2priv := action.GetPrivacy2Privacy(); priv2priv != nil {
						privacyKVToken.Token = priv2priv.Tokenname
					}
					privacyKV.PrivacyKVToken = append(privacyKV.PrivacyKVToken, privacyKVToken)
				}
			}
		}
	}
<<<<<<< HEAD

	localDBSetWithPrivacy := &types.LocalDBSetWithPrivacy{
		LocalDBSet:        &kvset,
		PrivacyLocalDBSet: privacyKV,
	}
	msg.Reply(exec.client.NewMessage("", types.EventDelBlock, localDBSetWithPrivacy))
}
=======
>>>>>>> 91c5f792

	//删除手续费
	feekv, err := delFee(execute, b.Hash())
	if err != nil {
		msg.Reply(exec.client.NewMessage("", types.EventAddBlock, err))
		return
	}
	kvset.KV = append(kvset.KV, feekv)

	//定制数据统计
	if enableStat {
		kvs, err := delCountInfo(execute, datas)
		if err != nil {
			msg.Reply(exec.client.NewMessage("", types.EventAddBlock, err))
			return
		}
		kvset.KV = append(kvset.KV, kvs.KV...)
	}

	msg.Reply(exec.client.NewMessage("", types.EventAddBlock, &kvset))
}

func (exec *Executor) checkPrefix(execer []byte, kvs []*types.KeyValue) error {
	return nil
}

func (exec *Executor) Close() {
	elog.Info("exec module closed")
}

//执行器 -> db 环境
type executor struct {
	stateDB      dbm.KV
	localDB      dbm.KVDB
	coinsAccount *account.DB
	height       int64
	blocktime    int64

	// 增加区块的难度值，后面的执行器逻辑需要这些属性
	difficulty uint64

	api client.QueueProtocolAPI
}

func newExecutor(stateHash []byte, client queue.Client, height, blocktime int64, difficulty uint64) *executor {
	e := &executor{
		stateDB:      NewStateDB(client, stateHash),
		localDB:      NewLocalDB(client),
		coinsAccount: account.NewCoinsAccount(),
		height:       height,
		blocktime:    blocktime,
		difficulty:   difficulty,
	}
	e.coinsAccount.SetDB(e.stateDB)
	return e
}

//隐私交易费扣除规则：
//1.公对私交易：直接从coin合约中扣除
//2.私对私交易或者私对公交易：交易费的扣除从隐私合约账户在coin合约中的账户中扣除
func (e *executor) processFee(tx *types.Transaction) (*types.Receipt, error) {
	from := account.PubKeyToAddress(tx.GetSignature().GetPubkey()).String()
	if types.PrivacyX != string(tx.Execer) {
		return e.cutFeeFromAccount(from, tx.Fee)
	} else {
		return e.cutPrivacyFee(from, tx)
	}
	return nil, types.ErrNoBalance
}

func (e *executor) cutPrivacyFee(from string, tx *types.Transaction) (*types.Receipt, error) {
	var action types.PrivacyAction
	err := types.Decode(tx.Payload, &action)
	if err != nil {
		return nil, err
	}
	if action.Ty == types.ActionPublic2Privacy && action.GetPublic2Privacy() != nil {
		return e.cutFeeFromAccount(from, tx.Fee)
	} else { //如果是私到私 或者私到公，交易费扣除则需要utxo实现,交易费并不生成真正的UTXO,也是即时燃烧掉而已
		if action.Ty == types.ActionPrivacy2Privacy && action.GetPrivacy2Privacy() != nil {
			totalInput := int64(0)
			keys := make([][]byte, len(action.GetPrivacy2Privacy().Input.Keyinput))
			for i, input := range action.GetPrivacy2Privacy().Input.Keyinput {
				totalInput += input.Amount
				keys[i] = input.KeyImage
			}
			if !e.checkUTXOValid(keys) {
				elog.Error("exec UTXO double spend check failed")
				return nil, types.ErrDoubeSpendOccur
			}
			totalOutput := int64(0)
			for _, output := range action.GetPrivacy2Privacy().Output.Keyoutput {
				totalOutput += output.Amount
			}
			feeAmount := totalInput - totalOutput
			if feeAmount >= tx.Fee {
				//从隐私合约在coin的账户中扣除，同时也保证了相应的utxo差额被燃烧
				return e.cutFeeFromAccount(from, feeAmount)
			}

		} else if action.Ty == types.ActionPrivacy2Public && action.GetPrivacy2Public() != nil {
			totalInput := int64(0)
			keys := make([][]byte, len(action.GetPrivacy2Public().Input.Keyinput))
			for i, input := range action.GetPrivacy2Public().Input.Keyinput {
				totalInput += input.Amount
				keys[i] = input.KeyImage
			}
			if !e.checkUTXOValid(keys) {
				elog.Error("exec UTXO double spend check failed")
				return nil, types.ErrDoubeSpendOccur
			}

			totalOutput := int64(0)
			for _, output := range action.GetPrivacy2Public().Output.Keyoutput {
				totalOutput += output.Amount
			}

			feeAmount := totalInput - action.GetPrivacy2Public().Amount - totalOutput
			if feeAmount >= tx.Fee {
				//从隐私合约在coin的账户中扣除，同时也保证了相应的utxo差额被燃烧
				return e.cutFeeFromAccount(from, feeAmount)
			}
		}
	}
	return nil, types.ErrNoBalance
}

//通过keyImage确认是否存在双花，有效即不存在双花，返回true，反之则返回false
func (e *executor) checkUTXOValid(keyImages [][]byte) bool {
	if values, err := e.stateDB.BatchGet(keyImages); err == nil {
		if len(values) != len(keyImages) {
			elog.Error("exec module", "checkUTXOValid return different count value with keys")
			return false
		}
		for _, value := range values {
			if value != nil {
				return false
			}
		}
		return true
	}
	return false
}

func (e *executor) cutFeeFromAccount(AccAddr string, feeAmount int64) (*types.Receipt, error) {
	accFrom := e.coinsAccount.LoadAccount(AccAddr)
	if accFrom.GetBalance()-feeAmount >= 0 {
		copyfrom := *accFrom
		accFrom.Balance = accFrom.GetBalance() - feeAmount
		receiptBalance := &types.ReceiptAccountTransfer{&copyfrom, accFrom}
		e.coinsAccount.SaveAccount(accFrom)
		return e.cutFeeReceipt(accFrom, receiptBalance), nil
	}

	return nil, types.ErrNoBalance
}

func (e *executor) cutFeeReceipt(acc *types.Account, receiptBalance proto.Message) *types.Receipt {
	feelog := &types.ReceiptLog{types.TyLogFee, types.Encode(receiptBalance)}
	return &types.Receipt{types.ExecPack, e.coinsAccount.GetKVSet(acc), []*types.ReceiptLog{feelog}}
}

func (e *executor) checkTx(tx *types.Transaction, index int) error {
	if e.height > 0 && e.blocktime > 0 && tx.IsExpire(e.height, e.blocktime) {
		//如果已经过期
		return types.ErrTxExpire
	}
	if err := tx.Check(types.MinFee); err != nil {
		return err
	}
	return nil
}

<<<<<<< HEAD
func (e *executor) checkPrivacyTxFee(tx *types.Transaction) error {
	var action types.PrivacyAction
	err := types.Decode(tx.Payload, &action)
	if err != nil {
		return err
	}
	if action.Ty == types.ActionPrivacy2Privacy && action.GetPrivacy2Privacy() != nil {
		if tx.Fee < types.PrivacyUTXOFee {
			return types.ErrPrivacyTxFeeNotEnough
		}
		// 隐私对隐私,需要检查输入和输出值,条件 输入-输入>=手续费
		var totalInput, totalOutput int64
		for _, value := range action.GetPrivacy2Privacy().GetInput().GetKeyinput() {
			if value.GetAmount() <= 0 {
				return types.ErrAmount
			}
			totalInput += value.GetAmount()
		}
		for _, value := range action.GetPrivacy2Privacy().GetOutput().GetKeyoutput() {
			if value.GetAmount() <= 0 {
				return types.ErrAmount
			}
			totalOutput += value.GetAmount()
		}
		if totalInput-totalOutput < tx.Fee {
			return types.ErrPrivacyTxFeeNotEnough
		}

	} else if action.Ty == types.ActionPrivacy2Public && action.GetPrivacy2Public() != nil {
		if tx.Fee < types.PrivacyUTXOFee {
			return types.ErrPrivacyTxFeeNotEnough
		}

		var totalInput, totalOutput int64
		for _, value := range action.GetPrivacy2Public().GetInput().GetKeyinput() {
			if value.GetAmount() <= 0 {
				return types.ErrAmount
			}
			totalInput += value.GetAmount()
		}
		for _, value := range action.GetPrivacy2Public().GetOutput().GetKeyoutput() {
			if value.GetAmount() <= 0 {
				return types.ErrAmount
			}
			totalOutput += value.GetAmount()
		}
		if totalInput-totalOutput-action.GetPrivacy2Public().GetAmount() < tx.Fee {
			return types.ErrPrivacyTxFeeNotEnough
		}
	}

=======
func (e *executor) setEnv(exec drivers.Driver) {
	exec.SetStateDB(e.stateDB)
	exec.SetLocalDB(e.localDB)
	exec.SetEnv(e.height, e.blocktime, e.difficulty)
	exec.SetApi(e.api)
}
func (e *executor) checkTxGroup(txgroup *types.Transactions, index int) error {
	if e.height > 0 && e.blocktime > 0 && txgroup.IsExpire(e.height, e.blocktime) {
		//如果已经过期
		return types.ErrTxExpire
	}
	if err := txgroup.Check(types.MinFee); err != nil {
		return err
	}
>>>>>>> 91c5f792
	return nil
}

func (e *executor) execCheckTx(tx *types.Transaction, index int) error {
	//基本检查
	err := e.checkTx(tx, index)
	if err != nil {
		return err
	}
	//checkInExec
<<<<<<< HEAD
	execer := string(tx.Execer)
	exec := e.loadDriverForExec(execer)
=======
	exec := e.loadDriverForExec(string(tx.Execer), e.height)
>>>>>>> 91c5f792
	//手续费检查
	if !exec.IsFree() && types.MinFee > 0 {
		from := account.PubKeyToAddress(tx.GetSignature().GetPubkey()).String()
		accFrom := e.coinsAccount.LoadAccount(from)
		if accFrom.GetBalance() < types.MinBalanceTransfer {
			return types.ErrBalanceLessThanTenTimesFee
		}

		//对于隐私交易类型为1.私对私和2.私对公这2种类型，
		//还需要进一步检查utxo输入输出差值是否足够支付交易费
		if types.PrivacyX == execer {
			err = e.checkPrivacyTxFee(tx)
			if err != nil {
				return err
			}
		}
	}

	e.setEnv(exec)
	return exec.CheckTx(tx, index)
}

func (e *executor) Exec(tx *types.Transaction, index int) (*types.Receipt, error) {
	exec := e.loadDriverForExec(string(tx.Execer), e.height)
	e.setEnv(exec)
	return exec.Exec(tx, index)
}

func (e *executor) execLocal(tx *types.Transaction, r *types.ReceiptData, index int) (*types.LocalDBSet, error) {
	exec := e.loadDriverForExec(string(tx.Execer), e.height)
	e.setEnv(exec)
	return exec.ExecLocal(tx, r, index)
}

func (e *executor) execDelLocal(tx *types.Transaction, r *types.ReceiptData, index int) (*types.LocalDBSet, error) {
	exec := e.loadDriverForExec(string(tx.Execer), e.height)
	e.setEnv(exec)
	return exec.ExecDelLocal(tx, r, index)
}

func (e *executor) loadDriverForExec(exector string, height int64) (c drivers.Driver) {
	exec, err := drivers.LoadDriver(exector, height)
	if err != nil {
		exec, err = drivers.LoadDriver("none", height)
		if err != nil {
			panic(err)
		}
	}
	return exec
}

func (execute *executor) execTxGroup(txs []*types.Transaction, index int) ([]*types.Receipt, error) {
	txgroup := &types.Transactions{Txs: txs}
	err := execute.checkTxGroup(txgroup, index)
	if err != nil {
		return nil, err
	}
	feelog, err := execute.execFee(txs[0])
	if err != nil {
		return nil, err
	}
	//开启内存事务处理，假设系统只有一个thread 执行
	//如果系统执行失败，回滚到这个状态
	rollbackLog := copyReceipt(feelog)
	execute.stateDB.Begin()
	receipts := make([]*types.Receipt, len(txs))
	for i := 1; i < len(txs); i++ {
		receipts[i] = &types.Receipt{Ty: types.ExecPack}
	}
	receipts[0], err = execute.execTxOne(feelog, txs[0], index)
	if err != nil {
		return receipts, nil
	}
	for i := 1; i < len(txs); i++ {
		//如果有一笔执行失败了，那么全部回滚
		receipts[i], err = execute.execTxOne(receipts[i], txs[i], index+i)
		if err != nil {
			//reset other exec , and break!
			for k := 1; k < i; k++ {
				receipts[k] = &types.Receipt{Ty: types.ExecPack}
			}
			//撤销txs[0]的交易
			if types.IsMatchFork(execute.height, types.ForkV15ResetTx0) {
				receipts[0] = rollbackLog
			}
			//撤销所有的数据库更新
			execute.stateDB.Rollback()
			return receipts, nil
		}
	}
	execute.stateDB.Commit()
	return receipts, nil
}

func (execute *executor) execFee(tx *types.Transaction) (*types.Receipt, error) {
	feelog := &types.Receipt{Ty: types.ExecPack}
	e, err := drivers.LoadDriver(string(tx.Execer), execute.height)
	if err != nil {
		e, err = drivers.LoadDriver("none", execute.height)
		if err != nil {
			panic(err)
		}
	}
	//公链不允许手续费为0
	if types.MinFee > 0 && (!e.IsFree() || types.IsPublicChain()) {
		feelog, err = execute.processFee(tx)
		if err != nil {
			return nil, err
		}
	}
	return feelog, nil
}

func copyReceipt(feelog *types.Receipt) *types.Receipt {
	receipt := types.Receipt{}
	receipt = *feelog
	receipt.KV = make([]*types.KeyValue, len(feelog.KV))
	copy(receipt.KV, feelog.KV)
	receipt.Logs = make([]*types.ReceiptLog, len(feelog.Logs))
	copy(receipt.Logs, feelog.Logs)
	return &receipt
}

func (execute *executor) execTxOne(feelog *types.Receipt, tx *types.Transaction, index int) (*types.Receipt, error) {
	//只有到pack级别的，才会增加index
	receipt, err := execute.Exec(tx, index)
	if err != nil {
		elog.Error("exec tx error = ", "err", err, "exec", string(tx.Execer), "action", tx.ActionName())
		//add error log
		errlog := &types.ReceiptLog{types.TyLogErr, []byte(err.Error())}
		feelog.Logs = append(feelog.Logs, errlog)
		return feelog, err
	}
	//合并两个receipt，如果执行不返回错误，那么就认为成功
	if receipt != nil {
		for _, kv := range receipt.GetKV() {
			k := kv.GetKey()
			if !isAllowExec(k, tx.GetExecer(), tx.To, execute.height) {
				elog.Error("err receipt key", "key", string(k), "tx.exec", string(tx.GetExecer()),
					"tx.action", tx.ActionName())
				//非法的receipt，交易执行失败
				errlog := &types.ReceiptLog{types.TyLogErr, []byte(types.ErrNotAllowKey.Error())}
				feelog.Logs = append(feelog.Logs, errlog)
				return feelog, types.ErrNotAllowKey
			}
		}
		feelog.KV = append(feelog.KV, receipt.KV...)
		feelog.Logs = append(feelog.Logs, receipt.Logs...)
		feelog.Ty = receipt.Ty
	}
	return feelog, nil
}

func (execute *executor) execTx(tx *types.Transaction, index int) (*types.Receipt, error) {
	if execute.height == 0 { //genesis block 不检查手续费
		receipt, err := execute.Exec(tx, index)
		if err != nil {
			panic(err)
		}
		return receipt, nil
	}
	//交易检查规则：
	//1. mempool 检查区块，尽量检查更多的错误
	//2. 打包的时候，尽量打包更多的交易，只要基本的签名，以及格式没有问题
	err := execute.checkTx(tx, index)
	if err != nil {
		return nil, err
	}
	//处理交易手续费(先把手续费收了)
	//如果收了手续费，表示receipt 至少是pack 级别
	//收不了手续费的交易才是 error 级别
	feelog, err := execute.execFee(tx)
	if err != nil {
		return nil, err
	}
	//ignore err
	feelog, _ = execute.execTxOne(feelog, tx, index)
	elog.Debug("exec tx = ", "index", index, "execer", string(tx.Execer))
	return feelog, nil
}

func totalFeeKey(hash []byte) []byte {
	key := []byte("TotalFeeKey:")
	return append(key, hash...)
}

func saveFee(ex *executor, fee *types.TotalFee, parentHash, hash []byte) (*types.KeyValue, error) {
	totalFee := &types.TotalFee{}
	totalFeeBytes, err := ex.localDB.Get(totalFeeKey(parentHash))
	if err == nil {
		err = types.Decode(totalFeeBytes, totalFee)
		if err != nil {
			return nil, err
		}
	} else if err != types.ErrNotFound {
		return nil, err
	}

	totalFee.Fee += fee.Fee
	totalFee.TxCount += fee.TxCount
	return &types.KeyValue{totalFeeKey(hash), types.Encode(totalFee)}, nil
}

func delFee(ex *executor, hash []byte) (*types.KeyValue, error) {
	return &types.KeyValue{totalFeeKey(hash), types.Encode(&types.TotalFee{})}, nil
}<|MERGE_RESOLUTION|>--- conflicted
+++ resolved
@@ -11,18 +11,6 @@
 	dbm "gitlab.33.cn/chain33/chain33/common/db"
 	clog "gitlab.33.cn/chain33/chain33/common/log"
 	"gitlab.33.cn/chain33/chain33/executor/drivers"
-<<<<<<< HEAD
-	_ "gitlab.33.cn/chain33/chain33/executor/drivers/coins"
-	_ "gitlab.33.cn/chain33/chain33/executor/drivers/hashlock"
-	_ "gitlab.33.cn/chain33/chain33/executor/drivers/manage"
-	_ "gitlab.33.cn/chain33/chain33/executor/drivers/none"
-	_ "gitlab.33.cn/chain33/chain33/executor/drivers/privacy"
-	privExec "gitlab.33.cn/chain33/chain33/executor/drivers/privacy"
-	_ "gitlab.33.cn/chain33/chain33/executor/drivers/retrieve"
-	_ "gitlab.33.cn/chain33/chain33/executor/drivers/ticket"
-	_ "gitlab.33.cn/chain33/chain33/executor/drivers/token"
-	_ "gitlab.33.cn/chain33/chain33/executor/drivers/trade"
-=======
 	// register drivers
 	"gitlab.33.cn/chain33/chain33/executor/drivers/coins"
 	"gitlab.33.cn/chain33/chain33/executor/drivers/evm"
@@ -30,13 +18,14 @@
 	"gitlab.33.cn/chain33/chain33/executor/drivers/manage"
 	"gitlab.33.cn/chain33/chain33/executor/drivers/none"
 	"gitlab.33.cn/chain33/chain33/executor/drivers/norm"
-	"gitlab.33.cn/chain33/chain33/executor/drivers/retrieve"
+	"gitlab.33.cn/chain33/chain33/executor/drivers/privacy"
+	privExec "gitlab.33.cn/chain33/chain33/executor/drivers/privacy"
+	_ "gitlab.33.cn/chain33/chain33/executor/drivers/retrieve"
 	"gitlab.33.cn/chain33/chain33/executor/drivers/ticket"
 	"gitlab.33.cn/chain33/chain33/executor/drivers/token"
 	"gitlab.33.cn/chain33/chain33/executor/drivers/trade"
 
 	"gitlab.33.cn/chain33/chain33/client"
->>>>>>> 91c5f792
 	"gitlab.33.cn/chain33/chain33/queue"
 	"gitlab.33.cn/chain33/chain33/types"
 )
@@ -202,7 +191,19 @@
 			panic("len(receiptlist) must be equal tx.GroupCount")
 		}
 		if err != nil {
-<<<<<<< HEAD
+			for n := 0; n < int(tx.GroupCount); n++ {
+				receipts = append(receipts, types.NewErrReceipt(err))
+			}
+			continue
+		}
+		receipts = append(receipts, receiptlist...)
+		index += int(tx.GroupCount)
+
+		// TODO: 增加对组交易的支持以后，以下代码应该重构否则肯定有问题
+		//只有到pack级别的，才会增加index
+		receipt, err := execute.Exec(tx, index)
+		index++
+		if err != nil {
 			elog.Error("exec tx error = ", "err", err, "tx", tx)
 			//add error log
 			errlog := &types.ReceiptLog{types.TyLogErr, []byte(err.Error())}
@@ -234,15 +235,10 @@
 						}
 					}
 				}
-=======
-			for n := 0; n < int(tx.GroupCount); n++ {
-				receipts = append(receipts, types.NewErrReceipt(err))
->>>>>>> 91c5f792
-			}
-			continue
-		}
-		receipts = append(receipts, receiptlist...)
-		index += int(tx.GroupCount)
+			}
+		}
+		receipts = append(receipts, feelog)
+		elog.Debug("exec tx = ", "index", index, "execer", string(tx.Execer))
 	}
 
 	receiptsAndPrivacyKV := &types.ReceiptsAndPrivacyKV{
@@ -394,13 +390,8 @@
 	execute := newExecutor(b.StateHash, exec.client, b.Height, b.BlockTime, uint64(b.Difficulty))
 	execute.api = exec.qclient
 	var kvset types.LocalDBSet
-<<<<<<< HEAD
 	privacyKV := &types.PrivacyKV{}
-	i := len(b.Txs) - 1
-	for ; i >= 0; i-- {
-=======
 	for i := len(b.Txs) - 1; i >= 0; i-- {
->>>>>>> 91c5f792
 		tx := b.Txs[i]
 		kv, err := execute.execDelLocal(tx, datas.Receipts[i], i)
 		if err == types.ErrActionNotSupport {
@@ -445,36 +436,32 @@
 			}
 		}
 	}
-<<<<<<< HEAD
+
+	//删除手续费
+	feekv, err := delFee(execute, b.Hash())
+	if err != nil {
+		msg.Reply(exec.client.NewMessage("", types.EventDelBlock, err))
+		return
+	}
+	kvset.KV = append(kvset.KV, feekv)
+
+	//定制数据统计
+	if enableStat {
+		kvs, err := delCountInfo(execute, datas)
+		if err != nil {
+			msg.Reply(exec.client.NewMessage("", types.EventDelBlock, err))
+			return
+		}
+		kvset.KV = append(kvset.KV, kvs.KV...)
+	}
+
+	msg.Reply(exec.client.NewMessage("", types.EventDelBlock, &kvset))
 
 	localDBSetWithPrivacy := &types.LocalDBSetWithPrivacy{
 		LocalDBSet:        &kvset,
 		PrivacyLocalDBSet: privacyKV,
 	}
 	msg.Reply(exec.client.NewMessage("", types.EventDelBlock, localDBSetWithPrivacy))
-}
-=======
->>>>>>> 91c5f792
-
-	//删除手续费
-	feekv, err := delFee(execute, b.Hash())
-	if err != nil {
-		msg.Reply(exec.client.NewMessage("", types.EventAddBlock, err))
-		return
-	}
-	kvset.KV = append(kvset.KV, feekv)
-
-	//定制数据统计
-	if enableStat {
-		kvs, err := delCountInfo(execute, datas)
-		if err != nil {
-			msg.Reply(exec.client.NewMessage("", types.EventAddBlock, err))
-			return
-		}
-		kvset.KV = append(kvset.KV, kvs.KV...)
-	}
-
-	msg.Reply(exec.client.NewMessage("", types.EventAddBlock, &kvset))
 }
 
 func (exec *Executor) checkPrefix(execer []byte, kvs []*types.KeyValue) error {
@@ -628,7 +615,24 @@
 	return nil
 }
 
-<<<<<<< HEAD
+func (e *executor) setEnv(exec drivers.Driver) {
+	exec.SetStateDB(e.stateDB)
+	exec.SetLocalDB(e.localDB)
+	exec.SetEnv(e.height, e.blocktime, e.difficulty)
+	exec.SetApi(e.api)
+}
+
+func (e *executor) checkTxGroup(txgroup *types.Transactions, index int) error {
+	if e.height > 0 && e.blocktime > 0 && txgroup.IsExpire(e.height, e.blocktime) {
+		//如果已经过期
+		return types.ErrTxExpire
+	}
+	if err := txgroup.Check(types.MinFee); err != nil {
+		return err
+	}
+	return nil
+}
+
 func (e *executor) checkPrivacyTxFee(tx *types.Transaction) error {
 	var action types.PrivacyAction
 	err := types.Decode(tx.Payload, &action)
@@ -680,22 +684,6 @@
 		}
 	}
 
-=======
-func (e *executor) setEnv(exec drivers.Driver) {
-	exec.SetStateDB(e.stateDB)
-	exec.SetLocalDB(e.localDB)
-	exec.SetEnv(e.height, e.blocktime, e.difficulty)
-	exec.SetApi(e.api)
-}
-func (e *executor) checkTxGroup(txgroup *types.Transactions, index int) error {
-	if e.height > 0 && e.blocktime > 0 && txgroup.IsExpire(e.height, e.blocktime) {
-		//如果已经过期
-		return types.ErrTxExpire
-	}
-	if err := txgroup.Check(types.MinFee); err != nil {
-		return err
-	}
->>>>>>> 91c5f792
 	return nil
 }
 
@@ -706,12 +694,7 @@
 		return err
 	}
 	//checkInExec
-<<<<<<< HEAD
-	execer := string(tx.Execer)
-	exec := e.loadDriverForExec(execer)
-=======
 	exec := e.loadDriverForExec(string(tx.Execer), e.height)
->>>>>>> 91c5f792
 	//手续费检查
 	if !exec.IsFree() && types.MinFee > 0 {
 		from := account.PubKeyToAddress(tx.GetSignature().GetPubkey()).String()
