package executor

//store package store the world - state data
import (
	"bytes"
	"sync"
	"sync/atomic"

	"github.com/golang/protobuf/proto"
	log "github.com/inconshreveable/log15"
	"gitlab.33.cn/chain33/chain33/account"
	"gitlab.33.cn/chain33/chain33/common/address"
	dbm "gitlab.33.cn/chain33/chain33/common/db"
	clog "gitlab.33.cn/chain33/chain33/common/log"
	"gitlab.33.cn/chain33/chain33/executor/drivers"

	// register drivers
	"gitlab.33.cn/chain33/chain33/executor/drivers/coins"
	"gitlab.33.cn/chain33/chain33/executor/drivers/evm"
	"gitlab.33.cn/chain33/chain33/executor/drivers/game"
	"gitlab.33.cn/chain33/chain33/executor/drivers/hashlock"
	"gitlab.33.cn/chain33/chain33/executor/drivers/manage"
	"gitlab.33.cn/chain33/chain33/executor/drivers/none"
	"gitlab.33.cn/chain33/chain33/executor/drivers/norm"
	"gitlab.33.cn/chain33/chain33/executor/drivers/relay"
	"gitlab.33.cn/chain33/chain33/executor/drivers/retrieve"
	"gitlab.33.cn/chain33/chain33/executor/drivers/ticket"
	"gitlab.33.cn/chain33/chain33/executor/drivers/token"
	"gitlab.33.cn/chain33/chain33/executor/drivers/trade"
	"gitlab.33.cn/chain33/chain33/executor/drivers/valnode"

	"gitlab.33.cn/chain33/chain33/client"
	"gitlab.33.cn/chain33/chain33/executor/drivers/cert"
	"gitlab.33.cn/chain33/chain33/executor/drivers/privacy"
	"gitlab.33.cn/chain33/chain33/queue"
	"gitlab.33.cn/chain33/chain33/types"
	exectype "gitlab.33.cn/chain33/chain33/types/executor"
)

var elog = log.New("module", "execs")
var coinsAccount = account.NewCoinsAccount()
var keyMVCCFlag = []byte("FLAG:keyMVCCFlag")

const (
	FlagInit        = int64(0)
	FlagFromZero    = int64(1)
	FlagNotFromZero = int64(2)
)

func SetLogLevel(level string) {
	clog.SetLogLevel(level)
}

func DisableLog() {
	elog.SetHandler(log.DiscardHandler())
}

type Executor struct {
	client         queue.Client
	qclient        client.QueueProtocolAPI
	enableStat     bool
	enableMVCC     bool
	enableStatFlag int64
	flagMVCC       int64
}

func execInit() {
	exectype.Init()
	coins.Init()
	hashlock.Init()
	manage.Init()
	none.Init()
	norm.Init()
	retrieve.Init()
	ticket.Init()
	token.Init()
	trade.Init()
	evm.Init()
<<<<<<< HEAD
	valnode.Init()
=======
	relay.Init()
	cert.Init()
	privacy.Init()
	game.Init()
>>>>>>> a9d9d9fa
}

var runonce sync.Once

func New(cfg *types.Exec) *Executor {
	// init executor
	runonce.Do(func() {
		execInit()
	})
	//设置区块链的MinFee，低于Mempool和Wallet设置的MinFee
	//在cfg.MinExecFee == 0 的情况下，必须 cfg.IsFree == true 才会起效果
	if cfg.MinExecFee == 0 && cfg.IsFree {
		elog.Warn("set executor to free fee")
		types.SetMinFee(0)
	}
	if cfg.MinExecFee > 0 {
		types.SetMinFee(cfg.MinExecFee)
	}
	exec := &Executor{}
	exec.enableStat = cfg.EnableStat
	exec.enableMVCC = cfg.EnableMVCC
	return exec
}

func (exec *Executor) SetQueueClient(qcli queue.Client) {
	exec.client = qcli
	exec.client.Sub("execs")
	var err error
	exec.qclient, err = client.New(qcli, nil)
	if err != nil {
		panic(err)
	}
	//recv 消息的处理
	go func() {
		for msg := range exec.client.Recv() {
			elog.Debug("exec recv", "msg", msg)
			if msg.Ty == types.EventExecTxList {
				go exec.procExecTxList(msg)
			} else if msg.Ty == types.EventAddBlock {
				go exec.procExecAddBlock(msg)
			} else if msg.Ty == types.EventDelBlock {
				go exec.procExecDelBlock(msg)
			} else if msg.Ty == types.EventCheckTx {
				go exec.procExecCheckTx(msg)
			} else if msg.Ty == types.EventBlockChainQuery {
				go exec.procExecQuery(msg)
			}
		}
	}()
}

func (exec *Executor) procExecQuery(msg queue.Message) {
	header, err := exec.qclient.GetLastHeader()
	if err != nil {
		msg.Reply(exec.client.NewMessage("", types.EventBlockChainQuery, err))
		return
	}
	data := msg.GetData().(*types.BlockChainQuery)
	driver, err := drivers.LoadDriver(data.Driver, header.GetHeight())
	if err != nil {
		msg.Reply(exec.client.NewMessage("", types.EventBlockChainQuery, err))
		return
	}
	driver.SetLocalDB(NewLocalDB(exec.client))
	opt := &StateDBOption{EnableMVCC: exec.enableMVCC, FlagMVCC: exec.flagMVCC, Height: header.GetHeight()}
	driver.SetStateDB(NewStateDB(exec.client, data.StateHash, opt))
	ret, err := driver.Query(data.FuncName, data.Param)
	if err != nil {
		msg.Reply(exec.client.NewMessage("", types.EventBlockChainQuery, err))
		return
	}
	msg.Reply(exec.client.NewMessage("", types.EventBlockChainQuery, ret))
}

func (exec *Executor) procExecCheckTx(msg queue.Message) {
	datas := msg.GetData().(*types.ExecTxList)
	execute := newExecutor(datas.StateHash, exec, datas.Height, datas.BlockTime, datas.Difficulty)
	execute.api = exec.qclient
	//返回一个列表表示成功还是失败
	result := &types.ReceiptCheckTxList{}
	for i := 0; i < len(datas.Txs); i++ {
		tx := datas.Txs[i]
		err := execute.execCheckTx(tx, i)
		if err != nil {
			result.Errs = append(result.Errs, err.Error())
		} else {
			result.Errs = append(result.Errs, "")
		}
	}
	msg.Reply(exec.client.NewMessage("", types.EventReceiptCheckTx, result))
}

var commonPrefix = []byte("mavl-")

func (exec *Executor) procExecTxList(msg queue.Message) {
	datas := msg.GetData().(*types.ExecTxList)
	execute := newExecutor(datas.StateHash, exec, datas.Height, datas.BlockTime, datas.Difficulty)
	execute.api = exec.qclient
	var receipts []*types.Receipt
	index := 0
	for i := 0; i < len(datas.Txs); i++ {
		tx := datas.Txs[i]
		//检查groupcount
		if tx.GroupCount < 0 || tx.GroupCount == 1 || tx.GroupCount > 20 {
			receipts = append(receipts, types.NewErrReceipt(types.ErrTxGroupCount))
			continue
		}
		if tx.GroupCount == 0 {
			receipt, err := execute.execTx(tx, index)
			if err != nil {
				receipts = append(receipts, types.NewErrReceipt(err))
				continue
			}
			receipts = append(receipts, receipt)
			index++
			continue
		}
		//所有tx.GroupCount > 0 的交易都是错误的交易
		if !types.IsMatchFork(datas.Height, types.ForkV14TxGroup) {
			receipts = append(receipts, types.NewErrReceipt(types.ErrTxGroupNotSupport))
			continue
		}
		//判断GroupCount 是否会产生越界
		if i+int(tx.GroupCount) > len(datas.Txs) {
			receipts = append(receipts, types.NewErrReceipt(types.ErrTxGroupCount))
			continue
		}
		receiptlist, err := execute.execTxGroup(datas.Txs[i:i+int(tx.GroupCount)], index)
		i = i + int(tx.GroupCount) - 1
		if len(receiptlist) > 0 && len(receiptlist) != int(tx.GroupCount) {
			panic("len(receiptlist) must be equal tx.GroupCount")
		}
		if err != nil {
			for n := 0; n < int(tx.GroupCount); n++ {
				receipts = append(receipts, types.NewErrReceipt(err))
			}
			continue
		}
		receipts = append(receipts, receiptlist...)
		index += int(tx.GroupCount)
	}
	msg.Reply(exec.client.NewMessage("", types.EventReceipts,
		&types.Receipts{receipts}))
}

func isAllowExec(key, txexecer []byte, toaddr string, height int64) bool {
	keyexecer, err := findExecer(key)
	if err != nil {
		elog.Error("find execer ", "err", err)
		return false
	}
	//其他合约可以修改自己合约内部
	if bytes.Equal(keyexecer, txexecer) {
		return true
	}
	//如果是运行运行deposit的执行器，可以修改coins 的值（只有挖矿合约运行这样做）
	for _, execer := range types.AllowDepositExec {
		if bytes.Equal(txexecer, execer) && bytes.Equal(keyexecer, types.ExecerCoins) {
			return true
		}
	}
	//每个合约中，都会开辟一个区域，这个区域是另外一个合约可以修改的区域
	//我们把数据限制在这个位置，防止合约的其他位置被另外一个合约修改
	execaddr, ok := getExecKey(key)
	if ok && execaddr == address.ExecAddress(string(txexecer)) {
		return true
	}

	// 特殊化处理一下
	// manage 的key 是 config
	// token 的部分key 是 mavl-create-token-
	if !types.IsMatchFork(height, types.ForkV13ExecKey) {
		elog.Info("mavl key", "execer", keyexecer, "keyexecer", keyexecer)
		if bytes.Equal(txexecer, types.ExecerManage) && bytes.Equal(keyexecer, types.ExecerConfig) {
			return true
		}
		if bytes.Equal(txexecer, types.ExecerToken) {
			if bytes.HasPrefix(key, []byte("mavl-create-token-")) {
				return true
			}
		}
	}

	// user.evm 的交易，使用evm执行器
	// 这部分判断逻辑不能放到前面几步，因为它修改了txexecer，会影响别的判断逻辑
	if bytes.HasPrefix(txexecer, []byte(types.ExecName(types.UserEvmX))) {
		txexecer = []byte(types.ExecName(types.EvmX))
		if bytes.Equal([]byte(types.ExecName(string(keyexecer))), txexecer) {
			return true
		}
	}

	return false
}

var bytesExec = []byte("exec-")

func getExecKey(key []byte) (string, bool) {
	n := 0
	start := 0
	end := 0
	for i := len(commonPrefix); i < len(key); i++ {
		if key[i] == '-' {
			n = n + 1
			if n == 2 {
				start = i + 1
			}
			if n == 3 {
				end = i
				break
			}
		}
	}
	if start > 0 && end > 0 {
		if bytes.Equal(key[start:end+1], bytesExec) {
			//find addr
			start = end + 1
			for k := end; k < len(key); k++ {
				if key[k] == ':' { //end+1
					end = k
					return string(key[start:end]), true
				}
			}
		}
	}
	return "", false
}

func findExecer(key []byte) (execer []byte, err error) {
	if !bytes.HasPrefix(key, commonPrefix) {
		return nil, types.ErrMavlKeyNotStartWithMavl
	}
	for i := len(commonPrefix); i < len(key); i++ {
		if key[i] == '-' {
			return key[len(commonPrefix):i], nil
		}
	}
	return nil, types.ErrNoExecerInMavlKey
}

func (exec *Executor) procExecAddBlock(msg queue.Message) {
	datas := msg.GetData().(*types.BlockDetail)
	b := datas.Block
	execute := newExecutor(b.StateHash, exec, b.Height, b.BlockTime, uint64(b.Difficulty))
	execute.api = exec.qclient
	var totalFee types.TotalFee
	var kvset types.LocalDBSet
	//打开MVCC之后中途关闭，可能会发生致命的错误
	if exec.enableMVCC {
		kvs, err := exec.checkMVCCFlag(execute, datas)
		if err != nil {
			panic(err)
		}
		kvset.KV = append(kvset.KV, kvs...)
		kvs = execute.AddMVCC(datas)
		if kvs != nil {
			kvset.KV = append(kvset.KV, kvs...)
		}
	}
	for i := 0; i < len(b.Txs); i++ {
		tx := b.Txs[i]
		totalFee.Fee += tx.Fee
		totalFee.TxCount++
		kv, err := execute.execLocal(tx, datas.Receipts[i], i)
		if err == types.ErrActionNotSupport {
			continue
		}
		if err != nil {
			msg.Reply(exec.client.NewMessage("", types.EventAddBlock, err))
			return
		}
		if kv != nil && kv.KV != nil {
			err := exec.checkPrefix(tx.Execer, kv.KV)
			if err != nil {
				msg.Reply(exec.client.NewMessage("", types.EventAddBlock, err))
				return
			}
			kvset.KV = append(kvset.KV, kv.KV...)
		}
	}
	//保存手续费
	feekv, err := saveFee(execute, &totalFee, b.ParentHash, b.Hash())
	if err != nil {
		msg.Reply(exec.client.NewMessage("", types.EventAddBlock, err))
		return
	}
	kvset.KV = append(kvset.KV, feekv)
	//定制数据统计
	if exec.enableStat {
		kvs, err := exec.stat(execute, datas)
		if err != nil {
			msg.Reply(exec.client.NewMessage("", types.EventAddBlock, err))
			return
		}
		kvset.KV = append(kvset.KV, kvs...)
	}
	msg.Reply(exec.client.NewMessage("", types.EventAddBlock, &kvset))
}

func flagKV(key []byte, value int64) *types.KeyValue {
	return &types.KeyValue{Key: key, Value: types.Encode(&types.Int64{Data: value})}
}

func (exec *Executor) checkMVCCFlag(execute *executor, datas *types.BlockDetail) ([]*types.KeyValue, error) {
	//flag = 0 : init
	//flag = 1 : start from zero
	//flag = 2 : start from no zero
	b := datas.Block
	if atomic.LoadInt64(&exec.flagMVCC) == FlagInit {
		flag, err := execute.loadFlag(keyMVCCFlag)
		if err != nil {
			panic(err)
		}
		atomic.StoreInt64(&exec.flagMVCC, flag)
	}
	var kvset []*types.KeyValue
	if atomic.LoadInt64(&exec.flagMVCC) == FlagInit {
		if b.Height != 0 {
			atomic.StoreInt64(&exec.flagMVCC, FlagNotFromZero)
		} else {
			//区块为0, 写入标志
			if atomic.CompareAndSwapInt64(&exec.flagMVCC, FlagInit, FlagFromZero) {
				kvset = append(kvset, flagKV(keyMVCCFlag, FlagFromZero))
			}
		}
	}
	if atomic.LoadInt64(&exec.flagMVCC) != FlagFromZero {
		panic("config set enableMVCC=true, it must be synchronized from 0 height")
	}
	return kvset, nil
}

func (exec *Executor) stat(execute *executor, datas *types.BlockDetail) ([]*types.KeyValue, error) {
	// 开启数据统计，需要从0开始同步数据
	b := datas.Block
	if atomic.LoadInt64(&exec.enableStatFlag) == 0 {
		flag, err := execute.loadFlag(StatisticFlag())
		if err != nil {
			panic(err)
		}
		atomic.StoreInt64(&exec.enableStatFlag, flag)
	}
	if b.Height != 0 && atomic.LoadInt64(&exec.enableStatFlag) == 0 {
		elog.Error("chain33.toml enableStat = true, it must be synchronized from 0 height")
		panic("chain33.toml enableStat = true, it must be synchronized from 0 height")
	}
	// 初始状态置为开启状态
	var kvset []*types.KeyValue
	if atomic.CompareAndSwapInt64(&exec.enableStatFlag, 0, 1) {
		kvset = append(kvset, flagKV(StatisticFlag(), 1))
	}
	kvs, err := countInfo(execute, datas)
	if err != nil {
		return nil, err
	}
	kvset = append(kvset, kvs.KV...)
	return kvset, nil
}

func (exec *Executor) procExecDelBlock(msg queue.Message) {
	datas := msg.GetData().(*types.BlockDetail)
	b := datas.Block
	execute := newExecutor(b.StateHash, exec, b.Height, b.BlockTime, uint64(b.Difficulty))
	execute.api = exec.qclient
	var kvset types.LocalDBSet
	if exec.enableMVCC {
		kvs := execute.DelMVCC(datas)
		if kvs != nil {
			kvset.KV = append(kvset.KV, kvs...)
		}
	}
	for i := len(b.Txs) - 1; i >= 0; i-- {
		tx := b.Txs[i]
		kv, err := execute.execDelLocal(tx, datas.Receipts[i], i)
		if err == types.ErrActionNotSupport {
			continue
		}
		if err != nil {
			msg.Reply(exec.client.NewMessage("", types.EventDelBlock, err))
			return
		}

		if kv != nil && kv.KV != nil {
			err := exec.checkPrefix(tx.Execer, kv.KV)
			if err != nil {
				msg.Reply(exec.client.NewMessage("", types.EventDelBlock, err))
				return
			}
			kvset.KV = append(kvset.KV, kv.KV...)
		}
	}

	//删除手续费
	feekv, err := delFee(execute, b.Hash())
	if err != nil {
		msg.Reply(exec.client.NewMessage("", types.EventDelBlock, err))
		return
	}
	kvset.KV = append(kvset.KV, feekv)

	//定制数据统计
	if exec.enableStat {
		kvs, err := delCountInfo(execute, datas)
		if err != nil {
			msg.Reply(exec.client.NewMessage("", types.EventDelBlock, err))
			return
		}
		kvset.KV = append(kvset.KV, kvs.KV...)
	}

	msg.Reply(exec.client.NewMessage("", types.EventDelBlock, &kvset))
}

func (exec *Executor) checkPrefix(execer []byte, kvs []*types.KeyValue) error {
	return nil
}

func (exec *Executor) Close() {
	elog.Info("exec module closed")
}

//执行器 -> db 环境
type executor struct {
	stateDB      dbm.KV
	localDB      dbm.KVDB
	coinsAccount *account.DB
	height       int64
	blocktime    int64

	// 增加区块的难度值，后面的执行器逻辑需要这些属性
	difficulty uint64

	api client.QueueProtocolAPI
}

func newExecutor(stateHash []byte, exec *Executor, height, blocktime int64, difficulty uint64) *executor {
	client := exec.client
	enableMVCC := exec.enableMVCC
	flagMVCC := exec.flagMVCC
	opt := &StateDBOption{EnableMVCC: enableMVCC, FlagMVCC: flagMVCC, Height: height}
	e := &executor{
		stateDB:      NewStateDB(client, stateHash, opt),
		localDB:      NewLocalDB(client),
		coinsAccount: account.NewCoinsAccount(),
		height:       height,
		blocktime:    blocktime,
		difficulty:   difficulty,
	}
	e.coinsAccount.SetDB(e.stateDB)
	return e
}

func (e *executor) AddMVCC(detail *types.BlockDetail) (kvlist []*types.KeyValue) {
	kvs := detail.KV
	hash := detail.Block.StateHash
	mvcc := dbm.NewSimpleMVCC(e.localDB)
	//检查版本号是否是连续的
	kvlist, err := mvcc.AddMVCC(kvs, hash, detail.PrevStatusHash, detail.Block.Height)
	if err != nil {
		panic(err)
	}
	return kvlist
}

func (e *executor) DelMVCC(detail *types.BlockDetail) (kvlist []*types.KeyValue) {
	kvs := detail.KV
	hash := detail.Block.StateHash
	mvcc := dbm.NewSimpleMVCC(e.localDB)
	kvlist, err := mvcc.DelMVCC(kvs, hash, detail.Block.Height)
	if err != nil {
		panic(err)
	}
	return kvlist
}

//隐私交易费扣除规则：
//1.公对私交易：直接从coin合约中扣除
//2.私对私交易或者私对公交易：交易费的扣除从隐私合约账户在coin合约中的账户中扣除
func (e *executor) processFee(tx *types.Transaction) (*types.Receipt, error) {
	from := tx.From()
	accFrom := e.coinsAccount.LoadAccount(from)
	if accFrom.GetBalance()-tx.Fee >= 0 {
		copyfrom := *accFrom
		accFrom.Balance = accFrom.GetBalance() - tx.Fee
		receiptBalance := &types.ReceiptAccountTransfer{&copyfrom, accFrom}
		e.coinsAccount.SaveAccount(accFrom)
		return e.cutFeeReceipt(accFrom, receiptBalance), nil
	}

	return nil, types.ErrNoBalance
}

func (e *executor) cutFeeReceipt(acc *types.Account, receiptBalance proto.Message) *types.Receipt {
	feelog := &types.ReceiptLog{types.TyLogFee, types.Encode(receiptBalance)}
	return &types.Receipt{types.ExecPack, e.coinsAccount.GetKVSet(acc), []*types.ReceiptLog{feelog}}
}

func (e *executor) checkTx(tx *types.Transaction, index int) error {
	if e.height > 0 && e.blocktime > 0 && tx.IsExpire(e.height, e.blocktime) {
		//如果已经过期
		return types.ErrTxExpire
	}
	if err := tx.Check(types.MinFee); err != nil {
		return err
	}

	return nil
}

func (e *executor) setEnv(exec drivers.Driver) {
	exec.SetStateDB(e.stateDB)
	exec.SetLocalDB(e.localDB)
	exec.SetEnv(e.height, e.blocktime, e.difficulty)
	exec.SetApi(e.api)
}

func (e *executor) checkTxGroup(txgroup *types.Transactions, index int) error {
	if e.height > 0 && e.blocktime > 0 && txgroup.IsExpire(e.height, e.blocktime) {
		//如果已经过期
		return types.ErrTxExpire
	}
	if err := txgroup.Check(types.MinFee); err != nil {
		return err
	}
	return nil
}

func (e *executor) execCheckTx(tx *types.Transaction, index int) error {
	//基本检查
	err := e.checkTx(tx, index)
	if err != nil {
		return err
	}
	//检查地址的有效性
	if err := address.CheckAddress(tx.To); err != nil {
		return err
	}
	//checkInExec
	exec := e.loadDriverForExec(string(tx.Execer), e.height)
	//手续费检查
	if !exec.IsFree() && types.MinFee > 0 {
		from := tx.From()
		accFrom := e.coinsAccount.LoadAccount(from)
		if accFrom.GetBalance() < types.MinBalanceTransfer {
			return types.ErrBalanceLessThanTenTimesFee
		}
	}

	e.setEnv(exec)
	return exec.CheckTx(tx, index)
}

func (e *executor) Exec(tx *types.Transaction, index int) (*types.Receipt, error) {
	exec := e.loadDriverForExec(string(tx.Execer), e.height)
	e.setEnv(exec)
	return exec.Exec(tx, index)
}

func (e *executor) execLocal(tx *types.Transaction, r *types.ReceiptData, index int) (*types.LocalDBSet, error) {
	exec := e.loadDriverForExec(string(tx.Execer), e.height)
	e.setEnv(exec)
	return exec.ExecLocal(tx, r, index)
}

func (e *executor) execDelLocal(tx *types.Transaction, r *types.ReceiptData, index int) (*types.LocalDBSet, error) {
	exec := e.loadDriverForExec(string(tx.Execer), e.height)
	e.setEnv(exec)
	return exec.ExecDelLocal(tx, r, index)
}

func (e *executor) loadDriverForExec(exector string, height int64) (c drivers.Driver) {
	exec, err := drivers.LoadDriver(exector, height)
	if err != nil {
		exec, err = drivers.LoadDriver(types.ExecName("none"), height)
		if err != nil {
			panic(err)
		}
	}
	return exec
}

func (execute *executor) execTxGroup(txs []*types.Transaction, index int) ([]*types.Receipt, error) {
	txgroup := &types.Transactions{Txs: txs}
	err := execute.checkTxGroup(txgroup, index)
	if err != nil {
		return nil, err
	}
	feelog, err := execute.execFee(txs[0], index)
	if err != nil {
		return nil, err
	}
	//开启内存事务处理，假设系统只有一个thread 执行
	//如果系统执行失败，回滚到这个状态
	rollbackLog := copyReceipt(feelog)
	execute.stateDB.Begin()
	receipts := make([]*types.Receipt, len(txs))
	for i := 1; i < len(txs); i++ {
		receipts[i] = &types.Receipt{Ty: types.ExecPack}
	}
	receipts[0], err = execute.execTxOne(feelog, txs[0], index)
	if err != nil {
		//状态数据库回滚
		if types.IsMatchFork(execute.height, types.ForkV22ExecRollback) {
			execute.stateDB.Rollback()
		}
		return receipts, nil
	}
	for i := 1; i < len(txs); i++ {
		//如果有一笔执行失败了，那么全部回滚
		receipts[i], err = execute.execTxOne(receipts[i], txs[i], index+i)
		if err != nil {
			//reset other exec , and break!
			for k := 1; k < i; k++ {
				receipts[k] = &types.Receipt{Ty: types.ExecPack}
			}
			//撤销txs[0]的交易
			if types.IsMatchFork(execute.height, types.ForkV15ResetTx0) {
				receipts[0] = rollbackLog
			}
			//撤销所有的数据库更新
			execute.stateDB.Rollback()
			return receipts, nil
		}
	}
	execute.stateDB.Commit()
	return receipts, nil
}

func (execute *executor) loadFlag(key []byte) (int64, error) {
	flag := &types.Int64{}
	flagBytes, err := execute.localDB.Get(key)
	if err == nil {
		err = types.Decode(flagBytes, flag)
		if err != nil {
			return 0, err
		}
		return flag.GetData(), nil
	} else if err == types.ErrNotFound {
		return 0, nil
	}
	return 0, err
}

func (execute *executor) execFee(tx *types.Transaction, index int) (*types.Receipt, error) {
	feelog := &types.Receipt{Ty: types.ExecPack}
	execer := string(tx.Execer)
	e := execute.loadDriverForExec(execer, execute.height)
	execute.setEnv(e)
	//执行器名称 和  pubkey 相同，费用从内置的执行器中扣除,但是checkTx 中要过
	//默认checkTx 中对这样的交易会返回
	if bytes.Equal(address.ExecPubkey(execer), tx.GetSignature().GetPubkey()) {
		err := e.CheckTx(tx, index)
		if err != nil {
			return nil, err
		}
	}
	var err error
	//公链不允许手续费为0
	if !types.IsPara() && types.MinFee > 0 && (!e.IsFree() || types.IsPublicChain()) {
		feelog, err = execute.processFee(tx)
		if err != nil {
			return nil, err
		}
	}
	return feelog, nil
}

func copyReceipt(feelog *types.Receipt) *types.Receipt {
	receipt := types.Receipt{}
	receipt = *feelog
	receipt.KV = make([]*types.KeyValue, len(feelog.KV))
	copy(receipt.KV, feelog.KV)
	receipt.Logs = make([]*types.ReceiptLog, len(feelog.Logs))
	copy(receipt.Logs, feelog.Logs)
	return &receipt
}

func (execute *executor) execTxOne(feelog *types.Receipt, tx *types.Transaction, index int) (*types.Receipt, error) {
	//只有到pack级别的，才会增加index
	receipt, err := execute.Exec(tx, index)
	if err != nil {
		elog.Error("exec tx error = ", "err", err, "exec", string(tx.Execer), "action", tx.ActionName())
		//add error log
		errlog := &types.ReceiptLog{types.TyLogErr, []byte(err.Error())}
		feelog.Logs = append(feelog.Logs, errlog)
		return feelog, err
	}
	//合并两个receipt，如果执行不返回错误，那么就认为成功
	if receipt != nil {
		for _, kv := range receipt.GetKV() {
			k := kv.GetKey()
			if !isAllowExec(k, tx.GetExecer(), tx.To, execute.height) {
				elog.Error("err receipt key", "key", string(k), "tx.exec", string(tx.GetExecer()),
					"tx.action", tx.ActionName())
				//非法的receipt，交易执行失败
				errlog := &types.ReceiptLog{types.TyLogErr, []byte(types.ErrNotAllowKey.Error())}
				feelog.Logs = append(feelog.Logs, errlog)
				return feelog, types.ErrNotAllowKey
			}
		}
		feelog.KV = append(feelog.KV, receipt.KV...)
		feelog.Logs = append(feelog.Logs, receipt.Logs...)
		feelog.Ty = receipt.Ty
	}
	return feelog, nil
}

func (execute *executor) execTx(tx *types.Transaction, index int) (*types.Receipt, error) {
	if execute.height == 0 { //genesis block 不检查手续费
		receipt, err := execute.Exec(tx, index)
		if err != nil {
			panic(err)
		}
		return receipt, nil
	}
	//交易检查规则：
	//1. mempool 检查区块，尽量检查更多的错误
	//2. 打包的时候，尽量打包更多的交易，只要基本的签名，以及格式没有问题
	err := execute.checkTx(tx, index)
	if err != nil {
		return nil, err
	}
	//处理交易手续费(先把手续费收了)
	//如果收了手续费，表示receipt 至少是pack 级别
	//收不了手续费的交易才是 error 级别
	feelog, err := execute.execFee(tx, index)
	if err != nil {
		return nil, err
	}
	//ignore err
	matchfork := types.IsMatchFork(execute.height, types.ForkV22ExecRollback)
	if matchfork {
		execute.stateDB.Begin()
	}
	feelog, err = execute.execTxOne(feelog, tx, index)
	if err != nil {
		if matchfork {
			execute.stateDB.Rollback()
		}
	} else {
		if matchfork {
			execute.stateDB.Commit()
		}
	}
	elog.Debug("exec tx = ", "index", index, "execer", string(tx.Execer), "err", err)
	return feelog, nil
}

func totalFeeKey(hash []byte) []byte {
	key := []byte("TotalFeeKey:")
	return append(key, hash...)
}

func saveFee(ex *executor, fee *types.TotalFee, parentHash, hash []byte) (*types.KeyValue, error) {
	totalFee := &types.TotalFee{}
	totalFeeBytes, err := ex.localDB.Get(totalFeeKey(parentHash))
	if err == nil {
		err = types.Decode(totalFeeBytes, totalFee)
		if err != nil {
			return nil, err
		}
	} else if err != types.ErrNotFound {
		return nil, err
	}

	totalFee.Fee += fee.Fee
	totalFee.TxCount += fee.TxCount
	return &types.KeyValue{totalFeeKey(hash), types.Encode(totalFee)}, nil
}

func delFee(ex *executor, hash []byte) (*types.KeyValue, error) {
	return &types.KeyValue{totalFeeKey(hash), types.Encode(&types.TotalFee{})}, nil
}<|MERGE_RESOLUTION|>--- conflicted
+++ resolved
@@ -76,14 +76,11 @@
 	token.Init()
 	trade.Init()
 	evm.Init()
-<<<<<<< HEAD
-	valnode.Init()
-=======
 	relay.Init()
 	cert.Init()
 	privacy.Init()
 	game.Init()
->>>>>>> a9d9d9fa
+	valnode.Init()
 }
 
 var runonce sync.Once
