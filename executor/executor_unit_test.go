package executor

import (
<<<<<<< HEAD
=======
	"testing"
	"time"

>>>>>>> 9ddccbdc
	"fmt"
	"strconv"
	"strings"
	"testing"
	"time"

	"github.com/golang/protobuf/proto"
	"gitlab.33.cn/chain33/chain33/account"
	"gitlab.33.cn/chain33/chain33/common/config"
	"gitlab.33.cn/chain33/chain33/common/crypto"
	"gitlab.33.cn/chain33/chain33/common/merkle"
	"gitlab.33.cn/chain33/chain33/queue"
	"gitlab.33.cn/chain33/chain33/types"
)

<<<<<<< HEAD
var addr1 string
=======
var (
	addr1 string
)
>>>>>>> 9ddccbdc

func initUnitEnv() (queue.Queue, *Executor) {
	var q = queue.New("channel")
	cfg := config.InitCfg("../cmd/chain33/chain33.test.toml")
	exec := New(cfg.Exec)
	exec.SetQueueClient(q.Client())
	//types.SetMinFee(0)
	return q, exec
}

func createTxEx(priv crypto.PrivKey, to string, amount int64, ty int32, execer string) *types.Transaction {

	var tx *types.Transaction
	switch execer {
	case "coins":
		v := &types.CoinsAction_Transfer{&types.CoinsTransfer{Amount: amount}}
		transfer := &types.CoinsAction{Value: v, Ty: ty}
		tx = &types.Transaction{Execer: []byte(execer), Payload: types.Encode(transfer), Fee: 1e6, To: to}
	case "manage":
		v := &types.ModifyConfig{}
		modify := &types.ManageAction{
			Ty:    ty,
			Value: &types.ManageAction_Modify{Modify: v},
		}
		tx = &types.Transaction{Execer: []byte("manage"), Payload: types.Encode(modify)}
	case "none":
		v := &types.CoinsAction_Transfer{&types.CoinsTransfer{Amount: amount}}
		transfer := &types.CoinsAction{Value: v, Ty: ty}
		tx = &types.Transaction{Execer: []byte(execer), Payload: types.Encode(transfer), Fee: 1e6, To: to}
	case "ticket":
		transfer := &types.TicketAction{}
		if types.TicketActionGenesis == ty {
			v := &types.TicketAction_Genesis{&types.TicketGenesis{}}
			transfer.Value = v
			transfer.Ty = ty
		} else if types.TicketActionOpen == ty {
			v := &types.TicketAction_Topen{&types.TicketOpen{}}
			transfer.Value = v
			transfer.Ty = ty
		} else if types.TicketActionClose == ty {
			v := &types.TicketAction_Tclose{&types.TicketClose{}}
			transfer.Value = v
			transfer.Ty = ty
		} else if types.TicketActionMiner == ty {
			v := &types.TicketAction_Miner{&types.TicketMiner{}}
			transfer.Value = v
			transfer.Ty = ty
		} else if types.TicketActionBind == ty {
			v := &types.TicketAction_Tbind{&types.TicketBind{}}
			transfer.Value = v
			transfer.Ty = ty
		} else {
			return nil
		}
		tx = &types.Transaction{Execer: []byte(execer), Payload: types.Encode(transfer), Fee: 1e6, To: to}
	case "token":
		transfer := &types.TokenAction{}
		if types.ActionTransfer == ty {
			v := &types.TokenAction_Transfer{Transfer: &types.CoinsTransfer{Cointoken: "GOOD", Amount: 1e6}}
			transfer.Value = v
			transfer.Ty = ty
		} else if types.ActionWithdraw == ty {
			v := &types.TokenAction_Withdraw{Withdraw: &types.CoinsWithdraw{Cointoken: "GOOD", Amount: 1e6}}
			transfer.Value = v
			transfer.Ty = ty
		} else if types.TokenActionPreCreate == ty {
			v := &types.TokenAction_Tokenprecreate{&types.TokenPreCreate{
				"Yuan chain coin",
				"GOOD",
				"An Easy Way to Build Blockchain",
				10000 * 10000 * 100,
				1 * 1e8,
				"1Lmmwzw6ywVa3UZpA4tHvCB7gR9ZKRwpom"}} // 该处指针不能为空否则会有崩溃
			transfer.Value = v
			transfer.Ty = ty
		} else if types.TokenActionFinishCreate == ty {
			v := &types.TokenAction_Tokenfinishcreate{&types.TokenFinishCreate{}}
			transfer.Value = v
			transfer.Ty = ty
		} else if types.TokenActionRevokeCreate == ty {
			v := &types.TokenAction_Tokenrevokecreate{&types.TokenRevokeCreate{}}
			transfer.Value = v
			transfer.Ty = ty
		} else {
			return nil
		}
		tx = &types.Transaction{Execer: []byte(execer), Payload: types.Encode(transfer), Fee: 1e6, To: to}
	default:
		return nil
	}
	tx.Nonce = random.Int63()
	//tx.To = account.ExecAddress(execer).String()
	tx.Sign(types.SECP256K1, priv)
	return tx
}

func genTxsEx(n int64, ty int32, execer string) (txs []*types.Transaction) {
	_, priv := genaddress()
	to, _ := genaddress()
	for i := 0; i < int(n); i++ {
		txs = append(txs, createTxEx(priv, to, types.Coin*(n+1), ty, execer))
	}
	return txs
}
func createBlockEx(n int64, ty int32, execer string) *types.Block {
	newblock := &types.Block{}
	newblock.Height = -1
	newblock.BlockTime = time.Now().Unix()
	newblock.ParentHash = zeroHash[:]
	newblock.Txs = genTxsEx(n, ty, execer)
	newblock.TxHash = merkle.CalcMerkleRoot(newblock.Txs)
	return newblock
}

func constructionBlockDetail(block *types.Block, height int64, txcount int) *types.BlockDetail {
	var blockdetail types.BlockDetail

	blockdetail.Receipts = make([]*types.ReceiptData, txcount)
	for j := 0; j < txcount; j++ {
		ReceiptData := types.ReceiptData{Ty: 2}
		blockdetail.Receipts[j] = &ReceiptData
	}
	blockdetail.Block = block
	return &blockdetail
}

func genExecTxListMsg(client queue.Client, block *types.Block) queue.Message {
	list := &types.ExecTxList{zeroHash[:], block.Txs, block.BlockTime, block.Height}
	msg := client.NewMessage("execs", types.EventExecTxList, list)
	return msg
}

func genExecCheckTxMsg(client queue.Client, block *types.Block) queue.Message {
	list := &types.ExecTxList{zeroHash[:], block.Txs, block.BlockTime, block.Height}
	msg := client.NewMessage("execs", types.EventCheckTx, list)
	return msg
}

func genEventAddBlockMsg(client queue.Client, block *types.Block) queue.Message {
	blockDetail := constructionBlockDetail(block, 1, 1)
	msg := client.NewMessage("execs", types.EventAddBlock, blockDetail)
	return msg
}

func genEventDelBlockMsg(client queue.Client, block *types.Block) queue.Message {
	blockDetail := constructionBlockDetail(block, 1, 1)
	msg := client.NewMessage("execs", types.EventDelBlock, blockDetail)
	return msg
}

//"coins", "GetTxsByAddr",
func genEventBlockChainQueryMsg(client queue.Client, param []byte, strDriver string, strFunName string) queue.Message {
	blockChainQue := &types.BlockChainQuery{strDriver, strFunName, zeroHash[:], param}
	msg := client.NewMessage("execs", types.EventBlockChainQuery, blockChainQue)
	return msg
}

func storeProcess(q queue.Queue) {
	go func() {
		client := q.Client()
		client.Sub("store")
		for msg := range client.Recv() {
			switch msg.Ty {
			case types.EventStoreGet:
				datas := msg.GetData().(*types.StoreGet)
				fmt.Println("EventStoreGet Keys[0] = %s", string(datas.Keys[0]))

				var value []byte
				if strings.Contains(string(datas.Keys[0]), "this type ***") { //这种type结构体走该分支
					item := &types.ConfigItem{
						Key:  "111111111111111",
						Addr: "2222222222222",
						Value: &types.ConfigItem_Arr{
							Arr: &types.ArrayConfig{}},
					}
					value = types.Encode(item)
				} else {
					account := &types.Account{
						Balance: 1000 * 1e8,
						Addr:    addr1,
					}
					value = types.Encode(account)
				}
				values := make([][]byte, 2)
				values = append(values[:0], value)
				msg.Reply(client.NewMessage("", types.EventStoreGetReply, &types.StoreReplyValue{values}))
			case types.EventStoreGetTotalCoins:
				req := msg.GetData().(*types.IterateRangeByStateHash)
				resp := &types.ReplyGetTotalCoins{}
				resp.Count = req.Count
				msg.Reply(client.NewMessage("", types.EventGetTotalCoinsReply, resp))
			default:
				msg.ReplyErr("Do not support", types.ErrNotSupport)
			}
		}
	}()
}

func blockchainProcess(q queue.Queue) {
	go func() {
		client := q.Client()
		client.Sub("blockchain")
		for msg := range client.Recv() {
			switch msg.Ty {
			case types.EventGetLastHeader:
				header := &types.Header{StateHash: []byte("111111111111111111111"), Height: 1}
				msg.Reply(client.NewMessage("", types.EventHeader, header))
			case types.EventLocalGet:
				fmt.Println("EventLocalGet rsp")
				msg.Reply(client.NewMessage("", types.EventLocalReplyValue, &types.LocalReplyValue{}))
			case types.EventLocalList:
				fmt.Println("EventLocalList rsp")
				//value := []byte{1,2,3,4,5,6}
				//values := make([][]byte,2)
				//values = append(values[:0],value)
				var values [][]byte
				msg.Reply(client.NewMessage("", types.EventLocalReplyValue, &types.LocalReplyValue{Values: values}))
			default:
				msg.ReplyErr("Do not support", types.ErrNotSupport)
			}
		}
	}()
}

func createBlockChainQueryRq(execer string, funcName string) proto.Message {
	switch execer {
	case "coins":
		{
			reqAddr := &types.ReqAddr{}
			reqAddr.Addr, _ = genaddress()
			reqAddr.Flag = 0
			reqAddr.Count = 10
			reqAddr.Direction = 0
			reqAddr.Height = -1
			reqAddr.Index = 0

			return reqAddr
		}
	case "manage":
		{
			if funcName == "GetConfigItem" {
				in := &types.ReqString{Data: "this type ***"}
				return in
			}
		}
	case "norm":
		{
			in := &types.ReqString{Data: "this type ***"}
			return in
		}
	case "ticket":
		{
			if funcName == "TicketInfos" {
				info := &types.TicketInfos{}
				return info
			} else if funcName == "TicketList" {
				list := &types.TicketList{}
				return list
			} else if funcName == "MinerAddress" {
				reqaddr := &types.ReqString{}
				return reqaddr
			} else if funcName == "MinerSourceList" {
				reqaddr := &types.ReqString{}
				return reqaddr
			}
		}
	case "token":
		{
			switch funcName {
			//GetTokens,支持所有状态下的单个token，多个token，以及所有token的信息的查询
			case "GetTokens":
				reqtokens := &types.ReqTokens{}
				return reqtokens
			case "GetTokenInfo":
				symbol := &types.ReqString{Data: "this type ***"}
				return symbol
			case "GetAddrReceiverforTokens":
				addrTokens := &types.ReqAddrTokens{}
				return addrTokens
			case "GetAccountTokenAssets":
				req := &types.ReqAccountTokenAssets{}
				return req
			}
		}
	default:
		return nil
	}

	return nil
}

func TestQueueClient(t *testing.T) {
	q, _ := initUnitEnv()
	storeProcess(q)
	blockchainProcess(q)

	var txNum int64 = 1
	var msgs []queue.Message
	var msg queue.Message
	var block *types.Block

	execTy := [][]string{{"coins", strconv.Itoa(types.CoinsActionTransfer)},
		{"coins", strconv.Itoa(types.CoinsActionWithdraw)},
		{"coins", strconv.Itoa(types.CoinsActionGenesis)},
		{"manage", strconv.Itoa(types.ManageActionModifyConfig)},
		{"none", strconv.Itoa(types.CoinsActionTransfer)},
		{"ticket", strconv.Itoa(types.TicketActionGenesis)},
		{"ticket", strconv.Itoa(types.TicketActionOpen)},
		{"ticket", strconv.Itoa(types.TicketActionBind)},
		{"ticket", strconv.Itoa(types.TicketActionClose)},
		{"ticket", strconv.Itoa(types.TicketActionMiner)},
		{"token", strconv.Itoa(types.TokenActionPreCreate)},
		{"token", strconv.Itoa(types.TokenActionFinishCreate)},
		{"token", strconv.Itoa(types.TokenActionRevokeCreate)},
		{"token", strconv.Itoa(types.ActionTransfer)},
		{"token", strconv.Itoa(types.ActionWithdraw)},
	}

	for _, str := range execTy {
		ty, _ := strconv.Atoi(str[1])
		block = createBlockEx(txNum, int32(ty), str[0])
		addr1 = account.PubKeyToAddress(block.Txs[0].GetSignature().GetPubkey()).String() //将获取随机生成交易地址

		// 1、测试 EventExecTxList 消息
		msg = genExecTxListMsg(q.Client(), block)
		msgs = append(msgs, msg)

		//2、测试 EventAddBlock 消息
		msg = genEventAddBlockMsg(q.Client(), block)
		msgs = append(msgs, msg)

		// 3、测试 EventDelBlock 消息
		msg = genEventDelBlockMsg(q.Client(), block)
		msgs = append(msgs, msg)

		// 4、测试 EventCheckTx 消息
		msg = genExecCheckTxMsg(q.Client(), block)
		msgs = append(msgs, msg)
	}

	// 5、测试 EventBlockChainQuery 消息
	var reqAddr types.ReqAddr
	reqAddr.Addr, _ = genaddress()
	reqAddr.Flag = 0
	reqAddr.Count = 10
	reqAddr.Direction = 0
	reqAddr.Height = -1
	reqAddr.Index = 0

	execFunName := [][]string{{"coins", "GetAddrReciver"},
		{"coins", "GetTxsByAddr"},
		{"manage", "GetConfigItem"},
		{"norm", "NormGet"},
		{"norm", "NormHas"},
		{"ticket", "TicketInfos"},
		{"ticket", "TicketList"},
		{"ticket", "MinerAddress"},
		{"ticket", "MinerSourceList"},
		{"token", "GetTokens"},
		{"token", "GetTokenInfo"},
		{"token", "GetAddrReceiverforTokens"},
		{"token", "GetAccountTokenAssets"},
	}

	for _, str := range execFunName {
		t := createBlockChainQueryRq(str[0], str[1])
		if nil == t {
			continue
		}
		msg = genEventBlockChainQueryMsg(q.Client(), types.Encode(t), str[0], str[1]) //生成消息
		msgs = append(msgs, msg)
	}

	go func() {
		for _, msga := range msgs {
			q.Client().Send(msga, true)
			_, err := q.Client().Wait(msga)
			if err == nil || err == types.ErrNotFound || err == types.ErrEmpty {
				t.Logf("%v,%v", msga, err)
			} else {
				t.Error(err)
			}
		}
		q.Close()
	}()
	q.Start()
}<|MERGE_RESOLUTION|>--- conflicted
+++ resolved
@@ -1,34 +1,28 @@
 package executor
 
 import (
-<<<<<<< HEAD
-=======
 	"testing"
 	"time"
 
->>>>>>> 9ddccbdc
 	"fmt"
+
 	"strconv"
-	"strings"
-	"testing"
-	"time"
-
-	"github.com/golang/protobuf/proto"
+
 	"gitlab.33.cn/chain33/chain33/account"
 	"gitlab.33.cn/chain33/chain33/common/config"
 	"gitlab.33.cn/chain33/chain33/common/crypto"
 	"gitlab.33.cn/chain33/chain33/common/merkle"
 	"gitlab.33.cn/chain33/chain33/queue"
 	"gitlab.33.cn/chain33/chain33/types"
+
+	"strings"
+
+	"github.com/golang/protobuf/proto"
 )
 
-<<<<<<< HEAD
-var addr1 string
-=======
 var (
 	addr1 string
 )
->>>>>>> 9ddccbdc
 
 func initUnitEnv() (queue.Queue, *Executor) {
 	var q = queue.New("channel")
