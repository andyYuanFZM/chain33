package p2pstore

import (
	"encoding/hex"
	"encoding/json"
<<<<<<< HEAD
	"time"

	protobufCodec "github.com/multiformats/go-multicodec/protobuf"

=======
	"sync"

	"github.com/33cn/chain33/common/log/log15"
	"github.com/33cn/chain33/queue"
	"github.com/33cn/chain33/system/p2p/dht/protocol"
>>>>>>> 0b8fd050
	types2 "github.com/33cn/chain33/system/p2p/dht/types"
	"github.com/33cn/chain33/types"
	"github.com/libp2p/go-libp2p-core/peer"
	kb "github.com/libp2p/go-libp2p-kbucket"
)

const (
	FetchChunk     = "/chain33/fetch-chunk/1.0.0"
	StoreChunk     = "/chain33/store-chunk/1.0.0"
	GetHeader      = "/chain33/headers/1.0.0"
	GetChunkRecord = "/chain33/chunk-record/1.0.0"
)

var log = log15.New("module", "protocol.p2pstore")

type StoreProtocol struct {
	*protocol.P2PEnv //协议共享接口变量

	saving sync.Map
}

func Init(env *protocol.P2PEnv) {
	p := &StoreProtocol{
		P2PEnv: env,
	}

	//注册p2p通信协议，用于处理节点之间请求
	p.Host.SetStreamHandler(FetchChunk, protocol.HandlerWithRW(p.HandleStreamFetchChunk))
	p.Host.SetStreamHandler(StoreChunk, protocol.HandlerWithRead(p.HandleStreamStoreChunk))
	p.Host.SetStreamHandler(GetHeader, protocol.HandlerWithRW(p.HandleStreamGetHeader))
	p.Host.SetStreamHandler(GetChunkRecord, protocol.HandlerWithRW(p.HandleStreamGetChunkRecord))
	//同时注册eventHandler，用于处理blockchain模块发来的请求
	protocol.RegisterEventHandler(types.EventNotifyStoreChunk, protocol.EventHandlerWithRecover(p.HandleEventNotifyStoreChunk))
	protocol.RegisterEventHandler(types.EventGetChunkBlock, protocol.EventHandlerWithRecover(p.HandleEventGetChunkBlock))
	protocol.RegisterEventHandler(types.EventGetChunkBlockBody, protocol.EventHandlerWithRecover(p.HandleEventGetChunkBlockBody))
	protocol.RegisterEventHandler(types.EventGetChunkRecord, protocol.EventHandlerWithRecover(p.HandleEventGetChunkRecord))

	go p.startRepublish()
}

func (s *StoreProtocol) HandleStreamFetchChunk(req *types.P2PRequest, res *types.P2PResponse) error {
	param := req.Request.(*types.P2PRequest_ChunkInfoMsg).ChunkInfoMsg
	//优先检查本地是否存在
	bodys, _ := s.getChunkBlock(param.ChunkHash)
	if bodys != nil {
		l := int64(len(bodys.Items))
		start, end := param.Start%l, param.End%l+1
		bodys.Items = bodys.Items[start:end]
		res.Response = &types.P2PResponse_BlockBodys{BlockBodys: bodys}
		return nil
	}

	//本地没有数据
	peers := s.Discovery.FindNearestPeers(peer.ID(genChunkPath(param.ChunkHash)), AlphaValue*2)
	var addrInfos []peer.AddrInfo
	for _, pid := range peers {
		if kb.Closer(s.Host.ID(), pid, genChunkPath(param.ChunkHash)) {
			continue
		}
		addrInfos = append(addrInfos, s.Discovery.FindLocalPeer(pid))
	}

	if len(addrInfos) == 0 {
		return types2.ErrNotFound
	}

	addrInfosData, err := json.Marshal(addrInfos)
	if err != nil {
		return err
	}
	res.Response = &types.P2PResponse_AddrInfo{AddrInfo: addrInfosData}
	return nil
}

// 对端节点通知本节点保存数据
/*
检查本节点p2pStore是否保存了数据，
	1）若已保存则只更新时间即可
	2）若未保存则从网络中请求chunk数据
*/
func (s *StoreProtocol) HandleStreamStoreChunk(req *types.P2PRequest) {
	param := req.Request.(*types.P2PRequest_ChunkInfoMsg).ChunkInfoMsg
	//检查本地 p2pStore，如果已存在数据则直接更新
	err := s.updateChunk(param)
	if err == nil {
		return
	}

	pids := s.Discovery.FindNearestPeers(peer.ID(genChunkPath(param.ChunkHash)), AlphaValue)
	bodys, err := s.mustFetchChunk(param, peersToMap(pids))
	if err != nil {
		log.Error("onStoreChunk", "get bodys from remote peer error", err)
		return
	}

	err = s.addChunkBlock(param, bodys)
	if err != nil {
		log.Error("onStoreChunk", "store block error", err)
		return
	}
}

func (s *StoreProtocol) HandleStreamGetHeader(req *types.P2PRequest, res *types.P2PResponse) error {
	param := req.Request.(*types.P2PRequest_ReqBlocks)
	msg := s.QueueClient.NewMessage("blockchain", types.EventGetHeaders, param.ReqBlocks)
	err := s.QueueClient.Send(msg, true)
	if err != nil {
		return err
	}
	resp, err := s.QueueClient.Wait(msg)
	if err != nil {
		return err
	}

	if headers, ok := resp.GetData().(*types.Headers); ok {
		res.Response = &types.P2PResponse_BlockHeaders{BlockHeaders: headers}
		return nil
	}
	return types.ErrNotFound
}

func (s *StoreProtocol) HandleStreamGetChunkRecord(req *types.P2PRequest, res *types.P2PResponse) error {
	param := req.Request.(*types.P2PRequest_ReqChunkRecords).ReqChunkRecords
	records, err := s.getChunkRecordFromBlockchain(param)
	if err != nil {
		return err
	}
	res.Response = &types.P2PResponse_ChunkRecords{ChunkRecords: records}
	return nil
}

//HandleEventNotifyStoreChunk handles notification of blockchain,
// store chunk if this node is the nearest *BackUp* node in the local routing table.
func (s *StoreProtocol) HandleEventNotifyStoreChunk(m *queue.Message) {
	m.Reply(queue.NewMessage(0, "", 0, &types.Reply{IsOk: true}))
	req := m.GetData().(*types.ChunkInfoMsg)
	//如果本节点是本地路由表中距离该chunk最近的 *count* 个节点之一，则保存数据；否则不需要保存数据
	count := Backup
	peers := s.Discovery.FindNearestPeers(peer.ID(genChunkPath(req.ChunkHash)), count)
	if len(peers) == 0 {
		log.Error("HandleEventNotifyStoreChunk", "error", types2.ErrEmptyRoutingTable)
		return
	}
	if len(peers) == count && kb.Closer(peers[count-1], s.Host.ID(), genChunkPath(req.ChunkHash)) {
		return
	}
	err := s.storeChunk(req)
	if err != nil {
		log.Error("StoreChunk", "chunk hash", hex.EncodeToString(req.ChunkHash), "start", req.Start, "end", req.End, "error", err)
	}
	log.Info("StoreChunk", "local pid", s.Host.ID(), "chunk hash", hex.EncodeToString(req.ChunkHash))
}

func (s *StoreProtocol) HandleEventGetChunkBlock(m *queue.Message) {
	m.Reply(queue.NewMessage(0, "", 0, &types.Reply{IsOk: true}))
	req := m.GetData().(*types.ChunkInfoMsg)
	bodys, err := s.getChunk(req)
	if err != nil {
		log.Error("GetChunkBlock", "chunk hash", hex.EncodeToString(req.ChunkHash), "start", req.Start, "end", req.End, "error", err)
		return
	}
	headers := s.getHeaders(&types.ReqBlocks{Start: req.Start, End: req.End})
	if len(headers.Items) != len(bodys.Items) {
		log.Error("GetBlockHeader", "error", types2.ErrLength, "header length", len(headers.Items), "body length", len(bodys.Items), "start", req.Start, "end", req.End)
		return
	}

	var blockList []*types.Block
	for index := range bodys.Items {
		body := bodys.Items[index]
		header := headers.Items[index]
		block := &types.Block{
			Version:    header.Version,
			ParentHash: header.ParentHash,
			TxHash:     header.TxHash,
			StateHash:  header.StateHash,
			Height:     header.Height,
			BlockTime:  header.BlockTime,
			Difficulty: header.Difficulty,
			MainHash:   body.MainHash,
			MainHeight: body.MainHeight,
			Signature:  header.Signature,
			Txs:        body.Txs,
		}
		blockList = append(blockList, block)
	}
	msg := s.QueueClient.NewMessage("blockchain", types.EventAddChunkBlock, &types.Blocks{Items: blockList})
	err = s.QueueClient.Send(msg, true)
	if err != nil {
		log.Error("EventGetChunkBlock", "reply message error", err)
	}
	//等待回复
	_, _ = s.QueueClient.Wait(msg)
}

func (s *StoreProtocol) HandleEventGetChunkBlockBody(m *queue.Message) {
	req := m.GetData().(*types.ChunkInfoMsg)
	blockBodys, err := s.getChunk(req)
	if err != nil {
<<<<<<< HEAD
		log.Error("WriteStream", "encode err", err)
		return err
=======
		log.Error("GetChunkBlockBody", "chunk hash", hex.EncodeToString(req.ChunkHash), "start", req.Start, "end", req.End, "error", err)
		m.ReplyErr("", err)
		return
>>>>>>> 0b8fd050
	}
	m.Reply(&queue.Message{Data: blockBodys})
}

func (s *StoreProtocol) HandleEventGetChunkRecord(m *queue.Message) {
	m.Reply(queue.NewMessage(0, "", 0, &types.Reply{IsOk: true}))
	req := m.GetData().(*types.ReqChunkRecords)
	records := s.getChunkRecords(req)
	if records == nil {
		log.Error("GetChunkRecord", "error", types2.ErrNotFound)
		return
	}
	msg := s.QueueClient.NewMessage("blockchain", types.EventAddChunkRecord, records)
	err := s.QueueClient.Send(msg, true)
	if err != nil {
<<<<<<< HEAD
		log.Error("WriteStream", "flush err", err)
=======
		log.Error("EventGetChunkBlockBody", "reply message error", err)
>>>>>>> 0b8fd050
	}
	//等待回复
	_, _ = s.QueueClient.Wait(msg)
}<|MERGE_RESOLUTION|>--- conflicted
+++ resolved
@@ -3,18 +3,11 @@
 import (
 	"encoding/hex"
 	"encoding/json"
-<<<<<<< HEAD
-	"time"
-
-	protobufCodec "github.com/multiformats/go-multicodec/protobuf"
-
-=======
 	"sync"
 
 	"github.com/33cn/chain33/common/log/log15"
 	"github.com/33cn/chain33/queue"
 	"github.com/33cn/chain33/system/p2p/dht/protocol"
->>>>>>> 0b8fd050
 	types2 "github.com/33cn/chain33/system/p2p/dht/types"
 	"github.com/33cn/chain33/types"
 	"github.com/libp2p/go-libp2p-core/peer"
@@ -214,14 +207,9 @@
 	req := m.GetData().(*types.ChunkInfoMsg)
 	blockBodys, err := s.getChunk(req)
 	if err != nil {
-<<<<<<< HEAD
-		log.Error("WriteStream", "encode err", err)
-		return err
-=======
 		log.Error("GetChunkBlockBody", "chunk hash", hex.EncodeToString(req.ChunkHash), "start", req.Start, "end", req.End, "error", err)
 		m.ReplyErr("", err)
 		return
->>>>>>> 0b8fd050
 	}
 	m.Reply(&queue.Message{Data: blockBodys})
 }
@@ -237,11 +225,7 @@
 	msg := s.QueueClient.NewMessage("blockchain", types.EventAddChunkRecord, records)
 	err := s.QueueClient.Send(msg, true)
 	if err != nil {
-<<<<<<< HEAD
-		log.Error("WriteStream", "flush err", err)
-=======
 		log.Error("EventGetChunkBlockBody", "reply message error", err)
->>>>>>> 0b8fd050
 	}
 	//等待回复
 	_, _ = s.QueueClient.Wait(msg)
