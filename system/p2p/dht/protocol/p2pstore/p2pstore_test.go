package p2pstore

import (
	"context"
	"encoding/hex"
	"fmt"
	"sync"
	"testing"
	"time"

	prototypes "github.com/33cn/chain33/system/p2p/dht/protocol/types"

	"github.com/33cn/chain33/queue"
	"github.com/33cn/chain33/system/p2p/dht/net"
	"github.com/33cn/chain33/system/p2p/dht/protocol"
	types2 "github.com/33cn/chain33/system/p2p/dht/types"
	"github.com/33cn/chain33/types"
	"github.com/ipfs/go-datastore"
	"github.com/ipfs/go-datastore/query"
	"github.com/libp2p/go-libp2p"
	"github.com/libp2p/go-libp2p-core/crypto"
	discovery "github.com/libp2p/go-libp2p-discovery"
	dht "github.com/libp2p/go-libp2p-kad-dht"
	kb "github.com/libp2p/go-libp2p-kbucket"
	"github.com/multiformats/go-multiaddr"
	"github.com/stretchr/testify/assert"
)

func TestUpdateChunkWhiteList(t *testing.T) {
	p := &Protocol{}

	p.chunkWhiteList.Store("test1", time.Now())
	p.chunkWhiteList.Store("test2", time.Now().Add(-time.Minute*11))
	p.updateChunkWhiteList()
	_, ok := p.chunkWhiteList.Load("test1")
	assert.True(t, ok)
	_, ok = p.chunkWhiteList.Load("test2")
	assert.False(t, ok)
}

//HOST1 ID: Qma91H212PWtAFcioW7h9eKiosJtwHsb9x3RmjqRWTwciZ
//HOST2 ID: QmbazrBU4HthhnQWcUTiJLnj5ihbFHXsAkGAG6QfmrqJDs
func TestInit(t *testing.T) {
	protocol.ClearEventHandler()
	var err error
	q := queue.New("test")
	p2 := initEnv(t, q)
	time.Sleep(time.Second * 1)
	_ = p2
	msgCh := initMockBlockchain(q)
	client := q.Client()
	//client用来模拟blockchain模块向p2p模块发消息，host1接收topic为p2p的消息，host2接收topic为p2p2的消息
	//向host1请求数据
	msg := testGetBody(t, client, "p2p", &types.ChunkInfoMsg{
		ChunkHash: []byte("test0"),
		Start:     0,
		End:       999,
	})
	assert.False(t, msg.Data.(*types.Reply).IsOk, msg)
	//向host2请求数据
	msg = testGetBody(t, client, "p2p2", &types.ChunkInfoMsg{
		ChunkHash: []byte("test0"),
		Start:     500,
		End:       999,
	})
	assert.False(t, msg.Data.(*types.Reply).IsOk, msg)

	// 通知host2保存数据
	testStoreChunk(t, client, "p2p2", &types.ChunkInfoMsg{
		ChunkHash: []byte("test0"),
		Start:     0,
		End:       999,
	})
	time.Sleep(time.Second / 2)
	p2.republish()
	//数据保存之后应该可以查到数据了

	//向host1请求BlockBody
	msg = testGetBody(t, client, "p2p", &types.ChunkInfoMsg{
		ChunkHash: []byte("test0"),
		Start:     0,
		End:       99,
	})
	assert.Equal(t, 100, len(msg.Data.(*types.BlockBodys).Items))
	//向host2请求BlockBody
	msg = testGetBody(t, client, "p2p2", &types.ChunkInfoMsg{
		ChunkHash: []byte("test0"),
		Start:     666,
		End:       888,
	})
	assert.Equal(t, 223, len(msg.Data.(*types.BlockBodys).Items))

	//向host1请求数据
	msg = testGetBody(t, client, "p2p", &types.ChunkInfoMsg{
		ChunkHash: []byte("test1"),
		Start:     1000,
		End:       1999,
	})
	assert.False(t, msg.Data.(*types.Reply).IsOk, msg)
	//向host2请求数据
	msg = testGetBody(t, client, "p2p2", &types.ChunkInfoMsg{
		ChunkHash: []byte("test1"),
		Start:     1500,
		End:       1999,
	})
	assert.False(t, msg.Data.(*types.Reply).IsOk, msg)

	//向host1请求Block
	testGetBlock(t, client, "p2p", &types.ChunkInfoMsg{
		ChunkHash: []byte("test0"),
		Start:     0,
		End:       499,
	})
	msg = <-msgCh
	assert.Equal(t, 500, len(msg.Data.(*types.Blocks).Items))

	//向host2请求Block
	testGetBlock(t, client, "p2p2", &types.ChunkInfoMsg{
		ChunkHash: []byte("test0"),
		Start:     111,
		End:       666,
	})
	msg = <-msgCh
	assert.Equal(t, 556, len(msg.Data.(*types.Blocks).Items))

	//向host1请求Records
	testGetRecord(t, client, "p2p", &types.ReqChunkRecords{
		Start: 1,
		End:   100,
	})
	msg = <-msgCh
	assert.Equal(t, 100, len(msg.Data.(*types.ChunkRecords).Infos))

	//向host2请求Records
	testGetRecord(t, client, "p2p", &types.ReqChunkRecords{
		Start: 50,
		End:   60,
	})
	msg = <-msgCh
	assert.Equal(t, 11, len(msg.Data.(*types.ChunkRecords).Infos))

	//保存4000~4999的block,会检查0~3999的blockchunk是否能查到
	// 通知host1保存数据
	testStoreChunk(t, client, "p2p", &types.ChunkInfoMsg{
		ChunkHash: []byte("test4"),
		Start:     4000,
		End:       4999,
	})
	time.Sleep(time.Second / 2)
	//数据保存之后应该可以查到数据了

	//向host1请求BlockBody
	msg = testGetBody(t, client, "p2p", &types.ChunkInfoMsg{
		ChunkHash: []byte("test2"),
		Start:     2000,
		End:       2999,
	})
	assert.Equal(t, 1000, len(msg.Data.(*types.BlockBodys).Items))
	msg = testGetBody(t, client, "p2p", &types.ChunkInfoMsg{
		ChunkHash: []byte("test1"),
		Start:     1000,
		End:       1999,
	})
	assert.Equal(t, 1000, len(msg.Data.(*types.BlockBodys).Items))
	msg = testGetBody(t, client, "p2p", &types.ChunkInfoMsg{
		ChunkHash: []byte("test2"),
		Start:     2000,
		End:       2999,
	})
	assert.Equal(t, 1000, len(msg.Data.(*types.BlockBodys).Items))
	msg = testGetBody(t, client, "p2p", &types.ChunkInfoMsg{
		ChunkHash: []byte("test3"),
		Start:     3000,
		End:       3999,
	})
	assert.Equal(t, 1000, len(msg.Data.(*types.BlockBodys).Items))
	msg = testGetBody(t, client, "p2p", &types.ChunkInfoMsg{
		ChunkHash: []byte("test4"),
		Start:     4000,
		End:       4999,
	})
	assert.Equal(t, 1000, len(msg.Data.(*types.BlockBodys).Items))
	//向host2请求BlockBody
	msg = testGetBody(t, client, "p2p2", &types.ChunkInfoMsg{
		ChunkHash: []byte("test1"),
		Start:     1666,
		End:       1888,
	})
	assert.Equal(t, 223, len(msg.Data.(*types.BlockBodys).Items))

	err = p2.deleteChunkBlock([]byte("test1"))
	if err != nil {
		t.Fatal(err)
	}
	//向host2请求BlockBody
	msg = testGetBody(t, client, "p2p2", &types.ChunkInfoMsg{
		ChunkHash: []byte("test1"),
		Start:     1000,
		End:       1999,
	})
	assert.Equal(t, 1000, len(msg.Data.(*types.BlockBodys).Items))
}

func TestFullNode(t *testing.T) {
	protocol.ClearEventHandler()
	q := queue.New("test")
	p2 := initFullNode(t, q)
	time.Sleep(time.Second * 1)
	_ = p2
	msgCh := initMockBlockchain(q)
	client := q.Client()
	//client用来模拟blockchain模块向p2p模块发消息，host1接收topic为p2p的消息，host2接收topic为p2p2的消息
	//向host1请求数据
	msg := testGetBody(t, client, "p2p", &types.ChunkInfoMsg{
		ChunkHash: []byte("test0"),
		Start:     0,
		End:       999,
	})
	assert.False(t, msg.Data.(*types.Reply).IsOk, msg)
	//向host2请求数据
	msg = testGetBody(t, client, "p2p3", &types.ChunkInfoMsg{
		ChunkHash: []byte("test0"),
		Start:     500,
		End:       999,
	})
	assert.False(t, msg.Data.(*types.Reply).IsOk, msg)

	// 通知host3保存数据
	testStoreChunk(t, client, "p2p3", &types.ChunkInfoMsg{
		ChunkHash: []byte("test0"),
		Start:     0,
		End:       999,
	})
	testStoreChunk(t, client, "p2p3", &types.ChunkInfoMsg{
		ChunkHash: []byte("test1"),
		Start:     1000,
		End:       1999,
	})
	testStoreChunk(t, client, "p2p3", &types.ChunkInfoMsg{
		ChunkHash: []byte("test2"),
		Start:     2000,
		End:       2999,
	})
	time.Sleep(time.Second / 2)
	//向host1请求BlockBody
	msg = testGetBody(t, client, "p2p", &types.ChunkInfoMsg{
		ChunkHash: []byte("test0"),
		Start:     0,
		End:       99,
	})
	assert.Equal(t, 100, len(msg.Data.(*types.BlockBodys).Items))
	//向host2请求BlockBody
	msg = testGetBody(t, client, "p2p3", &types.ChunkInfoMsg{
		ChunkHash: []byte("test0"),
		Start:     666,
		End:       888,
	})
	assert.Equal(t, 223, len(msg.Data.(*types.BlockBodys).Items))

	//向host1请求Block
	testGetBlock(t, client, "p2p", &types.ChunkInfoMsg{
		ChunkHash: []byte("test0"),
		Start:     0,
		End:       499,
	})
	msg = <-msgCh
	assert.Equal(t, 500, len(msg.Data.(*types.Blocks).Items))

	//向host2请求Block
	testGetBlock(t, client, "p2p3", &types.ChunkInfoMsg{
		ChunkHash: []byte("test0"),
		Start:     111,
		End:       666,
	})
	msg = <-msgCh
	assert.Equal(t, 556, len(msg.Data.(*types.Blocks).Items))
}

func testStoreChunk(t *testing.T, client queue.Client, topic string, req *types.ChunkInfoMsg) *queue.Message {
	msg := client.NewMessage(topic, types.EventNotifyStoreChunk, req)
	err := client.Send(msg, false)
	if err != nil {
		t.Fatal(err)
	}
	return msg
}

func testGetBody(t *testing.T, client queue.Client, topic string, req *types.ChunkInfoMsg) *queue.Message {
	msg := client.NewMessage(topic, types.EventGetChunkBlockBody, req)
	err := client.Send(msg, true)
	if err != nil {
		t.Fatal(err)
	}
	msg, err = client.Wait(msg)
	if err != nil {
		t.Fatal(err)
	}
	return msg
}

func testGetBlock(t *testing.T, client queue.Client, topic string, req *types.ChunkInfoMsg) *queue.Message {
	msg := client.NewMessage(topic, types.EventGetChunkBlock, req)
	err := client.Send(msg, false)
	if err != nil {
		t.Fatal(err)
	}
	return msg
}

func testGetRecord(t *testing.T, client queue.Client, topic string, req *types.ReqChunkRecords) *queue.Message {
	msg := client.NewMessage(topic, types.EventGetChunkRecord, req)
	err := client.Send(msg, false)
	if err != nil {
		t.Fatal(err)
	}
	return msg
}

func initMockBlockchain(q queue.Queue) <-chan *queue.Message {
	client := q.Client()
	client.Sub("blockchain")
	ch := make(chan *queue.Message)
	go func() {
		for msg := range client.Recv() {
			switch msg.Ty {
			case types.EventGetLastHeader:
				msg.Reply(queue.NewMessage(0, "", 0, &types.Header{Height: 14000}))
			case types.EventGetChunkBlockBody:
				req := msg.Data.(*types.ChunkInfoMsg)
				bodys := &types.BlockBodys{Items: make([]*types.BlockBody, 0, req.End-req.Start+1)}
				for i := req.Start; i <= req.End; i++ {
					bodys.Items = append(bodys.Items, &types.BlockBody{
						Height: i,
					})
				}
				msg.Reply(queue.NewMessage(0, "", 0, bodys))
			case types.EventGetHeaders:
				req := msg.Data.(*types.ReqBlocks)
				items := make([]*types.Header, 0, req.End-req.Start+1)
				for i := req.Start; i <= req.End; i++ {
					items = append(items, &types.Header{
						Height: i,
					})
				}
				headers := &types.Headers{
					Items: items,
				}
				msg.Reply(queue.NewMessage(0, "", 0, headers))
			case types.EventGetChunkRecord:
				req := msg.Data.(*types.ReqChunkRecords)
				records := types.ChunkRecords{}
				for i := req.Start; i <= req.End; i++ {
					records.Infos = append(records.Infos, &types.ChunkInfo{
						ChunkHash: []byte(fmt.Sprintf("test%d", i)),
						Start:     i * 1000,
						End:       i*1000 + 999,
					})
				}
				msg.Reply(&queue.Message{Data: &records})
			default:
				msg.Reply(&queue.Message{})
				ch <- msg
			}
		}
	}()

	return ch
}

func initEnv(t *testing.T, q queue.Queue) *Protocol {
	privkey1 := "080012a709308204a30201000282010100a28d698a090b02222f97c928b45e78821a87b6382b5057ec9cf12331da3fd8a1c6c71731a8075ae41383460908b483585676f4312249de6929423c2c5d7865bb28d50c5a57e7cad3cc7ca2ddcbc486ac0260fe68e4cdff7f86e46ac65403baf6a5ef50ce7cbb9d0f5f23b02fcc6d5211e2df2bf24fc84565ba5d0777458ad82b46579cba0a16c88ff946812e7f17ad85a2b35dc1bae732a74f83262358fefcc985a632aee8129a73d1d17aaceebd5bae9ffbeab6c5505e8eafd8af8448a6dd74d76885bc71c7d85bad761680bc7cdd04a99cb90d8c27467769c500e603677469a73cec7983a7dba6d7656ab241b4446355a89a267eeb72f0fd7c89c470d93a6302030100010282010002db797f73a93de05bf5cf136818410608715a42a280470b61b6db6784ee9a603d9e424a1d2a03eefe68d0525854d3fa398addbfff5a4d0e8c2b1de3a9c0f408d62ee888ae02e50dd40a5cd289426b1b9aef1989be7be081dd5d268355f6bad29b1819d3875dc4e500472051b6c6352b1b51d0f3f17313c536016ca02c18c4b3f6dba52c616f93bf831589d0dd2fc190f875e37a4e9654bd9e63e04fc5d9cea45664cd6d26c17659ee4b8c6837c6dfe86e4e6b8e17af332a736267ee5a68ac0b0c60ced47f1aaf7ec65547f664a9f1409e7d116ca325c29b1058e5892dc04c79337a15b875e7139bca7ddfb6c5c7f822adff8cd65f1dfa84d1b0f87166604c0102818100c5694c5a55465a068075e5274ca926615632ef710917f4a2ece4b4108041ea6dc99ee244d97d1a687c5f6879a97df6685346d7fff315bb3be008c787f67ad9934563127b07511f57ac72be2f7771a9e29b67a022e12567be3591c033a0202e44742429e3266709f17e79c1caa4618f0e5c37a6d3f238f92f33539be7aa5beee502818100d2cba3ec75b664129ecdbe29324b3fde83ddc7291fe3d6073ebb2db508632f370f54affae7c7ebbc143a5c07ac8f7734eb2f537d3662e4bc05d80eed942a94d5084683dac388cfcd601c9cd59330ff021cf18fa618b25e8a5351f2036f65007a8b4162058f2242d953379d349d9a484c800e8ae539f3e3cd4c6dc9c7b455a7a70281806d790a2d61f2a483cc831473a9b077a72cbd0c493bc8bc12099a7e3c5453b963ee961c561fe19f5e67f224a6ab163e29f65c67f5f8e0893717f2e66b8084f9d91076734e246d991aee77a6fdfd97dba4dd9726979111442997dd5e9f8261b626a1dd58192e379facfafd1c397ad4db17148e8c0626e1ef557c7a160fef4a11fd028180555c679e3ab0c8678ded4d034bbd93389d77b2cde17f16cdca466c24f227901820da2f855054f20e30b6cd4bc2423a88b07072c3b2c16b55049cd0b6be985bbac4e62140f68bb172be67f7ceb9134f40e0cda559228920a5ad45f2d61746f461ab80a79c0eb15616c18f34d6f8b7606db231b167500786893d58fc2c25c7c5e302818100ad587bed92aef2dedb19766c72e5caeadf1f7226d2c3ed0c6ffd1e885b665f55df63d54f91d2fb3f2c4e608bc16bc70eec6300ec5fe61cd31dd48c19544058d1fbb3e39e09117b6e8ab0cc832c481b1c364fbce5b07bf681a0af8e554bef3017dfd53197b87bcebf080fbaef42df5f51c900148499fa7be9e05640dc79d04ad8"
	b1, _ := hex.DecodeString(privkey1)
	sk1, _ := crypto.UnmarshalPrivateKey(b1)
	privkey2 := "080012aa09308204a60201000282010100edc5cda732934aee4df8926b9520f3bc4e6b7e3232bb2b496ce591704b86684cbddf645b4b8dda506e2676801b9c43006607b5bad1835de65fe7e4b6f470210eec172eff4ebb6a88d930e9656d30b01fa01f57ccb9d280b284f0786ca0d3ebbe47346c2ab7c815067fe089cf7b2ce0968e50b0892533f7a3d0c8b7ca4b8884efd8731b455762b4298a89393a468ac3b0ace8ea8d89a683ba09b3312f608c4bc439aeef282150c32a2e92b4f80ab6153471900e3ca1a694ade8e589a5e89aa9274dd7df033c9b7c5f2b61b2dcc2e740f2709ed17908626fe55d59dd93433e623eff5e576949608e7f772eddf0bf5bd6044969f9018e6ad91a1b91a07192decff9020301000102820101008f8a76589583ae1ca71d84e745a41b007727158c206c35f9a1b00559117f16c01d701b19b246f4a0d19e8eb34ff7c9cb17cd57bc6c772ddcc1d13095f2832eb1df7d2f761985b30ee26f50b7566faa23ad7abe7a6d43d345f253699fca87a52dbdb6bc061de4c02ca84e5963d42c8778dc7981d9898811dbe75305012f103f8f91d52803513bbc294fbb86fc8852398a8e358513de1935202d38bc55ddfa05e592851e278309b2df6240f8abb4f411997baefc8f4652ac75a29c9faf9b39d53c3f19dcd8843e311344ca0ac4dea77da719972c025dbb114e6e5c8f690a4db8ccf27493db3977a6a8c0db968307c16ab9f8e8671793e18382d08744505687100102818100f09ef4e9249f4d640d9dbf29d6308c1eab87056564f0d5c820b8b15ea8112278be1b61a7492298d503872e493e1da0a5c99f422035cb203575c0b14e636ae54b3a4c707370b061196dc5f7169fa753e79092aa30fc40d08acbad4a28f35fb55b505ef0e917e8d3e1edb2bfcbaba119e28d1ceb3383e99b4fcf5e1428a9a5717902818100fcf83e52eca79ef469b5ba5ae15c9cafcc1dd46d908712202c0f1e040e47f100fdc59ab998a1c4b66663f245372df5b2ef3788140450f11744b9015d10ea30e337b6d62704ca2d0b42ca0a19ad0b33bc53eed19367a426f764138c9fb219b7df3c96be79b0319d0e2ddc24fc95305a61050a4dcfbae2682199082a03524f328102818100e9cf6be808400b7187919b29ca098e7e56ea72a1ddfdef9df1bdc60c567f9fe177c91f90f00e00382c9f74a89305330f25e5ecd963ac27760b1fdcaa710c74162f660b77012f428af5120251277dee97faf1a912c46b2eb94fc4e964f56830cfb43f2d1532b878faf68054c251d9cf4f4713acb07823cd59360512cd985b3cf102818100c79822ac9116ec5f122d15bd7104fe87e27842ccb3f52ec2fda06be16d572bfbc93f298678bc62963c116ded58cd45880a20f998399397b5f13e3baa2f97683d4f0f4ec6f88b80a0daf0c8a95b94741c8ae8eaa8f0645f6e60a2e0187c90b83845f8f68ed30b424d16b814e2c9df9ddfe0f7314fceb7a6cba390027e1e6a688102818100a9f015ca2223e7af4cddc53811efb583af65128ad9e0da28166634c41c36ada04cd5ae25e48bf53b5b8a596f3d714516a59b86ba9b37ff22d67200a75a4b7dae13406083ce74c9478474e36e73066e524d0ccd991719af60066a0e15001b8eaf7561458eb8d2982222da3d10eb7d23df3a9f3ef3c52921d26ad44c8780bfd379"
	b2, _ := hex.DecodeString(privkey2)
	sk2, _ := crypto.UnmarshalPrivateKey(b2)
	client1, client2 := q.Client(), q.Client()
	m1, err := multiaddr.NewMultiaddr(fmt.Sprintf("/ip4/127.0.0.1/tcp/%d", 13806))
	if err != nil {
		t.Fatal(err)
	}
	host1, err := libp2p.New(context.Background(), libp2p.ListenAddrs(m1), libp2p.Identity(sk1))
	if err != nil {
		t.Fatal(err)
	}
	m2, err := multiaddr.NewMultiaddr(fmt.Sprintf("/ip4/127.0.0.1/tcp/%d", 13807))
	if err != nil {
		t.Fatal(err)
	}
	host2, err := libp2p.New(context.Background(), libp2p.ListenAddrs(m2), libp2p.Identity(sk2))
	if err != nil {
		t.Fatal(err)
	}

	cfg := types.NewChain33Config(types.ReadFile("../../../../../cmd/chain33/chain33.test.toml"))
	mcfg := &types2.P2PSubConfig{}
	types.MustDecode(cfg.GetSubConfig().P2P[types2.DHTTypeName], mcfg)
	mcfg.DisableFindLANPeers = true
	discovery1 := net.InitDhtDiscovery(context.Background(), host1, nil, cfg, &types2.P2PSubConfig{Channel: 888})
<<<<<<< HEAD
	env1 := protocol.P2PEnv{
		Ctx:              context.Background(),
=======
	env1 := prototypes.P2PEnv{
>>>>>>> b1d68417
		ChainCfg:         cfg,
		QueueClient:      client1,
		Host:             host1,
		SubConfig:        mcfg,
		RoutingDiscovery: discovery1.RoutingDiscovery,
		RoutingTable:     discovery1.RoutingTable(),
		DB:               newTestDB(),
		Ctx:              context.Background(),
	}
	InitProtocol(&env1)
	host1.SetStreamHandler(protocol.IsHealthy, protocol.HandlerWithRW(handleStreamIsHealthy))

	discovery2 := net.InitDhtDiscovery(context.Background(), host2, nil, cfg, &types2.P2PSubConfig{
		Seeds:   []string{fmt.Sprintf("/ip4/127.0.0.1/tcp/13806/p2p/%s", host1.ID().Pretty())},
		Channel: 888,
	})
<<<<<<< HEAD
	env2 := protocol.P2PEnv{
		Ctx:              context.Background(),
=======
	env2 := prototypes.P2PEnv{
>>>>>>> b1d68417
		ChainCfg:         cfg,
		QueueClient:      client2,
		Host:             host2,
		SubConfig:        mcfg,
		RoutingDiscovery: discovery2.RoutingDiscovery,
		RoutingTable:     discovery2.RoutingTable(),
		DB:               newTestDB(),
		Ctx:              context.Background(),
	}
	p2 := &Protocol{
		P2PEnv:              &env2,
		healthyRoutingTable: kb.NewRoutingTable(dht.KValue, kb.ConvertPeerID(env2.Host.ID()), time.Minute, env2.Host.Peerstore()),
		localChunkInfo:      make(map[string]LocalChunkInfo),
		notifyingQueue:      make(chan *types.ChunkInfoMsg, 100),
	}
	//注册p2p通信协议，用于处理节点之间请求
	p2.Host.SetStreamHandler(protocol.StoreChunk, protocol.HandlerWithAuth(p2.handleStreamStoreChunks))
	p2.Host.SetStreamHandler(protocol.FetchChunk, protocol.HandlerWithClose(p2.handleStreamFetchChunk))
	p2.Host.SetStreamHandler(protocol.GetHeader, protocol.HandlerWithAuthAndSign(p2.handleStreamGetHeader))
	p2.Host.SetStreamHandler(protocol.GetChunkRecord, protocol.HandlerWithAuthAndSign(p2.handleStreamGetChunkRecord))
	p2.Host.SetStreamHandler(protocol.IsHealthy, protocol.HandlerWithRW(handleStreamIsHealthy))
	go func() {
		for i := 0; i < 3; i++ { //节点启动后充分初始化 healthy routing table
			p2.updateHealthyRoutingTable()
			time.Sleep(time.Second * 1)
		}
	}()
	go p2.syncRoutine()
	client1.Sub("p2p")
	client2.Sub("p2p2")
	go func() {
		for msg := range client1.Recv() {
			protocol.HandleEvent(msg)
		}
	}()
	go func() {
		for msg := range client2.Recv() {
			switch msg.Ty {
			case types.EventNotifyStoreChunk:
				protocol.EventHandlerWithRecover(p2.handleEventNotifyStoreChunk)(msg)
			case types.EventGetChunkBlock:
				protocol.EventHandlerWithRecover(p2.handleEventGetChunkBlock)(msg)
			case types.EventGetChunkBlockBody:
				protocol.EventHandlerWithRecover(p2.handleEventGetChunkBlockBody)(msg)
			case types.EventGetChunkRecord:
				protocol.EventHandlerWithRecover(p2.handleEventGetChunkRecord)(msg)
			}
		}
	}()

	return p2
}

func initFullNode(t *testing.T, q queue.Queue) *Protocol {
	privkey1 := "080012a709308204a30201000282010100a28d698a090b02222f97c928b45e78821a87b6382b5057ec9cf12331da3fd8a1c6c71731a8075ae41383460908b483585676f4312249de6929423c2c5d7865bb28d50c5a57e7cad3cc7ca2ddcbc486ac0260fe68e4cdff7f86e46ac65403baf6a5ef50ce7cbb9d0f5f23b02fcc6d5211e2df2bf24fc84565ba5d0777458ad82b46579cba0a16c88ff946812e7f17ad85a2b35dc1bae732a74f83262358fefcc985a632aee8129a73d1d17aaceebd5bae9ffbeab6c5505e8eafd8af8448a6dd74d76885bc71c7d85bad761680bc7cdd04a99cb90d8c27467769c500e603677469a73cec7983a7dba6d7656ab241b4446355a89a267eeb72f0fd7c89c470d93a6302030100010282010002db797f73a93de05bf5cf136818410608715a42a280470b61b6db6784ee9a603d9e424a1d2a03eefe68d0525854d3fa398addbfff5a4d0e8c2b1de3a9c0f408d62ee888ae02e50dd40a5cd289426b1b9aef1989be7be081dd5d268355f6bad29b1819d3875dc4e500472051b6c6352b1b51d0f3f17313c536016ca02c18c4b3f6dba52c616f93bf831589d0dd2fc190f875e37a4e9654bd9e63e04fc5d9cea45664cd6d26c17659ee4b8c6837c6dfe86e4e6b8e17af332a736267ee5a68ac0b0c60ced47f1aaf7ec65547f664a9f1409e7d116ca325c29b1058e5892dc04c79337a15b875e7139bca7ddfb6c5c7f822adff8cd65f1dfa84d1b0f87166604c0102818100c5694c5a55465a068075e5274ca926615632ef710917f4a2ece4b4108041ea6dc99ee244d97d1a687c5f6879a97df6685346d7fff315bb3be008c787f67ad9934563127b07511f57ac72be2f7771a9e29b67a022e12567be3591c033a0202e44742429e3266709f17e79c1caa4618f0e5c37a6d3f238f92f33539be7aa5beee502818100d2cba3ec75b664129ecdbe29324b3fde83ddc7291fe3d6073ebb2db508632f370f54affae7c7ebbc143a5c07ac8f7734eb2f537d3662e4bc05d80eed942a94d5084683dac388cfcd601c9cd59330ff021cf18fa618b25e8a5351f2036f65007a8b4162058f2242d953379d349d9a484c800e8ae539f3e3cd4c6dc9c7b455a7a70281806d790a2d61f2a483cc831473a9b077a72cbd0c493bc8bc12099a7e3c5453b963ee961c561fe19f5e67f224a6ab163e29f65c67f5f8e0893717f2e66b8084f9d91076734e246d991aee77a6fdfd97dba4dd9726979111442997dd5e9f8261b626a1dd58192e379facfafd1c397ad4db17148e8c0626e1ef557c7a160fef4a11fd028180555c679e3ab0c8678ded4d034bbd93389d77b2cde17f16cdca466c24f227901820da2f855054f20e30b6cd4bc2423a88b07072c3b2c16b55049cd0b6be985bbac4e62140f68bb172be67f7ceb9134f40e0cda559228920a5ad45f2d61746f461ab80a79c0eb15616c18f34d6f8b7606db231b167500786893d58fc2c25c7c5e302818100ad587bed92aef2dedb19766c72e5caeadf1f7226d2c3ed0c6ffd1e885b665f55df63d54f91d2fb3f2c4e608bc16bc70eec6300ec5fe61cd31dd48c19544058d1fbb3e39e09117b6e8ab0cc832c481b1c364fbce5b07bf681a0af8e554bef3017dfd53197b87bcebf080fbaef42df5f51c900148499fa7be9e05640dc79d04ad8"
	b1, _ := hex.DecodeString(privkey1)
	sk1, _ := crypto.UnmarshalPrivateKey(b1)
	privkey3 := "080012a809308204a40201000282010100cdcc5ff051a4a30405620f971038997817e5f899db5ebb4f03ca744537ba29f0149dd71a47b8ac3523052809e14accb565507f2d70ae64686dd065950f3fbc8a84a8d692cda207e923363da1a5d4a7d6a8eb420a0d87d383649633c2feee147382083cc8e451b90f217b0920d9381ace0a769fdcf1b5a4c88e5aebe7213a18207f68f737d323235c0a8e61130230c5fe272d84ffa8ef01857e327f391d62e88d72bc8b9969dc40451b211962339c950ebab4d5fdaa407fc6905720b1cfedb4d7f6fc6ab66c6f7fb43c004c2ba22033e24c878d3e4472eb36e81e4beef9eb2b9b7a0746d69e75468d00e0c4a17bc2fb8eb1142538db67b512cb88464869f2f52b0203010001028201010083ba46ca8fa7bf448aa18af319c9f0ca031a0bb787c82a42d85d55711ccb879e89c3c274aae5d52ca9fed9f301071ce31b379c401cb933c1f8508545151ea9f34c18ba47fb61b48891265deac337cc3ac5a2d88190c99924a854d04b075ca3309051ef7e734eb012b44e89b841f1fc8e57fa3837776bda4f1977af3a21758b0cd2cac32e6db0aec3a72d4f2b076cdd42cfd806a5f73b26a9e70ef009aaf83f2e5cf31000055fa59a090aadfade3387b9315e4ff786436457a8d7bc70af3f17bd542b9faca50f3abab8cf392023c3b4e1b448040ae78610458f2a2df9f9d96037cb565eb6ab2f1407eebd3e538205bcd6519fe2e7419688d5cbf530c2a332449102818100cf82a445bef1625df4522a2ecd666f1bc5818f48cba6e3c6fdeb05d67a7aada71e5cf1424ea4aa9314b0388c29309b28ca18afd4c6b88ee7bd08333f2883d1f4ebf7ce17b1dd17bd30217031bb377e05d036afa75d844a4528dc8b304ee3a42554457c7efc380fc144fe6d112268739210b3a56f2cc9ffb0401db8a654909f2902818100fde35258ad69b1af5e80c4fbc241ac2899142297dea902324b6055f4aaa554f8fd9d9809ff402efbd2104aa0d632f0f73296b5a56c94260adf8aad4514cfa135260c03e7dd53c6a2bdb869b9edb873eb6e1482276a5a55e890e8a8d3db87f70f4271cd7c2582359342ec279acb6dcf714059bbf58540ea496a47675a2eb140330281804e566e779a16fc60a5cca2fa1a36b279547d8dbf188abf70af091ba21588dca7bb71b0eeac4bc3cd54c11607ebc0dac2725111880d213d69c4d624aa923bf97631e2d21de5daa68c986ff72fff127af3ecdfc83e31b2b06b1d7aecdce6db4f6b7c3de33af9329cd80498dc49dca87c00c7675a6bf707a70c3d983ace281c94c902818100ea64e98c772542672eaf61ad30ede29c649f6344a4cb91fc8efc74befaa0c32f512e22c4f003f89c829689dfad81c057e83b9d9e08fd4995f64598ac53875144b948947e8726a6176f628731a1980e6547eee52eb0909009b367291ed6e9d31d2271e08d02301178506ba830d02924406171b706f82c3360ee1ed7fb396a6963028180667b478c2e5759fd73000e13874295611812b689f96f32a2b6e876eea4b66e0b90123d86fb7320548c30ce3d5f45f9f00b9faa23228fe70e79f4215a8328062ba474a753bfed99c5bb0efc120856f25141b00181757e47f84ec4e63d54e81595585b22651a01d1c956fc7d5c3ce9d1f7f1355b5dba7d79ceacf9e3c7e9f6be5a"
	b3, _ := hex.DecodeString(privkey3)
	sk3, _ := crypto.UnmarshalPrivateKey(b3)
	client1, client3 := q.Client(), q.Client()
	m1, err := multiaddr.NewMultiaddr(fmt.Sprintf("/ip4/127.0.0.1/tcp/%d", 13808))
	if err != nil {
		t.Fatal(err)
	}
	host1, err := libp2p.New(context.Background(), libp2p.ListenAddrs(m1), libp2p.Identity(sk1))
	if err != nil {
		t.Fatal(err)
	}

	m3, err := multiaddr.NewMultiaddr(fmt.Sprintf("/ip4/127.0.0.1/tcp/%d", 13809))
	if err != nil {
		t.Fatal(err)
	}
	host3, err := libp2p.New(context.Background(), libp2p.ListenAddrs(m3), libp2p.Identity(sk3))
	if err != nil {
		t.Fatal(err)
	}
	cfg := types.NewChain33Config(types.ReadFile("../../../../../cmd/chain33/chain33.test.toml"))
	mcfg := &types2.P2PSubConfig{}
	types.MustDecode(cfg.GetSubConfig().P2P[types2.DHTTypeName], mcfg)
	mcfg.DisableFindLANPeers = true
	discovery1 := net.InitDhtDiscovery(context.Background(), host1, nil, cfg, &types2.P2PSubConfig{Channel: 888})
<<<<<<< HEAD
	env1 := protocol.P2PEnv{
		Ctx:              context.Background(),
=======
	env1 := prototypes.P2PEnv{
>>>>>>> b1d68417
		ChainCfg:         cfg,
		QueueClient:      client1,
		Host:             host1,
		SubConfig:        mcfg,
		RoutingDiscovery: discovery1.RoutingDiscovery,
		RoutingTable:     discovery1.RoutingTable(),
		DB:               newTestDB(),
	}
	InitProtocol(&env1)
	host1.SetStreamHandler(protocol.IsHealthy, protocol.HandlerWithRW(handleStreamIsHealthy))

	mcfg3 := &types2.P2PSubConfig{}
	types.MustDecode(cfg.GetSubConfig().P2P[types2.DHTTypeName], mcfg3)
	mcfg3.IsFullNode = true
	mcfg3.DisableFindLANPeers = true
	discovery3 := net.InitDhtDiscovery(context.Background(), host3, nil, cfg, &types2.P2PSubConfig{
		Seeds:   []string{fmt.Sprintf("/ip4/127.0.0.1/tcp/13808/p2p/%s", host1.ID().Pretty())},
		Channel: 888,
	})
<<<<<<< HEAD
	env3 := protocol.P2PEnv{
		Ctx:              context.Background(),
=======
	env3 := prototypes.P2PEnv{
>>>>>>> b1d68417
		ChainCfg:         cfg,
		QueueClient:      client3,
		Host:             host3,
		SubConfig:        mcfg3,
		RoutingDiscovery: discovery3.RoutingDiscovery,
		RoutingTable:     discovery3.RoutingTable(),
		DB:               newTestDB(),
	}
	p3 := &Protocol{
		P2PEnv:              &env3,
		healthyRoutingTable: kb.NewRoutingTable(dht.KValue, kb.ConvertPeerID(env3.Host.ID()), time.Minute, env3.Host.Peerstore()),
		localChunkInfo:      make(map[string]LocalChunkInfo),
		notifyingQueue:      make(chan *types.ChunkInfoMsg, 100),
	}
	//注册p2p通信协议，用于处理节点之间请求
	p3.Host.SetStreamHandler(protocol.StoreChunk, protocol.HandlerWithAuth(p3.handleStreamStoreChunks))
	p3.Host.SetStreamHandler(protocol.FetchChunk, protocol.HandlerWithClose(p3.handleStreamFetchChunk))
	p3.Host.SetStreamHandler(protocol.GetHeader, protocol.HandlerWithAuthAndSign(p3.handleStreamGetHeader))
	p3.Host.SetStreamHandler(protocol.GetChunkRecord, protocol.HandlerWithAuthAndSign(p3.handleStreamGetChunkRecord))
	p3.Host.SetStreamHandler(protocol.IsHealthy, protocol.HandlerWithRW(handleStreamIsHealthy))
	go func() {
		for i := 0; i < 3; i++ {
			p3.updateHealthyRoutingTable()
			time.Sleep(time.Second * 1)
		}
	}()
	go p3.syncRoutine()
	discovery.Advertise(context.Background(), p3.RoutingDiscovery, protocol.BroadcastFullNode)

	client1.Sub("p2p")
	client3.Sub("p2p3")
	go func() {
		for msg := range client1.Recv() {
			protocol.HandleEvent(msg)
		}
	}()

	go func() {
		for msg := range client3.Recv() {
			switch msg.Ty {
			case types.EventNotifyStoreChunk:
				protocol.EventHandlerWithRecover(p3.handleEventNotifyStoreChunk)(msg)
			case types.EventGetChunkBlock:
				protocol.EventHandlerWithRecover(p3.handleEventGetChunkBlock)(msg)
			case types.EventGetChunkBlockBody:
				protocol.EventHandlerWithRecover(p3.handleEventGetChunkBlockBody)(msg)
			case types.EventGetChunkRecord:
				protocol.EventHandlerWithRecover(p3.handleEventGetChunkRecord)(msg)
			}
		}
	}()

	return p3
}

func handleStreamIsHealthy(_ *types.P2PRequest, res *types.P2PResponse) error {
	res.Response = &types.P2PResponse_Reply{
		Reply: &types.Reply{
			IsOk: true,
		},
	}
	return nil
}

type TestDB struct {
	lock sync.Mutex
	m    map[string][]byte
}

func newTestDB() *TestDB {
	m := make(map[string][]byte, 100)
	return &TestDB{m: m}
}

func (db *TestDB) Get(key datastore.Key) (value []byte, err error) {
	db.lock.Lock()
	defer db.lock.Unlock()
	v, ok := db.m[key.String()]
	if !ok {
		return nil, datastore.ErrNotFound
	}
	return v, nil
}

func (db *TestDB) Has(key datastore.Key) (exists bool, err error) {
	db.lock.Lock()
	defer db.lock.Unlock()
	_, ok := db.m[key.String()]
	return ok, nil
}

func (db *TestDB) GetSize(key datastore.Key) (size int, err error) {
	db.lock.Lock()
	defer db.lock.Unlock()
	v := db.m[key.String()]
	return len(v), nil
}

func (db *TestDB) Query(q query.Query) (query.Results, error) {
	return nil, nil
}

func (db *TestDB) Put(key datastore.Key, value []byte) error {
	db.lock.Lock()
	defer db.lock.Unlock()
	db.m[key.String()] = value
	return nil
}

func (db *TestDB) Delete(key datastore.Key) error {
	db.lock.Lock()
	defer db.lock.Unlock()
	delete(db.m, key.String())
	return nil
}

func (db *TestDB) Close() error {
	return nil
}

func (db *TestDB) Batch() (datastore.Batch, error) {
	return nil, nil
}<|MERGE_RESOLUTION|>--- conflicted
+++ resolved
@@ -7,8 +7,6 @@
 	"sync"
 	"testing"
 	"time"
-
-	prototypes "github.com/33cn/chain33/system/p2p/dht/protocol/types"
 
 	"github.com/33cn/chain33/queue"
 	"github.com/33cn/chain33/system/p2p/dht/net"
@@ -397,12 +395,8 @@
 	types.MustDecode(cfg.GetSubConfig().P2P[types2.DHTTypeName], mcfg)
 	mcfg.DisableFindLANPeers = true
 	discovery1 := net.InitDhtDiscovery(context.Background(), host1, nil, cfg, &types2.P2PSubConfig{Channel: 888})
-<<<<<<< HEAD
 	env1 := protocol.P2PEnv{
 		Ctx:              context.Background(),
-=======
-	env1 := prototypes.P2PEnv{
->>>>>>> b1d68417
 		ChainCfg:         cfg,
 		QueueClient:      client1,
 		Host:             host1,
@@ -410,7 +404,6 @@
 		RoutingDiscovery: discovery1.RoutingDiscovery,
 		RoutingTable:     discovery1.RoutingTable(),
 		DB:               newTestDB(),
-		Ctx:              context.Background(),
 	}
 	InitProtocol(&env1)
 	host1.SetStreamHandler(protocol.IsHealthy, protocol.HandlerWithRW(handleStreamIsHealthy))
@@ -419,12 +412,8 @@
 		Seeds:   []string{fmt.Sprintf("/ip4/127.0.0.1/tcp/13806/p2p/%s", host1.ID().Pretty())},
 		Channel: 888,
 	})
-<<<<<<< HEAD
 	env2 := protocol.P2PEnv{
 		Ctx:              context.Background(),
-=======
-	env2 := prototypes.P2PEnv{
->>>>>>> b1d68417
 		ChainCfg:         cfg,
 		QueueClient:      client2,
 		Host:             host2,
@@ -432,7 +421,6 @@
 		RoutingDiscovery: discovery2.RoutingDiscovery,
 		RoutingTable:     discovery2.RoutingTable(),
 		DB:               newTestDB(),
-		Ctx:              context.Background(),
 	}
 	p2 := &Protocol{
 		P2PEnv:              &env2,
@@ -508,12 +496,8 @@
 	types.MustDecode(cfg.GetSubConfig().P2P[types2.DHTTypeName], mcfg)
 	mcfg.DisableFindLANPeers = true
 	discovery1 := net.InitDhtDiscovery(context.Background(), host1, nil, cfg, &types2.P2PSubConfig{Channel: 888})
-<<<<<<< HEAD
 	env1 := protocol.P2PEnv{
 		Ctx:              context.Background(),
-=======
-	env1 := prototypes.P2PEnv{
->>>>>>> b1d68417
 		ChainCfg:         cfg,
 		QueueClient:      client1,
 		Host:             host1,
@@ -533,12 +517,8 @@
 		Seeds:   []string{fmt.Sprintf("/ip4/127.0.0.1/tcp/13808/p2p/%s", host1.ID().Pretty())},
 		Channel: 888,
 	})
-<<<<<<< HEAD
 	env3 := protocol.P2PEnv{
 		Ctx:              context.Background(),
-=======
-	env3 := prototypes.P2PEnv{
->>>>>>> b1d68417
 		ChainCfg:         cfg,
 		QueueClient:      client3,
 		Host:             host3,
