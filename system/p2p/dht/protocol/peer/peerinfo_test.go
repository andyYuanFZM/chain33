// Copyright Fuzamei Corp. 2018 All Rights Reserved.
// Use of this source code is governed by a BSD-style
// license that can be found in the LICENSE file.

package peer

import (
	"testing"
	"time"

	"github.com/33cn/chain33/p2p"

	libp2p "github.com/libp2p/go-libp2p"
	crypto "github.com/libp2p/go-libp2p-core/crypto"

	"crypto/rand"

	"github.com/33cn/chain33/system/p2p/dht/manage"

	"context"
	"fmt"
	snet "net"

	"github.com/33cn/chain33/client"
	"github.com/33cn/chain33/system/p2p/dht/net"
	multiaddr "github.com/multiformats/go-multiaddr"

	"github.com/33cn/chain33/queue"
	prototypes "github.com/33cn/chain33/system/p2p/dht/protocol/types"
	p2pty "github.com/33cn/chain33/system/p2p/dht/types"
	"github.com/33cn/chain33/types"
	"github.com/stretchr/testify/assert"
)

func newTestEnv(q queue.Queue) *prototypes.P2PEnv {

	cfg := types.NewChain33Config(types.ReadFile("../../../../../cmd/chain33/chain33.test.toml"))
	q.SetConfig(cfg)
	go q.Start()

	mgr := p2p.NewP2PMgr(cfg)
	mgr.Client = q.Client()
	mgr.SysAPI, _ = client.New(mgr.Client, nil)

	subCfg := &p2pty.P2PSubConfig{}
	types.MustDecode(cfg.GetSubConfig().P2P[p2pty.DHTTypeName], subCfg)
	m, err := multiaddr.NewMultiaddr(fmt.Sprintf("/ip4/0.0.0.0/tcp/%d", 12345))
	if err != nil {
		return nil
	}

	r := rand.Reader
	priv, _, err := crypto.GenerateKeyPairWithReader(crypto.RSA, 2048, r)
	if err != nil {
		panic(err)
	}

	host, err := libp2p.New(context.Background(),
		libp2p.ListenAddrs(m),
		libp2p.Identity(priv),
	)

	if err != nil {
		panic(err)
	}

	env := &prototypes.P2PEnv{
		ChainCfg:        cfg,
		QueueClient:     q.Client(),
		Host:            host,
		ConnManager:     nil,
		PeerInfoManager: nil,
		Discovery:       nil,
		P2PManager:      mgr,
		SubConfig:       subCfg,
	}

	ctx, cancel := context.WithCancel(context.Background())
	pubsub, err := net.NewPubSub(ctx, env.Host)
	if err != nil {
		cancel()
		return nil
	}
	env.Ctx = ctx
	env.Cancel = cancel

	env.Pubsub = pubsub
	env.Discovery = net.InitDhtDiscovery(env.Ctx, host, nil, cfg, subCfg)
	env.ConnManager = manage.NewConnManager(host, env.Discovery, nil, subCfg)

	return env
}

func newTestProtocolWithQueue(q queue.Queue) *peerInfoProtol {
	env := newTestEnv(q)
	protocol := &peerInfoProtol{}
	protocol.BaseProtocol = new(prototypes.BaseProtocol)
	prototypes.ClearEventHandler()
	protocol.InitProtocol(env)

	return protocol
}

func newTestProtocol(q queue.Queue) *peerInfoProtol {

	return newTestProtocolWithQueue(q)
}

func testBlockReq(q queue.Queue) {
	client := q.Client()
	client.Sub("blockchain")
	go func() {
		for msg := range client.Recv() {
			msg.Reply(client.NewMessage("p2p", types.EventGetLastHeader, &types.Header{}))
		}
	}()

}

func testMempoolReq(q queue.Queue) {
	client := q.Client()
	client.Sub("mempool")
	go func() {
		for msg := range client.Recv() {
			msg.Reply(client.NewMessage("p2p", types.EventGetMempoolSize, &types.MempoolSize{Size: 10}))

		}
	}()

}

func TestPeerInfoProtol_InitProtocol(t *testing.T) {
	q := queue.New("test")
	protocol := newTestProtocol(q)
	assert.NotNil(t, protocol)

}

func testHandleEvent(protocol *peerInfoProtol, msg *queue.Message) {

	defer func() {
		if r := recover(); r != nil {
		}
	}()

	protocol.handleEvent(msg)
}
func testNetInfoHandleEvent(protocol *peerInfoProtol, msg *queue.Message) {

	defer func() {
		if r := recover(); r != nil {
		}
	}()

	protocol.netinfoHandleEvent(msg)
}

func TestPeerInfoEvent(t *testing.T) {
	q := queue.New("test")
	protocol := newTestProtocol(q)
	defer protocol.Cancel()
<<<<<<< HEAD
	assert.Equal(t, false, protocol.checkDone())
=======
>>>>>>> bb100302
	time.Sleep(time.Second * 11)
	testMempoolReq(q)
	testBlockReq(q)
	msgs := make([]*queue.Message, 0)
	msgs = append(msgs, protocol.QueueClient.NewMessage("p2p", types.EventPeerInfo, &types.P2PGetPeerReq{P2PType: "DHT"}))
	msgs = append(msgs, protocol.QueueClient.NewMessage("p2p", types.EventGetNetInfo, nil))
	testHandleEvent(protocol, msgs[0])
	testNetInfoHandleEvent(protocol, msgs[1])
	var req types.MessageP2PVersionReq
	req.Message = &types.P2PVersion{Version: 123}
	_, err := protocol.processVerReq(&req, "192.168.1.1")
	assert.NotNil(t, err)
	req.Message = &types.P2PVersion{Version: 0}
	_, err = protocol.processVerReq(&req, "192.168.1.1")
	assert.Nil(t, err)
}

func Test_util(t *testing.T) {
	q := queue.New("test")
	proto := newTestProtocol(q)
	defer proto.Cancel()
	handler := &peerInfoHandler{}
	handler.BaseStreamHandler = new(prototypes.BaseStreamHandler)
	handler.SetProtocol(proto)
	msgReq := &types.MessagePeerInfoReq{MessageData: proto.NewMessageCommon("uid122222", "16Uiu2HAmTdgKpRmE6sXj512HodxBPMZmjh6vHG1m4ftnXY3wLSpg", []byte("322222222222222"), false)}
	ok := handler.VerifyRequest(msgReq, msgReq.MessageData)
	assert.False(t, ok)
	testMempoolReq(q)
	testBlockReq(q)
	peerinfo := proto.getLoacalPeerInfo()
	assert.NotNil(t, peerinfo)
	//----验证versionReq
	p2pVerReq := &types.MessageP2PVersionReq{MessageData: proto.NewMessageCommon("uid122222", "16Uiu2HAmTdgKpRmE6sXj512HodxBPMZmjh6vHG1m4ftnXY3wLSpg", []byte("322222222222222"), false),
		Message: &types.P2PVersion{Version: 0, AddrRecv: "/ip4/127.0.0.1/13802", AddrFrom: "/ip4/192.168.0.1/13802"}}
	resp, _ := proto.processVerReq(p2pVerReq, "/ip4/192.168.0.1/13802")
	assert.NotNil(t, resp)

	//-----------------
	proto.getPeerInfo()
	proto.setExternalAddr("192.168.1.1")
	assert.NotEmpty(t, proto.getExternalAddr())
	proto.setExternalAddr("/ip4/192.168.1.1/13802")
	assert.Equal(t, "192.168.1.1", proto.getExternalAddr())
	assert.True(t, !isPublicIP(snet.ParseIP("127.0.0.1")))
	ips, err := localIPv4s()
	assert.Nil(t, err)
	assert.True(t, !isPublicIP(snet.ParseIP(ips[0])))
	assert.True(t, isPublicIP(snet.ParseIP("112.74.59.221")))
	assert.False(t, isPublicIP(snet.ParseIP("10.74.59.221")))
	assert.False(t, isPublicIP(snet.ParseIP("172.16.59.221")))
	assert.False(t, isPublicIP(snet.ParseIP("192.168.59.221")))

}<|MERGE_RESOLUTION|>--- conflicted
+++ resolved
@@ -159,10 +159,8 @@
 	q := queue.New("test")
 	protocol := newTestProtocol(q)
 	defer protocol.Cancel()
-<<<<<<< HEAD
 	assert.Equal(t, false, protocol.checkDone())
-=======
->>>>>>> bb100302
+
 	time.Sleep(time.Second * 11)
 	testMempoolReq(q)
 	testBlockReq(q)
