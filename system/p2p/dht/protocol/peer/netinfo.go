--- conflicted
+++ resolved
@@ -2,10 +2,6 @@
 
 import (
 	"net"
-<<<<<<< HEAD
-	"strings"
-=======
->>>>>>> a4696f53
 
 	"github.com/33cn/chain33/queue"
 	"github.com/33cn/chain33/types"
@@ -34,11 +30,6 @@
 	msg.Reply(p.GetQueueClient().NewMessage("rpc", types.EventReplyNetInfo, &netinfo))
 }
 
-<<<<<<< HEAD
-=======
-}
-
->>>>>>> a4696f53
 /*
 tcp/ip协议中，专门保留了三个IP地址区域作为私有地址，其地址范围如下：
 10.0.0.0/8：10.0.0.0～10.255.255.255
@@ -62,8 +53,6 @@
 		}
 	}
 	return false
-<<<<<<< HEAD
-=======
 }
 
 // LocalIPs return all non-loopback IPv4 addresses
@@ -81,5 +70,4 @@
 	}
 
 	return ips, nil
->>>>>>> a4696f53
 }