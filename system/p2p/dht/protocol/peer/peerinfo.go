package peer

import (
	"fmt"
<<<<<<< HEAD
=======
	"net"
	"strconv"
	"strings"
	"sync"
	"time"

	"github.com/multiformats/go-multiaddr"

>>>>>>> 3023e368
	"github.com/33cn/chain33/common/log/log15"
	"github.com/33cn/chain33/common/version"
	"github.com/33cn/chain33/queue"
	prototypes "github.com/33cn/chain33/system/p2p/dht/protocol/types"
	p2pty "github.com/33cn/chain33/system/p2p/dht/types"
	"github.com/33cn/chain33/types"
	"github.com/google/uuid"
	core "github.com/libp2p/go-libp2p-core"
	"github.com/libp2p/go-libp2p-core/peer"
	"github.com/libp2p/go-libp2p-core/peerstore"
<<<<<<< HEAD
	multiaddr "github.com/multiformats/go-multiaddr"
	"net"
	"strconv"
	"strings"
	"sync"
	"time"
=======
>>>>>>> 3023e368
)

const (
	protoTypeID    = "PeerProtocolType"
	peerInfoReq    = "/chain33/peerinfoReq/1.0.0" //老版本
	peerInfoReqV2  = "/chain33/peerinfoReq/1.0.1" //新版本，增加chain33 version 信息反馈
	peerVersionReq = "/chain33/peerVersion/1.0.0"
	pubsubTypeID   = "PubSubProtoType"
)

var log = log15.New("module", "p2p.peer")

func init() {
	prototypes.RegisterProtocol(protoTypeID, &peerInfoProtol{})
	prototypes.RegisterStreamHandler(protoTypeID, peerInfoReq, &peerInfoHandler{})
	prototypes.RegisterStreamHandler(protoTypeID, peerInfoReqV2, &peerInfoHandler{})
	prototypes.RegisterStreamHandler(protoTypeID, peerVersionReq, &peerInfoHandler{})
	prototypes.RegisterProtocol(pubsubTypeID, &peerPubSub{})

}

//type Istream
type peerInfoProtol struct {
	*prototypes.BaseProtocol
	p2pCfg       *p2pty.P2PSubConfig
	externalAddr string
	mutex        sync.Mutex
}

// InitProtocol init protocol
func (p *peerInfoProtol) InitProtocol(env *prototypes.P2PEnv) {
	p.P2PEnv = env
	p.p2pCfg = env.SubConfig
	prototypes.RegisterEventHandler(types.EventPeerInfo, p.handleEvent)
	prototypes.RegisterEventHandler(types.EventGetNetInfo, p.netinfoHandleEvent)

	go p.detectNodeAddr()
	go p.fetchPeersInfo()

}

func (p *peerInfoProtol) fetchPeersInfo() {
	for {
		select {
		case <-time.After(time.Second * 10):
			p.getPeerInfo()
		case <-p.Ctx.Done():
			return
		}

	}
}
func (p *peerInfoProtol) getLoacalPeerInfoV2() *types.P2PPeerInfoV2 {
	var peerinfo types.P2PPeerInfoV2
	localpeerinfo := p.getLoacalPeerInfo()
	if localpeerinfo == nil {
		return nil
	}
	err := types.Decode(types.Encode(localpeerinfo), &peerinfo)
	if err != nil {
		log.Error("getLoacalPeerInfoV2", "err", err)
		return nil
	}
	peerinfo.Version = version.GetVersion()
	peerinfo.StoreDBVersion = version.GetStoreDBVersion()
	peerinfo.LocalDBVersion = version.GetLocalDBVersion()
	return &peerinfo
}

func (p *peerInfoProtol) getLoacalPeerInfo() *types.P2PPeerInfo {
	defer func() {
		if r := recover(); r != nil {
			log.Error("getLoacalPeerInfo", "recoverErr", r)
		}
	}()
	var peerinfo types.P2PPeerInfo

	resp, err := p.QueryMempool(types.EventGetMempoolSize, nil)
	if err != nil {
		log.Error("getlocalPeerInfo", "sendToMempool", err)
		return nil
	}

	meminfo := resp.(*types.MempoolSize)
	peerinfo.MempoolSize = int32(meminfo.GetSize())

	resp, err = p.QueryBlockChain(types.EventGetLastHeader, nil)
	if err != nil {
		log.Error("getlocalPeerInfo", "sendToBlockChain", err)
		return nil
	}

	header := resp.(*types.Header)
	peerinfo.Header = header
	peerinfo.Name = p.Host.ID().Pretty()
	splites := strings.Split(p.Host.Addrs()[0].String(), "/")
	port, _ := strconv.Atoi(splites[len(splites)-1])
	peerinfo.Port = int32(port)
	//TODO 需要返回自身的外网地址
	if p.getExternalAddr() == "" {
		peerinfo.Addr = splites[2]

	} else {
		peerinfo.Addr = p.getExternalAddr()
	}
	return &peerinfo
}

//p2pserver 端接收处理事件
func (p *peerInfoProtol) onReq(req *types.MessagePeerInfoReq, s core.Stream) {
	log.Info(" OnReq", "localPeer", s.Conn().LocalPeer().String(), "remotePeer", s.Conn().RemotePeer().String(), "peerproto", s.Protocol())

	peerID := p.GetHost().ID()
	pubkey, _ := p.GetHost().Peerstore().PubKey(peerID).Bytes()
	var resp *types.MessagePeerInfoResp
	if s.Protocol() == peerInfoReqV2 {
		resp = &types.MessagePeerInfoResp{MessageData: p.NewMessageCommon(req.MessageData.GetId(), peerID.Pretty(), pubkey, false),
			Value: &types.MessagePeerInfoResp_PeerInfo{PeerInfo: p.getLoacalPeerInfoV2()}}

	} else if s.Protocol() == peerInfoReq {
		peerinfo := p.getLoacalPeerInfo()
		resp = &types.MessagePeerInfoResp{MessageData: p.NewMessageCommon(req.MessageData.GetId(), peerID.Pretty(), pubkey, false),
			Value: &types.MessagePeerInfoResp_Message{Message: peerinfo}}
	}

	err := prototypes.WriteStream(resp, s)
	if err != nil {
		log.Error("WriteStream", "err", err)
		return
	}

}

// PeerInfo 向对方节点请求peerInfo信息
func (p *peerInfoProtol) getPeerInfo() {

	pid := p.GetHost().ID()
	pubkey, _ := p.GetHost().Peerstore().PubKey(pid).Bytes()
	var wg sync.WaitGroup
	for _, remoteID := range p.GetConnsManager().FetchConnPeers() {
		if p.checkDone() {
			log.Warn("getPeerInfo", "process", "done+++++++")
			return
		}

		if remoteID.Pretty() == p.GetHost().ID().Pretty() {
			continue
		}
		//修改为并发获取peerinfo信息
		wg.Add(1)
		go func(peerid peer.ID) {
			defer wg.Done()
			msgReq := &types.MessagePeerInfoReq{MessageData: p.NewMessageCommon(uuid.New().String(), pid.Pretty(), pubkey, false)}

			req := &prototypes.StreamRequest{
				PeerID: peerid,
				Data:   msgReq,
				MsgID:  []core.ProtocolID{peerInfoReqV2, peerInfoReq},
			}
			var resp types.MessagePeerInfoResp
			err := p.SendRecvPeer(req, &resp)
			if err != nil {
				log.Error("handleEvent", "WriteStream", err)
				return
			}
			var dest types.Peer
			if resp.GetMessage() != nil { //旧版本
				p.PeerInfoManager.Copy(&dest, resp.GetMessage())

			}
			if resp.GetPeerInfo() != nil { //新版本，包含版本信息
				dest.LocalDBVersion = resp.GetPeerInfo().LocalDBVersion
				dest.StoreDBVersion = resp.GetPeerInfo().StoreDBVersion
				dest.Version = resp.GetPeerInfo().Version
				dest.Name = resp.GetPeerInfo().GetName()
				dest.Port = resp.GetPeerInfo().GetPort()
				dest.MempoolSize = resp.GetPeerInfo().GetMempoolSize()
				dest.Header = resp.GetPeerInfo().GetHeader()
				dest.Addr = resp.GetPeerInfo().GetAddr()
				//json.Unmarshal(types.Encode(resp.GetPeerInfo()), &dest)
			}
			p.PeerInfoManager.Add(peerid.Pretty(), &dest)
		}(remoteID)

	}
	wg.Wait()
}

func (p *peerInfoProtol) setExternalAddr(addr string) {
	var spliteAddr string
	splites := strings.Split(addr, "/")
	if len(splites) == 1 {
		spliteAddr = splites[0]
	} else if len(splites) > 2 {
		spliteAddr = splites[2]
	}
	if spliteAddr != p.externalAddr && isPublicIP(net.ParseIP(spliteAddr)) {
		p.mutex.Lock()
		p.externalAddr = spliteAddr
		p.mutex.Unlock()
		//设置外部地址时同时保存到peerstore里
		addr := fmt.Sprintf("/ip4/%s/tcp/%d", spliteAddr, p.SubConfig.Port)
		ma, _ := multiaddr.NewMultiaddr(addr)
		p.Host.Peerstore().AddAddr(p.Host.ID(), ma, peerstore.PermanentAddrTTL)
	}
}

func (p *peerInfoProtol) getExternalAddr() string {
	p.mutex.Lock()
	defer p.mutex.Unlock()
	return p.externalAddr
}

func (p *peerInfoProtol) checkDone() bool {
	select {
	case <-p.Ctx.Done():
		return true
	default:
		return false
	}

}

func (p *peerInfoProtol) detectNodeAddr() {

	//通常libp2p监听的地址列表，第一个为局域网地址，最后一个为外部，先进行外部地址预设置
	addrs := p.GetHost().Addrs()
	//下标越界会直接panic, 不过正常情况不会越界，且panic只可能发生在节点刚启动时
	preExternalAddr := strings.Split(addrs[len(addrs)-1].String(), "/")[2]
	p.mutex.Lock()
	p.externalAddr = preExternalAddr
	p.mutex.Unlock()

	netIP := net.ParseIP(preExternalAddr)
	if isPublicIP(netIP) { //检测是PubIp不用继续通过其他节点获取
		log.Debug("detectNodeAddr", "testPubIp", preExternalAddr)
	}
	log.Info("detectNodeAddr", "+++++++++++++++", preExternalAddr, "addrs", addrs)
	localID := p.GetHost().ID()
	var rangeCount int
	queryInterval := time.Minute
	for {

		if p.checkDone() {
			break
		}

		if len(p.GetConnsManager().FetchConnPeers()) == 0 {
			time.Sleep(time.Second)
			continue
		}

		//启动后间隔1分钟，以充分获得节点外网地址
		rangeCount++
		if rangeCount > 2 {
			time.Sleep(queryInterval)
		}
		log.Info("detectNodeAddr", "conns amount", len(p.Host.Network().Conns()))
		for _, conn := range p.Host.Network().Conns() {
			if rangeCount > 2 {
				time.Sleep(time.Second / 10)
			}
			var version types.P2PVersion
			pid := conn.RemotePeer()
			pubkey, _ := p.GetHost().Peerstore().PubKey(localID).Bytes()
			req := &types.MessageP2PVersionReq{MessageData: p.NewMessageCommon(uuid.New().String(), localID.Pretty(), pubkey, false),
				Message: &version}

			s, err := prototypes.NewStream(p.Host, pid, []core.ProtocolID{peerVersionReq})
			if err != nil {
				log.Error("NewStream", "err", err, "remoteID", pid)
				continue
			}

			version.Version = p.p2pCfg.Channel

			//real localport
			version.AddrFrom = fmt.Sprintf("/ip4/%v/tcp/%d", p.getExternalAddr(), p.p2pCfg.Port)
			version.AddrRecv = s.Conn().RemoteMultiaddr().String()
			err = prototypes.WriteStream(req, s)
			if err != nil {
				log.Error("DetectNodeAddr", "WriteStream err", err)
				prototypes.CloseStream(s)
				continue
			}
			var resp types.MessageP2PVersionResp
			err = prototypes.ReadStream(&resp, s)
			if err != nil {
				log.Error("DetectNodeAddr", "ReadStream err", err)
				prototypes.CloseStream(s)
				continue
			}
			prototypes.CloseStream(s)
			addr := resp.GetMessage().GetAddrRecv()
			p.setExternalAddr(addr)
			remoteMAddr, err := multiaddr.NewMultiaddr(resp.GetMessage().GetAddrFrom())
			if err != nil {
				continue
			}
			p.Host.Peerstore().AddAddr(pid, remoteMAddr, queryInterval*3)
		}
	}

}

//接收chain33其他模块发来的请求消息
func (p *peerInfoProtol) handleEvent(msg *queue.Message) {
	pinfos := p.PeerInfoManager.FetchPeerInfosInMin()
	var peers []*types.Peer

	for _, pinfo := range pinfos {
		if pinfo == nil {
			continue
		}

		peers = append(peers, pinfo)

	}
	peerinfo := p.getLoacalPeerInfoV2()
	if peerinfo != nil {
		var peer types.Peer
		peer.LocalDBVersion = peerinfo.LocalDBVersion
		peer.StoreDBVersion = peerinfo.StoreDBVersion
		peer.Version = peerinfo.Version
		peer.Name = peerinfo.GetName()
		peer.Port = peerinfo.GetPort()
		peer.MempoolSize = peerinfo.GetMempoolSize()
		peer.Header = peerinfo.GetHeader()
		peer.Addr = peerinfo.GetAddr()
		//p.PeerInfoManager.Copy(&peer, peerinfo)
		peer.Self = true
		peers = append(peers, &peer)
	}

	msg.Reply(p.GetQueueClient().NewMessage("blockchain", types.EventPeerList, &types.PeerList{Peers: peers}))

}

type peerInfoHandler struct {
	*prototypes.BaseStreamHandler
}

// Handle 处理请求
func (h *peerInfoHandler) Handle(stream core.Stream) {
	protocol := h.GetProtocol().(*peerInfoProtol)

	//解析处理
	log.Info("PeerInfo Handler", "stream proto", stream.Protocol())

	switch stream.Protocol() {
	case peerInfoReq, peerInfoReqV2:
		var req types.MessagePeerInfoReq
		err := prototypes.ReadStream(&req, stream)
		if err != nil {
			return
		}
		protocol.onReq(&req, stream)
	case peerVersionReq:
		var req types.MessageP2PVersionReq
		err := prototypes.ReadStream(&req, stream)
		if err != nil {
			return
		}

		protocol.onVersionReq(&req, stream)

	}

}<|MERGE_RESOLUTION|>--- conflicted
+++ resolved
@@ -2,8 +2,7 @@
 
 import (
 	"fmt"
-<<<<<<< HEAD
-=======
+
 	"net"
 	"strconv"
 	"strings"
@@ -12,7 +11,6 @@
 
 	"github.com/multiformats/go-multiaddr"
 
->>>>>>> 3023e368
 	"github.com/33cn/chain33/common/log/log15"
 	"github.com/33cn/chain33/common/version"
 	"github.com/33cn/chain33/queue"
@@ -23,15 +21,6 @@
 	core "github.com/libp2p/go-libp2p-core"
 	"github.com/libp2p/go-libp2p-core/peer"
 	"github.com/libp2p/go-libp2p-core/peerstore"
-<<<<<<< HEAD
-	multiaddr "github.com/multiformats/go-multiaddr"
-	"net"
-	"strconv"
-	"strings"
-	"sync"
-	"time"
-=======
->>>>>>> 3023e368
 )
 
 const (
