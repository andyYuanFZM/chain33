package peer

import (
	"fmt"
	"net"
	"strconv"
	"strings"
	"sync"
	"time"

	"github.com/libp2p/go-libp2p-core/peerstore"

	"github.com/33cn/chain33/common/log/log15"
	"github.com/33cn/chain33/queue"
	dnet "github.com/33cn/chain33/system/p2p/dht/net"
	prototypes "github.com/33cn/chain33/system/p2p/dht/protocol/types"
	p2pty "github.com/33cn/chain33/system/p2p/dht/types"
	"github.com/33cn/chain33/types"
	"github.com/google/uuid"
	core "github.com/libp2p/go-libp2p-core"
	"github.com/libp2p/go-libp2p-core/peer"
<<<<<<< HEAD
	"github.com/libp2p/go-libp2p-core/peerstore"
=======
>>>>>>> 2e4add37
	multiaddr "github.com/multiformats/go-multiaddr"
)

const (
	protoTypeID    = "PeerProtocolType"
	PeerInfoReq    = "/chain33/peerinfoReq/1.0.0"
	PeerVersionReq = "/chain33/peerVersion/1.0.0"
	pubsubTypeID   = "PubSubProtoType"
)

var log = log15.New("module", "p2p.peer")

func init() {
	prototypes.RegisterProtocol(protoTypeID, &peerInfoProtol{})
	prototypes.RegisterStreamHandler(protoTypeID, PeerInfoReq, &peerInfoHandler{})
	prototypes.RegisterStreamHandler(protoTypeID, PeerVersionReq, &peerInfoHandler{})
	prototypes.RegisterProtocol(pubsubTypeID, &peerPubSub{})

}

//type Istream
type peerInfoProtol struct {
	*prototypes.BaseProtocol
	p2pCfg       *p2pty.P2PSubConfig
	externalAddr string
	mutex        sync.Mutex
}

func (p *peerInfoProtol) InitProtocol(env *prototypes.P2PEnv) {
	p.P2PEnv = env
	p.p2pCfg = env.SubConfig
	prototypes.RegisterEventHandler(types.EventPeerInfo, p.handleEvent)
	prototypes.RegisterEventHandler(types.EventGetNetInfo, p.netinfoHandleEvent)

	go p.detectNodeAddr()
	go p.fetchPeersInfo()

}

func (p *peerInfoProtol) fetchPeersInfo() {
	for {
		select {
		case <-time.After(time.Second * 10):
			p.getPeerInfo()
		case <-p.Ctx.Done():
			return
		}

	}
}
func (p *peerInfoProtol) getLoacalPeerInfo() *types.P2PPeerInfo {
	var peerinfo types.P2PPeerInfo

	resp, err := p.QueryMempool(types.EventGetMempoolSize, nil)
	if err != nil {
		log.Error("getlocalPeerInfo", "sendToMempool", err)
		return nil
	}

	meminfo := resp.(*types.MempoolSize)
	peerinfo.MempoolSize = int32(meminfo.GetSize())

	resp, err = p.QueryBlockChain(types.EventGetLastHeader, nil)
	if err != nil {
		log.Error("getlocalPeerInfo", "sendToBlockChain", err)
		return nil
	}

	header := resp.(*types.Header)
	peerinfo.Header = header
	peerinfo.Name = p.Host.ID().Pretty()
	splites := strings.Split(p.Host.Addrs()[0].String(), "/")
	port, _ := strconv.Atoi(splites[len(splites)-1])
	peerinfo.Port = int32(port)
	//TODO 需要返回自身的外网地址
	if p.getExternalAddr() == "" {
		peerinfo.Addr = splites[2]

	} else {
		peerinfo.Addr = p.getExternalAddr()
	}
	return &peerinfo
}

//p2pserver 端接收处理事件
func (p *peerInfoProtol) onReq(req *types.MessagePeerInfoReq, s core.Stream) {
	log.Debug(" OnReq", "localPeer", s.Conn().LocalPeer().String(), "remotePeer", s.Conn().RemotePeer().String(), "peerproto", s.Protocol())

	peerinfo := p.getLoacalPeerInfo()
	peerID := p.GetHost().ID()
	pubkey, _ := p.GetHost().Peerstore().PubKey(peerID).Bytes()

	resp := &types.MessagePeerInfoResp{MessageData: p.NewMessageCommon(uuid.New().String(), peerID.Pretty(), pubkey, false),
		Message: peerinfo}

	err := prototypes.WriteStream(resp, s)
	if err != nil {
		log.Error("WriteStream", "err", err)
		return
	}

}

// PeerInfo 向对方节点请求peerInfo信息
func (p *peerInfoProtol) getPeerInfo() {

	pid := p.GetHost().ID()
	pubkey, _ := p.GetHost().Peerstore().PubKey(pid).Bytes()
	var wg sync.WaitGroup
	for _, remoteID := range p.GetConnsManager().FetchConnPeers() {
<<<<<<< HEAD

		select {
		case <-p.Ctx.Done():
			log.Warn("getPeerInfo", "process", "done+++++++")
			return
		default:
			break
=======
		if p.checkDone() {
			log.Warn("getPeerInfo", "process", "done+++++++")
			return
>>>>>>> 2e4add37
		}

		if remoteID.Pretty() == p.GetHost().ID().Pretty() {
			continue
		}
		//修改为并发获取peerinfo信息
		wg.Add(1)
		go func(peerid peer.ID) {
			defer wg.Done()
			msgReq := &types.MessagePeerInfoReq{MessageData: p.NewMessageCommon(uuid.New().String(), pid.Pretty(), pubkey, false)}

			req := &prototypes.StreamRequest{
				PeerID: peerid,
				Data:   msgReq,
				MsgID:  PeerInfoReq,
			}
			var resp types.MessagePeerInfoResp
			err := p.SendRecvPeer(req, &resp)
			if err != nil {
				log.Error("handleEvent", "WriteStream", err)
				return
			}

			if resp.GetMessage() == nil {
				return
			}
			var dest types.Peer
			p.PeerInfoManager.Copy(&dest, resp.GetMessage())
			p.PeerInfoManager.Add(peerid.Pretty(), &dest)
		}(remoteID)

	}
	wg.Wait()
}

func (p *peerInfoProtol) setExternalAddr(addr string) {

	defer func() { //防止出错，数组索引越界
		if r := recover(); r != nil {
			log.Error("setExternalAddr", "recoverErr", r)
		}
	}()

	p.mutex.Lock()
	defer p.mutex.Unlock()

	spliteAddr := strings.Split(addr, "/")[2]
	if spliteAddr == p.externalAddr {
		return
	}
	p.externalAddr = spliteAddr
	//增加外网地址
	selfExternalAddr := fmt.Sprintf("/ip4/%v/tcp/%d/p2p/%v", p.externalAddr, p.p2pCfg.Port, p.GetHost().ID().String())
	newmAddr, err := multiaddr.NewMultiaddr(selfExternalAddr)
	if err != nil {
		return
	}
<<<<<<< HEAD
	spliteAddr := strings.Split(addr, "/")[2]
	if spliteAddr == p.externalAddr {
		return
	}
	p.externalAddr = spliteAddr
	//增加外网地址
	selfExternalAddr := fmt.Sprintf("/ip4/%v/tcp/%d/p2p/%v", p.externalAddr, p.p2pCfg.Port, p.GetHost().ID().String())
	newmAddr, err := multiaddr.NewMultiaddr(selfExternalAddr)
	if err != nil {
		return
	}
=======
>>>>>>> 2e4add37
	peerinfo, err := peer.AddrInfoFromP2pAddr(newmAddr)
	if err != nil {
		return
	}

	p.Host.Peerstore().AddAddrs(p.GetHost().ID(), peerinfo.Addrs, peerstore.PermanentAddrTTL)
	log.Debug("setExternalAddr", "afterSetAddrs", p.Host.Addrs(), "peerstoreAddr", p.Host.Peerstore().Addrs(p.Host.ID()))
<<<<<<< HEAD
=======

>>>>>>> 2e4add37
}

func (p *peerInfoProtol) getExternalAddr() string {
	p.mutex.Lock()
	defer p.mutex.Unlock()
	return p.externalAddr
}

func (p *peerInfoProtol) checkDone() bool {
	select {
	case <-p.Ctx.Done():
		return true
	default:
		return false
	}

}

func (p *peerInfoProtol) detectNodeAddr() {
	//通常libp2p监听的地址列表，第一个为局域网地址，最后一个为外部，先进行外部地址预设置
	addrs := p.GetHost().Addrs()
	if len(addrs) > 0 {
		p.setExternalAddr(addrs[len(addrs)-1].String())
	}
	preExternalAddr := p.getExternalAddr()
	netIP := net.ParseIP(preExternalAddr)
	if isPublicIP(netIP) { //检测是PubIp不用继续通过其他节点获取
		log.Debug("detectNodeAddr", "testPubIp", preExternalAddr)
	}

	log.Info("detectNodeAddr", "+++++++++++++++", preExternalAddr, "addrs", addrs)
	localID := p.GetHost().ID()
	var rangeCount int
	for {
<<<<<<< HEAD
		select {
		case <-p.Ctx.Done():
			return
		default:
			if len(p.GetConnsManager().FetchConnPeers()) == 0 {
				time.Sleep(time.Second)
				continue
			}

			//启动后间隔1分钟，以充分获得节点外网地址
			rangeCount++
			if rangeCount > 2 {
				time.Sleep(time.Minute)
			}

			allnodes := append(p.p2pCfg.BootStraps, p.p2pCfg.Seeds...)
			for _, node := range dnet.ConvertPeers(allnodes) {
				var version types.P2PVersion

				pubkey, _ := p.GetHost().Peerstore().PubKey(localID).Bytes()
				req := &types.MessageP2PVersionReq{MessageData: p.NewMessageCommon(uuid.New().String(), localID.Pretty(), pubkey, false),
					Message: &version}

				s, err := prototypes.NewStream(p.Host, node.ID, PeerVersionReq)
				if err != nil {
					log.Error("NewStream", "err", err, "remoteID", node.ID)
					continue
				}
				//openedStreams = append(openedStreams, s)
				version.Version = p.p2pCfg.Channel
				version.AddrFrom = s.Conn().LocalMultiaddr().String()
				version.AddrRecv = s.Conn().RemoteMultiaddr().String()
				err = prototypes.WriteStream(req, s)
				if err != nil {
					log.Error("DetectNodeAddr", "WriteStream err", err)
					continue
				}
				var resp types.MessageP2PVersionResp
				err = prototypes.ReadStream(&resp, s)
				if err != nil {
					log.Error("DetectNodeAddr", "ReadStream err", err)
					continue
				}
				prototypes.CloseStream(s)
				addr := resp.GetMessage().GetAddrRecv()
				if len(strings.Split(addr, "/")) < 2 {
					continue
				}
				spliteAddr := strings.Split(addr, "/")[2]
				if isPublicIP(net.ParseIP(spliteAddr)) {
					p.setExternalAddr(addr)
					break
				}
			}
		}
=======

		if p.checkDone() {
			break
		}

		if len(p.GetConnsManager().FetchConnPeers()) == 0 {
			time.Sleep(time.Second)
			continue
		}

		//启动后间隔1分钟，以充分获得节点外网地址
		rangeCount++
		if rangeCount > 2 {
			time.Sleep(time.Minute)
		}

		allnodes := append(p.p2pCfg.BootStraps, p.p2pCfg.Seeds...)
		nodes := dnet.ConvertPeers(allnodes)
		for _, connPeer := range p.GetConnsManager().FetchConnPeers() {
			pid, err := peer.IDFromString(connPeer.Pretty())
			if err != nil {
				continue
			}
			peerinfo := p.GetHost().Peerstore().PeerInfo(pid)
			nodes[pid.String()] = &peerinfo

		}
		for _, node := range nodes {
			var version types.P2PVersion

			pubkey, _ := p.GetHost().Peerstore().PubKey(localID).Bytes()
			req := &types.MessageP2PVersionReq{MessageData: p.NewMessageCommon(uuid.New().String(), localID.Pretty(), pubkey, false),
				Message: &version}

			s, err := prototypes.NewStream(p.Host, node.ID, PeerVersionReq)
			if err != nil {
				log.Error("NewStream", "err", err, "remoteID", node.ID)
				continue
			}

			version.Version = p.p2pCfg.Channel
			version.AddrFrom = s.Conn().LocalMultiaddr().String()
			version.AddrRecv = s.Conn().RemoteMultiaddr().String()
			err = prototypes.WriteStream(req, s)
			if err != nil {
				log.Error("DetectNodeAddr", "WriteStream err", err)
				prototypes.CloseStream(s)
				continue
			}
			var resp types.MessageP2PVersionResp
			err = prototypes.ReadStream(&resp, s)
			if err != nil {
				log.Error("DetectNodeAddr", "ReadStream err", err)
				prototypes.CloseStream(s)
				continue
			}
			prototypes.CloseStream(s)
			addr := resp.GetMessage().GetAddrRecv()
			if len(strings.Split(addr, "/")) < 2 {
				continue
			}
			spliteAddr := strings.Split(addr, "/")[2]
			if isPublicIP(net.ParseIP(spliteAddr)) {
				p.setExternalAddr(addr)

			}
		}

>>>>>>> 2e4add37
	}

}

//接收chain33其他模块发来的请求消息
func (p *peerInfoProtol) handleEvent(msg *queue.Message) {
	pinfos := p.PeerInfoManager.FetchPeerInfosInMin()
	var peers []*types.Peer
	var peer types.Peer
	for _, pinfo := range pinfos {
		if pinfo == nil {
			continue
		}

		peers = append(peers, pinfo)

	}
	peerinfo := p.getLoacalPeerInfo()
	p.PeerInfoManager.Copy(&peer, peerinfo)
	peer.Self = true
	peers = append(peers, &peer)

	msg.Reply(p.GetQueueClient().NewMessage("blockchain", types.EventPeerList, &types.PeerList{Peers: peers}))

}

type peerInfoHandler struct {
	*prototypes.BaseStreamHandler
}

//Handle 处理请求
func (h *peerInfoHandler) Handle(stream core.Stream) {
	protocol := h.GetProtocol().(*peerInfoProtol)

	//解析处理
	log.Debug("PeerInfo Handler", "stream proto", stream.Protocol())
	if stream.Protocol() == PeerInfoReq {
		var req types.MessagePeerInfoReq
		err := prototypes.ReadStream(&req, stream)
		if err != nil {
			return
		}
		protocol.onReq(&req, stream)
		return
	} else if stream.Protocol() == PeerVersionReq {
		var req types.MessageP2PVersionReq
		err := prototypes.ReadStream(&req, stream)
		if err != nil {
			return
		}

		protocol.onVersionReq(&req, stream)

	}

}<|MERGE_RESOLUTION|>--- conflicted
+++ resolved
@@ -7,8 +7,6 @@
 	"strings"
 	"sync"
 	"time"
-
-	"github.com/libp2p/go-libp2p-core/peerstore"
 
 	"github.com/33cn/chain33/common/log/log15"
 	"github.com/33cn/chain33/queue"
@@ -19,10 +17,7 @@
 	"github.com/google/uuid"
 	core "github.com/libp2p/go-libp2p-core"
 	"github.com/libp2p/go-libp2p-core/peer"
-<<<<<<< HEAD
 	"github.com/libp2p/go-libp2p-core/peerstore"
-=======
->>>>>>> 2e4add37
 	multiaddr "github.com/multiformats/go-multiaddr"
 )
 
@@ -133,19 +128,9 @@
 	pubkey, _ := p.GetHost().Peerstore().PubKey(pid).Bytes()
 	var wg sync.WaitGroup
 	for _, remoteID := range p.GetConnsManager().FetchConnPeers() {
-<<<<<<< HEAD
-
-		select {
-		case <-p.Ctx.Done():
-			log.Warn("getPeerInfo", "process", "done+++++++")
-			return
-		default:
-			break
-=======
 		if p.checkDone() {
 			log.Warn("getPeerInfo", "process", "done+++++++")
 			return
->>>>>>> 2e4add37
 		}
 
 		if remoteID.Pretty() == p.GetHost().ID().Pretty() {
@@ -203,20 +188,6 @@
 	if err != nil {
 		return
 	}
-<<<<<<< HEAD
-	spliteAddr := strings.Split(addr, "/")[2]
-	if spliteAddr == p.externalAddr {
-		return
-	}
-	p.externalAddr = spliteAddr
-	//增加外网地址
-	selfExternalAddr := fmt.Sprintf("/ip4/%v/tcp/%d/p2p/%v", p.externalAddr, p.p2pCfg.Port, p.GetHost().ID().String())
-	newmAddr, err := multiaddr.NewMultiaddr(selfExternalAddr)
-	if err != nil {
-		return
-	}
-=======
->>>>>>> 2e4add37
 	peerinfo, err := peer.AddrInfoFromP2pAddr(newmAddr)
 	if err != nil {
 		return
@@ -224,10 +195,6 @@
 
 	p.Host.Peerstore().AddAddrs(p.GetHost().ID(), peerinfo.Addrs, peerstore.PermanentAddrTTL)
 	log.Debug("setExternalAddr", "afterSetAddrs", p.Host.Addrs(), "peerstoreAddr", p.Host.Peerstore().Addrs(p.Host.ID()))
-<<<<<<< HEAD
-=======
-
->>>>>>> 2e4add37
 }
 
 func (p *peerInfoProtol) getExternalAddr() string {
@@ -262,63 +229,6 @@
 	localID := p.GetHost().ID()
 	var rangeCount int
 	for {
-<<<<<<< HEAD
-		select {
-		case <-p.Ctx.Done():
-			return
-		default:
-			if len(p.GetConnsManager().FetchConnPeers()) == 0 {
-				time.Sleep(time.Second)
-				continue
-			}
-
-			//启动后间隔1分钟，以充分获得节点外网地址
-			rangeCount++
-			if rangeCount > 2 {
-				time.Sleep(time.Minute)
-			}
-
-			allnodes := append(p.p2pCfg.BootStraps, p.p2pCfg.Seeds...)
-			for _, node := range dnet.ConvertPeers(allnodes) {
-				var version types.P2PVersion
-
-				pubkey, _ := p.GetHost().Peerstore().PubKey(localID).Bytes()
-				req := &types.MessageP2PVersionReq{MessageData: p.NewMessageCommon(uuid.New().String(), localID.Pretty(), pubkey, false),
-					Message: &version}
-
-				s, err := prototypes.NewStream(p.Host, node.ID, PeerVersionReq)
-				if err != nil {
-					log.Error("NewStream", "err", err, "remoteID", node.ID)
-					continue
-				}
-				//openedStreams = append(openedStreams, s)
-				version.Version = p.p2pCfg.Channel
-				version.AddrFrom = s.Conn().LocalMultiaddr().String()
-				version.AddrRecv = s.Conn().RemoteMultiaddr().String()
-				err = prototypes.WriteStream(req, s)
-				if err != nil {
-					log.Error("DetectNodeAddr", "WriteStream err", err)
-					continue
-				}
-				var resp types.MessageP2PVersionResp
-				err = prototypes.ReadStream(&resp, s)
-				if err != nil {
-					log.Error("DetectNodeAddr", "ReadStream err", err)
-					continue
-				}
-				prototypes.CloseStream(s)
-				addr := resp.GetMessage().GetAddrRecv()
-				if len(strings.Split(addr, "/")) < 2 {
-					continue
-				}
-				spliteAddr := strings.Split(addr, "/")[2]
-				if isPublicIP(net.ParseIP(spliteAddr)) {
-					p.setExternalAddr(addr)
-					break
-				}
-			}
-		}
-=======
 
 		if p.checkDone() {
 			break
@@ -386,8 +296,6 @@
 
 			}
 		}
-
->>>>>>> 2e4add37
 	}
 
 }
