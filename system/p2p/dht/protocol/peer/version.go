package peer

import (
	"fmt"
	"math/rand"
	"net"
	"strings"
	"time"

	prototypes "github.com/33cn/chain33/system/p2p/dht/protocol/types"
	"github.com/33cn/chain33/types"
	core "github.com/libp2p/go-libp2p-core"
	"github.com/libp2p/go-libp2p-core/peerstore"
	"github.com/multiformats/go-multiaddr"
)

// MainNet Channel = 0x0000

func (p *peerInfoProtol) processVerReq(req *types.MessageP2PVersionReq, muaddr string) (*types.MessageP2PVersionResp, error) {
	if p.getExternalAddr() == "" {
		p.setExternalAddr(req.GetMessage().GetAddrRecv())
		log.Debug("OnVersionReq", "externalAddr", p.getExternalAddr())
	}

	channel := req.GetMessage().GetVersion()
	if channel != p.p2pCfg.Channel {
		//TODO 协议不匹配
		log.Error("OnVersionReq", "channel err", channel, "cfg channel", p.p2pCfg.Channel)
		return nil, fmt.Errorf("channel err,cfg channel:%d", p.p2pCfg.Channel)

	}

	pid := p.GetHost().ID()
	pubkey, _ := p.GetHost().Peerstore().PubKey(pid).Bytes()

	var version types.P2PVersion
	version.AddrFrom = p.getExternalAddr()
	version.AddrRecv = muaddr
	version.Nonce = rand.Int63n(102400)
	version.Timestamp = time.Now().Unix()

	resp := &types.MessageP2PVersionResp{MessageData: p.NewMessageCommon(req.GetMessageData().GetId(), pid.Pretty(), pubkey, false),
		Message: &version}
	return resp, nil
}

//true means: RemotoAddr, false means:LAN addr
func (p *peerInfoProtol) checkRemotePeerExternalAddr(remoteMAddr string) bool {

	//存储对方的外网地址道peerstore中
	//check remoteMaddr isPubAddr 示例： /ip4/192.168.0.1/tcp/13802
	if len(strings.Split(remoteMAddr, "/")) < 5 {
		return false
	}

	return isPublicIP(net.ParseIP(strings.Split(remoteMAddr, "/")[2]))

}
func (p *peerInfoProtol) onVersionReq(req *types.MessageP2PVersionReq, s core.Stream) {
<<<<<<< HEAD

	log.Debug("onVersionReq", "peerproto", s.Protocol(), "req", req)
=======
>>>>>>> a96f7df2
	remoteMAddr := s.Conn().RemoteMultiaddr()
	if !p.checkRemotePeerExternalAddr(remoteMAddr.String()) {
		var err error
		remoteMAddr, err = multiaddr.NewMultiaddr(req.GetMessage().GetAddrFrom())
		if err != nil {
			return
		}
	}
<<<<<<< HEAD

	log.Debug("onVersionReq", "remoteMAddr", remoteMAddr.String())
	p.setAddrToPeerStore(s.Conn().RemotePeer(), remoteMAddr.String(), req.GetMessage().GetAddrFrom())

=======
	p.Host.Peerstore().AddAddr(s.Conn().RemotePeer(), remoteMAddr, peerstore.AddressTTL)
>>>>>>> a96f7df2
	senddata, err := p.processVerReq(req, remoteMAddr.String())
	if err != nil {
		log.Error("onVersionReq", "err", err.Error())
		return
	}
	err = prototypes.WriteStream(senddata, s)
	if err != nil {
		log.Error("WriteStream", "err", err)
		return
	}

	log.Debug("OnVersionReq", "localPeer", s.Conn().LocalPeer().String(), "remotePeer", s.Conn().RemotePeer().String())

}

func (p *peerInfoProtol) setAddrToPeerStore(pid core.PeerID, remoteAddr, addrFrom string) {

	defer func() { //防止出错，数组索引越界
		if r := recover(); r != nil {
			log.Error("setAddrToPeerStore", "recoverErr", r)
		}
	}()

	//改造RemoteAddr的端口，使之为对方绑定的端口
	realPort := strings.Split(addrFrom, "/")[4]
	realExternalIP := strings.Split(remoteAddr, "/")[2]
	var err error
	remoteMAddr, err := multiaddr.NewMultiaddr(fmt.Sprintf("/ip4/%v/tcp/%v", realExternalIP, realPort))
	if err != nil {
		return
	}

	p.Host.Peerstore().AddAddr(pid, remoteMAddr, peerstore.AddressTTL)
}<|MERGE_RESOLUTION|>--- conflicted
+++ resolved
@@ -57,11 +57,7 @@
 
 }
 func (p *peerInfoProtol) onVersionReq(req *types.MessageP2PVersionReq, s core.Stream) {
-<<<<<<< HEAD
 
-	log.Debug("onVersionReq", "peerproto", s.Protocol(), "req", req)
-=======
->>>>>>> a96f7df2
 	remoteMAddr := s.Conn().RemoteMultiaddr()
 	if !p.checkRemotePeerExternalAddr(remoteMAddr.String()) {
 		var err error
@@ -70,14 +66,10 @@
 			return
 		}
 	}
-<<<<<<< HEAD
 
-	log.Debug("onVersionReq", "remoteMAddr", remoteMAddr.String())
+	log.Debug("onVersionReq", "remoteMAddr", remoteMAddr.String(), "addrFrom", req.GetMessage().AddrFrom)
 	p.setAddrToPeerStore(s.Conn().RemotePeer(), remoteMAddr.String(), req.GetMessage().GetAddrFrom())
 
-=======
-	p.Host.Peerstore().AddAddr(s.Conn().RemotePeer(), remoteMAddr, peerstore.AddressTTL)
->>>>>>> a96f7df2
 	senddata, err := p.processVerReq(req, remoteMAddr.String())
 	if err != nil {
 		log.Error("onVersionReq", "err", err.Error())
