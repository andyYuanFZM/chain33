--- conflicted
+++ resolved
@@ -30,25 +30,12 @@
 
 // P2PEnv p2p全局公共变量
 type P2PEnv struct {
-<<<<<<< HEAD
-	ChainCfg     *types.Chain33Config
-	QueueClient  queue.Client
-	Host         core.Host
-	P2PManager   *p2p.Manager
-	SubConfig    *p2pty.P2PSubConfig
-	DB           ds.Datastore
-	RoutingTable RoutingTabler
-}
-=======
 	ChainCfg    *types.Chain33Config
 	QueueClient queue.Client
 	Host        core.Host
 	P2PManager  *p2p.Manager
 	SubConfig   *p2pty.P2PSubConfig
 	DB          ds.Datastore
-
 	*discovery.RoutingDiscovery
->>>>>>> 3023e368
-
 	RoutingTable *kbt.RoutingTable
 }