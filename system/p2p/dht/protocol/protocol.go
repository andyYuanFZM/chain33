--- conflicted
+++ resolved
@@ -2,14 +2,16 @@
 package protocol
 
 import (
-<<<<<<< HEAD
 	"context"
+
 	"github.com/33cn/chain33/p2p"
 	"github.com/33cn/chain33/queue"
-	p2pty "github.com/33cn/chain33/system/p2p/dht/types"
-=======
->>>>>>> b1d68417
 	types2 "github.com/33cn/chain33/system/p2p/dht/types"
+	"github.com/33cn/chain33/types"
+	ds "github.com/ipfs/go-datastore"
+	core "github.com/libp2p/go-libp2p-core"
+	discovery "github.com/libp2p/go-libp2p-discovery"
+	kbt "github.com/libp2p/go-libp2p-kbucket"
 )
 
 // all protocols
@@ -25,7 +27,6 @@
 	IsSync        = "/chain33/is-sync/" + types2.Version
 	IsHealthy     = "/chain33/is-healthy/" + types2.Version
 	GetLastHeader = "/chain33/last-header/" + types2.Version
-<<<<<<< HEAD
 )
 
 // P2PEnv p2p全局公共变量
@@ -35,13 +36,9 @@
 	QueueClient queue.Client
 	Host        core.Host
 	P2PManager  *p2p.Manager
-	SubConfig   *p2pty.P2PSubConfig
+	SubConfig   *types2.P2PSubConfig
 	DB          ds.Datastore
-
 	*discovery.RoutingDiscovery
 
 	RoutingTable *kbt.RoutingTable
-}
-=======
-)
->>>>>>> b1d68417
+}