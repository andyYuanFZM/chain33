// Copyright Fuzamei Corp. 2018 All Rights Reserved.
// Use of this source code is governed by a BSD-style
// license that can be found in the LICENSE file.

// Package dht 基于libp2p实现p2p 插件
package dht

import (
	"context"
	"fmt"

	"github.com/33cn/chain33/p2p"

	"sync"
	"sync/atomic"
	"time"

	"github.com/33cn/chain33/client"
	logger "github.com/33cn/chain33/common/log/log15"
	"github.com/33cn/chain33/queue"
	"github.com/33cn/chain33/system/p2p/dht/manage"
	"github.com/33cn/chain33/system/p2p/dht/net"
	"github.com/33cn/chain33/system/p2p/dht/protocol"
	prototypes "github.com/33cn/chain33/system/p2p/dht/protocol/types"
	"github.com/33cn/chain33/system/p2p/dht/store"
	p2pty "github.com/33cn/chain33/system/p2p/dht/types"
	"github.com/33cn/chain33/types"

	libp2p "github.com/libp2p/go-libp2p"
	core "github.com/libp2p/go-libp2p-core"

	circuit "github.com/libp2p/go-libp2p-circuit"

	ds "github.com/ipfs/go-datastore"
<<<<<<< HEAD
	libp2p "github.com/libp2p/go-libp2p"
	circuit "github.com/libp2p/go-libp2p-circuit"
=======

>>>>>>> 2e4add37
	connmgr "github.com/libp2p/go-libp2p-connmgr"
	p2pcrypto "github.com/libp2p/go-libp2p-core/crypto"
	"github.com/libp2p/go-libp2p-core/metrics"
	"github.com/multiformats/go-multiaddr"
)

var log = logger.New("module", p2pty.DHTTypeName)

func init() {
	p2p.RegisterP2PCreate(p2pty.DHTTypeName, New)
}

// P2P p2p struct
type P2P struct {
	chainCfg      *types.Chain33Config
	host          core.Host
	discovery     *net.Discovery
	connManag     *manage.ConnManager
	peerInfoManag *manage.PeerInfoManager
	api           client.QueueProtocolAPI
	client        queue.Client
	addrbook      *AddrBook
	taskGroup     *sync.WaitGroup
<<<<<<< HEAD

	pubsub  *net.PubSub
	closed  int32
	p2pCfg  *types.P2P
	subCfg  *p2pty.P2PSubConfig
	mgr     *p2p.Manager
	subChan chan interface{}
	ctx     context.Context
	cancel  context.CancelFunc

	db  ds.Datastore
	env *protocol.P2PEnv
=======
	pubsub        *net.PubSub
	closed        int32
	p2pCfg        *types.P2P
	subCfg        *p2pty.P2PSubConfig
	mgr           *p2p.Manager
	subChan       chan interface{}
	ctx           context.Context
	cancel        context.CancelFunc
	db            ds.Datastore
	env           *protocol.P2PEnv
>>>>>>> 2e4add37
}

// New new dht p2p network
func New(mgr *p2p.Manager, subCfg []byte) p2p.IP2P {

	chainCfg := mgr.ChainCfg
	p2pCfg := chainCfg.GetModuleConfig().P2P
	mcfg := &p2pty.P2PSubConfig{}
	types.MustDecode(subCfg, mcfg)
	if mcfg.Port == 0 {
		mcfg.Port = p2pty.DefaultP2PPort
	}

	addrbook := NewAddrBook(p2pCfg)
	priv := addrbook.GetPrivkey()

	bandwidthTracker := metrics.NewBandwidthCounter()

	maddr, err := multiaddr.NewMultiaddr(fmt.Sprintf("/ip4/0.0.0.0/tcp/%d", mcfg.Port))
	if err != nil {
		panic(err)
	}
	log.Info("NewMulti", "addr", maddr.String())
	host := newHost(mcfg, priv, bandwidthTracker, maddr)

	p2p := &P2P{
		host:          host,
		peerInfoManag: manage.NewPeerInfoManager(mgr.Client),
		chainCfg:      chainCfg,
		subCfg:        mcfg,
		p2pCfg:        p2pCfg,
		client:        mgr.Client,
		api:           mgr.SysAPI,
		addrbook:      addrbook,
		mgr:           mgr,
		taskGroup:     &sync.WaitGroup{},
		db:            store.NewDataStore(mcfg),
	}
	p2p.ctx, p2p.cancel = context.WithCancel(context.Background())

	p2p.subChan = p2p.mgr.PubSub.Sub(p2pty.DHTTypeName)
	p2p.discovery = net.InitDhtDiscovery(p2p.ctx, p2p.host, p2p.addrbook.AddrsInfo(), p2p.chainCfg, p2p.subCfg)
	p2p.connManag = manage.NewConnManager(p2p.host, p2p.discovery, bandwidthTracker, p2p.subCfg)

	pubsub, err := net.NewPubSub(p2p.ctx, p2p.host)
	if err != nil {
		return nil
	}

	p2p.pubsub = pubsub
	p2p.addrbook.StoreHostID(p2p.host.ID(), p2pCfg.DbPath)
	log.Info("NewP2p", "peerId", p2p.host.ID(), "addrs", p2p.host.Addrs())
	return p2p
}

func newHost(cfg *p2pty.P2PSubConfig, priv p2pcrypto.PrivKey, bandwidthTracker metrics.Reporter, maddr multiaddr.Multiaddr) core.Host {
<<<<<<< HEAD
=======

>>>>>>> 2e4add37
	if bandwidthTracker == nil {
		bandwidthTracker = metrics.NewBandwidthCounter()
	}

	var relayOpt = make([]circuit.RelayOpt, 3)
	if cfg.RelayActive {
		relayOpt = append(relayOpt, circuit.OptActive)
	}
	if cfg.RelayHop {
		relayOpt = append(relayOpt, circuit.OptHop)
<<<<<<< HEAD
	}
	if cfg.RelayDiscovery {
		relayOpt = append(relayOpt, circuit.OptDiscovery)
	}

	var options []libp2p.Option
	if len(relayOpt) != 0 {
		options = append(options, libp2p.EnableRelay(relayOpt...))

=======
	}
	if cfg.RelayDiscovery {
		relayOpt = append(relayOpt, circuit.OptDiscovery)
	}

	var options []libp2p.Option
	if len(relayOpt) != 0 {
		options = append(options, libp2p.EnableRelay(relayOpt...))

>>>>>>> 2e4add37
	}

	options = append(options, libp2p.NATPortMap())
	if maddr != nil {
		options = append(options, libp2p.ListenAddrs(maddr))
	}
	if priv != nil {
		options = append(options, libp2p.Identity(priv))
	}
	if bandwidthTracker != nil {
		options = append(options, libp2p.BandwidthReporter(bandwidthTracker))
	}

	if cfg.MaxConnectNum > 0 { //如果不设置最大连接数量，默认允许dht自由连接并填充路由表
		var maxconnect = int(cfg.MaxConnectNum)
		options = append(options, libp2p.ConnectionManager(connmgr.NewConnManager(maxconnect*3/4, maxconnect, 0)))
	}

	host, err := libp2p.New(context.Background(), options...)
	if err != nil {
		panic(err)
	}

	return host
}

func (p *P2P) managePeers() {
	go p.connManag.MonitorAllPeers(p.subCfg.Seeds, p.host)

	for {
<<<<<<< HEAD
=======

>>>>>>> 2e4add37
		log.Debug("managePeers", "table size", p.discovery.RoutingTableSize())
		if p.isClose() {
			log.Info("managePeers", "p2p", "closed")
			return
		}
		<-time.After(time.Minute * 10)
		//Reflesh addrbook
		peersInfo := p.discovery.FindLocalPeers(p.connManag.FetchNearestPeers())
		p.addrbook.SaveAddr(peersInfo)
	}

}

func (p *P2P) StartP2P() {

	//提供给其他插件使用的共享接口
	env := &prototypes.P2PEnv{
		ChainCfg:        p.chainCfg,
		QueueClient:     p.client,
		Host:            p.host,
		ConnManager:     p.connManag,
		PeerInfoManager: p.peerInfoManag,
		P2PManager:      p.mgr,
		SubConfig:       p.subCfg,
		Discovery:       p.discovery,
		Pubsub:          p.pubsub,
		Ctx:             p.ctx,
		Cancel:          p.cancel,
	}
	protocol.Init(env)

	go p.managePeers()
	go p.handleP2PEvent()
	go p.findLANPeers()

	//debug new
	env2 := &protocol.P2PEnv{
		ChainCfg:     p.chainCfg,
		QueueClient:  p.client,
		Host:         p.host,
		P2PManager:   p.mgr,
		SubConfig:    p.subCfg,
		DB:           p.db,
		RoutingTable: p.discovery,
	}
	p.env = env2

	protocol.InitAllProtocol(env2)
	time.Sleep(time.Second)
	log.Info("p2p", "all protocols", p.host.Mux().Protocols())
}

//查询本局域网内是否有节点
func (p *P2P) findLANPeers() {
	if p.subCfg.NofindLANPeers {
		return
	}
	peerChan, err := p.discovery.FindLANPeers(p.host, fmt.Sprintf("/%s-mdns/%d", p.chainCfg.GetTitle(), p.subCfg.Channel))
	if err != nil {
		log.Error("findLANPeers", "err", err.Error())
		return
	}

	for {
		select {
		case neighbors := <-peerChan:
			log.Info("^_^! Well,findLANPeers Let's Play ^_^!<<<<<<<<<<<<<<<<<<<", "peerName", neighbors.ID, "addrs:", neighbors.Addrs, "paddr", p.host.Peerstore().Addrs(neighbors.ID))
			//发现局域网内的邻居节点
			err := p.host.Connect(context.Background(), neighbors)
			if err != nil {
				log.Error("findLANPeers", "err", err.Error())
				continue
			}
			log.Info("findLANPeers", "connect neighbors success", neighbors.ID.Pretty())
			p.connManag.AddNeighbors(&neighbors)

		case <-p.ctx.Done():
			log.Warn("findLANPeers", "process", "done")
			return
		}
	}

}

func (p *P2P) handleP2PEvent() {

	//TODO, control goroutine num
	for data := range p.subChan {
		if p.isClose() {
			return
		}
		msg, ok := data.(*queue.Message)
		if !ok {
			log.Error("handleP2PEvent", "recv invalid msg, data=", data)
		}
		p.taskGroup.Add(1)
		go func(qmsg *queue.Message) {
			defer p.taskGroup.Done()
			//log.Debug("handleP2PEvent", "recv msg ty", qmsg.Ty)
			protocol.HandleEvent(qmsg)

		}(msg)

	}
}

func (p *P2P) CloseP2P() {
<<<<<<< HEAD
	log.Info("p2p closing")
=======
>>>>>>> 2e4add37
	p.mgr.PubSub.Unsub(p.subChan)
	atomic.StoreInt32(&p.closed, 1)
	p.cancel()
	p.connManag.Close()
	p.peerInfoManag.Close()
	p.host.Close()
	p.waitTaskDone()
	prototypes.ClearEventHandler()
	log.Info("p2p closed")
}

func (p *P2P) isClose() bool {
	return atomic.LoadInt32(&p.closed) == 1
}

func (p *P2P) waitTaskDone() {

	waitDone := make(chan struct{})
	go func() {
		defer close(waitDone)
		p.taskGroup.Wait()
	}()
	select {
	case <-waitDone:
	case <-time.After(time.Second * 20):
		log.Error("waitTaskDone", "err", "20s timeout")
	}
}<|MERGE_RESOLUTION|>--- conflicted
+++ resolved
@@ -8,15 +8,15 @@
 import (
 	"context"
 	"fmt"
-
-	"github.com/33cn/chain33/p2p"
-
 	"sync"
 	"sync/atomic"
 	"time"
 
+	core "github.com/libp2p/go-libp2p-core"
+
 	"github.com/33cn/chain33/client"
 	logger "github.com/33cn/chain33/common/log/log15"
+	"github.com/33cn/chain33/p2p"
 	"github.com/33cn/chain33/queue"
 	"github.com/33cn/chain33/system/p2p/dht/manage"
 	"github.com/33cn/chain33/system/p2p/dht/net"
@@ -25,19 +25,9 @@
 	"github.com/33cn/chain33/system/p2p/dht/store"
 	p2pty "github.com/33cn/chain33/system/p2p/dht/types"
 	"github.com/33cn/chain33/types"
-
-	libp2p "github.com/libp2p/go-libp2p"
-	core "github.com/libp2p/go-libp2p-core"
-
+	ds "github.com/ipfs/go-datastore"
+	"github.com/libp2p/go-libp2p"
 	circuit "github.com/libp2p/go-libp2p-circuit"
-
-	ds "github.com/ipfs/go-datastore"
-<<<<<<< HEAD
-	libp2p "github.com/libp2p/go-libp2p"
-	circuit "github.com/libp2p/go-libp2p-circuit"
-=======
-
->>>>>>> 2e4add37
 	connmgr "github.com/libp2p/go-libp2p-connmgr"
 	p2pcrypto "github.com/libp2p/go-libp2p-core/crypto"
 	"github.com/libp2p/go-libp2p-core/metrics"
@@ -61,7 +51,6 @@
 	client        queue.Client
 	addrbook      *AddrBook
 	taskGroup     *sync.WaitGroup
-<<<<<<< HEAD
 
 	pubsub  *net.PubSub
 	closed  int32
@@ -74,18 +63,6 @@
 
 	db  ds.Datastore
 	env *protocol.P2PEnv
-=======
-	pubsub        *net.PubSub
-	closed        int32
-	p2pCfg        *types.P2P
-	subCfg        *p2pty.P2PSubConfig
-	mgr           *p2p.Manager
-	subChan       chan interface{}
-	ctx           context.Context
-	cancel        context.CancelFunc
-	db            ds.Datastore
-	env           *protocol.P2PEnv
->>>>>>> 2e4add37
 }
 
 // New new dht p2p network
@@ -142,10 +119,6 @@
 }
 
 func newHost(cfg *p2pty.P2PSubConfig, priv p2pcrypto.PrivKey, bandwidthTracker metrics.Reporter, maddr multiaddr.Multiaddr) core.Host {
-<<<<<<< HEAD
-=======
-
->>>>>>> 2e4add37
 	if bandwidthTracker == nil {
 		bandwidthTracker = metrics.NewBandwidthCounter()
 	}
@@ -156,7 +129,6 @@
 	}
 	if cfg.RelayHop {
 		relayOpt = append(relayOpt, circuit.OptHop)
-<<<<<<< HEAD
 	}
 	if cfg.RelayDiscovery {
 		relayOpt = append(relayOpt, circuit.OptDiscovery)
@@ -166,17 +138,6 @@
 	if len(relayOpt) != 0 {
 		options = append(options, libp2p.EnableRelay(relayOpt...))
 
-=======
-	}
-	if cfg.RelayDiscovery {
-		relayOpt = append(relayOpt, circuit.OptDiscovery)
-	}
-
-	var options []libp2p.Option
-	if len(relayOpt) != 0 {
-		options = append(options, libp2p.EnableRelay(relayOpt...))
-
->>>>>>> 2e4add37
 	}
 
 	options = append(options, libp2p.NATPortMap())
@@ -207,10 +168,6 @@
 	go p.connManag.MonitorAllPeers(p.subCfg.Seeds, p.host)
 
 	for {
-<<<<<<< HEAD
-=======
-
->>>>>>> 2e4add37
 		log.Debug("managePeers", "table size", p.discovery.RoutingTableSize())
 		if p.isClose() {
 			log.Info("managePeers", "p2p", "closed")
@@ -257,10 +214,7 @@
 		RoutingTable: p.discovery,
 	}
 	p.env = env2
-
 	protocol.InitAllProtocol(env2)
-	time.Sleep(time.Second)
-	log.Info("p2p", "all protocols", p.host.Mux().Protocols())
 }
 
 //查询本局域网内是否有节点
@@ -318,10 +272,7 @@
 }
 
 func (p *P2P) CloseP2P() {
-<<<<<<< HEAD
 	log.Info("p2p closing")
-=======
->>>>>>> 2e4add37
 	p.mgr.PubSub.Unsub(p.subChan)
 	atomic.StoreInt32(&p.closed, 1)
 	p.cancel()
