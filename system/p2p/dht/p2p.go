// Copyright Fuzamei Corp. 2018 All Rights Reserved.
// Use of this source code is governed by a BSD-style
// license that can be found in the LICENSE file.

// Package dht 基于libp2p实现p2p 插件
package dht

import (
	"context"
	"encoding/hex"
	"fmt"
	"math/rand"
	"sync"
	"sync/atomic"
	"time"

<<<<<<< HEAD
	"github.com/libp2p/go-libp2p-core/helpers"

=======
	"github.com/33cn/chain33/system/p2p/dht/store"
>>>>>>> 3ed1fe37
	core "github.com/libp2p/go-libp2p-core"

	"github.com/33cn/chain33/client"
	logger "github.com/33cn/chain33/common/log/log15"
	"github.com/33cn/chain33/p2p"
	"github.com/33cn/chain33/queue"
	"github.com/33cn/chain33/system/p2p/dht/manage"
	"github.com/33cn/chain33/system/p2p/dht/net"
	"github.com/33cn/chain33/system/p2p/dht/protocol"
	prototypes "github.com/33cn/chain33/system/p2p/dht/protocol/types"
	p2pty "github.com/33cn/chain33/system/p2p/dht/types"
	"github.com/33cn/chain33/types"
	ds "github.com/ipfs/go-datastore"
	"github.com/libp2p/go-libp2p"
	circuit "github.com/libp2p/go-libp2p-circuit"
	connmgr "github.com/libp2p/go-libp2p-connmgr"
	p2pcrypto "github.com/libp2p/go-libp2p-core/crypto"
	"github.com/libp2p/go-libp2p-core/metrics"
	"github.com/multiformats/go-multiaddr"
)

var log = logger.New("module", p2pty.DHTTypeName)

func init() {
	setLibp2pParams()
	p2p.RegisterP2PCreate(p2pty.DHTTypeName, New)
}

// P2P p2p struct
type P2P struct {
	chainCfg      *types.Chain33Config
	host          core.Host
	discovery     *net.Discovery
	connManag     *manage.ConnManager
	peerInfoManag *manage.PeerInfoManager
	api           client.QueueProtocolAPI
	client        queue.Client
	addrbook      *AddrBook
	taskGroup     *sync.WaitGroup

	pubsub     *net.PubSub
	restart    int32
	p2pCfg     *types.P2P
	subCfg     *p2pty.P2PSubConfig
	mgr        *p2p.Manager
	subChan    chan interface{}
	ctx        context.Context
	cancel     context.CancelFunc
	blackCache *manage.TimeCache
	db         ds.Datastore
	//env *protocol.P2PEnv
	env *prototypes.P2PEnv
}

// New new dht p2p network
func New(mgr *p2p.Manager, subCfg []byte) p2p.IP2P {

	chainCfg := mgr.ChainCfg
	p2pCfg := chainCfg.GetModuleConfig().P2P
	mcfg := &p2pty.P2PSubConfig{}
	types.MustDecode(subCfg, mcfg)
	if mcfg.Port == 0 {
		mcfg.Port = p2pty.DefaultP2PPort
	}
	client := mgr.Client
	p := &P2P{
		client:   client,
		chainCfg: chainCfg,
		subCfg:   mcfg,
		p2pCfg:   p2pCfg,
		mgr:      mgr,
		api:      mgr.SysAPI,
		addrbook: NewAddrBook(p2pCfg),
		subChan:  mgr.PubSub.Sub(p2pty.DHTTypeName),
	}

	return initP2P(p)

}

func initP2P(p *P2P) *P2P {
	//other init work
	p.ctx, p.cancel = context.WithCancel(context.Background())
	priv := p.addrbook.GetPrivkey()
	if priv == nil { //addrbook存储的peer key 为空
		if p.p2pCfg.WaitPid { //p2p阻塞,直到创建钱包之后
			p.genAirDropKey()
		} else { //创建随机公私钥对,生成临时pid，待创建钱包之后，提换钱包生成的pid
			p.addrbook.Randkey()
			go p.genAirDropKey() //非阻塞模式
		}

	} else { //非阻塞模式
		go p.genAirDropKey()
	}

	p.blackCache = manage.NewTimeCache(p.ctx, time.Minute*5)
	maddr, err := multiaddr.NewMultiaddr(fmt.Sprintf("/ip4/0.0.0.0/tcp/%d", p.subCfg.Port))
	if err != nil {
		panic(err)
	}
	log.Info("NewMulti", "addr", maddr.String())

	bandwidthTracker := metrics.NewBandwidthCounter()
	options := p.buildHostOptions(p.addrbook.GetPrivkey(), bandwidthTracker, maddr)
	host, err := libp2p.New(p.ctx, options...)
	if err != nil {
		panic(err)
	}

	p.host = host
	pubsub, err := net.NewPubSub(p.ctx, p.host)
	if err != nil {
		return nil
	}
	p.pubsub = pubsub
	p.discovery = net.InitDhtDiscovery(p.ctx, p.host, p.addrbook.AddrsInfo(), p.chainCfg, p.subCfg)
	p.connManag = manage.NewConnManager(p.host, p.discovery, bandwidthTracker, p.subCfg)

	p.peerInfoManag = manage.NewPeerInfoManager(p.host, p.client, p.blackCache, p.pruePeers)
	p.taskGroup = &sync.WaitGroup{}
	p.db = store.NewDataStore(p.subCfg)

	return p
}

// StartP2P start p2p
func (p *P2P) StartP2P() {
	go func() {
		if atomic.LoadInt32(&p.restart) == 1 {
			log.Info("RestartP2P...")
			initP2P(p) //重新创建host
		}
		atomic.StoreInt32(&p.restart, 0)
		p.addrbook.StoreHostID(p.host.ID(), p.p2pCfg.DbPath)
		log.Info("NewP2p", "peerId", p.host.ID(), "addrs", p.host.Addrs())
		//提供给其他插件使用的共享接口
		p.discovery.Start()
		go p.peerInfoManag.Start()
		go p.managePeers()
		go p.handleP2PEvent()
		go p.findLANPeers()

		env := &prototypes.P2PEnv{
			ChainCfg:         p.chainCfg,
			QueueClient:      p.client,
			Host:             p.host,
			ConnManager:      p.connManag,
			PeerInfoManager:  p.peerInfoManag,
			P2PManager:       p.mgr,
			SubConfig:        p.subCfg,
			Discovery:        p.discovery,
			Pubsub:           p.pubsub,
			Ctx:              p.ctx,
			DB:               p.db,
			RoutingTable:     p.discovery.RoutingTable(),
			RoutingDiscovery: p.discovery.RoutingDiscovery,
		}
		p.env = env
		protocol.Init(env)
		protocol.InitAllProtocol(env)

	}()
}

// CloseP2P close p2p
func (p *P2P) CloseP2P() {
	log.Info("p2p closing")

	p.connManag.Close()
	p.peerInfoManag.Close()
	p.discovery.Close()
	p.waitTaskDone()
	p.db.Close()

	protocol.ClearEventHandler()
	prototypes.ClearEventHandler()
	if !p.isRestart() {
		p.mgr.PubSub.Unsub(p.subChan)

	}
	p.host.Close()
	p.cancel()
	log.Info("p2p closed")

}

func (p *P2P) reStart() {
	atomic.StoreInt32(&p.restart, 1)
	log.Info("reStart p2p")
	if p.host == nil {
		//说明p2p还没有开始启动，无需重启
		log.Info("p2p no need restart...")
		atomic.StoreInt32(&p.restart, 0)
		return
	}
	p.CloseP2P()
	p.StartP2P()

}
func (p *P2P) buildHostOptions(priv p2pcrypto.PrivKey, bandwidthTracker metrics.Reporter, maddr multiaddr.Multiaddr) []libp2p.Option {
	if bandwidthTracker == nil {
		bandwidthTracker = metrics.NewBandwidthCounter()
	}

	var relayOpt = make([]circuit.RelayOpt, 3)

	if p.subCfg.RelayHop {
		relayOpt = append(relayOpt, circuit.OptHop)
	}

	var options []libp2p.Option
	if len(relayOpt) != 0 {
		options = append(options, libp2p.EnableRelay(relayOpt...))

	}

	options = append(options, libp2p.NATPortMap())
	if maddr != nil {
		options = append(options, libp2p.ListenAddrs(maddr))
	}
	if priv != nil {
		options = append(options, libp2p.Identity(priv))
	}
	if bandwidthTracker != nil {
		options = append(options, libp2p.BandwidthReporter(bandwidthTracker))
	}
	if p.subCfg.MaxConnectNum > 0 { //如果不设置最大连接数量，默认允许dht自由连接并填充路由表

		var maxconnect = int(p.subCfg.MaxConnectNum)
		//5分钟的宽限期,定期清理
		options = append(options, libp2p.ConnectionManager(connmgr.NewConnManager(maxconnect, maxconnect+int(manage.CacheLimit), time.Minute*5)))
		//ConnectionGater,处理网络连接的策略
		options = append(options, libp2p.ConnectionGater(manage.NewConnGater(&p.host, p.subCfg, p.blackCache)))
	}

	return options
}

func (p *P2P) managePeers() {
	go p.connManag.MonitorAllPeers(p.subCfg.Seeds, p.host)

	for {
		log.Debug("managePeers", "table size", p.discovery.RoutingTableSize())
		select {
		case <-p.ctx.Done():
			log.Info("managePeers", "p2p", "closed")
			return
		case <-time.After(time.Minute * 10):
			//Reflesh addrbook
			peersInfo := p.discovery.FindLocalPeers(p.connManag.FetchNearestPeers())
			if len(peersInfo) != 0 {
				p.addrbook.SaveAddr(peersInfo)
			}

		}

	}

}

//查询本局域网内是否有节点
func (p *P2P) findLANPeers() {
	if p.subCfg.DisableFindLANPeers {
		return
	}
	peerChan, err := p.discovery.FindLANPeers(p.host, fmt.Sprintf("/%s-mdns/%d", p.chainCfg.GetTitle(), p.subCfg.Channel))
	if err != nil {
		log.Error("findLANPeers", "err", err.Error())
		return
	}

	for {
		select {
		case neighbors := <-peerChan:
			log.Debug("^_^! Well,findLANPeers Let's Play ^_^!<<<<<<<<<<<<<<<<<<<", "peerName", neighbors.ID, "addrs:", neighbors.Addrs, "paddr", p.host.Peerstore().Addrs(neighbors.ID))
			//发现局域网内的邻居节点
			err := p.host.Connect(context.Background(), neighbors)
			if err != nil {
				log.Error("findLANPeers", "err", err.Error())
				continue
			}
			log.Info("findLANPeers", "connect neighbors success", neighbors.ID.Pretty())
			p.connManag.AddNeighbors(&neighbors)

		case <-p.ctx.Done():
			log.Info("findLANPeers", "process", "done")
			p.discovery.CloseFindLANPeers()
			return
		}
	}

}

func (p *P2P) handleP2PEvent() {

	//TODO, control goroutine num
	for {
		select {
		case <-p.ctx.Done():
			return
		case data := <-p.subChan:
			msg, ok := data.(*queue.Message)
			if !ok || data == nil {
				log.Error("handleP2PEvent", "recv invalid msg, data=", data)
				continue
			}

			p.taskGroup.Add(1)
			go func(qmsg *queue.Message) {
				defer p.taskGroup.Done()
				//log.Debug("handleP2PEvent", "recv msg ty", qmsg.Ty)
				protocol.HandleEvent(qmsg)

			}(msg)
		}

	}

}

func (p *P2P) isRestart() bool {
	return atomic.LoadInt32(&p.restart) == 1
}

func (p *P2P) waitTaskDone() {

	waitDone := make(chan struct{})
	go func() {
		defer close(waitDone)
		p.taskGroup.Wait()
	}()
	select {
	case <-waitDone:
	case <-time.After(time.Second * 20):
		log.Error("waitTaskDone", "err", "20s timeout")
	}
}

//创建空投地址
func (p *P2P) genAirDropKey() {

	for { //等待钱包创建，解锁
		select {
		case <-p.ctx.Done():
			log.Info("genAirDropKey", "p2p closed")
			return
		case <-time.After(time.Second):
			resp, err := p.api.ExecWalletFunc("wallet", "GetWalletStatus", &types.ReqNil{})
			if err != nil {
				time.Sleep(time.Second)
				continue
			}
			if !resp.(*types.WalletStatus).GetIsHasSeed() {
				continue
			}

			if resp.(*types.WalletStatus).GetIsWalletLock() { //上锁状态，无法用助记词创建空投地址,等待...
				continue
			}

		}
		break
	}

	//用助记词和随机索引创建空投地址
	r := rand.New(rand.NewSource(types.Now().Unix()))
	var minIndex int32 = 100000000
	randIndex := minIndex + r.Int31n(1000000)
	reqIndex := &types.Int32{Data: randIndex}
	msg, err := p.api.ExecWalletFunc("wallet", "NewAccountByIndex", reqIndex)
	if err != nil {
		log.Error("genAirDropKey", "NewAccountByIndex err", err)
		return
	}

	var walletPrivkey string
	if reply, ok := msg.(*types.ReplyString); !ok {
		log.Error("genAirDropKey", "wrong format data", "")
		panic(err)

	} else {
		walletPrivkey = reply.GetData()
	}
	if walletPrivkey != "" && walletPrivkey[:2] == "0x" {
		walletPrivkey = walletPrivkey[2:]
	}

	walletPubkey, err := GenPubkey(walletPrivkey)
	if err != nil {
		return
	}
	//如果addrbook之前保存的savePrivkey相同，则意味着节点启动之前已经创建了airdrop 空投地址
	savePrivkey, _ := p.addrbook.GetPrivPubKey()
	if savePrivkey == walletPrivkey { //addrbook与wallet保存了相同的空投私钥，不需要继续导入
		log.Debug("genAirDropKey", " same privekey ,process done")
		return
	}

	if len(savePrivkey) != 2*privKeyCompressBytesLen { //非压缩私钥,兼容之前老版本的DHT非压缩私钥
		log.Debug("len savePrivkey", len(savePrivkey))
		unCompkey := p.addrbook.GetPrivkey()
		if unCompkey == nil {
			savePrivkey = ""
		} else {
			compkey, err := unCompkey.Raw() //compress key
			if err != nil {
				savePrivkey = ""
				log.Error("genAirDropKey", "compressKey.Raw err", err)
			} else {
				savePrivkey = hex.EncodeToString(compkey)
			}
		}

	}

	if savePrivkey != "" && !p.p2pCfg.WaitPid { //如果是waitpid 则不生成dht node award,保证之后一个空投地址，即钱包创建的airdropaddr
		//savePrivkey是随机私钥，兼容老版本，先对其进行导入钱包处理
		//进行压缩处理
		var parm types.ReqWalletImportPrivkey
		parm.Privkey = savePrivkey
		parm.Label = "dht node award"

		for {
			_, err = p.api.ExecWalletFunc("wallet", "WalletImportPrivkey", &parm)
			if err == types.ErrLabelHasUsed {
				//切换随机lable
				parm.Label = fmt.Sprintf("node award %d", rand.Int31n(1024000))
				time.Sleep(time.Second)
				continue
			}
			break
		}
	}

	p.addrbook.saveKey(walletPrivkey, walletPubkey)
	p.reStart()

}

<<<<<<< HEAD
func setLibp2pParams() {

	helpers.EOFTimeout = time.Second * 20
=======
func (p *P2P) pruePeers(pid core.PeerID, beBlack bool) {

	p.connManag.Delete(pid)
	if beBlack {
		p.blackCache.Add(pid.Pretty(), 0)
	}

>>>>>>> 3ed1fe37
}<|MERGE_RESOLUTION|>--- conflicted
+++ resolved
@@ -14,12 +14,8 @@
 	"sync/atomic"
 	"time"
 
-<<<<<<< HEAD
 	"github.com/libp2p/go-libp2p-core/helpers"
-
-=======
 	"github.com/33cn/chain33/system/p2p/dht/store"
->>>>>>> 3ed1fe37
 	core "github.com/libp2p/go-libp2p-core"
 
 	"github.com/33cn/chain33/client"
@@ -460,11 +456,12 @@
 
 }
 
-<<<<<<< HEAD
 func setLibp2pParams() {
 
 	helpers.EOFTimeout = time.Second * 20
-=======
+}
+
+
 func (p *P2P) pruePeers(pid core.PeerID, beBlack bool) {
 
 	p.connManag.Delete(pid)
@@ -472,5 +469,4 @@
 		p.blackCache.Add(pid.Pretty(), 0)
 	}
 
->>>>>>> 3ed1fe37
 }