--- conflicted
+++ resolved
@@ -8,7 +8,6 @@
 import (
 	"context"
 	"fmt"
-	net2 "net"
 	"sync"
 	"sync/atomic"
 	"time"
@@ -25,12 +24,8 @@
 	p2pty "github.com/33cn/chain33/system/p2p/dht/types"
 	"github.com/33cn/chain33/types"
 	ds "github.com/ipfs/go-datastore"
-<<<<<<< HEAD
 	libp2p "github.com/libp2p/go-libp2p"
 	circuit "github.com/libp2p/go-libp2p-circuit"
-=======
-	"github.com/libp2p/go-libp2p"
->>>>>>> d6dd3633
 	connmgr "github.com/libp2p/go-libp2p-connmgr"
 	core "github.com/libp2p/go-libp2p-core"
 	p2pcrypto "github.com/libp2p/go-libp2p-core/crypto"
@@ -62,11 +57,8 @@
 	subCfg  *p2pty.P2PSubConfig
 	mgr     *p2p.Manager
 	subChan chan interface{}
-<<<<<<< HEAD
 	ctx     context.Context
 	cancel  context.CancelFunc
-=======
->>>>>>> d6dd3633
 
 	db  ds.Datastore
 	env *protocol.P2PEnv
@@ -175,13 +167,7 @@
 	go p.connManag.MonitorAllPeers(p.subCfg.Seeds, p.host)
 
 	for {
-<<<<<<< HEAD
 		log.Debug("managePeers", "table size", p.discovery.RoutingTableSize())
-=======
-		peerlist := p.discovery.ListPeers()
-		log.Debug("managePeers", "RoutingTable show peerlist>>>>>>>>>", peerlist,
-			"table size", p.discovery.RoutingTableSize())
->>>>>>> d6dd3633
 		if p.isClose() {
 			log.Info("managePeers", "p2p", "closed")
 			return
@@ -229,11 +215,8 @@
 	go p.findLANPeers()
 
 	protocol.InitAllProtocol(env2)
-<<<<<<< HEAD
 	time.Sleep(time.Second)
 	log.Info("p2p", "all protocols", p.host.Mux().Protocols())
-=======
->>>>>>> d6dd3633
 }
 
 //查询本局域网内是否有节点
@@ -316,22 +299,4 @@
 	case <-time.After(time.Second * 20):
 		log.Error("waitTaskDone", "err", "20s timeout")
 	}
-}
-
-func localAddrs() []string {
-
-	addrs, err := net2.InterfaceAddrs()
-	if err != nil {
-		panic(err)
-	}
-
-	var ips []string
-	for _, addr := range addrs {
-		if ipnet, ok := addr.(*net2.IPNet); ok && !ipnet.IP.IsLoopback() {
-			if ipnet.IP.To4() != nil {
-				ips = append(ips, ipnet.IP.String())
-			}
-		}
-	}
-	return ips
 }