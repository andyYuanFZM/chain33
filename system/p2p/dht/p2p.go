// Copyright Fuzamei Corp. 2018 All Rights Reserved.
// Use of this source code is governed by a BSD-style
// license that can be found in the LICENSE file.

// Package dht 基于libp2p实现p2p 插件
package dht

import (
	"context"
	"fmt"
	"sync"
	"sync/atomic"
	"time"

	"github.com/33cn/chain33/client"
	logger "github.com/33cn/chain33/common/log/log15"
	"github.com/33cn/chain33/p2p"
	"github.com/33cn/chain33/queue"
	"github.com/33cn/chain33/system/p2p/dht/manage"
	"github.com/33cn/chain33/system/p2p/dht/net"
	"github.com/33cn/chain33/system/p2p/dht/protocol"
	prototypes "github.com/33cn/chain33/system/p2p/dht/protocol/types"
	"github.com/33cn/chain33/system/p2p/dht/store"
	p2pty "github.com/33cn/chain33/system/p2p/dht/types"
	"github.com/33cn/chain33/types"
	ds "github.com/ipfs/go-datastore"
	libp2p "github.com/libp2p/go-libp2p"
	circuit "github.com/libp2p/go-libp2p-circuit"
	connmgr "github.com/libp2p/go-libp2p-connmgr"
	core "github.com/libp2p/go-libp2p-core"
	p2pcrypto "github.com/libp2p/go-libp2p-core/crypto"
	"github.com/libp2p/go-libp2p-core/metrics"
	"github.com/multiformats/go-multiaddr"
)

var log = logger.New("module", p2pty.DHTTypeName)

func init() {
	p2p.RegisterP2PCreate(p2pty.DHTTypeName, New)
}

// P2P p2p struct
type P2P struct {
	chainCfg      *types.Chain33Config
	host          core.Host
	discovery     *net.Discovery
	connManag     *manage.ConnManager
	peerInfoManag *manage.PeerInfoManager
	api           client.QueueProtocolAPI
	client        queue.Client
	addrbook      *AddrBook
	taskGroup     *sync.WaitGroup

	pubsub  *net.PubSub
	closed  int32
	p2pCfg  *types.P2P
	subCfg  *p2pty.P2PSubConfig
	mgr     *p2p.Manager
	subChan chan interface{}
	ctx     context.Context
	cancel  context.CancelFunc

	db  ds.Datastore
	env *protocol.P2PEnv
}

// New new dht p2p network
func New(mgr *p2p.Manager, subCfg []byte) p2p.IP2P {

	chainCfg := mgr.ChainCfg
	p2pCfg := chainCfg.GetModuleConfig().P2P
	mcfg := &p2pty.P2PSubConfig{}
	types.MustDecode(subCfg, mcfg)
	if mcfg.Port == 0 {
		mcfg.Port = p2pty.DefaultP2PPort
	}

	addrbook := NewAddrBook(p2pCfg)
	priv := addrbook.GetPrivkey()

	bandwidthTracker := metrics.NewBandwidthCounter()

	maddr, err := multiaddr.NewMultiaddr(fmt.Sprintf("/ip4/0.0.0.0/tcp/%d", mcfg.Port))
	if err != nil {
		panic(err)
	}
	log.Info("NewMulti", "addr", maddr.String())
	host := newHost(mcfg, priv, bandwidthTracker, maddr)

	p2p := &P2P{
		host:          host,
		peerInfoManag: manage.NewPeerInfoManager(mgr.Client),
		chainCfg:      chainCfg,
		subCfg:        mcfg,
		p2pCfg:        p2pCfg,
		client:        mgr.Client,
		api:           mgr.SysAPI,
		addrbook:      addrbook,
		mgr:           mgr,
		taskGroup:     &sync.WaitGroup{},
		db:            store.NewDataStore(mcfg),
	}
	p2p.ctx, p2p.cancel = context.WithCancel(context.Background())

	p2p.subChan = p2p.mgr.PubSub.Sub(p2pty.DHTTypeName)
	p2p.discovery = net.InitDhtDiscovery(p2p.ctx, p2p.host, p2p.addrbook.AddrsInfo(), p2p.chainCfg, p2p.subCfg)
	p2p.connManag = manage.NewConnManager(p2p.host, p2p.discovery, bandwidthTracker, p2p.subCfg)

	pubsub, err := net.NewPubSub(p2p.ctx, p2p.host)
	if err != nil {
		return nil
	}

	p2p.pubsub = pubsub
	p2p.addrbook.StoreHostID(p2p.host.ID(), p2pCfg.DbPath)
	log.Info("NewP2p", "peerId", p2p.host.ID(), "addrs", p2p.host.Addrs())
	return p2p
}

func newHost(cfg *p2pty.P2PSubConfig, priv p2pcrypto.PrivKey, bandwidthTracker metrics.Reporter, maddr multiaddr.Multiaddr) core.Host {
	if bandwidthTracker == nil {
		bandwidthTracker = metrics.NewBandwidthCounter()
	}

	var relayOpt = make([]circuit.RelayOpt, 3)
	if cfg.RelayActive {
		relayOpt = append(relayOpt, circuit.OptActive)
	}
	if cfg.RelayHop {
		relayOpt = append(relayOpt, circuit.OptHop)
	}
	if cfg.RelayDiscovery {
		relayOpt = append(relayOpt, circuit.OptDiscovery)
	}

	var options []libp2p.Option
	if len(relayOpt) != 0 {
		options = append(options, libp2p.EnableRelay(relayOpt...))

	}

	options = append(options, libp2p.NATPortMap())
	if maddr != nil {
		options = append(options, libp2p.ListenAddrs(maddr))
	}
	if priv != nil {
		options = append(options, libp2p.Identity(priv))
	}
	if bandwidthTracker != nil {
		options = append(options, libp2p.BandwidthReporter(bandwidthTracker))
	}

	if cfg.MaxConnectNum > 0 { //如果不设置最大连接数量，默认允许dht自由连接并填充路由表
		var maxconnect = int(cfg.MaxConnectNum)
		options = append(options, libp2p.ConnectionManager(connmgr.NewConnManager(maxconnect*3/4, maxconnect, 0)))
	}

	host, err := libp2p.New(context.Background(), options...)
	if err != nil {
		panic(err)
	}

	return host
}

func (p *P2P) managePeers() {
	go p.connManag.MonitorAllPeers(p.subCfg.Seeds, p.host)

	for {
		log.Debug("managePeers", "table size", p.discovery.RoutingTableSize())
		if p.isClose() {
			log.Info("managePeers", "p2p", "closed")
			return
		}
		<-time.After(time.Minute * 10)
		//Reflesh addrbook
		peersInfo := p.discovery.FindLocalPeers(p.connManag.FetchNearestPeers())
		p.addrbook.SaveAddr(peersInfo)
	}

}

func (p *P2P) StartP2P() {

	//提供给其他插件使用的共享接口
	env := &prototypes.P2PEnv{
		ChainCfg:        p.chainCfg,
		QueueClient:     p.client,
		Host:            p.host,
		ConnManager:     p.connManag,
		PeerInfoManager: p.peerInfoManag,
		P2PManager:      p.mgr,
		SubConfig:       p.subCfg,
		Discovery:       p.discovery,
		Pubsub:          p.pubsub,
		Ctx:             p.ctx,
		Cancel:          p.cancel,
	}
	protocol.Init(env)

	//debug new
	env2 := &protocol.P2PEnv{
		ChainCfg:     p.chainCfg,
		QueueClient:  p.client,
		Host:         p.host,
		P2PManager:   p.mgr,
		SubConfig:    p.subCfg,
		DB:           p.db,
		RoutingTable: p.discovery,
	}
	p.env = env2

	go p.managePeers()
	go p.handleP2PEvent()
	go p.findLANPeers()

	protocol.InitAllProtocol(env2)
	time.Sleep(time.Second)
	log.Info("p2p", "all protocols", p.host.Mux().Protocols())
}

//查询本局域网内是否有节点
func (p *P2P) findLANPeers() {
	peerChan, err := p.discovery.FindLANPeers(p.host, fmt.Sprintf("/%s-mdns/%d", p.chainCfg.GetTitle(), p.subCfg.Channel))
	if err != nil {
		log.Error("findLANPeers", "err", err.Error())
		return
	}

	for {
		select {
		case neighbors := <-peerChan:
			log.Info("^_^! Well,findLANPeers Let's Play ^_^!<<<<<<<<<<<<<<<<<<<", "peerName", neighbors.ID, "addrs:", neighbors.Addrs, "paddr", p.host.Peerstore().Addrs(neighbors.ID))
			//发现局域网内的邻居节点
			err := p.host.Connect(context.Background(), neighbors)
			if err != nil {
				log.Error("findLANPeers", "err", err.Error())
				continue
			}
			log.Info("findLANPeers", "connect neighbors success", neighbors.ID.Pretty())
			p.connManag.AddNeighbors(&neighbors)

		case <-p.ctx.Done():
			log.Warn("findLANPeers", "process", "done")
			return
		}
	}

}

func (p *P2P) handleP2PEvent() {

	//TODO, control goroutine num
	for data := range p.subChan {
		if p.isClose() {
			return
		}
		msg, ok := data.(*queue.Message)
		if !ok {
			log.Error("handleP2PEvent", "recv invalid msg, data=", data)
		}
		p.taskGroup.Add(1)
		go func(qmsg *queue.Message) {
			defer p.taskGroup.Done()
			//log.Debug("handleP2PEvent", "recv msg ty", qmsg.Ty)
			protocol.HandleEvent(qmsg)

		}(msg)

	}
}

func (p *P2P) CloseP2P() {
	log.Info("p2p closing")
	p.mgr.PubSub.Unsub(p.subChan)
	atomic.StoreInt32(&p.closed, 1)
	p.cancel()
	p.connManag.Close()
	p.peerInfoManag.Close()
	p.host.Close()
	p.waitTaskDone()
	prototypes.ClearEventHandler()
<<<<<<< HEAD
	protocol.ClearEventHandler()
=======
	log.Info("p2p closed")
>>>>>>> 15bf478e
}

func (p *P2P) isClose() bool {
	return atomic.LoadInt32(&p.closed) == 1
}

func (p *P2P) waitTaskDone() {

	waitDone := make(chan struct{})
	go func() {
		defer close(waitDone)
		p.taskGroup.Wait()
	}()
	select {
	case <-waitDone:
	case <-time.After(time.Second * 20):
		log.Error("waitTaskDone", "err", "20s timeout")
	}
}<|MERGE_RESOLUTION|>--- conflicted
+++ resolved
@@ -280,11 +280,7 @@
 	p.host.Close()
 	p.waitTaskDone()
 	prototypes.ClearEventHandler()
-<<<<<<< HEAD
-	protocol.ClearEventHandler()
-=======
 	log.Info("p2p closed")
->>>>>>> 15bf478e
 }
 
 func (p *P2P) isClose() bool {
