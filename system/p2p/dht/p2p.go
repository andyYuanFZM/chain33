--- conflicted
+++ resolved
@@ -138,7 +138,19 @@
 		RoutingDiscovery: p.discovery.RoutingDiscovery,
 	}
 	protocol.Init(env)
-	protocol.InitAllProtocol(env)
+	//debug new
+	env2 := &protocol.P2PEnv{
+		Ctx:              p.ctx,
+		ChainCfg:         p.chainCfg,
+		QueueClient:      p.client,
+		Host:             p.host,
+		P2PManager:       p.mgr,
+		SubConfig:        p.subCfg,
+		DB:               p.db,
+		RoutingDiscovery: p.discovery.RoutingDiscovery,
+		RoutingTable:     p.discovery.RoutingTable(),
+	}
+	protocol.InitAllProtocol(env2)
 	p.env = env
 	go p.managePeers()
 	go p.handleP2PEvent()
@@ -242,28 +254,6 @@
 		}
 
 	}
-
-<<<<<<< HEAD
-	go p.managePeers()
-	go p.handleP2PEvent()
-	go p.findLANPeers()
-
-	//debug new
-	env2 := &protocol.P2PEnv{
-		Ctx:              p.ctx,
-		ChainCfg:         p.chainCfg,
-		QueueClient:      p.client,
-		Host:             p.host,
-		P2PManager:       p.mgr,
-		SubConfig:        p.subCfg,
-		DB:               p.db,
-		RoutingDiscovery: p.discovery.RoutingDiscovery,
-		RoutingTable:     p.discovery.RoutingTable(),
-	}
-	p.env = env2
-	protocol.InitAllProtocol(env2)
-=======
->>>>>>> b1d68417
 }
 
 //查询本局域网内是否有节点
