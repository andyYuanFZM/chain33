package manage

import (
	"context"
	"fmt"
	"testing"
	"time"

<<<<<<< HEAD
=======
	core "github.com/libp2p/go-libp2p-core"

	p2pty "github.com/33cn/chain33/system/p2p/dht/types"
>>>>>>> eb639d62
	"github.com/libp2p/go-libp2p"
	"github.com/libp2p/go-libp2p-core/host"
	"github.com/libp2p/go-libp2p-core/network"
	"github.com/libp2p/go-libp2p-core/peer"
	"github.com/multiformats/go-multiaddr"
	"github.com/stretchr/testify/require"
)

func newTestHost(port int) (core.Host, error) {
	m, err := multiaddr.NewMultiaddr(fmt.Sprintf("/ip4/127.0.0.1/tcp/%d", port))
	if err != nil {
		return nil, err
	}

	r := rand.Reader
	priv, _, err := crypto.GenerateKeyPairWithReader(crypto.RSA, 2048, r)
	if err != nil {
		panic(err)
	}

	return libp2p.New(context.Background(),
		libp2p.ListenAddrs(m),
		libp2p.Identity(priv),
	)

}
func Test_MaxLimit(t *testing.T) {
<<<<<<< HEAD
	m, err := multiaddr.NewMultiaddr(fmt.Sprintf("/ip4/0.0.0.0/tcp/%d", 12345))
	require.Nil(t, err)
=======
	m, err := multiaddr.NewMultiaddr(fmt.Sprintf("/ip4/127.0.0.1/tcp/%d", 12345))
	if err != nil {
		return
	}
>>>>>>> eb639d62

	var host1 host.Host
	CacheLimit = 0
<<<<<<< HEAD
	gater := NewConnGater(&host1, 0, nil)
=======
	gater := NewConnGater(&host1, &p2pty.P2PSubConfig{MaxConnectNum: 1}, nil)
>>>>>>> eb639d62
	host1, err = libp2p.New(context.Background(),
		libp2p.ListenAddrs(m),
		libp2p.ConnectionGater(gater),
	)
<<<<<<< HEAD
	require.Nil(t, err)
	m2, err := multiaddr.NewMultiaddr(fmt.Sprintf("/ip4/0.0.0.0/tcp/%d", 12346))
	require.Nil(t, err)

	host2, err := libp2p.New(context.Background(),
		libp2p.ListenAddrs(m2),
	)
	require.Nil(t, err)
=======

	if err != nil {
		return
	}
	host2, err := newTestHost(12346)
	if err != nil {
		return
	}
>>>>>>> eb639d62
	h1info := peer.AddrInfo{
		ID:    host1.ID(),
		Addrs: host1.Addrs(),
	}
	err = host2.Connect(context.Background(), h1info)
<<<<<<< HEAD
	require.NotNil(t, err)
=======
	assert.Nil(t, err)
>>>>>>> eb639d62

	host3, err := newTestHost(12347)
	if err != nil {
		return
	}
	//超过上限，会拒绝连接，所以host3连接host1会被拒绝，连接失败
	err = host3.Connect(context.Background(), h1info)
	assert.NotNil(t, err)
}

func Test_InterceptAccept(t *testing.T) {
	var host1 host.Host
	gater := NewConnGater(&host1, 0, nil)

	var ip = "47.97.223.101"
	multiAddress, err := multiaddr.NewMultiaddr(fmt.Sprintf("/ip4/%s/tcp/%d", ip, 3000))
	require.NoError(t, err)
	for i := 0; i < ipBurst; i++ {
		valid := gater.validateDial(multiAddress)
		require.True(t, valid)
	}
	valid := gater.validateDial(multiAddress)
	require.False(t, valid)

}

func Test_InterceptAddrDial(t *testing.T) {
	var host1 host.Host
	gater := NewConnGater(&host1, 0, nil)
	var ip = "47.97.223.101"
	multiAddress, err := multiaddr.NewMultiaddr(fmt.Sprintf("/ip4/%s/tcp/%d", ip, 3000))
	require.NoError(t, err)
	require.True(t, gater.InterceptAddrDial("", multiAddress))
}

func Test_InterceptPeerDial(t *testing.T) {
	var host1 host.Host
	ctx := context.Background()
	defer ctx.Done()
	gater := NewConnGater(&host1, 1, NewTimeCache(context.Background(), time.Second))
	var pid = "16Uiu2HAmCyJhBvE1vn62MQWhhaPph1cxeU9nNZJoZQ1Pe1xASZUg"

	gater.blacklist.Add(pid, 0)
	id, err := peer.Decode(pid)
	require.NoError(t, err)
	ok := gater.InterceptPeerDial(id)
	require.False(t, ok)
	time.Sleep(time.Second * 2)
	ok = gater.InterceptPeerDial(id)
	require.True(t, ok)
}

func Test_otherInterface(t *testing.T) {
	var host1 host.Host
	ctx := context.Background()
	defer ctx.Done()
	gater := NewConnGater(&host1, 1, NewTimeCache(context.Background(), time.Second))
	allow, _ := gater.InterceptUpgraded(nil)
	require.True(t, allow)
	require.True(t, gater.InterceptSecured(network.DirInbound, "", nil))

}

func Test_timecache(t *testing.T) {
	ctx, cancel := context.WithCancel(context.Background())
	cache := NewTimeCache(ctx, time.Second)
	cache.Add("one", 0)
	cache.Add("two", time.Second*3)
	cache.Add("three", time.Second*5)
	time.Sleep(time.Second * 2)
	require.False(t, cache.Has("one"))
	require.True(t, cache.Has("two"))
	require.True(t, cache.Has("three"))
	time.Sleep(time.Second * 2)
	require.False(t, cache.Has("two"))
	require.True(t, cache.Has("three"))
	cancel()
	time.Sleep(time.Second * 2)
	require.True(t, cache.Has("three"))

}<|MERGE_RESOLUTION|>--- conflicted
+++ resolved
@@ -3,16 +3,12 @@
 import (
 	"context"
 	"fmt"
+	"github.com/stretchr/testify/assert"
 	"testing"
 	"time"
 
-<<<<<<< HEAD
-=======
+	"github.com/libp2p/go-libp2p"
 	core "github.com/libp2p/go-libp2p-core"
-
-	p2pty "github.com/33cn/chain33/system/p2p/dht/types"
->>>>>>> eb639d62
-	"github.com/libp2p/go-libp2p"
 	"github.com/libp2p/go-libp2p-core/host"
 	"github.com/libp2p/go-libp2p-core/network"
 	"github.com/libp2p/go-libp2p-core/peer"
@@ -26,74 +22,35 @@
 		return nil, err
 	}
 
-	r := rand.Reader
-	priv, _, err := crypto.GenerateKeyPairWithReader(crypto.RSA, 2048, r)
-	if err != nil {
-		panic(err)
-	}
-
 	return libp2p.New(context.Background(),
 		libp2p.ListenAddrs(m),
-		libp2p.Identity(priv),
 	)
 
 }
 func Test_MaxLimit(t *testing.T) {
-<<<<<<< HEAD
-	m, err := multiaddr.NewMultiaddr(fmt.Sprintf("/ip4/0.0.0.0/tcp/%d", 12345))
+	m, err := multiaddr.NewMultiaddr(fmt.Sprintf("/ip4/127.0.0.1/tcp/%d", 12345))
 	require.Nil(t, err)
-=======
-	m, err := multiaddr.NewMultiaddr(fmt.Sprintf("/ip4/127.0.0.1/tcp/%d", 12345))
-	if err != nil {
-		return
-	}
->>>>>>> eb639d62
 
 	var host1 host.Host
 	CacheLimit = 0
-<<<<<<< HEAD
-	gater := NewConnGater(&host1, 0, nil)
-=======
-	gater := NewConnGater(&host1, &p2pty.P2PSubConfig{MaxConnectNum: 1}, nil)
->>>>>>> eb639d62
+	gater := NewConnGater(&host1, 1, nil)
 	host1, err = libp2p.New(context.Background(),
 		libp2p.ListenAddrs(m),
 		libp2p.ConnectionGater(gater),
 	)
-<<<<<<< HEAD
-	require.Nil(t, err)
-	m2, err := multiaddr.NewMultiaddr(fmt.Sprintf("/ip4/0.0.0.0/tcp/%d", 12346))
 	require.Nil(t, err)
 
-	host2, err := libp2p.New(context.Background(),
-		libp2p.ListenAddrs(m2),
-	)
+	host2, err := newTestHost(12346)
 	require.Nil(t, err)
-=======
-
-	if err != nil {
-		return
-	}
-	host2, err := newTestHost(12346)
-	if err != nil {
-		return
-	}
->>>>>>> eb639d62
 	h1info := peer.AddrInfo{
 		ID:    host1.ID(),
 		Addrs: host1.Addrs(),
 	}
 	err = host2.Connect(context.Background(), h1info)
-<<<<<<< HEAD
-	require.NotNil(t, err)
-=======
-	assert.Nil(t, err)
->>>>>>> eb639d62
+	require.Nil(t, err)
 
 	host3, err := newTestHost(12347)
-	if err != nil {
-		return
-	}
+	require.Nil(t, err)
 	//超过上限，会拒绝连接，所以host3连接host1会被拒绝，连接失败
 	err = host3.Connect(context.Background(), h1info)
 	assert.NotNil(t, err)
