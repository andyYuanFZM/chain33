// Package manage p2p manage
package manage

import (
	"context"
	"fmt"
	"sync"
	"time"

	"github.com/33cn/chain33/common/log/log15"
	"github.com/33cn/chain33/system/p2p/dht/net"
	p2pty "github.com/33cn/chain33/system/p2p/dht/types"
	core "github.com/libp2p/go-libp2p-core"
	"github.com/libp2p/go-libp2p-core/metrics"
	"github.com/libp2p/go-libp2p-core/network"
	"github.com/libp2p/go-libp2p-core/peer"
	"github.com/libp2p/go-libp2p-core/peerstore"
)

var (
	log = log15.New("module", "p2p.connManage")
)

const (
	maxBounds    = 50 //最大连接数包含连接被连接
	maxOutBounds = 30 //对外连接的最大节点数量
)

// ConnManager p2p connection manager
type ConnManager struct {
	neighborStore    sync.Map
	host             core.Host
	pstore           peerstore.Peerstore
	bandwidthTracker *metrics.BandwidthCounter
	discovery        *net.Discovery
	cfg              *p2pty.P2PSubConfig
	Done             chan struct{}
}

// NewConnManager new connection manager
func NewConnManager(host core.Host, discovery *net.Discovery, tracker *metrics.BandwidthCounter, cfg *p2pty.P2PSubConfig) *ConnManager {
	connM := &ConnManager{}
	connM.pstore = host.Peerstore()
	connM.host = host
	connM.discovery = discovery
	connM.bandwidthTracker = tracker
	connM.cfg = cfg
	connM.Done = make(chan struct{}, 1)
	return connM

}

// Close close connection manager
func (s *ConnManager) Close() {

	defer func() {
		if recover() != nil {
			log.Error("channel reclosed")
		}
	}()

	close(s.Done)
}

// RecordLatency record latency
func (s *ConnManager) RecordLatency(pid peer.ID, ttl time.Duration) {
	s.pstore.RecordLatency(pid, ttl)
}

// GetLatencyByPeer get peer latency by id
func (s *ConnManager) GetLatencyByPeer(pids []peer.ID) map[string]time.Duration {
	var tds = make(map[string]time.Duration)
	for _, pid := range pids {
		duration := s.pstore.LatencyEWMA(pid)
		tds[pid.Pretty()] = duration
	}

	return tds
}

// MonitorAllPeers monitory all peers
func (s *ConnManager) MonitorAllPeers(seeds []string, host core.Host) {
	bootstraps := net.ConvertPeers(s.cfg.BootStraps)
	ticker1 := time.NewTicker(time.Minute)
<<<<<<< HEAD
	ticker2 := time.NewTicker(time.Minute * 10)
=======
	ticker2 := time.NewTicker(time.Minute * 2)
>>>>>>> b1d68417
	ticker3 := time.NewTicker(time.Hour * 6)
	for {
		select {
		case <-ticker1.C:
			var LatencyInfo = fmt.Sprintln("--------------时延--------------------")
			peers := s.FetchConnPeers()
			bandByPeer := s.bandwidthTracker.GetBandwidthByPeer()
			var trackerInfo = fmt.Sprintln("------------BandTracker--------------")
			for _, pid := range peers {
				//统计每个节点的时延,统计最多MaxBounds个
				tduration := s.pstore.LatencyEWMA(pid)
				if tduration == 0 {
					continue
				}
				LatencyInfo += fmt.Sprintln("PeerID:", pid.Pretty(), "LatencyEWMA:", tduration)
				if stat, ok := bandByPeer[pid]; ok {
					trackerInfo += fmt.Sprintf("PeerID:%s,RateIn:%f bytes/s,RateOut:%f bytes/s,totalIn:%d bytes,totalOut:%d\n",
						pid,
						stat.RateIn,
						stat.RateOut,
						stat.TotalIn,
						stat.TotalOut)
				}
			}
			log.Debug(LatencyInfo)
			insize, outsize := s.BoundSize()
			trackerInfo += fmt.Sprintln("peerstoreNum:", len(s.pstore.Peers()), ",conn num:", insize+outsize, "inbound num", insize, "outbound num", outsize,
				"dht size", s.discovery.RoutingTableSize())
			trackerInfo += fmt.Sprintln("-------------------------------------")
			log.Debug(trackerInfo)

		case <-ticker2.C:
<<<<<<< HEAD
=======

>>>>>>> b1d68417
			//处理当前连接的节点问题
			if s.OutboundSize() > maxOutBounds || s.Size() > maxBounds {
				continue
			}
			//如果连接的节点数较少，尝试连接内置的和配置的种子节点
			//无须担心重新连接的问题，底层会自己判断是否已经连接了此节点，如果已经连接了就会忽略
			for _, seed := range net.ConvertPeers(seeds) {
				_ = s.host.Connect(context.Background(), *seed)
			}

			for _, node := range bootstraps {
				_ = s.host.Connect(context.Background(), *node)
			}

		//debug
		case <-ticker3.C:
			for _, pid := range s.discovery.ListPeers() {
				log.Info("debug routing table", "pid", pid, "maddrs", s.host.Peerstore().Addrs(pid))
			}

		case <-s.Done:
			return
		}
	}
}

// AddNeighbors add neighbors by peer info
func (s *ConnManager) AddNeighbors(pr *peer.AddrInfo) {
	s.neighborStore.Store(pr.ID.Pretty(), pr)
}

// IsNeighbors check is neighbors by id
func (s *ConnManager) IsNeighbors(pid peer.ID) bool {
	_, ok := s.neighborStore.Load(pid.Pretty())
	return ok
}

// Delete delete peer by id
func (s *ConnManager) Delete(pid peer.ID) {
	s.discovery.Remove(pid)
}

// Get get peer add info by id
func (s *ConnManager) Get(pid peer.ID) *peer.AddrInfo {
	peerinfo := s.discovery.FindLocalPeer(pid)
	return &peerinfo
}

// FetchNearestPeers fetch nearest peer ids
func (s *ConnManager) FetchNearestPeers() []peer.ID {
	return s.discovery.FindNearestPeers(s.host.ID(), 50)
}

// Size connections size
func (s *ConnManager) Size() int {
	return len(s.host.Network().Conns())
}

// FetchConnPeers 获取连接的Peer's ID 这个连接包含被连接的peer以及主动连接的peer.
func (s *ConnManager) FetchConnPeers() []peer.ID {
	var peers = make(map[string]peer.ID)

	nearpeers := s.FetchNearestPeers()
	for _, peer := range nearpeers {
		if _, ok := peers[peer.Pretty()]; !ok {
			peers[peer.Pretty()] = peer
		}
		if len(peers) >= maxBounds {
			return s.convertMapToArr(peers)
		}
	}

	for _, conn := range s.host.Network().Conns() {
		peers[conn.RemotePeer().Pretty()] = conn.RemotePeer()
		//log.Debug("FetchConnPeers", "stream Num", len(conn.GetStreams()), "pid", conn.RemotePeer().Pretty())
		if len(peers) >= maxBounds {
			break
		}

	}

	return s.convertMapToArr(peers)
}

func (s *ConnManager) convertMapToArr(in map[string]peer.ID) []peer.ID {
	var pids []peer.ID
	for _, id := range in {
		pids = append(pids, id)
	}
	return pids
}

// CheckDiraction 检查连接的节点ID是被连接的还是主动连接的
func (s *ConnManager) CheckDiraction(pid peer.ID) network.Direction {
	for _, conn := range s.host.Network().ConnsToPeer(pid) {
		return conn.Stat().Direction
	}
	return network.DirUnknown
}

// InboundSize get inbound conn size
func (s *ConnManager) InboundSize() int {
	var inboundSize int
	for _, con := range s.host.Network().Conns() {
		if con.Stat().Direction == network.DirInbound {
			inboundSize++
		}
	}
	return inboundSize

}

// OutboundSize get outbound conn size
func (s *ConnManager) OutboundSize() int {
	var outboundSize int
	for _, con := range s.host.Network().Conns() {
		if con.Stat().Direction == network.DirOutbound {
			outboundSize++
		}
	}
	return outboundSize

}

// OutBounds get out bounds conn peers
func (s *ConnManager) OutBounds() []peer.ID {
	var pid []peer.ID
	for _, con := range s.host.Network().Conns() {
		if con.Stat().Direction == network.DirOutbound {
			pid = append(pid, con.RemotePeer())
		}
	}

	return pid
}

// InBounds get in bounds conn peers
func (s *ConnManager) InBounds() []peer.ID {
	var pid []peer.ID
	for _, con := range s.host.Network().Conns() {
		if con.Stat().Direction == network.DirInbound {
			pid = append(pid, con.RemotePeer())
		}
	}

	return pid

}

// BoundSize get in out conn bound size
func (s *ConnManager) BoundSize() (insize int, outsize int) {

	for _, con := range s.host.Network().Conns() {
		if con.Stat().Direction == network.DirOutbound {
			outsize++
		}
		if con.Stat().Direction == network.DirInbound {
			insize++
		}
	}

	return insize, outsize

}

// GetNetRate get rateinfo
func (s *ConnManager) GetNetRate() metrics.Stats {

	return s.bandwidthTracker.GetBandwidthTotals()
}<|MERGE_RESOLUTION|>--- conflicted
+++ resolved
@@ -82,11 +82,7 @@
 func (s *ConnManager) MonitorAllPeers(seeds []string, host core.Host) {
 	bootstraps := net.ConvertPeers(s.cfg.BootStraps)
 	ticker1 := time.NewTicker(time.Minute)
-<<<<<<< HEAD
-	ticker2 := time.NewTicker(time.Minute * 10)
-=======
 	ticker2 := time.NewTicker(time.Minute * 2)
->>>>>>> b1d68417
 	ticker3 := time.NewTicker(time.Hour * 6)
 	for {
 		select {
@@ -119,10 +115,6 @@
 			log.Debug(trackerInfo)
 
 		case <-ticker2.C:
-<<<<<<< HEAD
-=======
-
->>>>>>> b1d68417
 			//处理当前连接的节点问题
 			if s.OutboundSize() > maxOutBounds || s.Size() > maxBounds {
 				continue
