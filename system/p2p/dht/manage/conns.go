--- conflicted
+++ resolved
@@ -5,12 +5,9 @@
 	"context"
 	"fmt"
 	"sort"
-<<<<<<< HEAD
+	"strings"
 	"sync"
 	"time"
-=======
-	"strings"
->>>>>>> fde367b8
 
 	"github.com/33cn/chain33/common/log/log15"
 	p2pty "github.com/33cn/chain33/system/p2p/dht/types"
@@ -77,24 +74,17 @@
 		}
 		var info sortNetProtocols
 		info.Protocol = string(id)
-<<<<<<< HEAD
 		info.Ratein = s.RateCalculate(stat.RateIn)
 		info.Rateout = s.RateCalculate(stat.RateOut)
 		info.Ratetotal = s.RateCalculate(stat.RateIn + stat.RateOut)
-		infos.Protoinfo = append(infos.Protoinfo, &info)
-=======
-		info.Ratein = s.RateCaculate(stat.RateIn)
-		info.Rateout = s.RateCaculate(stat.RateOut)
-		info.Ratetotal = stat.RateIn + stat.RateOut
 		infos = append(infos, &info)
 	}
->>>>>>> fde367b8
 
 	sort.Sort(infos) //对Ratetotal 进行排序
 	var netinfoArr []*types.ProtocolInfo
 	for _, info := range infos {
 		var protoinfo types.ProtocolInfo
-		protoinfo.Ratetotal = s.RateCaculate(info.Ratetotal)
+		protoinfo.Ratetotal = info.Ratetotal
 		protoinfo.Rateout = info.Rateout
 		protoinfo.Ratein = info.Ratein
 		protoinfo.Protocol = info.Protocol
@@ -109,19 +99,9 @@
 }
 
 // MonitorAllPeers monitory all peers
-<<<<<<< HEAD
 func (s *ConnManager) MonitorAllPeers() {
 	ticker1 := time.NewTicker(time.Minute)
 	ticker2 := time.NewTicker(time.Minute * 2)
-=======
-func (s *ConnManager) MonitorAllPeers(seeds []string, host core.Host) {
-	bootstraps := net.ConvertPeers(s.cfg.BootStraps)
-	relays := net.ConvertPeers(s.cfg.RelayNodeAddr)
-	ticker1 := time.NewTicker(time.Minute)
-	ticker2 := time.NewTicker(time.Minute * 2)
-	ticker3 := time.NewTicker(time.Hour * 6)
-	relayTicker := time.NewTicker(time.Minute * 3)
->>>>>>> fde367b8
 	for {
 		select {
 		case <-s.ctx.Done():
@@ -129,49 +109,7 @@
 		case <-ticker1.C:
 			s.printMonitorInfo()
 		case <-ticker2.C:
-<<<<<<< HEAD
 			s.procConnections()
-=======
-			//处理当前连接的节点问题
-			if s.OutboundSize() > maxOutBounds || s.Size() > maxBounds {
-				continue
-			}
-			//如果连接的节点数较少，尝试连接内置的和配置的种子节点
-			//无须担心重新连接的问题，底层会自己判断是否已经连接了此节点，如果已经连接了就会忽略
-			for _, seed := range net.ConvertPeers(seeds) {
-				_ = s.host.Connect(context.Background(), *seed)
-			}
-
-			for _, node := range bootstraps {
-				_ = s.host.Connect(context.Background(), *node)
-			}
-
-		//debug
-		case <-ticker3.C:
-			//打印peerstore 数据
-			ids := s.host.Peerstore().PeersWithAddrs()
-			for _, id := range ids {
-				addrs := s.host.Peerstore().Addrs(id)
-				log.Debug("Peerstore", "maddr", addrs, "pid", id)
-			}
-			for _, pid := range s.discovery.ListPeers() {
-				log.Debug("debug routing table", "pid", pid, "maddrs", s.host.Peerstore().Addrs(pid))
-			}
-		case <-relayTicker.C:
-			if !s.cfg.RelayEnable {
-				continue
-			}
-			//对relay中中继服务器要长期保持连接
-			for _, rpeer := range relays {
-				if len(s.host.Network().ConnsToPeer(rpeer.ID)) == 0 {
-					s.host.Connect(context.Background(), *rpeer)
-				}
-
-			}
-
-		case <-s.Done:
-			return
->>>>>>> fde367b8
 		}
 	}
 }
@@ -224,6 +162,16 @@
 		info := genAddrInfo(node)
 		_ = s.host.Connect(context.Background(), *info)
 	}
+	if s.cfg.RelayEnable {
+		//对relay中中继服务器要长期保持连接
+		for _, node := range s.cfg.RelayNodeAddr {
+			info := genAddrInfo(node)
+			if len(s.host.Network().ConnsToPeer(info.ID)) == 0 {
+				s.host.Connect(context.Background(), *info)
+			}
+		}
+	}
+
 }
 
 func genAddrInfo(addr string) *peer.AddrInfo {
@@ -243,15 +191,12 @@
 	return ok
 }
 
-<<<<<<< HEAD
-=======
 // Delete delete peer by id
 func (s *ConnManager) Delete(pid peer.ID) {
-	s.host.Network().ClosePeer(pid)
-	s.discovery.Remove(pid)
-}
-
->>>>>>> fde367b8
+	_ = s.host.Network().ClosePeer(pid)
+	s.routingTable.Remove(pid)
+}
+
 // FetchNearestPeers fetch nearest peer ids
 func (s *ConnManager) FetchNearestPeers(count int) []peer.ID {
 	if s.routingTable == nil {
@@ -283,10 +228,10 @@
 			break
 		}
 	}
-	return s.convertMapToArr(peers)
-}
-
-func (s *ConnManager) convertMapToArr(in map[string]peer.ID) []peer.ID {
+	return convertMapToArr(peers)
+}
+
+func convertMapToArr(in map[string]peer.ID) []peer.ID {
 	var pids []peer.ID
 	for _, id := range in {
 		pids = append(pids, id)
@@ -326,7 +271,6 @@
 
 // BoundSize get in out conn bound size
 func (s *ConnManager) BoundSize() (insize int, outsize int) {
-
 	for _, con := range s.host.Network().Conns() {
 		if con.Stat().Direction == network.DirOutbound {
 			outsize++
@@ -335,9 +279,7 @@
 			insize++
 		}
 	}
-
 	return insize, outsize
-
 }
 
 // GetNetRate get rateinfo
@@ -361,10 +303,11 @@
 
 type sortNetProtocols struct {
 	Protocol  string
-	Ratetotal float64
+	Ratetotal string
 	Ratein    string
 	Rateout   string
 }
+
 type netprotocols []*sortNetProtocols
 
 //Len
@@ -375,6 +318,5 @@
 
 //Less
 func (n netprotocols) Less(i, j int) bool { //从小到大排序，即index=0 ，表示数值最小
-
 	return n[i].Ratetotal < n[j].Ratetotal
 }