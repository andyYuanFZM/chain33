--- conflicted
+++ resolved
@@ -7,11 +7,6 @@
 	"errors"
 	"time"
 )
-<<<<<<< HEAD
-
-const (
-=======
->>>>>>> 0b8fd050
 
 const (
 	// P2P client version
