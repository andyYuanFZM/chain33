// Package net net utils
package net

import (
	"context"

	p2pty "github.com/33cn/chain33/system/p2p/dht/types"
	host "github.com/libp2p/go-libp2p-core/host"
	"github.com/libp2p/go-libp2p-core/peerstore"

	"github.com/libp2p/go-libp2p-core/peer"
	multiaddr "github.com/multiformats/go-multiaddr"
)

func initInnerPeers(host host.Host, peersInfo []peer.AddrInfo, cfg *p2pty.P2PSubConfig) {

	for _, peer := range ConvertPeers(cfg.BootStraps) {
		host.Peerstore().AddAddrs(peer.ID, peer.Addrs, peerstore.PermanentAddrTTL)
		err := host.Connect(context.Background(), *peer)
		if err != nil {
			log.Error("Host Connect", "err", err)
			continue
		}
	}

	for _, seed := range ConvertPeers(cfg.Seeds) {
		if seed.ID == host.ID() {
			continue
		}
		host.Peerstore().AddAddrs(seed.ID, seed.Addrs, peerstore.PermanentAddrTTL)
		err := host.Connect(context.Background(), *seed)
		if err != nil {
			log.Error("Host Connect", "err", err, "peer", seed.ID)
			continue
		}
		//加保护
		host.ConnManager().Protect(seed.ID, "seed")
	}

	for _, peerinfo := range peersInfo {
		host.Peerstore().AddAddrs(peerinfo.ID, peerinfo.Addrs, peerstore.TempAddrTTL)
		err := host.Connect(context.Background(), peerinfo)
		if err != nil {
			log.Error("Host Connect", "err", err)
			continue
		}
	}
}

<<<<<<< HEAD
=======
// ConvertPeers conver peers to addr info
>>>>>>> 6292830f
func ConvertPeers(peers []string) map[string]*peer.AddrInfo {
	pinfos := make(map[string]*peer.AddrInfo, len(peers))
	for _, addr := range peers {
		addr, _ := multiaddr.NewMultiaddr(addr)
		peerinfo, err := peer.AddrInfoFromP2pAddr(addr)
		if err != nil {
			log.Error("ConvertPeers", "err", err)
			continue
		}
		pinfos[peerinfo.ID.Pretty()] = peerinfo
	}
	return pinfos
}<|MERGE_RESOLUTION|>--- conflicted
+++ resolved
@@ -47,10 +47,7 @@
 	}
 }
 
-<<<<<<< HEAD
-=======
 // ConvertPeers conver peers to addr info
->>>>>>> 6292830f
 func ConvertPeers(peers []string) map[string]*peer.AddrInfo {
 	pinfos := make(map[string]*peer.AddrInfo, len(peers))
 	for _, addr := range peers {
