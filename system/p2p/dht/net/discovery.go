--- conflicted
+++ resolved
@@ -31,12 +31,8 @@
 type Discovery struct {
 	kademliaDHT      *dht.IpfsDHT
 	routingDiscovery *discovery.RoutingDiscovery
-<<<<<<< HEAD
-	mndsService      *mdns
+	mdnsService      *mdns
 	ctx              context.Context
-=======
-	mdnsService      *mdns
->>>>>>> e017409a
 }
 
 func InitDhtDiscovery(ctx context.Context, host host.Host, peersInfo []peer.AddrInfo, chainCfg *types.Chain33Config, subCfg *p2pty.P2PSubConfig) *Discovery {
