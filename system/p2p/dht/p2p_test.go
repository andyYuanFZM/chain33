package dht

import (
	"context"
	"encoding/hex"

	"os"

	"github.com/33cn/chain33/util"

	"crypto/rand"
	"fmt"
	"testing"

	l "github.com/33cn/chain33/common/log"
	p2p2 "github.com/33cn/chain33/p2p"
	"github.com/33cn/chain33/queue"
	p2pty "github.com/33cn/chain33/system/p2p/dht/types"
	"github.com/33cn/chain33/types"
	"github.com/33cn/chain33/wallet"
	core "github.com/libp2p/go-libp2p-core"
	crypto "github.com/libp2p/go-libp2p-core/crypto"
	"github.com/libp2p/go-libp2p-core/peer"
	"github.com/libp2p/go-libp2p-core/protocol"
	"github.com/multiformats/go-multiaddr"

	"github.com/stretchr/testify/assert"
)

func init() {
	l.SetLogLevel("err")
}

func processMsg(q queue.Queue) {
	go func() {
		cfg := q.GetConfig()
		wcli := wallet.New(cfg)
		client := q.Client()
		wcli.SetQueueClient(client)
		//导入种子，解锁钱包
		password := "a12345678"
		seed := "cushion canal bitter result harvest sentence ability time steel basket useful ask depth sorry area course purpose search exile chapter mountain project ranch buffalo"
		saveSeedByPw := &types.SaveSeedByPw{Seed: seed, Passwd: password}
		_, err := wcli.GetAPI().ExecWalletFunc("wallet", "SaveSeed", saveSeedByPw)
		if err != nil {
			return
		}
		walletUnLock := &types.WalletUnLock{
			Passwd:         password,
			Timeout:        0,
			WalletOrTicket: false,
		}

		_, err = wcli.GetAPI().ExecWalletFunc("wallet", "WalletUnLock", walletUnLock)
		if err != nil {
			return
		}
	}()

	go func() {
		blockchainKey := "blockchain"
		client := q.Client()
		client.Sub(blockchainKey)
		for msg := range client.Recv() {
			switch msg.Ty {
			case types.EventGetBlocks:
				if req, ok := msg.GetData().(*types.ReqBlocks); ok {
					if req.Start == 1 {
						msg.Reply(client.NewMessage(blockchainKey, types.EventBlocks, &types.Transaction{}))
					} else {
						msg.Reply(client.NewMessage(blockchainKey, types.EventBlocks, &types.BlockDetails{}))
					}
				} else {
					msg.ReplyErr("Do not support", types.ErrInvalidParam)
				}

			case types.EventGetHeaders:
				if req, ok := msg.GetData().(*types.ReqBlocks); ok {
					if req.Start == 10 {
						msg.Reply(client.NewMessage(blockchainKey, types.EventHeaders, &types.Transaction{}))
					} else {
						msg.Reply(client.NewMessage(blockchainKey, types.EventHeaders, &types.Headers{}))
					}
				} else {
					msg.ReplyErr("Do not support", types.ErrInvalidParam)
				}

			case types.EventGetLastHeader:
				msg.Reply(client.NewMessage("p2p", types.EventHeader, &types.Header{Height: 2019}))
			case types.EventGetBlockHeight:

				msg.Reply(client.NewMessage("p2p", types.EventReplyBlockHeight, &types.ReplyBlockHeight{Height: 2019}))

			}

		}

	}()

	go func() {
		mempoolKey := "mempool"
		client := q.Client()
		client.Sub(mempoolKey)
		for msg := range client.Recv() {
			switch msg.Ty {
			case types.EventGetMempoolSize:
				msg.Reply(client.NewMessage("p2p", types.EventMempoolSize, &types.MempoolSize{Size: 0}))
			}
		}
	}()
}

func NewP2p(cfg *types.Chain33Config) p2p2.IP2P {
	p2pmgr := p2p2.NewP2PMgr(cfg)
	subCfg := p2pmgr.ChainCfg.GetSubConfig().P2P
	p2p := New(p2pmgr, subCfg[p2pty.DHTTypeName])
	p2p.StartP2P()
	return p2p
}

func testP2PEvent(t *testing.T, qcli queue.Client) {

	msg := qcli.NewMessage("p2p", types.EventBlockBroadcast, &types.Block{})
	assert.True(t, qcli.Send(msg, false) == nil)

	msg = qcli.NewMessage("p2p", types.EventTxBroadcast, &types.Transaction{})
	qcli.Send(msg, false)
	assert.True(t, qcli.Send(msg, false) == nil)

	msg = qcli.NewMessage("p2p", types.EventFetchBlocks, &types.ReqBlocks{})
	qcli.Send(msg, false)
	assert.True(t, qcli.Send(msg, false) == nil)

	msg = qcli.NewMessage("p2p", types.EventGetMempool, nil)
	qcli.Send(msg, false)
	assert.True(t, qcli.Send(msg, false) == nil)

	msg = qcli.NewMessage("p2p", types.EventPeerInfo, &types.P2PGetPeerReq{P2PType: "DHT"})
	qcli.Send(msg, false)
	assert.True(t, qcli.Send(msg, false) == nil)

	msg = qcli.NewMessage("p2p", types.EventGetNetInfo, nil)
	qcli.Send(msg, false)
	assert.True(t, qcli.Send(msg, false) == nil)

	msg = qcli.NewMessage("p2p", types.EventFetchBlockHeaders, &types.ReqBlocks{})
	qcli.Send(msg, false)
	assert.True(t, qcli.Send(msg, false) == nil)

}

func testP2PClose(t *testing.T, p2p p2p2.IP2P) {
	p2p.CloseP2P()

}

func testStreamEOFReSet(t *testing.T) {
	r := rand.Reader
	prvKey1, _, err := crypto.GenerateKeyPairWithReader(crypto.RSA, 2048, r)
	if err != nil {
		panic(err)
	}
	r = rand.Reader
	prvKey2, _, err := crypto.GenerateKeyPairWithReader(crypto.RSA, 2048, r)
	if err != nil {
		panic(err)
	}

	r = rand.Reader
	prvKey3, _, err := crypto.GenerateKeyPairWithReader(crypto.RSA, 2048, r)
	if err != nil {
		panic(err)
	}

	msgID := "/streamTest"

	var subcfg p2pty.P2PSubConfig
	subcfg.Port = 12345
	maddr, err := multiaddr.NewMultiaddr(fmt.Sprintf("/ip4/0.0.0.0/tcp/%d", subcfg.Port))
	if err != nil {
		panic(err)
	}
	h1 := newHost(&subcfg, prvKey1, nil, maddr)
	//-------------------------
	var subcfg2 p2pty.P2PSubConfig
	subcfg2.Port = 12346
	maddr, err = multiaddr.NewMultiaddr(fmt.Sprintf("/ip4/0.0.0.0/tcp/%d", subcfg2.Port))
	if err != nil {
		panic(err)
	}
	h2 := newHost(&subcfg2, prvKey2, nil, maddr)

	//-------------------------------------
	var subcfg3 p2pty.P2PSubConfig
	subcfg3.Port = 12347

	maddr, err = multiaddr.NewMultiaddr(fmt.Sprintf("/ip4/0.0.0.0/tcp/%d", subcfg3.Port))
	if err != nil {
		panic(err)
	}
	h3 := newHost(&subcfg3, prvKey3, nil, maddr)
	h1.SetStreamHandler(protocol.ID(msgID), func(s core.Stream) {
		t.Log("Meow! It worked!")
		var buf []byte
		_, err := s.Read(buf)
		if err != nil {
			t.Log("readStreamErr", err)
		}
		s.Close()
	})

	h2.SetStreamHandler(protocol.ID(msgID), func(s core.Stream) {
		t.Log("H2 Stream! It worked!")
		s.Close()
	})

	h3.SetStreamHandler(protocol.ID(msgID), func(s core.Stream) {
		t.Log("H3 Stream! It worked!")
		s.Conn().Close()
	})

	h2info := peer.AddrInfo{
		ID:    h2.ID(),
		Addrs: h2.Addrs(),
	}
	err = h1.Connect(context.Background(), h2info)
	assert.NoError(t, err)

	s, err := h1.NewStream(context.Background(), h2.ID(), protocol.ID(msgID))
	assert.NoError(t, err)

	s.Write([]byte("hello"))
	var buf = make([]byte, 128)
	_, err = s.Read(buf)
	assert.True(t, err != nil)
	if err != nil {
		//在stream关闭的时候返回EOF
		t.Log("readStream from H2 Err", err)
		assert.Equal(t, err.Error(), "EOF")
	}

	h3info := peer.AddrInfo{
		ID:    h3.ID(),
		Addrs: h3.Addrs(),
	}

	err = h1.Connect(context.Background(), h3info)
	assert.NoError(t, err)
	s, err = h1.NewStream(context.Background(), h3.ID(), protocol.ID(msgID))
	assert.NoError(t, err)

	s.Write([]byte("hello"))
	_, err = s.Read(buf)
	assert.True(t, err != nil)
	if err != nil {
		//在连接断开的时候，返回 stream reset
		t.Log("readStream from H3 Err", err)
		assert.Equal(t, err.Error(), "stream reset")
	}

}

func Test_pubkey(t *testing.T) {
	priv, pub, err := GenPrivPubkey()
	assert.Nil(t, err)
	assert.NotNil(t, priv, pub)
	pubstr, err := GenPubkey(hex.EncodeToString(priv))
	assert.Nil(t, err)
	assert.Equal(t, pubstr, hex.EncodeToString(pub))
}

func Test_host(t *testing.T) {
	mcfg := &p2pty.P2PSubConfig{}
<<<<<<< HEAD
	_, err := GenPubkey("123456")
	assert.NotNil(t, err)
=======
>>>>>>> bb100302
	priv, pub, err := GenPrivPubkey()
	assert.Nil(t, err)
	t.Log("priv size", len(priv))
	cpriv, err := crypto.UnmarshalPrivateKey(priv)
	assert.Nil(t, err)
<<<<<<< HEAD
	maddr, err := multiaddr.NewMultiaddr(fmt.Sprintf("/ip4/0.0.0.0/tcp/%d", 26666))
=======
	maddr, err := multiaddr.NewMultiaddr(fmt.Sprintf("/ip4/0.0.0.0/tcp/%d", 12345))
>>>>>>> bb100302
	if err != nil {
		return
	}
	mcfg.RelayActive = true
	mcfg.RelayDiscovery = true
	mcfg.RelayHop = true
	mcfg.MaxConnectNum = 10000
	host := newHost(mcfg, cpriv, nil, maddr)
	hpub := host.Peerstore().PubKey(host.ID())
	hpb, err := hpub.Bytes()
	assert.Nil(t, err)
	assert.Equal(t, hpb, pub)
}

func testAddrbook(t *testing.T, cfg *types.P2P) {
	cfg.DbPath = cfg.DbPath + "test/"
	addrbook := NewAddrBook(cfg)
	priv, pub := addrbook.GetPrivPubKey()
	assert.NotNil(t, priv)
	assert.NotNil(t, pub)
	var paddrinfos []peer.AddrInfo
	paddrinfos = append(paddrinfos, peer.AddrInfo{})
	addrbook.SaveAddr(paddrinfos)
<<<<<<< HEAD
	addrbook.setKey(priv, pub)
	assert.True(t, addrbook.loadDb())
=======
>>>>>>> bb100302

}
func Test_p2p(t *testing.T) {

	cfg := types.NewChain33Config(types.ReadFile("../../../cmd/chain33/chain33.test.toml"))
	q := queue.New("channel")
	datadir := util.ResetDatadir(cfg.GetModuleConfig(), "$TEMP/")
	q.SetConfig(cfg)
	processMsg(q)

	defer func(path string) {

		if err := os.RemoveAll(path); err != nil {
			log.Error("removeTestDatadir", "err", err.Error())
		}
		t.Log("removed path", path)
	}(datadir)

	var tcfg types.P2P
	tcfg.Driver = "leveldb"
	tcfg.DbCache = 4
	tcfg.DbPath = datadir
	testAddrbook(t, &tcfg)

	p2p := NewP2p(cfg)
	testP2PEvent(t, q.Client())
	testP2PClose(t, p2p)
	testStreamEOFReSet(t)

}<|MERGE_RESOLUTION|>--- conflicted
+++ resolved
@@ -271,21 +271,17 @@
 
 func Test_host(t *testing.T) {
 	mcfg := &p2pty.P2PSubConfig{}
-<<<<<<< HEAD
+
 	_, err := GenPubkey("123456")
 	assert.NotNil(t, err)
-=======
->>>>>>> bb100302
+
 	priv, pub, err := GenPrivPubkey()
 	assert.Nil(t, err)
 	t.Log("priv size", len(priv))
 	cpriv, err := crypto.UnmarshalPrivateKey(priv)
 	assert.Nil(t, err)
-<<<<<<< HEAD
 	maddr, err := multiaddr.NewMultiaddr(fmt.Sprintf("/ip4/0.0.0.0/tcp/%d", 26666))
-=======
-	maddr, err := multiaddr.NewMultiaddr(fmt.Sprintf("/ip4/0.0.0.0/tcp/%d", 12345))
->>>>>>> bb100302
+
 	if err != nil {
 		return
 	}
@@ -309,11 +305,8 @@
 	var paddrinfos []peer.AddrInfo
 	paddrinfos = append(paddrinfos, peer.AddrInfo{})
 	addrbook.SaveAddr(paddrinfos)
-<<<<<<< HEAD
 	addrbook.setKey(priv, pub)
 	assert.True(t, addrbook.loadDb())
-=======
->>>>>>> bb100302
 
 }
 func Test_p2p(t *testing.T) {
