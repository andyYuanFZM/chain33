--- conflicted
+++ resolved
@@ -325,18 +325,13 @@
 // getLevelFeeRate 获取合适的阶梯手续费率, 可以外部传入count, size进行前瞻性估计
 func (mem *Mempool) getLevelFeeRate(baseFeeRate int64, appendCount, appendSize int32) int64 {
 	var feeRate int64
-<<<<<<< HEAD
-	sumByte := mem.cache.TotalByte() + int64(appendSize)
+	sumByte := mem.GetTotalCacheBytes() + int64(appendSize)
 	if mem.client == nil || mem.client.GetConfig() == nil {
 		panic("client or Chain33Config is nil, can not get Chain33Config")
 	}
 	cfg := mem.client.GetConfig()
 	maxTxNumber := cfg.GetP(mem.Height()).MaxTxNumber
-=======
-	sumByte := mem.GetTotalCacheBytes() + int64(appendSize)
-	maxTxNumber := types.GetP(mem.Height()).MaxTxNumber
 	memSize := mem.Size()
->>>>>>> 4e09ca1c
 	switch {
 	case sumByte >= int64(types.MaxBlockSize/20) || int64(memSize+int(appendCount)) >= maxTxNumber/2:
 		feeRate = 100 * baseFeeRate
