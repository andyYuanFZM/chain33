package store

import (
	"testing"

	"os"

	"github.com/stretchr/testify/assert"
	"gitlab.33.cn/chain33/chain33/common/log"
	"gitlab.33.cn/chain33/chain33/queue"
	"gitlab.33.cn/chain33/chain33/types"
)

<<<<<<< HEAD
var store_cfg0 = &types.Store{"base_test", "leveldb", "/tmp/base_test0", 100, false, false, false, false, 10000}
var store_cfg1 = &types.Store{"base_test", "leveldb", "/tmp/base_test1", 100, false, false, false, false, 10000}
=======
var store_cfg0 = &types.Store{"base_test", "leveldb", "/tmp/base_test0", 100}
var store_cfg1 = &types.Store{"base_test", "leveldb", "/tmp/base_test1", 100}
>>>>>>> cf0239fc

type storeChild struct {
}

func (s *storeChild) Set(datas *types.StoreSet, sync bool) ([]byte, error) {
	return []byte{}, nil
}

func (s *storeChild) Get(datas *types.StoreGet) [][]byte {
	return [][]byte{}
}

func (s *storeChild) MemSet(datas *types.StoreSet, sync bool) ([]byte, error) {
	return []byte{}, nil
}

func (s *storeChild) Commit(hash *types.ReqHash) ([]byte, error) {
	return []byte{}, nil
}

func (s *storeChild) Rollback(req *types.ReqHash) ([]byte, error) {
	return []byte{}, nil
}

func (s *storeChild) Del(req *types.StoreDel) ([]byte, error) {
	return []byte{}, nil
}

func (s *storeChild) IterateRangeByStateHash(statehash []byte, start []byte, end []byte, ascending bool, fn func(key, value []byte) bool) {

}

func (s *storeChild) ProcEvent(msg queue.Message) {}

func init() {
	log.SetLogLevel("error")
}

func TestBaseStore_NewClose(t *testing.T) {
	os.RemoveAll(store_cfg0.DbPath)
	store := NewBaseStore(store_cfg0)
	assert.NotNil(t, store)

	db := store.GetDB()
	assert.NotNil(t, db)

	store.Close()
}

func TestBaseStore_Queue(t *testing.T) {
	os.RemoveAll(store_cfg1.DbPath)
	store := NewBaseStore(store_cfg1)
	assert.NotNil(t, store)

	var q = queue.New("channel")
	store.SetQueueClient(q.Client())
	queueClinet := store.GetQueueClient()

	child := &storeChild{}
	store.SetChild(child)

	var kv []*types.KeyValue
	kv = append(kv, &types.KeyValue{[]byte("k1"), []byte("v1")})
	kv = append(kv, &types.KeyValue{[]byte("k2"), []byte("v2")})
	datas := &types.StoreSet{
		EmptyRoot[:],
		kv,
		0}
	set := &types.StoreSetWithSync{datas, true}
	msg := queueClinet.NewMessage("store", types.EventStoreSet, set)
	err := queueClinet.Send(msg, true)
	assert.Nil(t, err)
	resp, err := queueClinet.Wait(msg)
	assert.Nil(t, err)
	assert.NotNil(t, resp)
	assert.Equal(t, int64(types.EventStoreSetReply), resp.Ty)

	get := &types.StoreGet{EmptyRoot[:], [][]byte{}}
	msg = queueClinet.NewMessage("store", types.EventStoreGet, get)
	err = queueClinet.Send(msg, true)
	assert.Nil(t, err)
	resp, err = queueClinet.Wait(msg)
	assert.Nil(t, err)
	assert.NotNil(t, resp)
	assert.Equal(t, int64(types.EventStoreGetReply), resp.Ty)

	memset := set
	msg = queueClinet.NewMessage("store", types.EventStoreMemSet, memset)
	err = queueClinet.Send(msg, true)
	assert.Nil(t, err)
	resp, err = queueClinet.Wait(msg)
	assert.Nil(t, err)
	assert.NotNil(t, resp)
	assert.Equal(t, int64(types.EventStoreSetReply), resp.Ty)

	commit := &types.ReqHash{EmptyRoot[:]}
	msg = queueClinet.NewMessage("store", types.EventStoreCommit, commit)
	err = queueClinet.Send(msg, true)
	assert.Nil(t, err)
	resp, err = queueClinet.Wait(msg)
	assert.Nil(t, err)
	assert.NotNil(t, resp)
	assert.Equal(t, int64(types.EventStoreCommit), resp.Ty)

	rollback := &types.ReqHash{EmptyRoot[:]}
	msg = queueClinet.NewMessage("store", types.EventStoreRollback, rollback)
	err = queueClinet.Send(msg, true)
	assert.Nil(t, err)
	resp, err = queueClinet.Wait(msg)
	assert.Nil(t, err)
	assert.NotNil(t, resp)
	assert.Equal(t, int64(types.EventStoreRollback), resp.Ty)

	totalCoins := &types.IterateRangeByStateHash{EmptyRoot[:], []byte(""), []byte(""), 100}
	msg = queueClinet.NewMessage("store", types.EventStoreGetTotalCoins, totalCoins)
	err = queueClinet.Send(msg, true)
	assert.Nil(t, err)
	resp, err = queueClinet.Wait(msg)
	assert.Nil(t, err)
	assert.NotNil(t, resp)
	assert.Equal(t, int64(types.EventGetTotalCoinsReply), resp.Ty)

}<|MERGE_RESOLUTION|>--- conflicted
+++ resolved
@@ -11,13 +11,8 @@
 	"gitlab.33.cn/chain33/chain33/types"
 )
 
-<<<<<<< HEAD
-var store_cfg0 = &types.Store{"base_test", "leveldb", "/tmp/base_test0", 100, false, false, false, false, 10000}
-var store_cfg1 = &types.Store{"base_test", "leveldb", "/tmp/base_test1", 100, false, false, false, false, 10000}
-=======
 var store_cfg0 = &types.Store{"base_test", "leveldb", "/tmp/base_test0", 100}
 var store_cfg1 = &types.Store{"base_test", "leveldb", "/tmp/base_test1", 100}
->>>>>>> cf0239fc
 
 type storeChild struct {
 }
