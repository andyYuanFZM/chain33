--- conflicted
+++ resolved
@@ -327,8 +327,6 @@
 	// Save node bytes to db
 	storenode := node.storeNode(t)
 	ndb.batch.Set(node.hash, storenode)
-<<<<<<< HEAD
-=======
 	//// lyh for test
 	//var parent  []byte
 	//var brother []byte
@@ -349,7 +347,6 @@
 	//fmt.Printf("height:%d hash:%v left:%v right:%v parentHash:%v brotherHash:%v\n", node.height, common.Bytes2Hex(node.hash[:2]),
 	//	common.Bytes2Hex(left), common.Bytes2Hex(right),
 	//	common.Bytes2Hex(parent), common.Bytes2Hex(brother))
->>>>>>> 0fe4c8ab
 
 	if enablePrune && node.height == 0 {
 		//save leafnode key&hash
@@ -357,33 +354,12 @@
 		data := &types.PruneData{
 			Height: t.blockHeight,
 			Lenth:  int32(len(node.hash)),
-<<<<<<< HEAD
-			RHash:  t.root.hash,
-=======
->>>>>>> 0fe4c8ab
 		}
 		v, err := proto.Marshal(data)
 		if err != nil {
 			panic(err)
 		}
 		ndb.batch.Set(k, v)
-<<<<<<< HEAD
-	} else if enablePrune && node.height == t.root.height {
-		// save prefix root
-		k := genPrefixRootHash(node.hash, t.blockHeight)
-		pruneNode := &types.PruneRootNode{
-			NeedPruning: false,
-			Height:      t.blockHeight,
-			LeftHash:    node.leftHash,
-			RightHash:   node.rightHash,
-		}
-		v, err := proto.Marshal(pruneNode)
-		if err != nil {
-			panic(err)
-		}
-		ndb.batch.Set(k, v)
-	}
-=======
 	}
 	//else if enablePrune && node.height == t.root.height {
 	//	// save prefix root
@@ -400,7 +376,6 @@
 	//	}
 	//	ndb.batch.Set(k, v)
 	//}
->>>>>>> 0fe4c8ab
 
 	node.persisted = true
 	ndb.cacheNode(node)
