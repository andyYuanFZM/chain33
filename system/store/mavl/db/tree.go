--- conflicted
+++ resolved
@@ -22,11 +22,7 @@
 	// 是否开启添加hash节点前缀
 	enableHashPrefix = false
 	// 是否开启MVCC
-<<<<<<< HEAD
 	EnableMvcc       = false
-=======
-	EnableMvcc = true
->>>>>>> 1d4cb179
 )
 
 var (
