--- conflicted
+++ resolved
@@ -782,13 +782,8 @@
 }
 
 func TestPruningTree(t *testing.T) {
-<<<<<<< HEAD
-	const txN = 10  // 每个块交易量
-	const preB = 20 // 一轮区块数
-=======
 	const txN = 200  // 每个块交易量
 	const preB = 1000 // 一轮区块数
->>>>>>> 0fe4c8ab
 	const round = 5 // 更新叶子节点次数
 	const preDel = preB / 10
 	dir, err := ioutil.TempDir("", "datastore")
@@ -806,14 +801,6 @@
 
 	for j := 0; j < round; j++ {
 		for i := 0; i < preB; i++ {
-<<<<<<< HEAD
-			prevHash, err = saveUpdateBlock(db, int64(i), prevHash, txN, j, int64(j*preB+i))
-			assert.Nil(t, err)
-			//m := int64(j*preB + i)
-			//if m/int64(preDel) > 1 && m%int64(preDel) == 0 {
-			//	pruningTree(db, m)
-			//}
-=======
 			setPruning(pruningStateStart)
 			prevHash, err = saveUpdateBlock(db, int64(i), prevHash, txN, j, int64(j*preB+i))
 			assert.Nil(t, err)
@@ -821,7 +808,6 @@
 			if m/int64(preDel) > 1 && m%int64(preDel) == 0 {
 				pruningTree(db, m)
 			}
->>>>>>> 0fe4c8ab
 		}
 		fmt.Printf("round %d over \n", j)
 	}
@@ -835,12 +821,9 @@
 		assert.Equal(t, exist, true)
 		assert.Equal(t, value, v)
 	}
-<<<<<<< HEAD
-=======
 	pruningTreePrint(db, []byte(leafKeyCountPrefix))
 	pruningTreePrint(db, []byte(hashNodePrefix))
 	pruningTreePrint(db, []byte(leafNodePrefix))
->>>>>>> 0fe4c8ab
 }
 
 func genUpdateKV(height int64, txN int64, vIndex int) (kvs []*types.KeyValue) {
@@ -866,11 +849,7 @@
 	return newHash, nil
 }
 
-<<<<<<< HEAD
-func TestGethash(t *testing.T) {
-=======
 func TestPruningHashNode(t *testing.T) {
->>>>>>> 0fe4c8ab
 	dir, err := ioutil.TempDir("", "datastore")
 	require.NoError(t, err)
 	t.Log(dir)
@@ -928,30 +907,6 @@
 		{"foo", "0x890d4f4450d5ea213b8e63aae98fae548f210b5c8d3486b685cfa86adde16ec2"},
 		{"foobang", "0x6d46d71882171840bcb61f2b60b69c904a4c30435bf03e63f4ec36bfa47ab2be"},
 		{"foobar", "0x5308d1f9b60e831a5df663babbf2a2636ecaf4da3bffed52447faf5ab172cf93"},
-<<<<<<< HEAD
-	}
-
-	delMp := make(map[string]bool)
-	for _, leaf := range keyLeafs {
-		k, _ := FromHex(leaf.value)
-		db.Delete(k)
-		delMp[leaf.key] = true
-	}
-
-	ndb := newMarkNodeDB(db, 1024 * 10)
-	tr := NewMarkTree(ndb)
-	err = tr.Load(hash)
-	require.NoError(t, err)
-	strs := tr.root.gethash(tr)
-	fmt.Printf("---count: %d ---\n", tr.count)
-	for _, str := range strs {
-		fmt.Printf("delete---%s---\n", Bytes2Hex([]byte(str)[0:2]))
-	}
-	//剩下节点
-	batch := db.NewBatch(true)
-	for _, str := range strs {
-		batch.Delete([]byte(str))
-=======
 
 		//{"foobaz", "0xcbcb48848f0ce209cfccdf3ddf80740915c9bdede3cb11d0378690ad8b85a68b"},
 		//{"food", "0xe5080908c794168285a090088ae892793d549f3e7069f4feae3677bf3a28ad39"},
@@ -987,7 +942,6 @@
 	for key, _ := range mpNode {
 		batch.Delete([]byte(key))
 		fmt.Printf("delete---%s---\n", Bytes2Hex([]byte(key)[0:2]))
->>>>>>> 0fe4c8ab
 	}
 	batch.Write()
 
@@ -996,11 +950,7 @@
 	err = tr1.Load(hash)
 	require.NoError(t, err)
 	for _, k := range records {
-<<<<<<< HEAD
-		if _, ok := delMp[k.key]; !ok {
-=======
 		if _, ok := mpK[k.key]; !ok {
->>>>>>> 0fe4c8ab
 			_, v, _ := tr1.Get([]byte(k.key))
 			assert.Equal(t, []byte(k.value), v)
 		}
