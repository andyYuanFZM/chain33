package mavl

import (
	lru "github.com/hashicorp/golang-lru"
	log "github.com/inconshreveable/log15"
	"gitlab.33.cn/chain33/chain33/common"
	clog "gitlab.33.cn/chain33/chain33/common/log"
	"gitlab.33.cn/chain33/chain33/queue"
	drivers "gitlab.33.cn/chain33/chain33/system/store"
	mavl "gitlab.33.cn/chain33/chain33/system/store/mavl/db"
	"gitlab.33.cn/chain33/chain33/types"
)

var mlog = log.New("module", "mavl")

func SetLogLevel(level string) {
	clog.SetLogLevel(level)
}

func DisableLog() {
	mlog.SetHandler(log.DiscardHandler())
}

type Store struct {
	*drivers.BaseStore
	trees            map[string]*mavl.Tree
	cache            *lru.Cache
	enableMavlPrefix bool
	enableMVCC       bool
	enableMavlPrune  bool
	pruneHeight      int32
}

func init() {
	drivers.Reg("mavl", New)
}

type subConfig struct {
	EnableMavlPrefix bool `json:"enableMavlPrefix"`
	EnableMVCC       bool `json:"enableMVCC"`
}

func New(cfg *types.Store, sub []byte) queue.Module {
	bs := drivers.NewBaseStore(cfg)
<<<<<<< HEAD
	mavls := &Store{bs, make(map[string]*mavl.Tree), nil, cfg.EnableMavlPrefix, cfg.EnableMVCC, cfg.EnableMavlPrune, cfg.PruneHeight}
=======
	var subcfg subConfig
	if sub != nil {
		types.MustDecode(sub, &subcfg)
	}
	mavls := &Store{bs, make(map[string]*mavl.Tree), nil, subcfg.EnableMavlPrefix, subcfg.EnableMVCC}
>>>>>>> cf0239fc
	mavls.cache, _ = lru.New(10)
	//使能前缀mavl以及MVCC

	mavls.enableMavlPrefix = subcfg.EnableMavlPrefix
	mavls.enableMVCC = subcfg.EnableMVCC
	mavl.EnableMavlPrefix(mavls.enableMavlPrefix)
	mavl.EnableMVCC(mavls.enableMVCC)
	mavl.EnablePrune(mavls.enableMavlPrune)
	mavl.SetPruneHeight(int(mavls.pruneHeight))
	bs.SetChild(mavls)
	return mavls
}

func (mavls *Store) Close() {
	mavls.BaseStore.Close()
	mlog.Info("store mavl closed")
}

func (mavls *Store) Set(datas *types.StoreSet, sync bool) ([]byte, error) {
	return mavl.SetKVPair(mavls.GetDB(), datas, sync)
}

func (mavls *Store) Get(datas *types.StoreGet) [][]byte {
	var tree *mavl.Tree
	var err error
	values := make([][]byte, len(datas.Keys))
	search := string(datas.StateHash)
	if data, ok := mavls.cache.Get(search); ok {
		tree = data.(*mavl.Tree)
	} else if data, ok := mavls.trees[search]; ok {
		tree = data
	} else {
		tree = mavl.NewTree(mavls.GetDB(), true)
		//get接口也应该传入高度
		//tree.SetBlockHeight(datas.Height)
		err = tree.Load(datas.StateHash)
		if err == nil {
			mavls.cache.Add(search, tree)
		}
		mlog.Debug("store mavl get tree", "err", err, "StateHash", common.ToHex(datas.StateHash))
	}
	if err == nil {
		for i := 0; i < len(datas.Keys); i++ {
			_, value, exit := tree.Get(datas.Keys[i])
			if exit {
				values[i] = value
			}
		}
	}
	return values
}

func (mavls *Store) MemSet(datas *types.StoreSet, sync bool) ([]byte, error) {
	if len(datas.KV) == 0 {
		mlog.Info("store mavl memset,use preStateHash as stateHash for kvset is null")
		mavls.trees[string(datas.StateHash)] = nil
		return datas.StateHash, nil
	}
	tree := mavl.NewTree(mavls.GetDB(), sync)
	tree.SetBlockHeight(datas.Height)
	err := tree.Load(datas.StateHash)
	if err != nil {
		return nil, err
	}
	for i := 0; i < len(datas.KV); i++ {
		tree.Set(datas.KV[i].Key, datas.KV[i].Value)
	}
	hash := tree.Hash()
	mavls.trees[string(hash)] = tree
	if len(mavls.trees) > 1000 {
		mlog.Error("too many trees in cache")
	}
	return hash, nil
}

func (mavls *Store) Commit(req *types.ReqHash) ([]byte, error) {
	tree, ok := mavls.trees[string(req.Hash)]
	if !ok {
		mlog.Error("store mavl commit", "err", types.ErrHashNotFound)
		return nil, types.ErrHashNotFound
	}

	if tree == nil {
		mlog.Info("store mavl commit,do nothing for kvset is null")
		delete(mavls.trees, string(req.Hash))
		return req.Hash, nil
	}

	hash := tree.Save()
	if hash == nil {
		mlog.Error("store mavl commit", "err", types.ErrHashNotFound)
		return nil, types.ErrDataBaseDamage
	}
	delete(mavls.trees, string(req.Hash))
	return req.Hash, nil
}

func (mavls *Store) Rollback(req *types.ReqHash) ([]byte, error) {
	_, ok := mavls.trees[string(req.Hash)]
	if !ok {
		mlog.Error("store mavl rollback", "err", types.ErrHashNotFound)
		return nil, types.ErrHashNotFound
	}
	delete(mavls.trees, string(req.Hash))
	return req.Hash, nil
}

func (mavls *Store) IterateRangeByStateHash(statehash []byte, start []byte, end []byte, ascending bool, fn func(key, value []byte) bool) {
	mavl.IterateRangeByStateHash(mavls.GetDB(), statehash, start, end, ascending, fn)
}

func (mavls *Store) ProcEvent(msg queue.Message) {
	msg.ReplyErr("Store", types.ErrActionNotSupport)
}

func (mavls *Store) Del(req *types.StoreDel) ([]byte, error) {
	//not support
	return nil, nil
}<|MERGE_RESOLUTION|>--- conflicted
+++ resolved
@@ -38,24 +38,24 @@
 type subConfig struct {
 	EnableMavlPrefix bool `json:"enableMavlPrefix"`
 	EnableMVCC       bool `json:"enableMVCC"`
+	EnableMavlPrune  bool `json:"enableMavlPrune"`
+	PruneHeight      int32 `json:"pruneHeight"`
 }
 
 func New(cfg *types.Store, sub []byte) queue.Module {
 	bs := drivers.NewBaseStore(cfg)
-<<<<<<< HEAD
-	mavls := &Store{bs, make(map[string]*mavl.Tree), nil, cfg.EnableMavlPrefix, cfg.EnableMVCC, cfg.EnableMavlPrune, cfg.PruneHeight}
-=======
 	var subcfg subConfig
 	if sub != nil {
 		types.MustDecode(sub, &subcfg)
 	}
-	mavls := &Store{bs, make(map[string]*mavl.Tree), nil, subcfg.EnableMavlPrefix, subcfg.EnableMVCC}
->>>>>>> cf0239fc
+	mavls := &Store{bs, make(map[string]*mavl.Tree), nil, subcfg.EnableMavlPrefix, subcfg.EnableMVCC, subcfg.EnableMavlPrune, subcfg.PruneHeight}
 	mavls.cache, _ = lru.New(10)
 	//使能前缀mavl以及MVCC
 
 	mavls.enableMavlPrefix = subcfg.EnableMavlPrefix
 	mavls.enableMVCC = subcfg.EnableMVCC
+	mavls.enableMavlPrune = subcfg.EnableMavlPrune
+	mavls.pruneHeight = subcfg.PruneHeight
 	mavl.EnableMavlPrefix(mavls.enableMavlPrefix)
 	mavl.EnableMVCC(mavls.enableMVCC)
 	mavl.EnablePrune(mavls.enableMavlPrune)
