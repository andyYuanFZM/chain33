package executor

/*
coins 是一个货币的exec。内置货币的执行器。

主要提供两种操作：
EventTransfer -> 转移资产
*/

//package none execer for unknow execer
//all none transaction exec ok, execept nofee
//nofee transaction will not pack into block

import (
	"reflect"

	"gitlab.33.cn/chain33/chain33/common/address"
	drivers "gitlab.33.cn/chain33/chain33/system/dapp"
	cty "gitlab.33.cn/chain33/chain33/system/dapp/coins/types"
	"gitlab.33.cn/chain33/chain33/types"
)

//var clog = log.New("module", "execs.coins")
var driverName = "coins"

<<<<<<< HEAD
func Init() {
	drivers.Register(GetName(), newCoins, 0)
=======
func Init(name string) {
	if name != driverName {
		panic("system dapp can't be rename")
	}
	drivers.Register(driverName, newCoins, 0)
	InitType()
>>>>>>> b722f75e
}

var actionFunList = make(map[string]reflect.Method)
var executorFunList = make(map[string]reflect.Method)

//初始化函数列表，可以提升反射调用的速度
func init() {
	actionFunList = drivers.ListMethod(&cty.CoinsAction{})
	executorFunList = drivers.ListMethod(&Coins{})
	for k, v := range actionFunList {
		executorFunList[k] = v
	}
}

func GetName() string {
	return newCoins().GetName()
}

type Coins struct {
	drivers.DriverBase
}

func newCoins() drivers.Driver {
	c := &Coins{}
	c.SetChild(c)
	return c
}

func (c *Coins) GetDriverName() string {
	return driverName
}

func (c *Coins) CheckTx(tx *types.Transaction, index int) error {
	return nil
}

//coins 合约 运行 ticket 合约的挖矿交易
func (c *Coins) IsFriend(myexec, writekey []byte, othertx *types.Transaction) bool {
	//step1 先判定自己合约的权限
	if !c.AllowIsSame(myexec) && !c.AllowIsSamePara(myexec) {
		return false
	}
	//step2 判定 othertx 的 执行器名称(只允许主链，并且是挖矿的行为)
	if string(othertx.Execer) == "ticket" && othertx.ActionName() == "miner" {
		return true
	}
	return false
}

func (c *Coins) GetPayloadValue() types.Message {
	return &cty.CoinsAction{}
}

func (c *Coins) GetTypeMap() map[string]int32 {
	return map[string]int32{
		"Transfer":       cty.CoinsActionTransfer,
		"TransferToExec": cty.CoinsActionTransferToExec,
		"Withdraw":       cty.CoinsActionWithdraw,
		"Genesis":        cty.CoinsActionGenesis,
	}
}

func (c *Coins) GetFuncMap() map[string]reflect.Method {
	return executorFunList
}

func isExecAddrMatch(name string, to string) bool {
	toaddr := address.ExecAddress(name)
	return toaddr == to
}<|MERGE_RESOLUTION|>--- conflicted
+++ resolved
@@ -23,17 +23,12 @@
 //var clog = log.New("module", "execs.coins")
 var driverName = "coins"
 
-<<<<<<< HEAD
-func Init() {
-	drivers.Register(GetName(), newCoins, 0)
-=======
 func Init(name string) {
 	if name != driverName {
 		panic("system dapp can't be rename")
 	}
 	drivers.Register(driverName, newCoins, 0)
 	InitType()
->>>>>>> b722f75e
 }
 
 var actionFunList = make(map[string]reflect.Method)
