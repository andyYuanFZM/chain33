package types

import (
	"gitlab.33.cn/chain33/chain33/types"
)

const (
	CoinsActionTransfer       = 1
	CoinsActionGenesis        = 2
	CoinsActionWithdraw       = 3
	CoinsActionTransferToExec = 10
)

var (
	CoinsX      = "coins"
	ExecerCoins = []byte(CoinsX)
	actionName  = map[string]int32{
		"Transfer":       CoinsActionTransfer,
		"TransferToExec": CoinsActionTransferToExec,
		"Withdraw":       CoinsActionWithdraw,
		"Genesis":        CoinsActionGenesis,
	}
	logmap = make(map[int64]*types.LogInfo)
)

func init() {
	types.AllowUserExec = append(types.AllowUserExec, ExecerCoins)
	types.RegistorExecutor("coins", NewType())
}

type CoinsType struct {
	types.ExecTypeBase
}

func NewType() *CoinsType {
	c := &CoinsType{}
	c.SetChild(c)
	return c
}

func (coins *CoinsType) GetPayload() types.Message {
	return &CoinsAction{}
}

func (coins *CoinsType) GetName() string {
	return CoinsX
}

func (coins *CoinsType) GetLogMap() map[int64]*types.LogInfo {
	return logmap
}

func (c *CoinsType) GetTypeMap() map[string]int32 {
	return actionName
}

func (c *CoinsType) RPC_Default_Process(action string, msg interface{}) (*types.Transaction, error) {
	var create *types.CreateTx
	if _, ok := msg.(*types.CreateTx); !ok {
		return nil, types.ErrInvalidParam
	}
	create = msg.(*types.CreateTx)
	if create.IsToken {
		return nil, types.ErrNotSupport
	}
<<<<<<< HEAD
	return c.AssertCreate(create)
=======
	tx, err := c.AssertCreate(create)
	if err != nil {
		return nil, err
	}
	//to地址的问题,如果是主链交易，to地址就是直接是设置to
	if !types.IsPara() {
		tx.To = create.To
	}
	return tx, err
}

//重构后这部分会删除
type CoinsDepositLog struct {
}

func (l CoinsDepositLog) Name() string {
	return "LogDeposit"
}

func (l CoinsDepositLog) Decode(msg []byte) (interface{}, error) {
	var logTmp types.ReceiptAccountTransfer
	err := types.Decode(msg, &logTmp)
	if err != nil {
		return nil, err
	}
	return logTmp, err
}

type CoinsGenesisLog struct {
}

func (l CoinsGenesisLog) Name() string {
	return "LogGenesis"
}

func (l CoinsGenesisLog) Decode(msg []byte) (interface{}, error) {
	return nil, nil
}

type CoinsTransferLog struct {
}

func (l CoinsTransferLog) Name() string {
	return "LogTransfer"
}

func (l CoinsTransferLog) Decode(msg []byte) (interface{}, error) {
	var logTmp types.ReceiptAccountTransfer
	err := types.Decode(msg, &logTmp)
	if err != nil {
		return nil, err
	}
	return logTmp, nil
}

type CoinsExecTransferLog struct {
}

func (l CoinsExecTransferLog) Name() string {
	return "LogExecTransfer"
}

func (l CoinsExecTransferLog) Decode(msg []byte) (interface{}, error) {
	var logTmp types.ReceiptExecAccountTransfer
	err := types.Decode(msg, &logTmp)
	if err != nil {
		return nil, err
	}
	return logTmp, nil
}

type CoinsExecWithdrawLog struct {
}

func (l CoinsExecWithdrawLog) Name() string {
	return "LogExecWithdraw"
}

func (l CoinsExecWithdrawLog) Decode(msg []byte) (interface{}, error) {
	var logTmp types.ReceiptExecAccountTransfer
	err := types.Decode(msg, &logTmp)
	if err != nil {
		return nil, err
	}
	return logTmp, nil
}

type CoinsExecDepositLog struct {
}

func (l CoinsExecDepositLog) Name() string {
	return "LogExecDeposit"
}

func (l CoinsExecDepositLog) Decode(msg []byte) (interface{}, error) {
	var logTmp types.ReceiptExecAccountTransfer
	err := types.Decode(msg, &logTmp)
	if err != nil {
		return nil, err
	}
	return logTmp, nil
}

type CoinsExecFrozenLog struct {
}

func (l CoinsExecFrozenLog) Name() string {
	return "LogExecFrozen"
}

func (l CoinsExecFrozenLog) Decode(msg []byte) (interface{}, error) {
	var logTmp types.ReceiptExecAccountTransfer
	err := types.Decode(msg, &logTmp)
	if err != nil {
		return nil, err
	}
	return logTmp, nil
}

type CoinsExecActiveLog struct {
}

func (l CoinsExecActiveLog) Name() string {
	return "LogExecActive"
}

func (l CoinsExecActiveLog) Decode(msg []byte) (interface{}, error) {
	var logTmp types.ReceiptExecAccountTransfer
	err := types.Decode(msg, &logTmp)
	if err != nil {
		return nil, err
	}
	return logTmp, nil
}

type CoinsGenesisTransferLog struct {
}

func (l CoinsGenesisTransferLog) Name() string {
	return "LogGenesisTransfer"
}

func (l CoinsGenesisTransferLog) Decode(msg []byte) (interface{}, error) {
	var logTmp types.ReceiptAccountTransfer
	err := types.Decode(msg, &logTmp)
	if err != nil {
		return nil, err
	}
	return logTmp, nil
}

type CoinsGenesisDepositLog struct {
}

func (l CoinsGenesisDepositLog) Name() string {
	return "LogGenesisDeposit"
}

func (l CoinsGenesisDepositLog) Decode(msg []byte) (interface{}, error) {
	var logTmp types.ReceiptExecAccountTransfer
	err := types.Decode(msg, &logTmp)
	if err != nil {
		return nil, err
	}
	return logTmp, nil
>>>>>>> dbc5ca80
}<|MERGE_RESOLUTION|>--- conflicted
+++ resolved
@@ -63,9 +63,6 @@
 	if create.IsToken {
 		return nil, types.ErrNotSupport
 	}
-<<<<<<< HEAD
-	return c.AssertCreate(create)
-=======
 	tx, err := c.AssertCreate(create)
 	if err != nil {
 		return nil, err
@@ -75,161 +72,4 @@
 		tx.To = create.To
 	}
 	return tx, err
-}
-
-//重构后这部分会删除
-type CoinsDepositLog struct {
-}
-
-func (l CoinsDepositLog) Name() string {
-	return "LogDeposit"
-}
-
-func (l CoinsDepositLog) Decode(msg []byte) (interface{}, error) {
-	var logTmp types.ReceiptAccountTransfer
-	err := types.Decode(msg, &logTmp)
-	if err != nil {
-		return nil, err
-	}
-	return logTmp, err
-}
-
-type CoinsGenesisLog struct {
-}
-
-func (l CoinsGenesisLog) Name() string {
-	return "LogGenesis"
-}
-
-func (l CoinsGenesisLog) Decode(msg []byte) (interface{}, error) {
-	return nil, nil
-}
-
-type CoinsTransferLog struct {
-}
-
-func (l CoinsTransferLog) Name() string {
-	return "LogTransfer"
-}
-
-func (l CoinsTransferLog) Decode(msg []byte) (interface{}, error) {
-	var logTmp types.ReceiptAccountTransfer
-	err := types.Decode(msg, &logTmp)
-	if err != nil {
-		return nil, err
-	}
-	return logTmp, nil
-}
-
-type CoinsExecTransferLog struct {
-}
-
-func (l CoinsExecTransferLog) Name() string {
-	return "LogExecTransfer"
-}
-
-func (l CoinsExecTransferLog) Decode(msg []byte) (interface{}, error) {
-	var logTmp types.ReceiptExecAccountTransfer
-	err := types.Decode(msg, &logTmp)
-	if err != nil {
-		return nil, err
-	}
-	return logTmp, nil
-}
-
-type CoinsExecWithdrawLog struct {
-}
-
-func (l CoinsExecWithdrawLog) Name() string {
-	return "LogExecWithdraw"
-}
-
-func (l CoinsExecWithdrawLog) Decode(msg []byte) (interface{}, error) {
-	var logTmp types.ReceiptExecAccountTransfer
-	err := types.Decode(msg, &logTmp)
-	if err != nil {
-		return nil, err
-	}
-	return logTmp, nil
-}
-
-type CoinsExecDepositLog struct {
-}
-
-func (l CoinsExecDepositLog) Name() string {
-	return "LogExecDeposit"
-}
-
-func (l CoinsExecDepositLog) Decode(msg []byte) (interface{}, error) {
-	var logTmp types.ReceiptExecAccountTransfer
-	err := types.Decode(msg, &logTmp)
-	if err != nil {
-		return nil, err
-	}
-	return logTmp, nil
-}
-
-type CoinsExecFrozenLog struct {
-}
-
-func (l CoinsExecFrozenLog) Name() string {
-	return "LogExecFrozen"
-}
-
-func (l CoinsExecFrozenLog) Decode(msg []byte) (interface{}, error) {
-	var logTmp types.ReceiptExecAccountTransfer
-	err := types.Decode(msg, &logTmp)
-	if err != nil {
-		return nil, err
-	}
-	return logTmp, nil
-}
-
-type CoinsExecActiveLog struct {
-}
-
-func (l CoinsExecActiveLog) Name() string {
-	return "LogExecActive"
-}
-
-func (l CoinsExecActiveLog) Decode(msg []byte) (interface{}, error) {
-	var logTmp types.ReceiptExecAccountTransfer
-	err := types.Decode(msg, &logTmp)
-	if err != nil {
-		return nil, err
-	}
-	return logTmp, nil
-}
-
-type CoinsGenesisTransferLog struct {
-}
-
-func (l CoinsGenesisTransferLog) Name() string {
-	return "LogGenesisTransfer"
-}
-
-func (l CoinsGenesisTransferLog) Decode(msg []byte) (interface{}, error) {
-	var logTmp types.ReceiptAccountTransfer
-	err := types.Decode(msg, &logTmp)
-	if err != nil {
-		return nil, err
-	}
-	return logTmp, nil
-}
-
-type CoinsGenesisDepositLog struct {
-}
-
-func (l CoinsGenesisDepositLog) Name() string {
-	return "LogGenesisDeposit"
-}
-
-func (l CoinsGenesisDepositLog) Decode(msg []byte) (interface{}, error) {
-	var logTmp types.ReceiptExecAccountTransfer
-	err := types.Decode(msg, &logTmp)
-	if err != nil {
-		return nil, err
-	}
-	return logTmp, nil
->>>>>>> dbc5ca80
 }