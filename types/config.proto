syntax = "proto3";

package types;

message Config {
	string title = 1;
	Log log = 2;
	Store store = 3;
	Consensus consensus = 5;
	MemPool memPool = 6;
	BlockChain blockChain = 7;
	Wallet wallet = 8;
	P2P p2p = 9;
	Rpc rpc = 10;
	Exec exec = 11;
	bool testNet=12;
}

message Log {
	// 日志级别，支持debug(dbug)/info/warn/error(eror)/crit
	string loglevel = 1;
	string logConsoleLevel = 2;
	// 日志文件名，可带目录，所有生成的日志文件都放到此目录下
	string logFile = 3;
	// 单个日志文件的最大值（单位：兆）
	uint32 maxFileSize = 4;
	// 最多保存的历史日志文件个数
	uint32 maxBackups = 5;
	// 最多保存的历史日志消息（单位：天）
	uint32 maxAge = 6;
	// 日志文件名是否使用本地事件（否则使用UTC时间）
	bool localTime = 7;
	// 历史日志文件是否压缩（压缩格式为gz）
	bool compress = 8;
	// 是否打印调用源文件和行号
	bool callerFile = 9;
	// 是否打印调用方法
	bool callerFunction = 10;
}
message MemPool {
	int64 poolCacheSize = 1;
	int64 minTxFee = 2;
	bool forceAccept = 3;
}

message Consensus {
	string name = 1;
	string genesis = 2;
	bool minerstart = 3;
	int64 genesisBlockTime = 4;
	string hotkeyAddr = 5;
	bool forceMining = 6;
	int64 NodeId = 7;
	string PeersURL = 8;
	string ClientAddr = 9;
	int64 raftApiPort = 15;
	bool isNewJoinNode = 16;
	string readOnlyPeersURL = 17;
	string addPeersURL = 18;
	int64 defaultSnapCount = 19;
<<<<<<< HEAD
	int32 timeoutPropose = 20;
  int32 timeoutProposeDelta = 21;
  int32 timeoutPrevote = 22;
  int32 timeoutPrevoteDelta = 23;
  int32 timeoutPrecommit = 24;
  int32 timeoutPrecommitDelta = 25;
  int32 timeoutCommit = 26;
  bool skipTimeoutCommit = 27;
  bool createEmptyBlocks = 28;
  int32 createEmptyBlocksInterval = 29;
  repeated string seeds=30;
=======
	int64 writeBlockSeconds = 20;
	int32 heartbeatTick = 21;
>>>>>>> 4cb64928
}

message Wallet {
	int64 minFee = 1;
	string driver = 2;
	string dbPath = 3;
	int32 dbCache = 4;
	string signType =5;
	bool forceMining = 6;
	bool minerdisable = 7;
}

message Store {
	string name = 1;
	string driver = 2;
	string dbPath = 3;
	int32 dbCache = 4;
}

message BlockChain {
	int64 defCacheSize = 1;
	int64 maxFetchBlockNum = 2;
	int64 timeoutSeconds = 3;
	int64 batchBlockNum = 4;
	string driver = 5;
	string dbPath = 6;
	int32 dbCache = 7;
	bool isStrongConsistency = 8;
	bool singleMode = 9;
	bool batchsync = 10;
	bool isRecordBlockSequence = 11;
}

message P2P {
	int32 seedPort = 1;
	string driver = 2;
	string dbPath = 3;
	int32 dbCache = 4;
	string grpcLogFile = 5;
	bool isSeed = 6;
	bool serverStart=7;
	repeated string seeds = 8;
	bool enable = 9;
	int32 msgCacheSize = 10;
	int32 version = 11;
	int32 verMix = 12;
	int32 verMax = 13;
	bool  innerSeedEnable=14;
	int32 innerBounds=15;
	bool  useGithub=16;
}

message Rpc {
	string jrpcBindAddr=1;
	string grpcBindAddr=2;
	repeated string whitlist=3;
	repeated string whitelist=4;
	repeated string jrpcFuncWhitelist=5;
	repeated string grpcFuncWhitelist=6;
}

message Exec {
	int64 minExecFee = 1;
	bool  isFree = 2;
	bool  enableStat = 3;
}<|MERGE_RESOLUTION|>--- conflicted
+++ resolved
@@ -58,22 +58,19 @@
 	string readOnlyPeersURL = 17;
 	string addPeersURL = 18;
 	int64 defaultSnapCount = 19;
-<<<<<<< HEAD
-	int32 timeoutPropose = 20;
-  int32 timeoutProposeDelta = 21;
-  int32 timeoutPrevote = 22;
-  int32 timeoutPrevoteDelta = 23;
-  int32 timeoutPrecommit = 24;
-  int32 timeoutPrecommitDelta = 25;
-  int32 timeoutCommit = 26;
-  bool skipTimeoutCommit = 27;
-  bool createEmptyBlocks = 28;
-  int32 createEmptyBlocksInterval = 29;
-  repeated string seeds=30;
-=======
 	int64 writeBlockSeconds = 20;
 	int32 heartbeatTick = 21;
->>>>>>> 4cb64928
+    int32 timeoutPropose = 22;
+    int32 timeoutProposeDelta = 23;
+    int32 timeoutPrevote = 24;
+    int32 timeoutPrevoteDelta = 25;
+    int32 timeoutPrecommit = 26;
+    int32 timeoutPrecommitDelta = 27;
+    int32 timeoutCommit = 28;
+    bool skipTimeoutCommit = 29;
+    bool createEmptyBlocks = 30;
+    int32 createEmptyBlocksInterval = 31;
+    repeated string seeds=32;
 }
 
 message Wallet {
