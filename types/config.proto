--- conflicted
+++ resolved
@@ -47,13 +47,10 @@
 	bool minerstart = 3;
 	int64 genesisBlockTime = 4;
 	string hotkeyAddr = 5;
-<<<<<<< HEAD
-	int32 NodeId = 6;
-	string PeersURL = 7;
-	string ClientAddr = 8;
-=======
 	bool forceMining = 6;
->>>>>>> 271aa1bb
+	int32 NodeId = 7;
+	string PeersURL = 8;
+	string ClientAddr = 9;
 }
 
 message Wallet {
