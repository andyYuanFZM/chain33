syntax = "proto3";

package types;

message Config {
	string title = 1;
	Log log = 2;
	Store store = 3;
	Consensus consensus = 5;
	MemPool memPool = 6;
	BlockChain blockChain = 7;
	Wallet wallet = 8;
	P2P p2p = 9;
	Rpc rpc = 10;
	Exec exec = 11;
<<<<<<< HEAD
	Authority auth = 12;
=======
	bool testNet=12;
>>>>>>> b6450585
}

message Log {
	// 日志级别，支持debug(dbug)/info/warn/error(eror)/crit
	string loglevel = 1;
	string logConsoleLevel = 2;
	// 日志文件名，可带目录，所有生成的日志文件都放到此目录下
	string logFile = 3;
	// 单个日志文件的最大值（单位：兆）
	uint32 maxFileSize = 4;
	// 最多保存的历史日志文件个数
	uint32 maxBackups = 5;
	// 最多保存的历史日志消息（单位：天）
	uint32 maxAge = 6;
	// 日志文件名是否使用本地事件（否则使用UTC时间）
	bool localTime = 7;
	// 历史日志文件是否压缩（压缩格式为gz）
	bool compress = 8;
	// 是否打印调用源文件和行号
	bool callerFile = 9;
	// 是否打印调用方法
	bool callerFunction = 10;
}
message MemPool {
	int64 poolCacheSize = 1;
	int64 minTxFee = 2;
	bool forceAccept = 3;
}

message Consensus {
	string name = 1;
	string genesis = 2;
	bool minerstart = 3;
	int64 genesisBlockTime = 4;
	string hotkeyAddr = 5;
	bool forceMining = 6;
	int64 NodeId = 7;
	string PeersURL = 8;
	string ClientAddr = 9;
	int64 raftApiPort = 15;
	bool isNewJoinNode = 16;
	string readOnlyPeersURL = 17;
	string addPeersURL = 18;
	int64 defaultSnapCount = 19;
}

message Wallet {
	int64 minFee = 1;
	string driver = 2;
	string dbPath = 3;
	int32 dbCache = 4;
	string signType =5;
	bool forceMining = 6;
	bool minerdisable = 7;
}

message Store {
	string name = 1;
	string driver = 2;
	string dbPath = 3;
	int32 dbCache = 4;
}

message BlockChain {
	int64 defCacheSize = 1;
	int64 maxFetchBlockNum = 2;
	int64 timeoutSeconds = 3;
	int64 batchBlockNum = 4;
	string driver = 5;
	string dbPath = 6;
	int32 dbCache = 7;
	bool isStrongConsistency = 8;
	bool singleMode = 9;
	bool batchsync = 10;
}

message P2P {
	int32 seedPort = 1;
	string driver = 2;
	string dbPath = 3;
	int32 dbCache = 4;
	string grpcLogFile = 5;
	bool isSeed = 6;
	bool serverStart=7;
	repeated string seeds = 8;
	bool enable = 9;
	int32 msgCacheSize = 10;
	int32 version = 11;
	int32 verMix = 12;
	int32 verMax = 13;
	bool  innerSeedEnable=14;
	int32 innerBounds=15;
}

message Rpc {
	string jrpcBindAddr=1;
	string grpcBindAddr=2;
	repeated string whitlist=3;
}

message Exec {
	int64 minExecFee = 1;
	bool  isFree = 2;
}

message Authority {
    string cryptoPath = 1;
    int32 securityLevel = 2;
    string defaultProvider = 3;
    string hashAlgorithm = 4;
    string keyStorePath = 5;
}<|MERGE_RESOLUTION|>--- conflicted
+++ resolved
@@ -13,11 +13,8 @@
 	P2P p2p = 9;
 	Rpc rpc = 10;
 	Exec exec = 11;
-<<<<<<< HEAD
-	Authority auth = 12;
-=======
 	bool testNet=12;
->>>>>>> b6450585
+	Authority auth = 13;
 }
 
 message Log {
