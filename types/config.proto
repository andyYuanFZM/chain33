syntax = "proto3";

package types;

message Config {
	string title = 1;
	Log log = 2;
	Store store = 3;
	Consensus consensus = 5;
	MemPool memPool = 6;
	BlockChain blockChain = 7;
	Wallet wallet = 8;
	P2P p2p = 9;
	Rpc rpc = 10;
	Exec exec = 11;
	bool testNet=12;
	Authority auth = 13;
}

message Log {
	// 日志级别，支持debug(dbug)/info/warn/error(eror)/crit
	string loglevel = 1;
	string logConsoleLevel = 2;
	// 日志文件名，可带目录，所有生成的日志文件都放到此目录下
	string logFile = 3;
	// 单个日志文件的最大值（单位：兆）
	uint32 maxFileSize = 4;
	// 最多保存的历史日志文件个数
	uint32 maxBackups = 5;
	// 最多保存的历史日志消息（单位：天）
	uint32 maxAge = 6;
	// 日志文件名是否使用本地事件（否则使用UTC时间）
	bool localTime = 7;
	// 历史日志文件是否压缩（压缩格式为gz）
	bool compress = 8;
	// 是否打印调用源文件和行号
	bool callerFile = 9;
	// 是否打印调用方法
	bool callerFunction = 10;
}
message MemPool {
	int64 poolCacheSize = 1;
	int64 minTxFee = 2;
	bool forceAccept = 3;
}

message Consensus {
	string name = 1;
	string genesis = 2;
	bool minerstart = 3;
	int64 genesisBlockTime = 4;
	string hotkeyAddr = 5;
	bool forceMining = 6;
	int64 NodeId = 7;
	string PeersURL = 8;
	string ClientAddr = 9;
	int64 raftApiPort = 15;
	bool isNewJoinNode = 16;
	string readOnlyPeersURL = 17;
	string addPeersURL = 18;
	int64 defaultSnapCount = 19;
}

message Wallet {
	int64 minFee = 1;
	string driver = 2;
	string dbPath = 3;
	int32 dbCache = 4;
	string signType =5;
	bool forceMining = 6;
	bool minerdisable = 7;
}

message Store {
	string name = 1;
	string driver = 2;
	string dbPath = 3;
	int32 dbCache = 4;
}

message BlockChain {
	int64 defCacheSize = 1;
	int64 maxFetchBlockNum = 2;
	int64 timeoutSeconds = 3;
	int64 batchBlockNum = 4;
	string driver = 5;
	string dbPath = 6;
	int32 dbCache = 7;
	bool isStrongConsistency = 8;
	bool singleMode = 9;
	bool batchsync = 10;
}

message P2P {
	int32 seedPort = 1;
	string driver = 2;
	string dbPath = 3;
	int32 dbCache = 4;
	string grpcLogFile = 5;
	bool isSeed = 6;
	bool serverStart=7;
	repeated string seeds = 8;
	bool enable = 9;
	int32 msgCacheSize = 10;
	int32 version = 11;
	int32 verMix = 12;
	int32 verMax = 13;
	bool  innerSeedEnable=14;
	int32 innerBounds=15;
	bool  useGithub=16;
}

message Rpc {
	string jrpcBindAddr=1;
	string grpcBindAddr=2;
	repeated string whitlist=3;
}

message Exec {
	int64 minExecFee = 1;
	bool  isFree = 2;
<<<<<<< HEAD
}

message Authority {
    string cryptoPath = 1;
    int32 securityLevel = 2;
    string hashAlgorithm = 3;
    string orgName = 4;
=======
	bool  enableStat = 3;
>>>>>>> ed655067
}<|MERGE_RESOLUTION|>--- conflicted
+++ resolved
@@ -119,7 +119,7 @@
 message Exec {
 	int64 minExecFee = 1;
 	bool  isFree = 2;
-<<<<<<< HEAD
+	bool  enableStat = 3;
 }
 
 message Authority {
@@ -127,7 +127,4 @@
     int32 securityLevel = 2;
     string hashAlgorithm = 3;
     string orgName = 4;
-=======
-	bool  enableStat = 3;
->>>>>>> ed655067
 }