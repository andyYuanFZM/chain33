--- conflicted
+++ resolved
@@ -14,11 +14,8 @@
     Rpc        rpc        = 10;
     Exec       exec       = 11;
     bool       testNet    = 12;
-<<<<<<< HEAD
-    Authority auth = 13;
-=======
     bool       fixTime    = 13;
->>>>>>> 37313d09
+    Authority  auth       = 14;
 }
 
 message Log {
