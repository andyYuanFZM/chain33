syntax = "proto3";

package types;

message Config {
	string title = 1;
	Log log = 2;
	Store store = 3;
	Consensus consensus = 5;
	MemPool memPool = 6;
	BlockChain blockChain = 7;
	Wallet wallet = 8;
	P2P p2p = 9;
	Rpc rpc = 10;
	Exec exec = 11;
}

message Log {
	// 日志级别，支持debug(dbug)/info/warn/error(eror)/crit
	string loglevel = 1;
	string logConsoleLevel = 2;
	// 日志文件名，可带目录，所有生成的日志文件都放到此目录下
	string logFile = 3;
	// 单个日志文件的最大值（单位：兆）
	uint32 maxFileSize = 4;
	// 最多保存的历史日志文件个数
	uint32 maxBackups = 5;
	// 最多保存的历史日志消息（单位：天）
	uint32 maxAge = 6;
	// 日志文件名是否使用本地事件（否则使用UTC时间）
	bool localTime = 7;
	// 历史日志文件是否压缩（压缩格式为gz）
	bool compress = 8;
	// 是否打印调用源文件和行号
	bool callerFile = 9;
	// 是否打印调用方法
	bool callerFunction = 10;
}
message MemPool {
	int64 poolCacheSize = 1;
	int64 minTxFee = 2;
	bool forceAccept = 3;
}

message Consensus {
	string name = 1;
	string genesis = 2;
	bool minerstart = 3;
	int64 genesisBlockTime = 4;
	string hotkeyAddr = 5;
<<<<<<< HEAD
	int32 timeoutPropose = 6;
  int32 timeoutProposeDelta = 7;
  int32 timeoutPrevote = 8;
  int32 timeoutPrevoteDelta = 9;
  int32 timeoutPrecommit = 10;
  int32 timeoutPrecommitDelta = 11;
  int32 timeoutCommit = 12;
  bool skipTimeoutCommit = 13;
  bool createEmptyBlocks = 14;
  int32 createEmptyBlocksInterval = 15;
  repeated string seeds=16;
=======
	bool forceMining = 6;
	int64 NodeId = 7;
	string PeersURL = 8;
	string ClientAddr = 9;
	int64 raftApiPort = 15;
	bool isNewJoinNode = 16;
	string readOnlyPeersURL = 17;
	string addPeersURL = 18;
	int64 defaultSnapCount = 19;
>>>>>>> d17af7cd
}

message Wallet {
	int64 minFee = 1;
	string driver = 2;
	string dbPath = 3;
	int32 dbCache = 4;
	string signType =5;
	bool forceMining = 6;
	bool minerdisable = 7;
}

message Store {
	string name = 1;
	string driver = 2;
	string dbPath = 3;
	int32 dbCache = 4;
}

message BlockChain {
	int64 defCacheSize = 1;
	int64 maxFetchBlockNum = 2;
	int64 timeoutSeconds = 3;
	int64 batchBlockNum = 4;
	string driver = 5;
	string dbPath = 6;
	int32 dbCache = 7;
	bool isStrongConsistency = 8;
	bool singleMode = 9;
	bool batchsync = 10;
}

message P2P {
	int32 seedPort = 1;
	string driver = 2;
	string dbPath = 3;
	int32 dbCache = 4;
	string grpcLogFile = 5;
	bool isSeed = 6;
	bool serverStart=7;
	repeated string seeds = 8;
	bool enable = 9;
	int32 msgCacheSize = 10;
	int32 version = 11;
	int32 verMix = 12;
	int32 verMax = 13;
}

message Rpc {
	string jrpcBindAddr=1;
	string grpcBindAddr=2;
	repeated string whitlist=3;
}

message Exec {
	int64 minExecFee = 1;
	bool  isFree = 2;
}<|MERGE_RESOLUTION|>--- conflicted
+++ resolved
@@ -48,19 +48,6 @@
 	bool minerstart = 3;
 	int64 genesisBlockTime = 4;
 	string hotkeyAddr = 5;
-<<<<<<< HEAD
-	int32 timeoutPropose = 6;
-  int32 timeoutProposeDelta = 7;
-  int32 timeoutPrevote = 8;
-  int32 timeoutPrevoteDelta = 9;
-  int32 timeoutPrecommit = 10;
-  int32 timeoutPrecommitDelta = 11;
-  int32 timeoutCommit = 12;
-  bool skipTimeoutCommit = 13;
-  bool createEmptyBlocks = 14;
-  int32 createEmptyBlocksInterval = 15;
-  repeated string seeds=16;
-=======
 	bool forceMining = 6;
 	int64 NodeId = 7;
 	string PeersURL = 8;
@@ -70,7 +57,17 @@
 	string readOnlyPeersURL = 17;
 	string addPeersURL = 18;
 	int64 defaultSnapCount = 19;
->>>>>>> d17af7cd
+	int32 timeoutPropose = 20;
+  int32 timeoutProposeDelta = 21;
+  int32 timeoutPrevote = 22;
+  int32 timeoutPrevoteDelta = 23;
+  int32 timeoutPrecommit = 24;
+  int32 timeoutPrecommitDelta = 25;
+  int32 timeoutCommit = 26;
+  bool skipTimeoutCommit = 27;
+  bool createEmptyBlocks = 28;
+  int32 createEmptyBlocksInterval = 29;
+  repeated string seeds=30;
 }
 
 message Wallet {
