--- conflicted
+++ resolved
@@ -519,24 +519,6 @@
 	}
 }
 
-<<<<<<< HEAD
-func (t *ReplyGetTotalCoins) IterateRangeByStateHash(key, value []byte) bool {
-        tlog.Debug("ReplyGetTotalCoins.IterateRangeByStateHash", "key", string(key), "value", string(value))
-        var acc Account
-        err := Decode(value, &acc)
-        if err != nil {
-                tlog.Error("ReplyGetTotalCoins.IterateRangeByStateHash", "err", err)
-                return true
-        }
-        //tlog.Info("acc:", "value", acc)
-        if t.Num >= t.Count {
-		t.NextKey = key
-                return true
-        }
-        t.Num += 1
-        t.Amount += acc.Balance
-        return false
-=======
 func ConfigKey(key string) string {
 	return fmt.Sprintf("%s-%s", ConfigPrefix, key)
 }
@@ -832,5 +814,22 @@
 	} else {
 		logger.Error("decodelogerr", "err", err)
 	}
->>>>>>> 777e2b75
+}
+
+func (t *ReplyGetTotalCoins) IterateRangeByStateHash(key, value []byte) bool {
+	//tlog.Debug("ReplyGetTotalCoins.IterateRangeByStateHash", "key", string(key), "value", string(value))
+	var acc Account
+	err := Decode(value, &acc)
+	if err != nil {
+		tlog.Error("ReplyGetTotalCoins.IterateRangeByStateHash", "err", err)
+		return true
+	}
+	//tlog.Info("acc:", "value", acc)
+	if t.Num >= t.Count {
+		t.NextKey = key
+		return true
+	}
+	t.Num += 1
+	t.Amount += acc.Balance
+	return false
 }