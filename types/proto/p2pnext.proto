syntax = "proto3";

import "p2p.proto";
import "blockchain.proto";
import "common.proto";

package types;
option go_package = "github.com/33cn/chain33/types";

/**
 * 通用消息体
 */

message MessageComm {
    // shared between all requests
    string version    = 1; // client version
    int64  timestamp  = 2; // unix time
    string id         = 3; // allows requesters to use request data when processing a response
    bool   gossip     = 4; // true to have receiver peer gossip the message to neighbors
    string nodeId     = 5; // id of node that created the message (not the peer that may have sent it). =base58(multihash(nodePubKey))
    bytes  nodePubKey = 6; // Authoring node Secp256k1 public key (32bytes) - protobufs serielized
    bytes  sign       = 7; // signature of message data + method specific data by message authoring node.
}

message MessageUtil {
    MessageComm common = 1;
    oneof       value {
        P2PPeerInfo     peerInfo   = 2;
        P2PVersion      version    = 3;
        P2PVerAck       versionAck = 4;
        P2PExternalInfo external   = 5;
        P2PGetBlocks    getblocks  = 6;
        InvDatas        invdatas   = 7;
    }
}

/**
 * 请求获取远程节点的节点信息
 */
message MessagePeerInfoReq {
    /// p2p版本
    MessageComm messageData = 1;
}

/**
 * 节点信息
 */

message MessagePeerInfoResp {
    MessageComm messageData = 1;
    P2PPeerInfo message     = 2;
}

/**
 * p2p节点间发送版本数据结构
 */

message MessageP2PVersionReq {
    MessageComm messageData = 1;
    P2PVersion  message     = 2;
}

/**
 * P2P 版本返回
 */

message MessageP2PVersionResp {
    MessageComm messageData = 1;
    P2PVersion  message     = 2;
}

/**
 * P2P 心跳包
 */

message MessagePingReq {
    MessageComm messageData = 1;
    P2PPing     message     = 2;
}
/**
 * 心跳返回包
 */

message MessagePingResp {
    MessageComm messageData = 1;
    P2PPong     message     = 2;
}
/**
 * 获取对方节点所连接的其他节点地址的请求包
 */

message MessageAddrReq {
    MessageComm messageData = 1;
    P2PGetAddr  message     = 2;
}

/**
 * 返回请求地址列表的社保
 */

message MessageAddrResp {
    MessageComm messageData = 1;
    P2PAddr     message     = 2;
}
/**
 * 返回包括地址以及响应地址高度的列表信息
 **/

message MessageAddrList {
    MessageComm messageData = 1;
    P2PAddrList message     = 2;
}
/**
 * 节点外网信息
 */

message MessageExternalNetReq {
    MessageComm messageData = 1;
}

message MessageExternalNetResp {
    MessageComm     messageData = 1;
    P2PExternalInfo message     = 2;
}
/**
 * 获取区间区块
 */

message MessageGetBlocksReq {
    MessageComm  messageData = 1;
    P2PGetBlocks message     = 2;
}

message MessageGetBlocksResp {
    MessageComm messageData = 1;
    InvDatas    message     = 2;
}
/**
 * 获取mempool
 */

message MessageGetMempoolReq {
    MessageComm   messageData = 1;
    P2PGetMempool message     = 2;
}

/**
 * p2p 协议和软件版本
 */

message MessageVersion {
    MessageComm messageData = 1;
    Versions    message     = 2;
}

/**
 * p2p 获取区块区间头部信息协议
 */

message MessageHeaderReq {
    MessageComm   messageData = 1;
    P2PGetHeaders message     = 2;
}
/**
 * p2p 区块头传输协议
 */

message MessageHeaderResp {
    MessageComm messageData = 1;
    P2PHeaders  message     = 2;
}

/**
 * inv 请求协议
 */

message MessageInvDataReq {
    MessageComm messageData = 1;
    InvData     message     = 2;
}

/**
 * peer 列表
 */

message MessagePeerList {
    MessageComm messageData = 1;
    PeerList    message     = 2;
}

/**
 *当前节点的网络信息
 */

message MessageNetInfo {
    MessageComm messageData = 1;
    NodeNetInfo message     = 2;
}

/**
 * p2p节点扫描返回的结构数据
 */

message MessagePeersReply {
    MessageComm common     = 1;
    PeersReply  peersReply = 2;
}

/**
 * p2p 广播
 */

message MessageBroadCast {
    MessageComm   common  = 1;
    BroadCastData message = 2;
}

/**
<<<<<<< HEAD
* p2p 分布式存储
*/

message P2PMessageHeaders {
    // shared between all requests
    string version   = 1; // client version
    int64  timestamp = 2; // unix time
    int64  id        = 3; // allows requesters to use request data when processing a response
    bytes  sign      = 5; // signature of message data + method specific data by message authoring node.
}

message P2PRequest {
    P2PMessageHeaders headers = 1;
    oneof             request {
        ReqChunkRecords reqChunkRecords = 2;
        ChunkInfoMsg    chunkInfoMsg    = 3;
        ReqBlocks       reqBlocks       = 4;
        //新的协议可以继续添加request类型
        int64           healthyHeight   = 5;
    }
}

message P2PResponse {
    P2PMessageHeaders headers = 1;
    string            error   = 2;
    oneof             response {
        BlockBodys   blockBodys   = 3;
        Headers      blockHeaders = 4;
        ChunkRecords chunkRecords = 5;
        bytes        addrInfo     = 6;
        //新的协议可以继续添加response类型
        Reply  reply      = 7;
        Header lastHeader = 8;
    }
}

//message healthyHeight {
//    int64 height = 1;
//}
=======
 * p2p 订阅topic
 */

message SubTopic {
    string topic  = 1;
    string module = 2;
}

message SubTopicReply {
    bool   status = 1;
    string msg    = 2;
}

/**
 * p2p 发布topic消息
 */

message PublishTopicMsg {
    string topic = 1;
    bytes  msg   = 2;
}

message PublishTopicMsgReply {
    string topic  = 1;
    bool   status = 2;
    string msg    = 3;
}
/**
 * p2p 接收topic消息
 */
message TopicData {
    string topic = 1;
    string from  = 2;
    bytes  data  = 3;
}

/**
 * p2p 获取topic列表
 */

message FetchTopicList {
    string module = 1;
}

message TopicList {
    repeated string topics = 1;
}

/**
 * p2p 删除topic
 */

message RemoveTopic {
    string topic  = 1;
    string module = 2;
}

message RemoveTopicReply {
    string topic  = 1;
    bool   status = 2;
    string msg    = 3;
}
>>>>>>> a4696f53
<|MERGE_RESOLUTION|>--- conflicted
+++ resolved
@@ -216,7 +216,6 @@
 }
 
 /**
-<<<<<<< HEAD
 * p2p 分布式存储
 */
 
@@ -253,10 +252,7 @@
     }
 }
 
-//message healthyHeight {
-//    int64 height = 1;
-//}
-=======
+/**
  * p2p 订阅topic
  */
 
@@ -318,5 +314,4 @@
     string topic  = 1;
     bool   status = 2;
     string msg    = 3;
-}
->>>>>>> a4696f53
+}