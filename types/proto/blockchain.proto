--- conflicted
+++ resolved
@@ -264,7 +264,19 @@
     bytes hash   = 2;
 }
 
-<<<<<<< HEAD
+//通过seq获取区块的header信息
+message HeaderSeq {
+    int64         num    = 1;
+    BlockSequence seq    = 2;
+    Header        header = 3;
+}
+
+//批量推送区块的header信息
+message HeaderSeqs {
+    repeated HeaderSeq seqs = 1;
+}
+
+
 //记录本平行链所在区块的信息以及子根hash值
 //childHash:平行链子roothash值
 //startIndex:此平行链的第一笔交易的index索引值
@@ -333,19 +345,4 @@
     bytes    childHash          = 4;
     uint32   index              = 5;
     repeated bytes proofs       = 6;
-}
-
-
-=======
-//通过seq获取区块的header信息
-message HeaderSeq {
-    int64         num    = 1;
-    BlockSequence seq    = 2;
-    Header        header = 3;
-}
-
-//批量推送区块的header信息
-message HeaderSeqs {
-    repeated HeaderSeq seqs = 1;
-}
->>>>>>> 35a79536
+}