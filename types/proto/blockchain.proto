--- conflicted
+++ resolved
@@ -328,7 +328,6 @@
     bytes cmpHash = 2;
 }
 
-<<<<<<< HEAD
 // BlockBodys
 message BlockBodys {
     repeated BlockBody items = 1;
@@ -364,7 +363,8 @@
     int64    end        = 2;
     bool     isDetail   = 3;
     repeated string pid = 4;
-=======
+}
+
 message PushSubscribeReq {
     string name          = 1;
     string URL           = 2;
@@ -390,5 +390,4 @@
 message ReplySubscribePush {
     bool   isOk = 1;
     string msg  = 2;
->>>>>>> 2b209def
 }