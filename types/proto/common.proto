syntax = "proto3";

package types;
option go_package = "github.com/33cn/chain33/types";

message Reply {
    bool  isOk = 1;
    bytes msg  = 2;
}

message ReqString {
    string data = 1;
}

message ReplyString {
    string data = 1;
}

message ReplyStrings {
    repeated string datas = 1;
}

message ReqInt {
    int64 height = 1;
}

message Int64 {
    int64 data = 1;
}

message ReqHash {
    bytes hash = 1;
}

message ReplyHash {
    bytes hash = 1;
}

message ReqNil {}

message ReqHashes {
    repeated bytes hashes = 1;
}

message ReplyHashes {
    repeated bytes hashes = 1;
}

message KeyValue {
    bytes key   = 1;
    bytes value = 2;
}

message TxHash {
    string hash = 1;
}

message TimeStatus {
    string ntpTime   = 1;
    string localTime = 2;
    int64  diff      = 3;
}

message ReqKey {
    bytes key = 1;
}

message ReqRandHash {
    string execName = 1;
    int64  height   = 2;
    int64  blockNum = 3;
<<<<<<< HEAD
=======
    bytes  hash     = 4;
>>>>>>> 46b6e9c2
}

/**
 *当前软件版本信息
 */
message VersionInfo {
    string title   = 1;
    string app     = 2;
    string chain33 = 3;
    string localDb = 4;
}<|MERGE_RESOLUTION|>--- conflicted
+++ resolved
@@ -69,10 +69,7 @@
     string execName = 1;
     int64  height   = 2;
     int64  blockNum = 3;
-<<<<<<< HEAD
-=======
     bytes  hash     = 4;
->>>>>>> 46b6e9c2
 }
 
 /**
