syntax = "proto3";

package types;
option go_package = "gitlab.33.cn/chain33/chain33/types";

message Config {
    string     title      = 1;
    Log        log        = 2;
    Store      store      = 3;
    Consensus  consensus  = 5;
    MemPool    memPool    = 6;
    BlockChain blockChain = 7;
    Wallet     wallet     = 8;
    P2P        p2p        = 9;
    Rpc        rpc        = 10;
    Exec       exec       = 11;
    bool       testNet    = 12;
    bool       fixTime    = 13;
    Pprof      pprof      = 14;
}

message Log {
    // 日志级别，支持debug(dbug)/info/warn/error(eror)/crit
    string loglevel        = 1;
    string logConsoleLevel = 2;
    // 日志文件名，可带目录，所有生成的日志文件都放到此目录下
    string logFile = 3;
    // 单个日志文件的最大值（单位：兆）
    uint32 maxFileSize = 4;
    // 最多保存的历史日志文件个数
    uint32 maxBackups = 5;
    // 最多保存的历史日志消息（单位：天）
    uint32 maxAge = 6;
    // 日志文件名是否使用本地事件（否则使用UTC时间）
    bool localTime = 7;
    // 历史日志文件是否压缩（压缩格式为gz）
    bool compress = 8;
    // 是否打印调用源文件和行号
    bool callerFile = 9;
    // 是否打印调用方法
    bool callerFunction = 10;
}
message MemPool {
    int64 poolCacheSize      = 1;
    int64 minTxFee           = 2;
    bool  forceAccept        = 3;
    int64 maxTxNumPerAccount = 4;
}

message Consensus {
    string   name                      = 1;
    string   genesis                   = 2;
    bool     minerstart                = 3;
    int64    genesisBlockTime          = 4;
    string   hotkeyAddr                = 5;
    bool     forceMining               = 6;
    int64    NodeId                    = 7;
    string   PeersURL                  = 8;
    string   ClientAddr                = 9;
    int64    raftApiPort               = 15;
    bool     isNewJoinNode             = 16;
    string   readOnlyPeersURL          = 17;
    string   addPeersURL               = 18;
    int64    defaultSnapCount          = 19;
    int64    writeBlockSeconds         = 20;
    int32    heartbeatTick             = 21;
    string   paraRemoteGrpcClient      = 22;
    int64    startHeight               = 23;
    int64    emptyBlockInterval        = 24;
    string   authAccount               = 25;
    int32    waitBlocks4CommitMsg      = 26;
    int32    timeoutPropose            = 30;
    int32    timeoutProposeDelta       = 31;
    int32    timeoutPrevote            = 32;
    int32    timeoutPrevoteDelta       = 33;
    int32    timeoutPrecommit          = 34;
    int32    timeoutPrecommitDelta     = 35;
    int32    timeoutCommit             = 36;
    bool     skipTimeoutCommit         = 37;
    bool     createEmptyBlocks         = 38;
    int32    createEmptyBlocksInterval = 39;
    repeated string seeds              = 40;
}

message Wallet {
    int64  minFee   = 1;
    string driver   = 2;
    string dbPath   = 3;
    int32  dbCache  = 4;
    string signType = 5;
}

message Store {
<<<<<<< HEAD
    string name             = 1;
    string driver           = 2;
    string dbPath           = 3;
    int32  dbCache          = 4;
    bool   enableMavlPrefix = 5;
    bool   enableMVCC       = 6;
    bool   enableMVCCIter   = 7;
    bool   enableMavlPrune  = 8;
    int32  pruneHeight      = 9;
=======
    string name    = 1;
    string driver  = 2;
    string dbPath  = 3;
    int32  dbCache = 4;
>>>>>>> cf0239fc
}

message BlockChain {
    int64  defCacheSize          = 1;
    int64  maxFetchBlockNum      = 2;
    int64  timeoutSeconds        = 3;
    int64  batchBlockNum         = 4;
    string driver                = 5;
    string dbPath                = 6;
    int32  dbCache               = 7;
    bool   isStrongConsistency   = 8;
    bool   singleMode            = 9;
    bool   batchsync             = 10;
    bool   isRecordBlockSequence = 11;
    bool   isParaChain           = 12;
    bool   enableTxQuickIndex    = 13;
}

message P2P {
    int32    seedPort               = 1;
    string   driver                 = 2;
    string   dbPath                 = 3;
    int32    dbCache                = 4;
    string   grpcLogFile            = 5;
    bool     isSeed                 = 6;
    bool     serverStart            = 7;
    repeated string seeds           = 8;
    bool            enable          = 9;
    int32           msgCacheSize    = 10;
    int32           version         = 11;
    int32           verMix          = 12;
    int32           verMax          = 13;
    bool            innerSeedEnable = 14;
    int32           innerBounds     = 15;
    bool            useGithub       = 16;
}

message Rpc {
    string   jrpcBindAddr             = 1;
    string   grpcBindAddr             = 2;
    repeated string whitlist          = 3;
    repeated string whitelist         = 4;
    repeated string jrpcFuncWhitelist = 5;
    repeated string grpcFuncWhitelist = 6;
    repeated string jrpcFuncBlacklist = 7;
    repeated string grpcFuncBlacklist = 8;
    string          mainnetJrpcAddr   = 9; //仅用于平行链向主链转发数据
}

message Exec {
    int64    minExecFee             = 1;
    bool     isFree                 = 2;
    bool     enableStat             = 3;
    bool     enableMVCC             = 4;
    repeated string alias           = 5;
    bool            saveTokenTxList = 6;
}

message Pprof {
    string listenAddr = 1;
}<|MERGE_RESOLUTION|>--- conflicted
+++ resolved
@@ -91,22 +91,10 @@
 }
 
 message Store {
-<<<<<<< HEAD
-    string name             = 1;
-    string driver           = 2;
-    string dbPath           = 3;
-    int32  dbCache          = 4;
-    bool   enableMavlPrefix = 5;
-    bool   enableMVCC       = 6;
-    bool   enableMVCCIter   = 7;
-    bool   enableMavlPrune  = 8;
-    int32  pruneHeight      = 9;
-=======
     string name    = 1;
     string driver  = 2;
     string dbPath  = 3;
     int32  dbCache = 4;
->>>>>>> cf0239fc
 }
 
 message BlockChain {
