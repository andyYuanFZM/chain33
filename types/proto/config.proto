--- conflicted
+++ resolved
@@ -48,41 +48,38 @@
 }
 
 message Consensus {
-    string name                 = 1;
-    string genesis              = 2;
-    bool   minerstart           = 3;
-    int64  genesisBlockTime     = 4;
-    string hotkeyAddr           = 5;
-    bool   forceMining          = 6;
-    int64  NodeId               = 7;
-    string PeersURL             = 8;
-    string ClientAddr           = 9;
-    int64  raftApiPort          = 15;
-    bool   isNewJoinNode        = 16;
-    string readOnlyPeersURL     = 17;
-    string addPeersURL          = 18;
-    int64  defaultSnapCount     = 19;
-    int64  writeBlockSeconds    = 20;
-    int32  heartbeatTick        = 21;
-    string paraRemoteGrpcClient = 22;
-    int64  startHeight          = 23;
-    int64  emptyBlockInterval   = 24;
-<<<<<<< HEAD
-    int32 timeoutPropose        = 25;
-    int32 timeoutProposeDelta   = 26;
-    int32 timeoutPrevote        = 27;
-    int32 timeoutPrevoteDelta   = 28;
-    int32 timeoutPrecommit      = 29;
-    int32 timeoutPrecommitDelta = 30;
-    int32 timeoutCommit         = 31;
-    bool skipTimeoutCommit      = 32;
-    bool createEmptyBlocks      = 33;
-    int32 createEmptyBlocksInterval = 34;
-    repeated string seeds       =35;
-=======
-    string authAccount          = 25;
-    int32  waitBlocks4CommitMsg = 26;
->>>>>>> 9d146342
+    string name                     = 1;
+    string genesis                  = 2;
+    bool   minerstart               = 3;
+    int64  genesisBlockTime         = 4;
+    string hotkeyAddr               = 5;
+    bool   forceMining              = 6;
+    int64  NodeId                   = 7;
+    string PeersURL                 = 8;
+    string ClientAddr               = 9;
+    int64  raftApiPort              = 15;
+    bool   isNewJoinNode            = 16;
+    string readOnlyPeersURL         = 17;
+    string addPeersURL              = 18;
+    int64  defaultSnapCount         = 19;
+    int64  writeBlockSeconds        = 20;
+    int32  heartbeatTick            = 21;
+    string paraRemoteGrpcClient     = 22;
+    int64  startHeight              = 23;
+    int64  emptyBlockInterval       = 24; 
+    string authAccount              = 25;
+    int32  waitBlocks4CommitMsg     = 26;
+	int32 timeoutPropose            = 30;
+    int32 timeoutProposeDelta       = 31;
+    int32 timeoutPrevote            = 32;
+    int32 timeoutPrevoteDelta       = 33;
+    int32 timeoutPrecommit          = 34;
+    int32 timeoutPrecommitDelta     = 35;
+    int32 timeoutCommit             = 36;
+    bool skipTimeoutCommit          = 37;
+    bool createEmptyBlocks          = 38;
+    int32 createEmptyBlocksInterval = 39;
+    repeated string seeds           = 40;
 }
 
 message Wallet {
