--- conflicted
+++ resolved
@@ -149,19 +149,12 @@
 }
 
 message Exec {
-<<<<<<< HEAD
-    int64 minExecFee      = 1;
-    bool  isFree          = 2;
-    bool  enableStat      = 3;
-    bool  enableMVCC      = 4;
-    bool  saveTokenTxList = 5;
-=======
-    int64    minExecFee   = 1;
-    bool     isFree       = 2;
-    bool     enableStat   = 3;
-    bool     enableMVCC   = 4;
-    repeated string alias = 5;
->>>>>>> 88f04934
+    int64    minExecFee             = 1;
+    bool     isFree                 = 2;
+    bool     enableStat             = 3;
+    bool     enableMVCC             = 4;
+    repeated string alias           = 5;
+    bool            saveTokenTxList = 6;
 }
 
 message Authority {
