syntax = "proto3";

package types;

message PurchaseRecord {
<<<<<<< HEAD
    int64 amount = 1;
    int64 number = 2;
=======
    string hashValue = 1; //用户购买的数字加密后的结果
    int64  amount    = 2; //能买多少钱的（多少注）
    string txHash    = 3; //用于同一个地址，公开不同的彩票
    bool   isShowed  = 4;
    int64  number    = 5;
>>>>>>> eb0ec299
}

message PurchaseRecords {
    repeated PurchaseRecord record         = 1;
    int64                   fundWin        = 2;
    int64                   amountOneRound = 3;
}

<<<<<<< HEAD
message Lottery {    
    string                       lotteryId            = 1;//txHash作为LotteryId
    int32                        status               = 2;
    int64                        createHeight         = 3; //创建时间
    int64                        fund                 = 4; //奖池金额
    int64                        purBlockNum          = 5;
    int64                        drawBlockNum         = 6;
    int64                        lastTransToPurState  = 7;
    int64                        lastTransToDrawState = 8;
    map<string, PurchaseRecords> records              = 9;
    int64                        totalPurchasedTxNum  = 10;
    string                       createAddr           = 11;
    int64                        round                = 12;//期数
    int64                        luckyNumber          = 13;//当期中奖号码
=======
message Lottery {
    string                       lotteryId            = 1; //默认是由创建这局游戏的txHash作为LotteryId
    int32                        status               = 2;
    int64                        createTime           = 3; //创建时间
    int64                        matchTime            = 4; //匹配时间(何时参与对赌）
    int64                        fund                 = 5; //奖池金额
    int64                        purchasePeriod       = 6;
    int64                        showPeriod           = 7;
    int64                        maxPurchaseNum       = 8;
    int64                        lastTransToPurState  = 9;
    int64                        lastTransToShowState = 10;
    map<string, PurchaseRecords> records              = 11;
    int64                        totalPurchasedTxNum  = 12;
    int64                        totalShowedNum       = 13;
    string                       createAddr           = 14;
    int64                        round                = 15; //期数
    repeated int64 luckyNumber                        = 16;
>>>>>>> eb0ec299
}

// message for execs.game
message LotteryAction {
    oneof value {
        LotteryCreate create = 1;
        LotteryBuy    buy    = 2;
<<<<<<< HEAD
        LotteryDraw   draw   = 3;
        LotteryClose  close  = 4;
=======
        LotteryShow   show   = 3;
        LotteryDraw   draw   = 4;
        LotteryClose  close  = 5;
>>>>>>> eb0ec299
    }
    int32 ty = 10;
}

message LotteryCreate {
<<<<<<< HEAD
    int64 purBlockNum  = 1;//购买阶段，持续多少个块，默认40
    int64 drawBlockNum = 2;//多少个块以后，可以开奖
}

message LotteryBuy{
    string lotteryId = 1;
    int64  amount    = 2;
    int64  number    = 3;
}

message LotteryDraw{
    string lotteryId = 1;
}

message LotteryClose{
    string lotteryId = 1;
}

message ReceiptLottery{
    string lotteryId   = 1;
    int32  status      = 2;
    int32  prevStatus  = 3;
    string addr        = 4;
    int64  round       = 5;
    int64  number      = 6;
    int64  amount      = 7;
    int64  luckyNumber = 8;
=======
    int64 purchasePeriod = 1; //购买阶段时间
    int64 showPeriod     = 2; //出示秘密阶段时间
    int64 maxPurchaseNum = 3; //在购买阶段，共允许多少单买入
}

message LotteryBuy {
    string lotteryId = 1;
    int64  amount    = 2; //买多少钱（多少注）
    string hashValue = 3; //下注（加密后数据）
    int64  way       = 4; //玩法，当前仅支持直选
}

message LotteryShow {
    string lotteryId = 1;
    string secret    = 2; //玩家押注的秘密
    string txHash    = 3; //之前给这笔交易返回的hash
    int64  number    = 4; //之前出的数
}

message LotteryDraw {
    string lotteryId = 1; //理论上任何人均可开奖
}

message LotteryClose {
    string lotteryId = 1; //管理员可以关闭
}

message ReceiptLottery {
    string lotteryId  = 1;
    int32  status     = 2;
    int32  prevStatus = 3;
    string addr       = 4;
    int64  round      = 5;
    int64  number     = 6;
    int64  amount     = 7;
>>>>>>> eb0ec299
}

message ReqLotteryInfo {
    string lotteryId = 1;
}

<<<<<<< HEAD
message ReqLotteryBuyInfo{
    string lotteryId = 1;
    string addr      = 2;
    int64  round     = 3;
}

message ReqLotteryBuyHistory{
    string lotteryId = 1;
    string addr      = 2;
    int64  round     = 3;
    int32  count     = 4;
    int32  direction = 5;
}

message ReqLotteryLuckyInfo{
    string lotteryId = 1;
    int64  round     = 2;
}

message ReqLotteryLuckyHistory{
    string lotteryId = 1;
    int64  round     = 2;
    int32  count     = 3;
    int32  direction = 4;
}

message ReplyLotteryNormalInfo {  
    int64  createHeight = 1;
    int64  purBlockNum  = 2;
    int64  drawBlockNum = 3;
    string createAddr   = 4;
}

message ReplyLotteryCurrentInfo{
    int32 status               = 1;
    int64 fund                 = 2; //奖池金额
    int64 lastTransToPurState  = 3;
    int64 lastTransToDrawState = 4;
    int64 totalPurchasedTxNum  = 5;
    int64 round                = 6;//期数
    int64 luckyNumber          = 7;
}

message ReplyLotteryHistoryLuckyNumber{
    repeated int64 luckyNumber = 1;
}

message ReplyLotteryShowInfo{
    repeated LotteryBuyRecord records = 1;
}

message LotteryNumberRecord{
    int64 number = 1;
    int64 amount = 2;
}

//used for execlocal
message LotteryBuyRecord{
    repeated LotteryNumberRecord records = 1;
    int64                        round   = 2;
}

message LotteryBuyRecords{
    repeated LotteryBuyRecord records = 1;
}

message LotteryDrawRecord{
    int64 number = 1;
    int64 round  = 2;
}

message LotteryDrawRecords{
    repeated LotteryDrawRecord records = 1;
=======
message ReqLotteryShowInfo {
    string lotteryId = 1;
    string addr      = 2;
    int64  round     = 3;
}

message ReplyLotteryNormalInfo {
    int64  createTime     = 1; //创建时间
    int64  purchasePeriod = 2;
    int64  showPeriod     = 3;
    int64  maxPurchaseNum = 4;
    string createAddr     = 5;
}

message ReplyLotteryCurrentInfo {
    int32 status               = 1;
    int64 fund                 = 2; //奖池金额
    int64 lastTransToPurState  = 3;
    int64 lastTransToShowState = 4;
    int64 totalPurchasedTxNum  = 5;
    int64 totalShowedNum       = 6;
    int64 round                = 7; //期数
}

message ReplyLotteryHistoryLuckyNumber {
    repeated int64 luckyNumber = 1;
}

message ReplyLotteryShowInfo {
    repeated LotteryShowRecord records = 1;
}

// used for execlocal for show
message LotteryShowRecord {
    int64 number = 1;
    int64 amount = 2;
}

message LotteryShowRecords {
    repeated LotteryShowRecord records = 1;
>>>>>>> eb0ec299
}<|MERGE_RESOLUTION|>--- conflicted
+++ resolved
@@ -3,16 +3,8 @@
 package types;
 
 message PurchaseRecord {
-<<<<<<< HEAD
     int64 amount = 1;
     int64 number = 2;
-=======
-    string hashValue = 1; //用户购买的数字加密后的结果
-    int64  amount    = 2; //能买多少钱的（多少注）
-    string txHash    = 3; //用于同一个地址，公开不同的彩票
-    bool   isShowed  = 4;
-    int64  number    = 5;
->>>>>>> eb0ec299
 }
 
 message PurchaseRecords {
@@ -21,7 +13,6 @@
     int64                   amountOneRound = 3;
 }
 
-<<<<<<< HEAD
 message Lottery {    
     string                       lotteryId            = 1;//txHash作为LotteryId
     int32                        status               = 2;
@@ -36,25 +27,6 @@
     string                       createAddr           = 11;
     int64                        round                = 12;//期数
     int64                        luckyNumber          = 13;//当期中奖号码
-=======
-message Lottery {
-    string                       lotteryId            = 1; //默认是由创建这局游戏的txHash作为LotteryId
-    int32                        status               = 2;
-    int64                        createTime           = 3; //创建时间
-    int64                        matchTime            = 4; //匹配时间(何时参与对赌）
-    int64                        fund                 = 5; //奖池金额
-    int64                        purchasePeriod       = 6;
-    int64                        showPeriod           = 7;
-    int64                        maxPurchaseNum       = 8;
-    int64                        lastTransToPurState  = 9;
-    int64                        lastTransToShowState = 10;
-    map<string, PurchaseRecords> records              = 11;
-    int64                        totalPurchasedTxNum  = 12;
-    int64                        totalShowedNum       = 13;
-    string                       createAddr           = 14;
-    int64                        round                = 15; //期数
-    repeated int64 luckyNumber                        = 16;
->>>>>>> eb0ec299
 }
 
 // message for execs.game
@@ -62,20 +34,13 @@
     oneof value {
         LotteryCreate create = 1;
         LotteryBuy    buy    = 2;
-<<<<<<< HEAD
         LotteryDraw   draw   = 3;
         LotteryClose  close  = 4;
-=======
-        LotteryShow   show   = 3;
-        LotteryDraw   draw   = 4;
-        LotteryClose  close  = 5;
->>>>>>> eb0ec299
     }
     int32 ty = 10;
 }
 
 message LotteryCreate {
-<<<<<<< HEAD
     int64 purBlockNum  = 1;//购买阶段，持续多少个块，默认40
     int64 drawBlockNum = 2;//多少个块以后，可以开奖
 }
@@ -103,50 +68,12 @@
     int64  number      = 6;
     int64  amount      = 7;
     int64  luckyNumber = 8;
-=======
-    int64 purchasePeriod = 1; //购买阶段时间
-    int64 showPeriod     = 2; //出示秘密阶段时间
-    int64 maxPurchaseNum = 3; //在购买阶段，共允许多少单买入
-}
-
-message LotteryBuy {
-    string lotteryId = 1;
-    int64  amount    = 2; //买多少钱（多少注）
-    string hashValue = 3; //下注（加密后数据）
-    int64  way       = 4; //玩法，当前仅支持直选
-}
-
-message LotteryShow {
-    string lotteryId = 1;
-    string secret    = 2; //玩家押注的秘密
-    string txHash    = 3; //之前给这笔交易返回的hash
-    int64  number    = 4; //之前出的数
-}
-
-message LotteryDraw {
-    string lotteryId = 1; //理论上任何人均可开奖
-}
-
-message LotteryClose {
-    string lotteryId = 1; //管理员可以关闭
-}
-
-message ReceiptLottery {
-    string lotteryId  = 1;
-    int32  status     = 2;
-    int32  prevStatus = 3;
-    string addr       = 4;
-    int64  round      = 5;
-    int64  number     = 6;
-    int64  amount     = 7;
->>>>>>> eb0ec299
 }
 
 message ReqLotteryInfo {
     string lotteryId = 1;
 }
 
-<<<<<<< HEAD
 message ReqLotteryBuyInfo{
     string lotteryId = 1;
     string addr      = 2;
@@ -220,46 +147,4 @@
 
 message LotteryDrawRecords{
     repeated LotteryDrawRecord records = 1;
-=======
-message ReqLotteryShowInfo {
-    string lotteryId = 1;
-    string addr      = 2;
-    int64  round     = 3;
 }
-
-message ReplyLotteryNormalInfo {
-    int64  createTime     = 1; //创建时间
-    int64  purchasePeriod = 2;
-    int64  showPeriod     = 3;
-    int64  maxPurchaseNum = 4;
-    string createAddr     = 5;
-}
-
-message ReplyLotteryCurrentInfo {
-    int32 status               = 1;
-    int64 fund                 = 2; //奖池金额
-    int64 lastTransToPurState  = 3;
-    int64 lastTransToShowState = 4;
-    int64 totalPurchasedTxNum  = 5;
-    int64 totalShowedNum       = 6;
-    int64 round                = 7; //期数
-}
-
-message ReplyLotteryHistoryLuckyNumber {
-    repeated int64 luckyNumber = 1;
-}
-
-message ReplyLotteryShowInfo {
-    repeated LotteryShowRecord records = 1;
-}
-
-// used for execlocal for show
-message LotteryShowRecord {
-    int64 number = 1;
-    int64 amount = 2;
-}
-
-message LotteryShowRecords {
-    repeated LotteryShowRecord records = 1;
->>>>>>> eb0ec299
-}