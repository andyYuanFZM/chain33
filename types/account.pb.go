// Code generated by protoc-gen-go. DO NOT EDIT.
// source: account.proto

/*
Package types is a generated protocol buffer package.

It is generated from these files:
	account.proto
	blockchain.proto
	common.proto
	config.proto
	db.proto
	evmcontract.proto
	executor.proto
	executorTrade.proto
	game.proto
	p2p.proto
	pbft.proto
	relay.proto
	rpc.proto
	statistic.proto
	transaction.proto
	wallet.proto

It has these top-level messages:
	Account
	ReceiptExecAccountTransfer
	ReceiptAccountTransfer
	ReqBalance
	Accounts
	ReqTokenBalance
	ReqAccountTokenAssets
	TokenAsset
	ReplyAccountTokenAssets
	ExecAccount
	AllExecBalance
	Header
	Block
	Blocks
	BlockPid
	BlockDetails
	Headers
	HeadersPid
	BlockOverview
	BlockDetail
	Receipts
	PrivacyKV
	PrivacyKVToken
	ReceiptsAndPrivacyKV
	ReceiptCheckTxList
	ChainStatus
	ReqBlocks
	MempoolSize
	ReplyBlockHeight
	BlockBody
	IsCaughtUp
	IsNtpClockSync
	BlockChainQuery
	BlockSequence
	BlockSequences
	ParaChainBlockDetail
	Reply
	ReqString
	ReplyString
	ReplyStrings
	ReqInt
	Int64
	ReqHash
	ReplyHash
	ReqNil
	ReqHashes
	ReplyHashes
	KeyValue
	TxHash
	TimeStatus
	ReqKey
	Config
	Log
	MemPool
	Consensus
	Wallet
	Store
	BlockChain
	P2P
	Rpc
	Exec
	Authority
	Pprof
	LeafNode
	InnerNode
	MAVLProof
	StoreNode
	LocalDBSet
	LocalDBList
	LocalDBGet
	LocalReplyValue
	StoreSet
	StoreSetWithSync
	StoreGet
	StoreReplyValue
	EVMContractObject
	EVMContractData
	EVMContractState
	EVMContractAction
	ReceiptEVMContract
	EVMStateChangeItem
	EVMContractDataCmd
	EVMContractStateCmd
	ReceiptEVMContractCmd
	CheckEVMAddrReq
	CheckEVMAddrResp
	EstimateEVMGasReq
	EstimateEVMGasResp
	EvmDebugReq
	EvmDebugResp
	Genesis
	CoinsAction
	CoinsGenesis
	CoinsTransfer
	CoinsTransferToExec
	CoinsWithdraw
	Hashlock
	HashlockAction
	HashlockLock
	HashlockUnlock
	HashlockSend
	HashRecv
	Hashlockquery
	Ticket
	TicketAction
	TicketMiner
	TicketBind
	TicketOpen
	TicketGenesis
	TicketClose
	TicketList
	TicketInfos
	ReplyTicketList
	ReplyWalletTickets
	ReceiptTicket
	ReceiptTicketBind
	ExecTxList
	Query
	Norm
	NormAction
	NormPut
	Cert
	CertAction
	CertPut
	RetrievePara
	Retrieve
	RetrieveAction
	BackupRetrieve
	PreRetrieve
	PerformRetrieve
	CancelRetrieve
	ReqRetrieveInfo
	RetrieveQuery
	TokenAction
	TokenPreCreate
	TokenFinishCreate
	TokenRevokeCreate
	Token
	ReqTokens
	ReplyTokens
	ReceiptToken
	TokenRecv
	ReplyAddrRecvForTokens
	ArrayConfig
	StringConfig
	Int32Config
	ConfigItem
	ModifyConfig
	ManageAction
	ReceiptConfig
	ReplyConfig
	HistoryCertStore
	PrivacyAction
	Public2Privacy
	Privacy2Privacy
	Privacy2Public
	UTXOGlobalIndex
	KeyInput
	PrivacyInput
	KeyOutput
	PrivacyOutput
	GroupUTXOGlobalIndex
	LocalUTXOItem
	ReqUTXOPubKeys
	PublicKeyData
	GroupUTXOPubKey
	ResUTXOPubKeys
	ReqPrivacyToken
	AmountDetail
	ReplyPrivacyAmounts
	ReplyUTXOsOfAmount
	ReceiptPrivacyOutput
	AmountsOfUTXO
	TokenNamesOfUTXO
	Trade
	TradeForSell
	TradeForBuy
	TradeForRevokeSell
	TradeForBuyLimit
	TradeForSellMarket
	TradeForRevokeBuy
	SellOrder
	BuyLimitOrder
	ReceiptBuyBase
	ReceiptSellBase
	ReceiptTradeBuyMarket
	ReceiptTradeBuyLimit
	ReceiptTradeBuyRevoke
	ReceiptTradeSell
	ReceiptSellMarket
	ReceiptTradeRevoke
	ReqAddrTokens
	ReqTokenSellOrder
	ReqTokenBuyOrder
	ReplyBuyOrder
	ReplySellOrder
	ReplySellOrders
	ReplyBuyOrders
	ReplyTradeOrder
	ReplyTradeOrders
	Game
	GameAction
	GameMatch
	GameCancel
	GameClose
	GameOpen
	GameList
	GameInfos
	ReplyGameList
	ReceiptGame
	P2PGetPeerInfo
	P2PPeerInfo
	P2PVersion
	P2PVerAck
	P2PPing
	P2PPong
	P2PGetAddr
	P2PAddr
	P2PAddrList
	P2PExternalInfo
	P2PGetBlocks
	P2PGetMempool
	P2PInv
	Inventory
	P2PGetData
	P2PTx
	P2PBlock
	Versions
	BroadCastData
	P2PGetHeaders
	P2PHeaders
	InvData
	InvDatas
	Peer
	PeerList
	NodeNetInfo
	PeersReply
	PeersInfo
	Operation
	Checkpoint
	Entry
	ViewChange
	Summary
	Result
	Request
	RequestClient
	RequestPrePrepare
	RequestPrepare
	RequestCommit
	RequestCheckpoint
	RequestViewChange
	RequestAck
	RequestNewView
	ClientReply
	RelayAction
	RelayCreate
	RelayOrder
	RelayAccept
	RelayRevoke
	RelayConfirmTx
	RelayVerify
	RelayVerifyCli
	BtcHeader
	BtcHeaders
	BtcTransaction
	Vin
	Vout
	BtcSpv
	RelayLastRcvBtcHeader
	ReceiptRelayRcvBTCHeaders
	ReceiptRelayLog
	ReqRelayAddrCoins
	ReplyRelayOrders
	QueryRelayOrderParam
	QueryRelayOrderResult
	ReqRelayBtcHeaderHeightList
	ReplyRelayBtcHeadHeightList
	ReqRelayQryBTCHeadHeight
	ReplayRelayQryBTCHeadHeight
	TotalFee
	ReqGetTotalCoins
	ReplyGetTotalCoins
	IterateRangeByStateHash
	TicketStatistic
	TicketMinerInfo
	CreateTx
	UnsignTx
	NoBalanceTx
	SignedTx
	Transaction
	Transactions
	RingSignature
	RingSignatureItem
	Signature
	AddrOverview
	ReqAddr
	ReqPrivacy
	HexTx
	ReplyTxInfo
	ReqTxList
	ReplyTxList
	TxHashList
	ReplyTxInfos
	ReceiptLog
	Receipt
	ReceiptData
	TxResult
	TransactionDetail
	TransactionDetails
	ReqAddrs
	ReqDecodeRawTransaction
	WalletTxDetail
	WalletTxDetails
	WalletAccountStore
	WalletAccountPrivacy
	WalletPwHash
	WalletStatus
	WalletAccounts
	WalletAccount
	WalletUnLock
	GenSeedLang
	GetSeedByPw
	SaveSeedByPw
	ReplySeed
	ReqWalletSetPasswd
	ReqNewAccount
	MinerFlag
	ReqWalletTransactionList
	ReqWalletImportPrivKey
	ReqWalletSendToAddress
	ReqWalletSetFee
	ReqWalletSetLabel
	ReqWalletMergeBalance
	ReqStr
	ReplyStr
	ReqTokenPreCreate
	ReqTokenFinishCreate
	ReqTokenRevokeCreate
	ReqSellToken
	ReqBuyToken
	ReqRevokeSell
	ReqModifyConfig
	ReqSignRawTx
	ReplySignRawTx
	ReportErrEvent
	Int32
	ReqPub2Pri
	ReqPri2Pri
	ReqPri2Pub
	ReqCreateUTXOs
	ReplyPrivacyPkPair
	ReqPrivBal4AddrToken
	ReplyPrivacyBalance
	PrivacyDBStore
	UTXO
	UTXOHaveTxHash
	UTXOs
	UTXOHaveTxHashs
	ReqUTXOGlobalIndex
	UTXOBasic
	UTXOIndex4Amount
	ResUTXOGlobalIndex
	FTXOsSTXOsInOneTx
	ReqCreateTransaction
	RealKeyInput
	UTXOBasics
	CreateTransactionCache
	ReqCacheTxList
	ReplyCacheTxList
	ReqPrivacyAccount
	ReqPPrivacyAccount
	ReplyPrivacyAccount
	ReqCreateCacheTxKey
	ReqBindMiner
	ReplyBindMiner
	ReqPrivacyTransactionList
<<<<<<< HEAD
	ReqRescanUtxos
	RepRescanResult
	RepRescanUtxos
=======
	PrivacySignatureParam
>>>>>>> 73d1b396
*/
package types

import proto "github.com/golang/protobuf/proto"
import fmt "fmt"
import math "math"

// Reference imports to suppress errors if they are not otherwise used.
var _ = proto.Marshal
var _ = fmt.Errorf
var _ = math.Inf

// This is a compile-time assertion to ensure that this generated file
// is compatible with the proto package it is being compiled against.
// A compilation error at this line likely means your copy of the
// proto package needs to be updated.
const _ = proto.ProtoPackageIsVersion2 // please upgrade the proto package

// Account 的信息
type Account struct {
	// coins标识，目前只有0 一个值
	Currency int32 `protobuf:"varint,1,opt,name=currency" json:"currency,omitempty"`
	// 账户可用余额
	Balance int64 `protobuf:"varint,2,opt,name=balance" json:"balance,omitempty"`
	// 账户冻结余额
	Frozen int64 `protobuf:"varint,3,opt,name=frozen" json:"frozen,omitempty"`
	// 账户的地址
	Addr string `protobuf:"bytes,4,opt,name=addr" json:"addr,omitempty"`
}

func (m *Account) Reset()                    { *m = Account{} }
func (m *Account) String() string            { return proto.CompactTextString(m) }
func (*Account) ProtoMessage()               {}
func (*Account) Descriptor() ([]byte, []int) { return fileDescriptor0, []int{0} }

func (m *Account) GetCurrency() int32 {
	if m != nil {
		return m.Currency
	}
	return 0
}

func (m *Account) GetBalance() int64 {
	if m != nil {
		return m.Balance
	}
	return 0
}

func (m *Account) GetFrozen() int64 {
	if m != nil {
		return m.Frozen
	}
	return 0
}

func (m *Account) GetAddr() string {
	if m != nil {
		return m.Addr
	}
	return ""
}

// 账户余额改变的一个交易回报（合约内）
type ReceiptExecAccountTransfer struct {
	// 合约地址
	ExecAddr string `protobuf:"bytes,1,opt,name=execAddr" json:"execAddr,omitempty"`
	// 转移前
	Prev *Account `protobuf:"bytes,2,opt,name=prev" json:"prev,omitempty"`
	// 转移后
	Current *Account `protobuf:"bytes,3,opt,name=current" json:"current,omitempty"`
}

func (m *ReceiptExecAccountTransfer) Reset()                    { *m = ReceiptExecAccountTransfer{} }
func (m *ReceiptExecAccountTransfer) String() string            { return proto.CompactTextString(m) }
func (*ReceiptExecAccountTransfer) ProtoMessage()               {}
func (*ReceiptExecAccountTransfer) Descriptor() ([]byte, []int) { return fileDescriptor0, []int{1} }

func (m *ReceiptExecAccountTransfer) GetExecAddr() string {
	if m != nil {
		return m.ExecAddr
	}
	return ""
}

func (m *ReceiptExecAccountTransfer) GetPrev() *Account {
	if m != nil {
		return m.Prev
	}
	return nil
}

func (m *ReceiptExecAccountTransfer) GetCurrent() *Account {
	if m != nil {
		return m.Current
	}
	return nil
}

// 账户余额改变的一个交易回报（coins内）
type ReceiptAccountTransfer struct {
	// 转移前
	Prev *Account `protobuf:"bytes,1,opt,name=prev" json:"prev,omitempty"`
	// 转移后
	Current *Account `protobuf:"bytes,2,opt,name=current" json:"current,omitempty"`
}

func (m *ReceiptAccountTransfer) Reset()                    { *m = ReceiptAccountTransfer{} }
func (m *ReceiptAccountTransfer) String() string            { return proto.CompactTextString(m) }
func (*ReceiptAccountTransfer) ProtoMessage()               {}
func (*ReceiptAccountTransfer) Descriptor() ([]byte, []int) { return fileDescriptor0, []int{2} }

func (m *ReceiptAccountTransfer) GetPrev() *Account {
	if m != nil {
		return m.Prev
	}
	return nil
}

func (m *ReceiptAccountTransfer) GetCurrent() *Account {
	if m != nil {
		return m.Current
	}
	return nil
}

// 查询一个地址列表在某个执行器中余额
type ReqBalance struct {
	// 地址列表
	Addresses []string `protobuf:"bytes,1,rep,name=addresses" json:"addresses,omitempty"`
	// 执行器名称
	Execer    string `protobuf:"bytes,2,opt,name=execer" json:"execer,omitempty"`
	StateHash string `protobuf:"bytes,3,opt,name=stateHash" json:"stateHash,omitempty"`
}

func (m *ReqBalance) Reset()                    { *m = ReqBalance{} }
func (m *ReqBalance) String() string            { return proto.CompactTextString(m) }
func (*ReqBalance) ProtoMessage()               {}
func (*ReqBalance) Descriptor() ([]byte, []int) { return fileDescriptor0, []int{3} }

func (m *ReqBalance) GetAddresses() []string {
	if m != nil {
		return m.Addresses
	}
	return nil
}

func (m *ReqBalance) GetExecer() string {
	if m != nil {
		return m.Execer
	}
	return ""
}

func (m *ReqBalance) GetStateHash() string {
	if m != nil {
		return m.StateHash
	}
	return ""
}

// Account 的列表
type Accounts struct {
	Acc []*Account `protobuf:"bytes,1,rep,name=acc" json:"acc,omitempty"`
}

func (m *Accounts) Reset()                    { *m = Accounts{} }
func (m *Accounts) String() string            { return proto.CompactTextString(m) }
func (*Accounts) ProtoMessage()               {}
func (*Accounts) Descriptor() ([]byte, []int) { return fileDescriptor0, []int{4} }

func (m *Accounts) GetAcc() []*Account {
	if m != nil {
		return m.Acc
	}
	return nil
}

type ReqTokenBalance struct {
	Addresses   []string `protobuf:"bytes,1,rep,name=addresses" json:"addresses,omitempty"`
	TokenSymbol string   `protobuf:"bytes,2,opt,name=tokenSymbol" json:"tokenSymbol,omitempty"`
	Execer      string   `protobuf:"bytes,3,opt,name=execer" json:"execer,omitempty"`
}

func (m *ReqTokenBalance) Reset()                    { *m = ReqTokenBalance{} }
func (m *ReqTokenBalance) String() string            { return proto.CompactTextString(m) }
func (*ReqTokenBalance) ProtoMessage()               {}
func (*ReqTokenBalance) Descriptor() ([]byte, []int) { return fileDescriptor0, []int{5} }

func (m *ReqTokenBalance) GetAddresses() []string {
	if m != nil {
		return m.Addresses
	}
	return nil
}

func (m *ReqTokenBalance) GetTokenSymbol() string {
	if m != nil {
		return m.TokenSymbol
	}
	return ""
}

func (m *ReqTokenBalance) GetExecer() string {
	if m != nil {
		return m.Execer
	}
	return ""
}

type ReqAccountTokenAssets struct {
	Address string `protobuf:"bytes,1,opt,name=address" json:"address,omitempty"`
	Execer  string `protobuf:"bytes,2,opt,name=execer" json:"execer,omitempty"`
}

func (m *ReqAccountTokenAssets) Reset()                    { *m = ReqAccountTokenAssets{} }
func (m *ReqAccountTokenAssets) String() string            { return proto.CompactTextString(m) }
func (*ReqAccountTokenAssets) ProtoMessage()               {}
func (*ReqAccountTokenAssets) Descriptor() ([]byte, []int) { return fileDescriptor0, []int{6} }

func (m *ReqAccountTokenAssets) GetAddress() string {
	if m != nil {
		return m.Address
	}
	return ""
}

func (m *ReqAccountTokenAssets) GetExecer() string {
	if m != nil {
		return m.Execer
	}
	return ""
}

type TokenAsset struct {
	Symbol  string   `protobuf:"bytes,1,opt,name=symbol" json:"symbol,omitempty"`
	Account *Account `protobuf:"bytes,2,opt,name=account" json:"account,omitempty"`
}

func (m *TokenAsset) Reset()                    { *m = TokenAsset{} }
func (m *TokenAsset) String() string            { return proto.CompactTextString(m) }
func (*TokenAsset) ProtoMessage()               {}
func (*TokenAsset) Descriptor() ([]byte, []int) { return fileDescriptor0, []int{7} }

func (m *TokenAsset) GetSymbol() string {
	if m != nil {
		return m.Symbol
	}
	return ""
}

func (m *TokenAsset) GetAccount() *Account {
	if m != nil {
		return m.Account
	}
	return nil
}

type ReplyAccountTokenAssets struct {
	TokenAssets []*TokenAsset `protobuf:"bytes,1,rep,name=tokenAssets" json:"tokenAssets,omitempty"`
}

func (m *ReplyAccountTokenAssets) Reset()                    { *m = ReplyAccountTokenAssets{} }
func (m *ReplyAccountTokenAssets) String() string            { return proto.CompactTextString(m) }
func (*ReplyAccountTokenAssets) ProtoMessage()               {}
func (*ReplyAccountTokenAssets) Descriptor() ([]byte, []int) { return fileDescriptor0, []int{8} }

func (m *ReplyAccountTokenAssets) GetTokenAssets() []*TokenAsset {
	if m != nil {
		return m.TokenAssets
	}
	return nil
}

type ExecAccount struct {
	Execer  string   `protobuf:"bytes,1,opt,name=execer" json:"execer,omitempty"`
	Account *Account `protobuf:"bytes,2,opt,name=account" json:"account,omitempty"`
}

func (m *ExecAccount) Reset()                    { *m = ExecAccount{} }
func (m *ExecAccount) String() string            { return proto.CompactTextString(m) }
func (*ExecAccount) ProtoMessage()               {}
func (*ExecAccount) Descriptor() ([]byte, []int) { return fileDescriptor0, []int{9} }

func (m *ExecAccount) GetExecer() string {
	if m != nil {
		return m.Execer
	}
	return ""
}

func (m *ExecAccount) GetAccount() *Account {
	if m != nil {
		return m.Account
	}
	return nil
}

type AllExecBalance struct {
	Addr        string         `protobuf:"bytes,1,opt,name=addr" json:"addr,omitempty"`
	ExecAccount []*ExecAccount `protobuf:"bytes,2,rep,name=ExecAccount" json:"ExecAccount,omitempty"`
}

func (m *AllExecBalance) Reset()                    { *m = AllExecBalance{} }
func (m *AllExecBalance) String() string            { return proto.CompactTextString(m) }
func (*AllExecBalance) ProtoMessage()               {}
func (*AllExecBalance) Descriptor() ([]byte, []int) { return fileDescriptor0, []int{10} }

func (m *AllExecBalance) GetAddr() string {
	if m != nil {
		return m.Addr
	}
	return ""
}

func (m *AllExecBalance) GetExecAccount() []*ExecAccount {
	if m != nil {
		return m.ExecAccount
	}
	return nil
}

func init() {
	proto.RegisterType((*Account)(nil), "types.Account")
	proto.RegisterType((*ReceiptExecAccountTransfer)(nil), "types.ReceiptExecAccountTransfer")
	proto.RegisterType((*ReceiptAccountTransfer)(nil), "types.ReceiptAccountTransfer")
	proto.RegisterType((*ReqBalance)(nil), "types.ReqBalance")
	proto.RegisterType((*Accounts)(nil), "types.Accounts")
	proto.RegisterType((*ReqTokenBalance)(nil), "types.ReqTokenBalance")
	proto.RegisterType((*ReqAccountTokenAssets)(nil), "types.ReqAccountTokenAssets")
	proto.RegisterType((*TokenAsset)(nil), "types.TokenAsset")
	proto.RegisterType((*ReplyAccountTokenAssets)(nil), "types.ReplyAccountTokenAssets")
	proto.RegisterType((*ExecAccount)(nil), "types.ExecAccount")
	proto.RegisterType((*AllExecBalance)(nil), "types.AllExecBalance")
}

func init() { proto.RegisterFile("account.proto", fileDescriptor0) }

var fileDescriptor0 = []byte{
	// 428 bytes of a gzipped FileDescriptorProto
	0x1f, 0x8b, 0x08, 0x00, 0x00, 0x00, 0x00, 0x00, 0x02, 0xff, 0x8c, 0x93, 0xcd, 0x8e, 0xd3, 0x30,
	0x10, 0xc7, 0xe5, 0xa6, 0xbb, 0xdd, 0x4c, 0xc5, 0x22, 0x2c, 0xb1, 0x44, 0x2b, 0x0e, 0x91, 0x4f,
	0x39, 0xa0, 0x1e, 0x58, 0x5e, 0xa0, 0x48, 0x48, 0x70, 0x59, 0x24, 0xd3, 0x13, 0x27, 0x5c, 0x77,
	0x2a, 0xaa, 0x86, 0x24, 0xb5, 0x5d, 0x44, 0x78, 0x00, 0x9e, 0x1b, 0xd9, 0x99, 0x34, 0x2e, 0xa5,
	0xab, 0xde, 0x32, 0x5f, 0xff, 0xf9, 0xcd, 0x4c, 0x0c, 0xcf, 0x94, 0xd6, 0xf5, 0xbe, 0x72, 0xb3,
	0xc6, 0xd4, 0xae, 0xe6, 0x57, 0xae, 0x6d, 0xd0, 0x8a, 0x2d, 0x4c, 0xe6, 0x9d, 0x9f, 0xdf, 0xc3,
	0x8d, 0xde, 0x1b, 0x83, 0x95, 0x6e, 0x33, 0x96, 0xb3, 0xe2, 0x4a, 0x1e, 0x6c, 0x9e, 0xc1, 0x64,
	0xa9, 0x4a, 0x55, 0x69, 0xcc, 0x46, 0x39, 0x2b, 0x12, 0xd9, 0x9b, 0xfc, 0x0e, 0xae, 0xd7, 0xa6,
	0xfe, 0x8d, 0x55, 0x96, 0x84, 0x00, 0x59, 0x9c, 0xc3, 0x58, 0xad, 0x56, 0x26, 0x1b, 0xe7, 0xac,
	0x48, 0x65, 0xf8, 0x16, 0x7f, 0x18, 0xdc, 0x4b, 0xd4, 0xb8, 0x69, 0xdc, 0x87, 0x5f, 0xa8, 0xa9,
	0xf1, 0xc2, 0xa8, 0xca, 0xae, 0xd1, 0x78, 0x00, 0xf4, 0x6e, 0x5f, 0xc6, 0x42, 0xd9, 0xc1, 0xe6,
	0x02, 0xc6, 0x8d, 0xc1, 0x9f, 0xa1, 0xfb, 0xf4, 0xed, 0xed, 0x2c, 0xd0, 0xcf, 0x48, 0x41, 0x86,
	0x18, 0x2f, 0x60, 0xd2, 0x01, 0xbb, 0xc0, 0x72, 0x9a, 0xd6, 0x87, 0xc5, 0x1a, 0xee, 0x88, 0xe3,
	0x5f, 0x86, 0xbe, 0x0f, 0xbb, 0xac, 0xcf, 0xe8, 0xe9, 0x3e, 0xdf, 0x00, 0x24, 0xee, 0xde, 0xd3,
	0xaa, 0x5e, 0x43, 0xea, 0xd7, 0x80, 0xd6, 0xa2, 0xcd, 0x58, 0x9e, 0x14, 0xa9, 0x1c, 0x1c, 0x7e,
	0x91, 0x7e, 0x5a, 0x34, 0x41, 0x34, 0x95, 0x64, 0xf9, 0x2a, 0xeb, 0x94, 0xc3, 0x8f, 0xca, 0x7e,
	0x0f, 0x73, 0xa5, 0x72, 0x70, 0x88, 0x37, 0x70, 0x43, 0x5d, 0x2d, 0xcf, 0x21, 0x51, 0x5a, 0x07,
	0xe5, 0x53, 0x26, 0x1f, 0x12, 0x1b, 0x78, 0x2e, 0x71, 0xb7, 0xa8, 0xb7, 0x58, 0x5d, 0x06, 0x95,
	0xc3, 0xd4, 0xf9, 0xec, 0x2f, 0xed, 0x8f, 0x65, 0x5d, 0x12, 0x59, 0xec, 0x8a, 0xb0, 0x93, 0x18,
	0x5b, 0x7c, 0x82, 0x97, 0x12, 0x77, 0xfd, 0x7a, 0x7d, 0xc1, 0xdc, 0x5a, 0x74, 0xd6, 0xff, 0x4a,
	0xa4, 0x4f, 0x47, 0xee, 0xcd, 0x73, 0x1b, 0x10, 0x8f, 0x00, 0x83, 0x80, 0xcf, 0xb2, 0x1d, 0x4d,
	0x57, 0x4e, 0x96, 0xbf, 0x0a, 0xfd, 0xe1, 0xe7, 0xae, 0x42, 0x61, 0xf1, 0x08, 0xaf, 0x24, 0x36,
	0x65, 0xfb, 0x1f, 0xb8, 0x07, 0x9a, 0xb7, 0x33, 0x69, 0x95, 0x2f, 0x48, 0x68, 0x48, 0x94, 0x71,
	0x96, 0xf8, 0x0c, 0xd3, 0xe8, 0x77, 0x8e, 0xc6, 0x60, 0x47, 0x87, 0xbc, 0x1c, 0xf0, 0x2b, 0xdc,
	0xce, 0xcb, 0xd2, 0x6b, 0xf6, 0x57, 0xea, 0x5f, 0x13, 0x1b, 0x5e, 0x13, 0x7f, 0x77, 0xd4, 0x36,
	0x1b, 0x05, 0x56, 0x4e, 0x9a, 0x51, 0x44, 0xc6, 0x69, 0xcb, 0xeb, 0xf0, 0xfc, 0x1f, 0xfe, 0x06,
	0x00, 0x00, 0xff, 0xff, 0x24, 0x28, 0x3a, 0x97, 0x0f, 0x04, 0x00, 0x00,
}<|MERGE_RESOLUTION|>--- conflicted
+++ resolved
@@ -399,13 +399,10 @@
 	ReqBindMiner
 	ReplyBindMiner
 	ReqPrivacyTransactionList
-<<<<<<< HEAD
+	PrivacySignatureParam
 	ReqRescanUtxos
 	RepRescanResult
 	RepRescanUtxos
-=======
-	PrivacySignatureParam
->>>>>>> 73d1b396
 */
 package types
 
