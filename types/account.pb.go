// Code generated by protoc-gen-go. DO NOT EDIT.
// source: account.proto

/*
Package types is a generated protocol buffer package.

It is generated from these files:
	account.proto
	blockchain.proto
	common.proto
	config.proto
	db.proto
	executor.proto
	p2p.proto
	rpc.proto
	transaction.proto
	wallet.proto

It has these top-level messages:
	Account
	ReceiptExecAccountTransfer
	ReceiptAccountTransfer
	ReqBalance
	Accounts
	ReqTokenBalance
	Header
	Block
	Blocks
	BlockDetails
	Headers
	BlockOverview
	BlockDetail
	Receipts
	ReceiptCheckTxList
	ChainStatus
	ReqBlocks
	MempoolSize
	ReplyBlockHeight
	BlockBody
	IsCaughtUp
	IsNtpClockSync
	Reply
	ReqString
	ReplyString
	ReplyStrings
	ReqInt
	Int64
	ReqHash
	ReplyHash
	ReqNil
	ReqHashes
	ReplyHashes
	KeyValue
	Config
	MemPool
	Consensus
	Wallet
	Store
	LocalStore
	BlockChain
	P2P
	Rpc
	LeafNode
	InnerNode
	MAVLProof
	StoreNode
	LocalDBSet
	LocalDBList
	LocalDBGet
	LocalReplyValue
	StoreSet
	StoreGet
	StoreReplyValue
	Genesis
	CoinsAction
	CoinsGenesis
	CoinsTransfer
	CoinsWithdraw
	Hashlock
	HashlockAction
	HashlockLock
	HashlockUnlock
	HashlockSend
	HashRecv
	Hashlockquery
	Ticket
	TicketAction
	TicketMiner
	TicketBind
	TicketOpen
	TicketGenesis
	TicketClose
	TicketList
	TicketInfos
	ReplyTicketList
	ReplyWalletTickets
	ReceiptTicket
	ReceiptTicketBind
	ExecTxList
	Query
	RetrievePara
	Retrieve
	RetrieveAction
	BackupRetrieve
	PreRetrieve
	PerformRetrieve
	CancelRetrieve
	TokenAction
	TokenPreCreate
	TokenFinishCreate
	TokenRevokeCreate
	Token
	ReqTokens
	ReplyTokens
	ReceiptToken
	Trade
	TradeForSell
	SellOrder
	SellOrderReceipt
	ReqAddrTokens
	ReplySellOrders
	TokenRecv
	ReplyAddrRecvForTokens
	TradeForBuy
	TradeForRevokeSell
	ReceiptTradeBase
	ReceiptTradeSell
	ReceiptTradeBuy
	ReceiptTradeRevoke
	TradeBuyDone
<<<<<<< HEAD
	ArrayConfig
	StringConfig
	Int32Config
	ConfigItem
	ModifyConfig
	ManageAction
	ReceiptConfig
	ReplyConfig
=======
	ReplyTradeBuyOrders
>>>>>>> 28ddecd0
	P2PGetPeerInfo
	P2PPeerInfo
	P2PVersion
	P2PVerAck
	P2PPing
	P2PPong
	P2PGetAddr
	P2PAddr
	P2PExternalInfo
	P2PGetBlocks
	P2PGetMempool
	P2PInv
	Inventory
	P2PGetData
	P2PTx
	P2PBlock
	BroadCastData
	P2PGetHeaders
	P2PHeaders
	InvData
	InvDatas
	Peer
	PeerList
	CreateTx
	UnsignTx
	SignedTx
	Transaction
	Signature
	AddrOverview
	ReqAddr
	HexTx
	ReplyTxInfo
	ReqTxList
	ReplyTxList
	TxHashList
	ReplyTxInfos
	ReceiptLog
	Receipt
	ReceiptData
	TxResult
	TransactionDetail
	TransactionDetails
	ReqAddrs
	WalletTxDetail
	WalletTxDetails
	WalletAccountStore
	WalletPwHash
	WalletStatus
	WalletAccounts
	WalletAccount
	WalletUnLock
	GenSeedLang
	GetSeedByPw
	SaveSeedByPw
	ReplySeed
	ReqWalletSetPasswd
	ReqNewAccount
	MinerFlag
	ReqWalletTransactionList
	ReqWalletImportPrivKey
	ReqWalletSendToAddress
	ReqWalletSetFee
	ReqWalletSetLabel
	ReqWalletMergeBalance
	ReqStr
	ReplyStr
	ReqTokenPreCreate
	ReqTokenFinishCreate
	ReqTokenRevokeCreate
	ReqSellToken
	ReqBuyToken
	ReqRevokeSell
	ReqModifyConfig
*/
package types

import proto "github.com/golang/protobuf/proto"
import fmt "fmt"
import math "math"

// Reference imports to suppress errors if they are not otherwise used.
var _ = proto.Marshal
var _ = fmt.Errorf
var _ = math.Inf

// This is a compile-time assertion to ensure that this generated file
// is compatible with the proto package it is being compiled against.
// A compilation error at this line likely means your copy of the
// proto package needs to be updated.
const _ = proto.ProtoPackageIsVersion2 // please upgrade the proto package

// Account 的信息
type Account struct {
	Currency int32  `protobuf:"varint,1,opt,name=currency" json:"currency,omitempty"`
	Balance  int64  `protobuf:"varint,2,opt,name=balance" json:"balance,omitempty"`
	Frozen   int64  `protobuf:"varint,3,opt,name=frozen" json:"frozen,omitempty"`
	Addr     string `protobuf:"bytes,4,opt,name=addr" json:"addr,omitempty"`
}

func (m *Account) Reset()                    { *m = Account{} }
func (m *Account) String() string            { return proto.CompactTextString(m) }
func (*Account) ProtoMessage()               {}
func (*Account) Descriptor() ([]byte, []int) { return fileDescriptor0, []int{0} }

func (m *Account) GetCurrency() int32 {
	if m != nil {
		return m.Currency
	}
	return 0
}

func (m *Account) GetBalance() int64 {
	if m != nil {
		return m.Balance
	}
	return 0
}

func (m *Account) GetFrozen() int64 {
	if m != nil {
		return m.Frozen
	}
	return 0
}

func (m *Account) GetAddr() string {
	if m != nil {
		return m.Addr
	}
	return ""
}

// 账户余额改变的一个交易回报（合约内）
type ReceiptExecAccountTransfer struct {
	ExecAddr string   `protobuf:"bytes,1,opt,name=execAddr" json:"execAddr,omitempty"`
	Prev     *Account `protobuf:"bytes,2,opt,name=prev" json:"prev,omitempty"`
	Current  *Account `protobuf:"bytes,3,opt,name=current" json:"current,omitempty"`
}

func (m *ReceiptExecAccountTransfer) Reset()                    { *m = ReceiptExecAccountTransfer{} }
func (m *ReceiptExecAccountTransfer) String() string            { return proto.CompactTextString(m) }
func (*ReceiptExecAccountTransfer) ProtoMessage()               {}
func (*ReceiptExecAccountTransfer) Descriptor() ([]byte, []int) { return fileDescriptor0, []int{1} }

func (m *ReceiptExecAccountTransfer) GetExecAddr() string {
	if m != nil {
		return m.ExecAddr
	}
	return ""
}

func (m *ReceiptExecAccountTransfer) GetPrev() *Account {
	if m != nil {
		return m.Prev
	}
	return nil
}

func (m *ReceiptExecAccountTransfer) GetCurrent() *Account {
	if m != nil {
		return m.Current
	}
	return nil
}

// 账户余额改变的一个交易回报（coins内）
type ReceiptAccountTransfer struct {
	Prev    *Account `protobuf:"bytes,1,opt,name=prev" json:"prev,omitempty"`
	Current *Account `protobuf:"bytes,2,opt,name=current" json:"current,omitempty"`
}

func (m *ReceiptAccountTransfer) Reset()                    { *m = ReceiptAccountTransfer{} }
func (m *ReceiptAccountTransfer) String() string            { return proto.CompactTextString(m) }
func (*ReceiptAccountTransfer) ProtoMessage()               {}
func (*ReceiptAccountTransfer) Descriptor() ([]byte, []int) { return fileDescriptor0, []int{2} }

func (m *ReceiptAccountTransfer) GetPrev() *Account {
	if m != nil {
		return m.Prev
	}
	return nil
}

func (m *ReceiptAccountTransfer) GetCurrent() *Account {
	if m != nil {
		return m.Current
	}
	return nil
}

// 查询一个地址列表在某个执行器中余额
type ReqBalance struct {
	Addresses []string `protobuf:"bytes,1,rep,name=addresses" json:"addresses,omitempty"`
	Execer    string   `protobuf:"bytes,2,opt,name=execer" json:"execer,omitempty"`
}

func (m *ReqBalance) Reset()                    { *m = ReqBalance{} }
func (m *ReqBalance) String() string            { return proto.CompactTextString(m) }
func (*ReqBalance) ProtoMessage()               {}
func (*ReqBalance) Descriptor() ([]byte, []int) { return fileDescriptor0, []int{3} }

func (m *ReqBalance) GetAddresses() []string {
	if m != nil {
		return m.Addresses
	}
	return nil
}

func (m *ReqBalance) GetExecer() string {
	if m != nil {
		return m.Execer
	}
	return ""
}

// Account 的列表
type Accounts struct {
	Acc []*Account `protobuf:"bytes,1,rep,name=acc" json:"acc,omitempty"`
}

func (m *Accounts) Reset()                    { *m = Accounts{} }
func (m *Accounts) String() string            { return proto.CompactTextString(m) }
func (*Accounts) ProtoMessage()               {}
func (*Accounts) Descriptor() ([]byte, []int) { return fileDescriptor0, []int{4} }

func (m *Accounts) GetAcc() []*Account {
	if m != nil {
		return m.Acc
	}
	return nil
}

type ReqTokenBalance struct {
	Addresses   []string `protobuf:"bytes,1,rep,name=addresses" json:"addresses,omitempty"`
	TokenSymbol string   `protobuf:"bytes,2,opt,name=tokenSymbol" json:"tokenSymbol,omitempty"`
	Execer      string   `protobuf:"bytes,3,opt,name=execer" json:"execer,omitempty"`
}

func (m *ReqTokenBalance) Reset()                    { *m = ReqTokenBalance{} }
func (m *ReqTokenBalance) String() string            { return proto.CompactTextString(m) }
func (*ReqTokenBalance) ProtoMessage()               {}
func (*ReqTokenBalance) Descriptor() ([]byte, []int) { return fileDescriptor0, []int{5} }

func (m *ReqTokenBalance) GetAddresses() []string {
	if m != nil {
		return m.Addresses
	}
	return nil
}

func (m *ReqTokenBalance) GetTokenSymbol() string {
	if m != nil {
		return m.TokenSymbol
	}
	return ""
}

func (m *ReqTokenBalance) GetExecer() string {
	if m != nil {
		return m.Execer
	}
	return ""
}

func init() {
	proto.RegisterType((*Account)(nil), "types.Account")
	proto.RegisterType((*ReceiptExecAccountTransfer)(nil), "types.ReceiptExecAccountTransfer")
	proto.RegisterType((*ReceiptAccountTransfer)(nil), "types.ReceiptAccountTransfer")
	proto.RegisterType((*ReqBalance)(nil), "types.ReqBalance")
	proto.RegisterType((*Accounts)(nil), "types.Accounts")
	proto.RegisterType((*ReqTokenBalance)(nil), "types.ReqTokenBalance")
}

func init() { proto.RegisterFile("account.proto", fileDescriptor0) }

var fileDescriptor0 = []byte{
	// 301 bytes of a gzipped FileDescriptorProto
	0x1f, 0x8b, 0x08, 0x00, 0x00, 0x00, 0x00, 0x00, 0x02, 0xff, 0x8c, 0x92, 0x4f, 0x6a, 0xf3, 0x30,
	0x10, 0xc5, 0x51, 0x9c, 0x7f, 0x9e, 0xf0, 0x7d, 0x05, 0x2d, 0x82, 0x08, 0x5d, 0x08, 0xad, 0xbc,
	0x28, 0x59, 0xb4, 0x27, 0x68, 0xa0, 0x17, 0x50, 0x73, 0x01, 0x45, 0x19, 0x43, 0x48, 0x2a, 0x39,
	0x92, 0x52, 0xea, 0x1e, 0xa0, 0xe7, 0x2e, 0x52, 0xe4, 0xd4, 0x34, 0x50, 0xb2, 0xf3, 0x9b, 0x37,
	0x33, 0xef, 0xe7, 0x41, 0xf0, 0x4f, 0x69, 0x6d, 0x4f, 0x26, 0x2c, 0x1b, 0x67, 0x83, 0xa5, 0xa3,
	0xd0, 0x36, 0xe8, 0xc5, 0x1e, 0x26, 0xcf, 0xe7, 0x3a, 0x5d, 0xc0, 0x54, 0x9f, 0x9c, 0x43, 0xa3,
	0x5b, 0x46, 0x38, 0xa9, 0x46, 0xf2, 0xa2, 0x29, 0x83, 0xc9, 0x46, 0x1d, 0x94, 0xd1, 0xc8, 0x06,
	0x9c, 0x54, 0x85, 0xec, 0x24, 0x9d, 0xc3, 0xb8, 0x76, 0xf6, 0x13, 0x0d, 0x2b, 0x92, 0x91, 0x15,
	0xa5, 0x30, 0x54, 0xdb, 0xad, 0x63, 0x43, 0x4e, 0xaa, 0x52, 0xa6, 0x6f, 0xf1, 0x45, 0x60, 0x21,
	0x51, 0xe3, 0xae, 0x09, 0x2f, 0x1f, 0xa8, 0x73, 0xf0, 0xda, 0x29, 0xe3, 0x6b, 0x74, 0x11, 0x00,
	0x63, 0x39, 0x8e, 0x91, 0x34, 0x76, 0xd1, 0x54, 0xc0, 0xb0, 0x71, 0xf8, 0x9e, 0xd2, 0x67, 0x8f,
	0xff, 0x97, 0x89, 0x7e, 0x99, 0x37, 0xc8, 0xe4, 0xd1, 0x0a, 0x26, 0x67, 0xe0, 0x90, 0x58, 0xae,
	0xdb, 0x3a, 0x5b, 0xd4, 0x30, 0xcf, 0x1c, 0xbf, 0x19, 0xba, 0x1c, 0x72, 0x5b, 0xce, 0xe0, 0xef,
	0x9c, 0x15, 0x80, 0xc4, 0xe3, 0x2a, 0x9f, 0xea, 0x1e, 0xca, 0x78, 0x06, 0xf4, 0x1e, 0x3d, 0x23,
	0xbc, 0xa8, 0x4a, 0xf9, 0x53, 0x88, 0x87, 0x8c, 0x7f, 0x8b, 0x2e, 0x2d, 0x2d, 0x65, 0x56, 0xe2,
	0x01, 0xa6, 0x79, 0xaf, 0xa7, 0x1c, 0x0a, 0xa5, 0x75, 0x9a, 0xbd, 0x4e, 0x8d, 0x96, 0xd8, 0xc1,
	0x9d, 0xc4, 0xe3, 0xda, 0xee, 0xd1, 0xdc, 0x16, 0xcb, 0x61, 0x16, 0x62, 0xf7, 0x6b, 0xfb, 0xb6,
	0xb1, 0x87, 0x9c, 0xdd, 0x2f, 0xf5, 0xc0, 0x8a, 0x3e, 0xd8, 0x66, 0x9c, 0x1e, 0xd2, 0xd3, 0x77,
	0x00, 0x00, 0x00, 0xff, 0xff, 0x1a, 0x36, 0x04, 0xec, 0x59, 0x02, 0x00, 0x00,
}<|MERGE_RESOLUTION|>--- conflicted
+++ resolved
@@ -128,7 +128,7 @@
 	ReceiptTradeBuy
 	ReceiptTradeRevoke
 	TradeBuyDone
-<<<<<<< HEAD
+	ReplyTradeBuyOrders
 	ArrayConfig
 	StringConfig
 	Int32Config
@@ -137,9 +137,6 @@
 	ManageAction
 	ReceiptConfig
 	ReplyConfig
-=======
-	ReplyTradeBuyOrders
->>>>>>> 28ddecd0
 	P2PGetPeerInfo
 	P2PPeerInfo
 	P2PVersion
