--- conflicted
+++ resolved
@@ -525,20 +525,12 @@
 		} else if TradeRevokeSell == trade.Ty && trade.GetTokenrevokesell() != nil {
 			return 0, nil
 		}
-<<<<<<< HEAD
 	} else if PrivacyX == string(tx.Execer) {
 		var action PrivacyAction
 		err := Decode(tx.Payload, &action)
-=======
-	} else if string(ExecerRelay) == string(tx.Execer) {
-		var relay RelayAction
-		err := Decode(tx.GetPayload(), &relay)
->>>>>>> 7a76dc08
 		if err != nil {
 			return 0, ErrDecode
 		}
-
-<<<<<<< HEAD
 		if action.Ty == ActionPublic2Privacy && action.GetPublic2Privacy() != nil {
 			return action.GetPublic2Privacy().GetAmount(), nil
 		} else if action.Ty == ActionPrivacy2Privacy && action.GetPrivacy2Privacy() != nil {
@@ -546,12 +538,16 @@
 		} else if action.Ty == ActionPrivacy2Public && action.GetPrivacy2Public() != nil {
 			return action.GetPrivacy2Public().GetAmount(), nil
 		}
-=======
+	} else if string(ExecerRelay) == string(tx.Execer) {
+		var relay RelayAction
+		err := Decode(tx.GetPayload(), &relay)
+		if err != nil {
+			return 0, ErrDecode
+		}
 		if RelayActionCreate == relay.Ty && relay.GetCreate() != nil {
 			return int64(relay.GetCreate().BtyAmount), nil
 		}
 		return 0, nil
->>>>>>> 7a76dc08
 	}
 	return 0, nil
 }
@@ -658,7 +654,6 @@
 		} else if trade.Ty == TradeRevokeBuy && trade.GetTokenrevokebuy() != nil {
 			return "revokebuytoken"
 		}
-<<<<<<< HEAD
 	} else if bytes.Equal(tx.Execer, ExecerPrivacy) {
 		var action PrivacyAction
 		err := Decode(tx.Payload, &action)
@@ -666,8 +661,6 @@
 			return "unknow-privacy-err"
 		}
 		return action.GetActionName()
-	}
-=======
 	} else if bytes.Equal(tx.Execer, ExecerEvm) || bytes.HasPrefix(tx.Execer, []byte("user.evm.")) {
 		// 这个需要通过合约交易目标地址来判断Action
 		// 如果目标地址为空，或为evm的固定合约地址，则为创建合约，否则为调用合约
@@ -700,8 +693,6 @@
 		if relay.Ty == RelayActionRcvBTCHeaders && relay.GetBtcHeaders() != nil {
 			return "relay-receive-btc-heads"
 		}
->>>>>>> 7a76dc08
-
 	}
 	return "unknow"
 }
