package types

import (
	"bytes"
	"encoding/hex"
	"encoding/json"
	"time"

	"gitlab.33.cn/chain33/chain33/common"
	"gitlab.33.cn/chain33/chain33/common/address"
	"gitlab.33.cn/chain33/chain33/common/crypto"
)

var (
	bCoins   = []byte("coins")
	bToken   = []byte("token")
	withdraw = "withdraw"
)

func CreateTxGroup(txs []*Transaction) (*Transactions, error) {
	if len(txs) < 2 {
		return nil, ErrTxGroupCountLessThanTwo
	}
	txgroup := &Transactions{}
	txgroup.Txs = txs
	var header []byte
	totalfee := int64(0)
	minfee := int64(0)
	for i := len(txs) - 1; i >= 0; i-- {
		txs[i].GroupCount = int32(len(txs))
		totalfee += txs[i].GetFee()
		realfee, err := txs[i].GetRealFee(MinFee)
		if err != nil {
			return nil, err
		}
		minfee += realfee
		if i == 0 {
			if totalfee < minfee {
				totalfee = minfee
			}
			txs[0].Fee = totalfee
			header = txs[i].Hash()
		} else {
			txs[i].Fee = 0
			txs[i-1].Next = txs[i].Hash()
		}
	}
	for i := 0; i < len(txs); i++ {
		txs[i].Header = header
	}
	return txgroup, nil
}

//这比用于检查的交易，包含了所有的交易。
//主要是为了兼容原来的设计
func (txgroup *Transactions) Tx() *Transaction {
	if len(txgroup.GetTxs()) < 2 {
		return nil
	}
	headtx := txgroup.GetTxs()[0]
	//不会影响原来的tx
	copytx := *headtx
	data := Encode(txgroup)
	//放到header中不影响交易的Hash
	copytx.Header = data
	return &copytx
}

func (txgroup *Transactions) GetTxGroup() *Transactions {
	return txgroup
}

func (txgroup *Transactions) SignN(n int, ty int32, priv crypto.PrivKey) error {
	if n >= len(txgroup.GetTxs()) {
		return ErrIndex
	}
	txgroup.GetTxs()[n].Sign(ty, priv)
	return nil
}

func (txgroup *Transactions) CheckSign() bool {
	txs := txgroup.Txs
	for i := 0; i < len(txs); i++ {
		if !txs[i].checkSign() {
			return false
		}
	}
	return true
}

func (txgroup *Transactions) IsExpire(height, blocktime int64) bool {
	txs := txgroup.Txs
	for i := 0; i < len(txs); i++ {
		if txs[i].isExpire(height, blocktime) {
			return true
		}
	}
	return false
}

func (txgroup *Transactions) Check(minfee int64) error {
	txs := txgroup.Txs
	if len(txs) < 2 {
		return ErrTxGroupCountLessThanTwo
	}
	for i := 0; i < len(txs); i++ {
		if txs[i] == nil {
			return ErrTxGroupEmpty
		}
		err := txs[i].check(0)
		if err != nil {
			return err
		}
	}
	for i := 1; i < len(txs); i++ {
		if txs[i].Fee != 0 {
			return ErrTxGroupFeeNotZero
		}
	}
	//检查txs[0] 的费用是否满足要求
	totalfee := int64(0)
	for i := 0; i < len(txs); i++ {
		fee, err := txs[i].GetRealFee(minfee)
		if err != nil {
			return err
		}
		totalfee += fee
	}
	if txs[0].Fee < totalfee {
		return ErrTxFeeTooLow
	}
	//检查hash是否符合要求
	for i := 0; i < len(txs); i++ {
		//检查头部是否等于头部hash
		if i == 0 {
			if !bytes.Equal(txs[i].Hash(), txs[i].Header) {
				return ErrTxGroupHeader
			}
		} else {
			if !bytes.Equal(txs[0].Header, txs[i].Header) {
				return ErrTxGroupHeader
			}
		}
		//检查group count
		if txs[i].GroupCount > MaxTxGroupSize {
			return ErrTxGroupCountBigThanMaxSize
		}
		if txs[i].GroupCount != int32(len(txs)) {
			return ErrTxGroupCount
		}
		//检查next
		if i < len(txs)-1 {
			if !bytes.Equal(txs[i].Next, txs[i+1].Hash()) {
				return ErrTxGroupNext
			}
		} else {
			if txs[i].Next != nil {
				return ErrTxGroupNext
			}
		}
	}
	return nil
}

type TransactionCache struct {
	*Transaction
	txGroup *Transactions
	hash    []byte
	size    int
	signok  int   //init 0, ok 1, err 2
	checkok error //init 0, ok 1, err 2
	checked bool
}

func NewTransactionCache(tx *Transaction) *TransactionCache {
	return &TransactionCache{Transaction: tx}
}

func (tx *TransactionCache) Hash() []byte {
	if tx.hash == nil {
		tx.hash = tx.Transaction.Hash()
	}
	return tx.hash
}

func (tx *TransactionCache) Size() int {
	if tx.size == 0 {
		tx.size = Size(tx.Tx())
	}
	return tx.size
}

func (tx *TransactionCache) Tx() *Transaction {
	return tx.Transaction
}

func (tx *TransactionCache) Check(minfee int64) error {
	if !tx.checked {
		tx.checked = true
		txs, err := tx.GetTxGroup()
		if err != nil {
			tx.checkok = err
			return err
		}
		if txs == nil {
			tx.checkok = tx.check(minfee)
		} else {
			tx.checkok = txs.Check(minfee)
		}
	}
	return tx.checkok
}

func (tx *TransactionCache) GetTxGroup() (*Transactions, error) {
	var err error
	if tx.txGroup == nil {
		tx.txGroup, err = tx.Transaction.GetTxGroup()
		if err != nil {
			return nil, err
		}
	}
	return tx.txGroup, nil
}

func (tx *TransactionCache) CheckSign() bool {
	if tx.signok == 0 {
		tx.signok = 2
		group, err := tx.GetTxGroup()
		if err != nil {
			return false
		}
		if group == nil {
			//非group，简单校验签名
			if ok := tx.checkSign(); ok {
				tx.signok = 1
			}
		} else {
			if ok := group.CheckSign(); ok {
				tx.signok = 1
			}
		}
	}
	return tx.signok == 1
}

func TxsToCache(txs []*Transaction) (caches []*TransactionCache) {
	caches = make([]*TransactionCache, len(txs))
	for i := 0; i < len(caches); i++ {
		caches[i] = NewTransactionCache(txs[i])
	}
	return caches
}

func CacheToTxs(caches []*TransactionCache) (txs []*Transaction) {
	txs = make([]*Transaction, len(caches))
	for i := 0; i < len(caches); i++ {
		txs[i] = caches[i].Tx()
	}
	return txs
}

//hash 不包含签名，用户通过修改签名无法重新发送交易
func (tx *Transaction) HashSign() []byte {
	copytx := *tx
	copytx.Signature = nil
	data := Encode(&copytx)
	return common.Sha256(data)
}

func (tx *Transaction) Tx() *Transaction {
	return tx
}

func (tx *Transaction) GetTxGroup() (*Transactions, error) {
	if tx.GroupCount < 0 || tx.GroupCount == 1 || tx.GroupCount > 20 {
		return nil, ErrTxGroupCount
	}
	if tx.GroupCount > 0 {
		var txs Transactions
		err := Decode(tx.Header, &txs)
		if err != nil {
			return nil, err
		}
		return &txs, nil
	} else {
		if tx.Next != nil || tx.Header != nil {
			return nil, ErrNomalTx
		}
	}
	return nil, nil
}

//交易的hash不包含header的值，引入tx group的概念后，做了修改
func (tx *Transaction) Hash() []byte {
	copytx := *tx
	copytx.Signature = nil
	copytx.Header = nil
	data := Encode(&copytx)
	return common.Sha256(data)
}

func (tx *Transaction) Size() int {
	return Size(tx)
}

func (tx *Transaction) Sign(ty int32, priv crypto.PrivKey) {
	tx.Signature = nil
	data := Encode(tx)
	pub := priv.PubKey()
	sign := priv.Sign(data)
	tx.Signature = &Signature{ty, pub.Bytes(), sign.Bytes()}
}

//tx 有些时候是一个交易组
func (tx *Transaction) CheckSign() bool {
	return tx.checkSign()
}

//txgroup 的情况
func (tx *Transaction) checkSign() bool {
	copytx := *tx
	copytx.Signature = nil
	data := Encode(&copytx)
	if tx.GetSignature() == nil {
		return false
	}
	return CheckSign(data, tx.GetSignature())
}

func (tx *Transaction) Check(minfee int64) error {
	group, err := tx.GetTxGroup()
	if err != nil {
		return err
	}
	if group == nil {
		return tx.check(minfee)
	}
	return group.Check(minfee)
}

func (tx *Transaction) check(minfee int64) error {
	if !isAllowExecName(tx.Execer) {
		return ErrExecNameNotAllow
	}
	txSize := Size(tx)
	if txSize > int(MaxTxSize) {
		return ErrTxMsgSizeTooBig
	}
	if minfee == 0 {
		return nil
	}
	// 检查交易费是否小于最低值
	realFee := int64(txSize/1000+1) * minfee
	if tx.Fee < realFee {
		return ErrTxFeeTooLow
	}
	return nil
}

func (tx *Transaction) SetExpire(expire time.Duration) {
	if int64(expire) > expireBound {
		if expire < time.Second*120 {
			expire = time.Second * 120
		}
		//用秒数来表示的时间
		tx.Expire = Now().Unix() + int64(expire/time.Second)
	} else {
		tx.Expire = int64(expire)
	}
}

func (tx *Transaction) GetRealFee(minFee int64) (int64, error) {
	txSize := Size(tx)
	//如果签名为空，那么加上签名的空间
	if tx.Signature == nil {
		txSize += 300
	}
	if txSize > int(MaxTxSize) {
		return 0, ErrTxMsgSizeTooBig
	}
	// 检查交易费是否小于最低值
	realFee := int64(txSize/1000+1) * minFee
	return realFee, nil
}

var expireBound int64 = 1000000000 // 交易过期分界线，小于expireBound比较height，大于expireBound比较blockTime

func (tx *Transaction) IsExpire(height, blocktime int64) bool {
	group, _ := tx.GetTxGroup()
	if group == nil {
		return tx.isExpire(height, blocktime)
	}
	return group.IsExpire(height, blocktime)
}

func (tx *Transaction) From() string {
	return address.PubKeyToAddress(tx.GetSignature().GetPubkey()).String()
}

//检查交易是否过期，过期返回true，未过期返回false
func (tx *Transaction) isExpire(height, blocktime int64) bool {
	valid := tx.Expire
	// Expire为0，返回false
	if valid == 0 {
		return false
	}
	if valid <= expireBound {
		//Expire小于1e9，为height
		if valid > height { // 未过期
			return false
		} else { // 过期
			return true
		}
	} else {
		// Expire大于1e9，为blockTime
		if valid > blocktime { // 未过期
			return false
		} else { // 过期
			return true
		}
	}
}

func (tx *Transaction) Json() string {
	type transaction struct {
		Hash      string     `json:"hash,omitempty"`
		Execer    string     `json:"execer,omitempty"`
		Payload   string     `json:"payload,omitempty"`
		Signature *Signature `json:"signature,omitempty"`
		Fee       int64      `json:"fee,omitempty"`
		Expire    int64      `json:"expire,omitempty"`
		// 随机ID，可以防止payload 相同的时候，交易重复
		Nonce int64 `json:"nonce,omitempty"`
		// 对方地址，如果没有对方地址，可以为空
		To         string `json:"to,omitempty"`
		GroupCount int32  `json:"groupCount,omitempty"`
		Header     string `json:"header,omitempty"`
		Next       string `json:"next,omitempty"`
	}

	newtx := &transaction{}
	newtx.Hash = hex.EncodeToString(tx.Hash())
	newtx.Execer = string(tx.Execer)
	newtx.Payload = hex.EncodeToString(tx.Payload)
	newtx.Signature = tx.Signature
	newtx.Fee = tx.Fee
	newtx.Expire = tx.Expire
	newtx.Nonce = tx.Nonce
	newtx.To = tx.To
	newtx.GroupCount = tx.GroupCount
	newtx.Header = hex.EncodeToString(tx.Header)
	newtx.Next = hex.EncodeToString(tx.Next)
	data, err := json.MarshalIndent(newtx, "", "\t")
	if err != nil {
		return err.Error()
	}
	return string(data)
}

//解析tx的payload获取amount值
func (tx *Transaction) Amount() (int64, error) {
<<<<<<< HEAD
	// TODO 原来有很多执行器 在这里没有代码， 用默认 0, nil 先
	exec := LoadExecutor(string(tx.Execer))
	if exec == nil {
=======

	if CoinsX == string(tx.Execer) {
		var action CoinsAction
		err := Decode(tx.GetPayload(), &action)
		if err != nil {
			return 0, ErrDecode
		}
		if action.Ty == CoinsActionTransfer && action.GetTransfer() != nil {
			transfer := action.GetTransfer()
			return transfer.Amount, nil
		} else if action.Ty == CoinsActionGenesis && action.GetGenesis() != nil {
			gen := action.GetGenesis()
			return gen.Amount, nil
		} else if action.Ty == CoinsActionWithdraw && action.GetWithdraw() != nil {
			transfer := action.GetWithdraw()
			return transfer.Amount, nil
		} else if action.Ty == CoinsActionTransferToExec && action.GetTransferToExec() != nil {
			transfer := action.GetTransferToExec()
			return transfer.Amount, nil
		}
	} else if TicketX == string(tx.Execer) {
		var action TicketAction
		err := Decode(tx.GetPayload(), &action)
		if err != nil {
			return 0, ErrDecode
		}
		if action.Ty == TicketActionMiner && action.GetMiner() != nil {
			ticketMiner := action.GetMiner()
			return ticketMiner.Reward, nil
		}
	} else if TokenX == string(tx.Execer) { //TODO: 补充和完善token和trade分支的amount的计算, added by hzj
		var action TokenAction
		err := Decode(tx.GetPayload(), &action)
		if err != nil {
			return 0, ErrDecode
		}

		if TokenActionPreCreate == action.Ty && action.GetTokenprecreate() != nil {
			precreate := action.GetTokenprecreate()
			return precreate.Price, nil
		} else if TokenActionFinishCreate == action.Ty && action.GetTokenfinishcreate() != nil {
			return 0, nil
		} else if TokenActionRevokeCreate == action.Ty && action.GetTokenrevokecreate() != nil {
			return 0, nil
		} else if ActionTransfer == action.Ty && action.GetTransfer() != nil {
			return 0, nil
		} else if ActionWithdraw == action.Ty && action.GetWithdraw() != nil {
			return 0, nil
		}

	} else if TradeX == string(tx.Execer) {
		var trade Trade
		err := Decode(tx.GetPayload(), &trade)
		if err != nil {
			return 0, ErrDecode
		}

		if TradeSellLimit == trade.Ty && trade.GetTokensell() != nil {
			return 0, nil
		} else if TradeBuyMarket == trade.Ty && trade.GetTokenbuy() != nil {
			return 0, nil
		} else if TradeRevokeSell == trade.Ty && trade.GetTokenrevokesell() != nil {
			return 0, nil
		}
	} else if PrivacyX == string(tx.Execer) {
		var action PrivacyAction
		err := Decode(tx.Payload, &action)
		if err != nil {
			return 0, ErrDecode
		}
		if action.Ty == ActionPublic2Privacy && action.GetPublic2Privacy() != nil {
			return action.GetPublic2Privacy().GetAmount(), nil
		} else if action.Ty == ActionPrivacy2Privacy && action.GetPrivacy2Privacy() != nil {
			return action.GetPrivacy2Privacy().GetAmount(), nil
		} else if action.Ty == ActionPrivacy2Public && action.GetPrivacy2Public() != nil {
			return action.GetPrivacy2Public().GetAmount(), nil
		}
	} else if string(ExecerRelay) == string(tx.Execer) {
		var relay RelayAction
		err := Decode(tx.GetPayload(), &relay)
		if err != nil {
			return 0, ErrDecode
		}
		if RelayActionCreate == relay.Ty && relay.GetCreate() != nil {
			return int64(relay.GetCreate().BtyAmount), nil
		}
>>>>>>> d3a551e4
		return 0, nil
	}
	return exec.Amount(tx)
}

//获取tx交易的Actionname
func (tx *Transaction) ActionName() string {
<<<<<<< HEAD
	execName := string(tx.Execer)
	if bytes.HasPrefix(tx.Execer, []byte("user.evm.")) {
		execName = "evm"
	}
	exec := LoadExecutor(execName)
	if exec == nil {
		return "unknow"
	}
	return exec.ActionName(tx)
=======
	if bytes.Equal(tx.Execer, []byte("coins")) {
		var action CoinsAction
		err := Decode(tx.Payload, &action)
		if err != nil {
			return "unknow-err"
		}
		if action.Ty == CoinsActionTransfer && action.GetTransfer() != nil {
			return "transfer"
		} else if action.Ty == CoinsActionWithdraw && action.GetWithdraw() != nil {
			return "withdraw"
		} else if action.Ty == CoinsActionGenesis && action.GetGenesis() != nil {
			return "genesis"
		} else if action.Ty == CoinsActionTransferToExec && action.GetTransferToExec() != nil {
			return "sendToExec"
		}
	} else if bytes.Equal(tx.Execer, []byte("ticket")) {
		var action TicketAction
		err := Decode(tx.Payload, &action)
		if err != nil {
			return "unknow-err"
		}
		if action.Ty == TicketActionGenesis && action.GetGenesis() != nil {
			return "genesis"
		} else if action.Ty == TicketActionOpen && action.GetTopen() != nil {
			return "open"
		} else if action.Ty == TicketActionClose && action.GetTclose() != nil {
			return "close"
		} else if action.Ty == TicketActionMiner && action.GetMiner() != nil {
			return "miner"
		} else if action.Ty == TicketActionBind && action.GetTbind() != nil {
			return "bindminer"
		}
	} else if bytes.Equal(tx.Execer, []byte("none")) {
		return "none"
	} else if bytes.Equal(tx.Execer, []byte("hashlock")) {
		var action HashlockAction
		err := Decode(tx.Payload, &action)
		if err != nil {
			return "unknow-err"
		}
		if action.Ty == HashlockActionLock && action.GetHlock() != nil {
			return "lock"
		} else if action.Ty == HashlockActionUnlock && action.GetHunlock() != nil {
			return "unlock"
		} else if action.Ty == HashlockActionSend && action.GetHsend() != nil {
			return "send"
		}
	} else if bytes.Equal(tx.Execer, []byte("retrieve")) {
		var action RetrieveAction
		err := Decode(tx.Payload, &action)
		if err != nil {
			return "unknow-err"
		}
		if action.Ty == RetrievePre && action.GetPreRet() != nil {
			return "prepare"
		} else if action.Ty == RetrievePerf && action.GetPerfRet() != nil {
			return "perform"
		} else if action.Ty == RetrieveBackup && action.GetBackup() != nil {
			return "backup"
		} else if action.Ty == RetrieveCancel && action.GetCancel() != nil {
			return "cancel"
		}
	} else if bytes.Equal(tx.Execer, []byte("token")) {
		var action TokenAction
		err := Decode(tx.Payload, &action)
		if err != nil {
			return "unknow-err"
		}

		if action.Ty == TokenActionPreCreate && action.GetTokenprecreate() != nil {
			return "preCreate"
		} else if action.Ty == TokenActionFinishCreate && action.GetTokenfinishcreate() != nil {
			return "finishCreate"
		} else if action.Ty == TokenActionRevokeCreate && action.GetTokenrevokecreate() != nil {
			return "revokeCreate"
		} else if action.Ty == ActionTransfer && action.GetTransfer() != nil {
			return "transferToken"
		} else if action.Ty == ActionWithdraw && action.GetWithdraw() != nil {
			return "withdrawToken"
		}
	} else if bytes.Equal(tx.Execer, []byte("trade")) {
		var trade Trade
		err := Decode(tx.Payload, &trade)
		if err != nil {
			return "unknow-err"
		}

		if trade.Ty == TradeSellLimit && trade.GetTokensell() != nil {
			return "selltoken"
		} else if trade.Ty == TradeBuyMarket && trade.GetTokenbuy() != nil {
			return "buytoken"
		} else if trade.Ty == TradeRevokeSell && trade.GetTokenrevokesell() != nil {
			return "revokeselltoken"
		} else if trade.Ty == TradeBuyLimit && trade.GetTokenbuylimit() != nil {
			return "buylimittoken"
		} else if trade.Ty == TradeSellMarket && trade.GetTokensellmarket() != nil {
			return "sellmarkettoken"
		} else if trade.Ty == TradeRevokeBuy && trade.GetTokenrevokebuy() != nil {
			return "revokebuytoken"
		}
	} else if bytes.Equal(tx.Execer, ExecerPrivacy) {
		var action PrivacyAction
		err := Decode(tx.Payload, &action)
		if err != nil {
			return "unknow-privacy-err"
		}
		return action.GetActionName()
	} else if bytes.Equal(tx.Execer, ExecerEvm) || bytes.HasPrefix(tx.Execer, []byte("user.evm.")) {
		// 这个需要通过合约交易目标地址来判断Action
		// 如果目标地址为空，或为evm的固定合约地址，则为创建合约，否则为调用合约
		if strings.EqualFold(tx.To, "19tjS51kjwrCoSQS13U3owe7gYBLfSfoFm") {
			return "createEvmContract"
		} else {
			return "callEvmContract"
		}
	} else if bytes.Equal(tx.Execer, ExecerRelay) {
		var relay RelayAction
		err := Decode(tx.Payload, &relay)
		if err != nil {
			return "unkown-relay-action-err"
		}
		if relay.Ty == RelayActionCreate && relay.GetCreate() != nil {
			return "relayCreateTx"
		}
		if relay.Ty == RelayActionRevoke && relay.GetRevoke() != nil {
			return "relayRevokeTx"
		}
		if relay.Ty == RelayActionAccept && relay.GetAccept() != nil {
			return "relayAcceptTx"
		}
		if relay.Ty == RelayActionConfirmTx && relay.GetConfirmTx() != nil {
			return "relayConfirmTx"
		}
		if relay.Ty == RelayActionVerifyTx && relay.GetVerify() != nil {
			return "relayVerifyTx"
		}
		if relay.Ty == RelayActionRcvBTCHeaders && relay.GetBtcHeaders() != nil {
			return "relay-receive-btc-heads"
		}
	}
	return "unknow"
>>>>>>> d3a551e4
}

//判断交易是withdraw交易，需要做from和to地址的swap，方便上层客户理解
func (tx *Transaction) IsWithdraw() bool {
	if bytes.Equal(tx.GetExecer(), bCoins) || bytes.Equal(tx.GetExecer(), bToken) {
		if tx.ActionName() == withdraw {
			return true
		}
	}
	return false
}<|MERGE_RESOLUTION|>--- conflicted
+++ resolved
@@ -9,6 +9,7 @@
 	"gitlab.33.cn/chain33/chain33/common"
 	"gitlab.33.cn/chain33/chain33/common/address"
 	"gitlab.33.cn/chain33/chain33/common/crypto"
+	"strings"
 )
 
 var (
@@ -459,12 +460,14 @@
 
 //解析tx的payload获取amount值
 func (tx *Transaction) Amount() (int64, error) {
-<<<<<<< HEAD
 	// TODO 原来有很多执行器 在这里没有代码， 用默认 0, nil 先
 	exec := LoadExecutor(string(tx.Execer))
 	if exec == nil {
-=======
-
+		return 0, nil
+	}
+	return exec.Amount(tx)
+
+	// TODO has new
 	if CoinsX == string(tx.Execer) {
 		var action CoinsAction
 		err := Decode(tx.GetPayload(), &action)
@@ -550,7 +553,6 @@
 		if RelayActionCreate == relay.Ty && relay.GetCreate() != nil {
 			return int64(relay.GetCreate().BtyAmount), nil
 		}
->>>>>>> d3a551e4
 		return 0, nil
 	}
 	return exec.Amount(tx)
@@ -558,7 +560,6 @@
 
 //获取tx交易的Actionname
 func (tx *Transaction) ActionName() string {
-<<<<<<< HEAD
 	execName := string(tx.Execer)
 	if bytes.HasPrefix(tx.Execer, []byte("user.evm.")) {
 		execName = "evm"
@@ -568,7 +569,8 @@
 		return "unknow"
 	}
 	return exec.ActionName(tx)
-=======
+
+	// TODO check has new
 	if bytes.Equal(tx.Execer, []byte("coins")) {
 		var action CoinsAction
 		err := Decode(tx.Payload, &action)
@@ -710,7 +712,6 @@
 		}
 	}
 	return "unknow"
->>>>>>> d3a551e4
 }
 
 //判断交易是withdraw交易，需要做from和to地址的swap，方便上层客户理解
