package types

import (
	"bytes"
	"encoding/hex"
	"encoding/json"
	"time"

	"gitlab.33.cn/chain33/chain33/common"
	"gitlab.33.cn/chain33/chain33/common/address"
	"gitlab.33.cn/chain33/chain33/common/crypto"
)

var (
	bCoins   = []byte("coins")
	bToken   = []byte("token")
	withdraw = "withdraw"
)

func CreateTxGroup(txs []*Transaction) (*Transactions, error) {
	if len(txs) < 2 {
		return nil, ErrTxGroupCountLessThanTwo
	}
	txgroup := &Transactions{}
	txgroup.Txs = txs
	var header []byte
	totalfee := int64(0)
	minfee := int64(0)
	for i := len(txs) - 1; i >= 0; i-- {
		txs[i].GroupCount = int32(len(txs))
		totalfee += txs[i].GetFee()
		realfee, err := txs[i].GetRealFee(MinFee)
		if err != nil {
			return nil, err
		}
		minfee += realfee
		if i == 0 {
			if totalfee < minfee {
				totalfee = minfee
			}
			txs[0].Fee = totalfee
			header = txs[i].Hash()
		} else {
			txs[i].Fee = 0
			txs[i-1].Next = txs[i].Hash()
		}
	}
	for i := 0; i < len(txs); i++ {
		txs[i].Header = header
	}
	return txgroup, nil
}

//这比用于检查的交易，包含了所有的交易。
//主要是为了兼容原来的设计
func (txgroup *Transactions) Tx() *Transaction {
	if len(txgroup.GetTxs()) < 2 {
		return nil
	}
	headtx := txgroup.GetTxs()[0]
	//不会影响原来的tx
	copytx := *headtx
	data := Encode(txgroup)
	//放到header中不影响交易的Hash
	copytx.Header = data
	return &copytx
}

func (txgroup *Transactions) GetTxGroup() *Transactions {
	return txgroup
}

func (txgroup *Transactions) SignN(n int, ty int32, priv crypto.PrivKey) error {
	if n >= len(txgroup.GetTxs()) {
		return ErrIndex
	}
	txgroup.GetTxs()[n].Sign(ty, priv)
	return nil
}

func (txgroup *Transactions) CheckSign() bool {
	txs := txgroup.Txs
	for i := 0; i < len(txs); i++ {
		if !txs[i].checkSign() {
			return false
		}
	}
	return true
}

func (txgroup *Transactions) IsExpire(height, blocktime int64) bool {
	txs := txgroup.Txs
	for i := 0; i < len(txs); i++ {
		if txs[i].isExpire(height, blocktime) {
			return true
		}
	}
	return false
}

func (txgroup *Transactions) Check(minfee int64) error {
	txs := txgroup.Txs
	if len(txs) < 2 {
		return ErrTxGroupCountLessThanTwo
	}
	for i := 0; i < len(txs); i++ {
		if txs[i] == nil {
			return ErrTxGroupEmpty
		}
		err := txs[i].check(0)
		if err != nil {
			return err
		}
	}
	for i := 1; i < len(txs); i++ {
		if txs[i].Fee != 0 {
			return ErrTxGroupFeeNotZero
		}
	}
	//检查txs[0] 的费用是否满足要求
	totalfee := int64(0)
	for i := 0; i < len(txs); i++ {
		fee, err := txs[i].GetRealFee(minfee)
		if err != nil {
			return err
		}
		totalfee += fee
	}
	if txs[0].Fee < totalfee {
		return ErrTxFeeTooLow
	}
	//检查hash是否符合要求
	for i := 0; i < len(txs); i++ {
		//检查头部是否等于头部hash
		if i == 0 {
			if !bytes.Equal(txs[i].Hash(), txs[i].Header) {
				return ErrTxGroupHeader
			}
		} else {
			if !bytes.Equal(txs[0].Header, txs[i].Header) {
				return ErrTxGroupHeader
			}
		}
		//检查group count
		if txs[i].GroupCount > MaxTxGroupSize {
			return ErrTxGroupCountBigThanMaxSize
		}
		if txs[i].GroupCount != int32(len(txs)) {
			return ErrTxGroupCount
		}
		//检查next
		if i < len(txs)-1 {
			if !bytes.Equal(txs[i].Next, txs[i+1].Hash()) {
				return ErrTxGroupNext
			}
		} else {
			if txs[i].Next != nil {
				return ErrTxGroupNext
			}
		}
	}
	return nil
}

type TransactionCache struct {
	*Transaction
	txGroup *Transactions
	hash    []byte
	size    int
	signok  int   //init 0, ok 1, err 2
	checkok error //init 0, ok 1, err 2
	checked bool
}

func NewTransactionCache(tx *Transaction) *TransactionCache {
	return &TransactionCache{Transaction: tx}
}

func (tx *TransactionCache) Hash() []byte {
	if tx.hash == nil {
		tx.hash = tx.Transaction.Hash()
	}
	return tx.hash
}

func (tx *TransactionCache) Size() int {
	if tx.size == 0 {
		tx.size = Size(tx.Tx())
	}
	return tx.size
}

func (tx *TransactionCache) Tx() *Transaction {
	return tx.Transaction
}

func (tx *TransactionCache) Check(minfee int64) error {
	if !tx.checked {
		tx.checked = true
		txs, err := tx.GetTxGroup()
		if err != nil {
			tx.checkok = err
			return err
		}
		if txs == nil {
			tx.checkok = tx.check(minfee)
		} else {
			tx.checkok = txs.Check(minfee)
		}
	}
	return tx.checkok
}

func (tx *TransactionCache) GetTxGroup() (*Transactions, error) {
	var err error
	if tx.txGroup == nil {
		tx.txGroup, err = tx.Transaction.GetTxGroup()
		if err != nil {
			return nil, err
		}
	}
	return tx.txGroup, nil
}

func (tx *TransactionCache) CheckSign() bool {
	if tx.signok == 0 {
		tx.signok = 2
		group, err := tx.GetTxGroup()
		if err != nil {
			return false
		}
		if group == nil {
			//非group，简单校验签名
			if ok := tx.checkSign(); ok {
				tx.signok = 1
			}
		} else {
			if ok := group.CheckSign(); ok {
				tx.signok = 1
			}
		}
	}
	return tx.signok == 1
}

func TxsToCache(txs []*Transaction) (caches []*TransactionCache) {
	caches = make([]*TransactionCache, len(txs))
	for i := 0; i < len(caches); i++ {
		caches[i] = NewTransactionCache(txs[i])
	}
	return caches
}

func CacheToTxs(caches []*TransactionCache) (txs []*Transaction) {
	txs = make([]*Transaction, len(caches))
	for i := 0; i < len(caches); i++ {
		txs[i] = caches[i].Tx()
	}
	return txs
}

//hash 不包含签名，用户通过修改签名无法重新发送交易
func (tx *Transaction) HashSign() []byte {
	copytx := *tx
	copytx.Signature = nil
	data := Encode(&copytx)
	return common.Sha256(data)
}

func (tx *Transaction) Tx() *Transaction {
	return tx
}

func (tx *Transaction) GetTxGroup() (*Transactions, error) {
	if tx.GroupCount < 0 || tx.GroupCount == 1 || tx.GroupCount > 20 {
		return nil, ErrTxGroupCount
	}
	if tx.GroupCount > 0 {
		var txs Transactions
		err := Decode(tx.Header, &txs)
		if err != nil {
			return nil, err
		}
		return &txs, nil
	} else {
		if tx.Next != nil || tx.Header != nil {
			return nil, ErrNomalTx
		}
	}
	return nil, nil
}

//交易的hash不包含header的值，引入tx group的概念后，做了修改
func (tx *Transaction) Hash() []byte {
	copytx := *tx
	copytx.Signature = nil
	copytx.Header = nil
	data := Encode(&copytx)
	return common.Sha256(data)
}

func (tx *Transaction) Size() int {
	return Size(tx)
}

func (tx *Transaction) Sign(ty int32, priv crypto.PrivKey) {
	tx.Signature = nil
	data := Encode(tx)
	pub := priv.PubKey()
	sign := priv.Sign(data)
	tx.Signature = &Signature{ty, pub.Bytes(), sign.Bytes()}
}

//tx 有些时候是一个交易组
func (tx *Transaction) CheckSign() bool {
	return tx.checkSign()
}

//txgroup 的情况
func (tx *Transaction) checkSign() bool {
	copytx := *tx
	copytx.Signature = nil
	data := Encode(&copytx)
	if tx.GetSignature() == nil {
		return false
	}
	return CheckSign(data, tx.GetSignature())
}

func (tx *Transaction) Check(minfee int64) error {
	group, err := tx.GetTxGroup()
	if err != nil {
		return err
	}
	if group == nil {
		return tx.check(minfee)
	}
	return group.Check(minfee)
}

func (tx *Transaction) check(minfee int64) error {
	if !isAllowExecName(tx.Execer) {
		return ErrExecNameNotAllow
	}
	txSize := Size(tx)
	if txSize > int(MaxTxSize) {
		return ErrTxMsgSizeTooBig
	}
	if minfee == 0 {
		return nil
	}
	// 检查交易费是否小于最低值
	realFee := int64(txSize/1000+1) * minfee
	if tx.Fee < realFee {
		return ErrTxFeeTooLow
	}
	return nil
}

func (tx *Transaction) SetExpire(expire time.Duration) {
	if int64(expire) > expireBound {
		if expire < time.Second*120 {
			expire = time.Second * 120
		}
		//用秒数来表示的时间
		tx.Expire = Now().Unix() + int64(expire/time.Second)
	} else {
		tx.Expire = int64(expire)
	}
}

func (tx *Transaction) GetRealFee(minFee int64) (int64, error) {
	txSize := Size(tx)
	//如果签名为空，那么加上签名的空间
	if tx.Signature == nil {
		txSize += 300
	}
	if txSize > int(MaxTxSize) {
		return 0, ErrTxMsgSizeTooBig
	}
	// 检查交易费是否小于最低值
	realFee := int64(txSize/1000+1) * minFee
	return realFee, nil
}

var expireBound int64 = 1000000000 // 交易过期分界线，小于expireBound比较height，大于expireBound比较blockTime

func (tx *Transaction) IsExpire(height, blocktime int64) bool {
	group, _ := tx.GetTxGroup()
	if group == nil {
		return tx.isExpire(height, blocktime)
	}
	return group.IsExpire(height, blocktime)
}

func (tx *Transaction) From() string {
	return address.PubKeyToAddress(tx.GetSignature().GetPubkey()).String()
}

//检查交易是否过期，过期返回true，未过期返回false
func (tx *Transaction) isExpire(height, blocktime int64) bool {
	valid := tx.Expire
	// Expire为0，返回false
	if valid == 0 {
		return false
	}
	if valid <= expireBound {
		//Expire小于1e9，为height
		if valid > height { // 未过期
			return false
		} else { // 过期
			return true
		}
	} else {
		// Expire大于1e9，为blockTime
		if valid > blocktime { // 未过期
			return false
		} else { // 过期
			return true
		}
	}
}

func (tx *Transaction) Json() string {
	type transaction struct {
		Hash      string     `json:"hash,omitempty"`
		Execer    string     `json:"execer,omitempty"`
		Payload   string     `json:"payload,omitempty"`
		Signature *Signature `json:"signature,omitempty"`
		Fee       int64      `json:"fee,omitempty"`
		Expire    int64      `json:"expire,omitempty"`
		// 随机ID，可以防止payload 相同的时候，交易重复
		Nonce int64 `json:"nonce,omitempty"`
		// 对方地址，如果没有对方地址，可以为空
		To         string `json:"to,omitempty"`
		GroupCount int32  `json:"groupCount,omitempty"`
		Header     string `json:"header,omitempty"`
		Next       string `json:"next,omitempty"`
	}

	newtx := &transaction{}
	newtx.Hash = hex.EncodeToString(tx.Hash())
	newtx.Execer = string(tx.Execer)
	newtx.Payload = hex.EncodeToString(tx.Payload)
	newtx.Signature = tx.Signature
	newtx.Fee = tx.Fee
	newtx.Expire = tx.Expire
	newtx.Nonce = tx.Nonce
	newtx.To = tx.To
	newtx.GroupCount = tx.GroupCount
	newtx.Header = hex.EncodeToString(tx.Header)
	newtx.Next = hex.EncodeToString(tx.Next)
	data, err := json.MarshalIndent(newtx, "", "\t")
	if err != nil {
		return err.Error()
	}
	return string(data)
}

//解析tx的payload获取amount值
func (tx *Transaction) Amount() (int64, error) {
	// TODO 原来有很多执行器 在这里没有代码， 用默认 0, nil 先
	exec := LoadExecutor(string(tx.Execer))
	if exec == nil {
		return 0, nil
	}
	return exec.Amount(tx)
}

//解析tx的payload获取real to值
func (tx *Transaction) GetRealToAddr() string {
	exec := LoadExecutor(string(tx.Execer))
	if exec == nil {
		return tx.To
	}
	return exec.GetRealToAddr(tx)
}
<<<<<<< HEAD
=======

>>>>>>> a71bd270
//解析tx的payload获取view from to 值
func (tx *Transaction) GetViewFromToAddr() (string, string) {
	exec := LoadExecutor(string(tx.Execer))
	if exec == nil {
		return tx.From(), tx.To
	}
	return exec.GetViewFromToAddr(tx)
}
<<<<<<< HEAD
=======

>>>>>>> a71bd270
//获取tx交易的Actionname
func (tx *Transaction) ActionName() string {
	execName := string(tx.Execer)
	if bytes.HasPrefix(tx.Execer, []byte("user.evm.")) {
		execName = "evm"
	}
	exec := LoadExecutor(execName)
	if exec == nil {
		return "unknow"
	}
	return exec.ActionName(tx)
}

//判断交易是withdraw交易，需要做from和to地址的swap，方便上层客户理解
func (tx *Transaction) IsWithdraw() bool {
	if bytes.Equal(tx.GetExecer(), bCoins) || bytes.Equal(tx.GetExecer(), bToken) {
		if tx.ActionName() == withdraw {
			return true
		}
	}
	return false
}<|MERGE_RESOLUTION|>--- conflicted
+++ resolved
@@ -475,10 +475,8 @@
 	}
 	return exec.GetRealToAddr(tx)
 }
-<<<<<<< HEAD
-=======
-
->>>>>>> a71bd270
+
+
 //解析tx的payload获取view from to 值
 func (tx *Transaction) GetViewFromToAddr() (string, string) {
 	exec := LoadExecutor(string(tx.Execer))
@@ -487,10 +485,7 @@
 	}
 	return exec.GetViewFromToAddr(tx)
 }
-<<<<<<< HEAD
-=======
-
->>>>>>> a71bd270
+
 //获取tx交易的Actionname
 func (tx *Transaction) ActionName() string {
 	execName := string(tx.Execer)
