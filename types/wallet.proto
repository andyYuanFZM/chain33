--- conflicted
+++ resolved
@@ -4,7 +4,6 @@
 import "blockchain.proto";
 import "account.proto";
 import "executor.proto";
-import "executorTrade.proto";
 
 package types;
 
@@ -117,8 +116,8 @@
 }
 
 message ReqWalletSetPasswd {
-	string oldPass = 1;
-	string newPass = 2;
+	string oldpass = 1;
+	string newpass = 2;
 }
 
 message ReqNewAccount {
@@ -146,11 +145,7 @@
 
 message ReqWalletImportPrivKey {
 	//bitcoin 的私钥格式
-<<<<<<< HEAD
 	string privkey = 1;
-=======
-	string privkey = 1; 
->>>>>>> 91c5f792
 	string label = 2;
 }
 
@@ -233,7 +228,28 @@
     string modifier = 4;
 }
 
-<<<<<<< HEAD
+message ReqSignRawTx {
+    string addr = 1;
+    string privkey = 2;
+    string txHex = 3;
+    string expire = 4;
+    int32  index = 5;
+}
+
+message ReplySignRawTx {
+    string txHex = 1;
+}
+
+message ReportErrEvent {
+    string frommodule = 1;
+    string tomodule = 2;
+    string error = 3;
+}
+
+message Int32 {
+	int32 data = 1;
+}
+
 message ReqPub2Pri {
 	//接收人可见公钥A
 	string viewPublic  = 1;
@@ -340,26 +356,4 @@
 
 message FTXOsSTXOsInOneTx {
     repeated UTXOGlobalIndex utxoGlobalIndex = 1;
-=======
-message ReqSignRawTx {
-    string addr = 1;
-    string privkey = 2;
-    string txHex = 3;
-    string expire = 4;
-    int32  index = 5;
-}
-
-message ReplySignRawTx {
-    string txHex = 1;
-}
-
-message ReportErrEvent {
-    string frommodule = 1;
-    string tomodule = 2;
-    string error = 3;
-}
-
-message Int32 {
-	int32 data = 1;
->>>>>>> 91c5f792
 }