syntax = "proto3";

import "transaction.proto";
import "blockchain.proto";
import "account.proto";
import "executor.proto";

package types;

message WalletTxDetail {
	Transaction tx = 1;
	ReceiptData receipt = 2;
	int64 height = 3;
	int64 index = 4;
	int64 blocktime = 5;
	int64 amount = 6;
	string fromaddr = 7;
	bytes txhash = 8;
	string actionName  =9;
}

message WalletTxDetails {
	repeated WalletTxDetail txDetails = 1;
}

message WalletAccountStore {
	string privkey = 1;
	string label = 2;
	string addr = 3;
	string timeStamp = 4;
}


message WalletPwHash {
	bytes pwHash = 1;
	string randstr = 2;
}

message WalletStatus {
	bool isLock = 1;
	bool isAutoMining = 2;
	bool hasSeed = 3;
}

message WalletAccounts {
	repeated WalletAccount wallets = 1;
}

message WalletAccount {
	Account acc = 1;
	string label = 2;
}

message WalletUnLock {
	string passwd = 1;
	int64 timeout = 2;
}

message GenSeedLang {
	int32 lang = 1;
}

message GetSeedByPw {
	string passwd = 1;
}

message SaveSeedByPw {
	string seed = 1;
	string passwd = 2;
}

message ReplySeed {
	string seed = 1;
}

message ReqWalletSetPasswd {
	string oldpass = 1;
	string newpass = 2;
}

message ReqNewAccount {
	string label = 1;
}

message MinerFlag {
	int32 flag = 1;
}

message ReqWalletTransactionList {
	bytes fromTx = 1; //从这个txId 开始读。默认从最后一个数据。
	int32 count = 2;
	int32 direction = 3;
}

message ReqWalletImportPrivKey {
	string privkey = 1; //bitcoin 的私钥格式
	string label = 2;
}

message ReqWalletSendToAddress {
	string from        = 1;
	string to          = 2;
	int64  amount      = 3;
	string note        = 4;
	bool   istoken     = 5;
	string tokenSymbol = 6;
}

message ReqWalletSetFee {
	int64 amount = 1;
}

message ReqWalletSetLabel {
	string addr = 1;
	string label = 2;
}

message ReqWalletMergeBalance {
	string to = 1;
}

message ReqStr {
	string reqstr = 1;
}

message ReplyStr {
	string replystr = 1;
}

message ReqTokenPreCreate {
    string creator_addr = 1;
    string name = 2;
    string symbol = 3;
    string introduction = 4;
    string owner_addr = 5;
    int64  total = 6;
    int64  price = 7;
}

<<<<<<< HEAD
message ReqSellToken {
	TradeForSell sell  = 1;
	string       owner = 2;
}

message ReqBuyToken {
    TradeForBuy buy   = 1;
    string      buyer = 2;
}

message ReqRevokeSell {
    TradeForRevokeSell revoke = 1;
    string             owner  = 2;
}

=======
message ReqTokenFinishCreate {
    string finisher_addr = 1;
    string symbol = 2;
    string owner_addr = 3;
}

message ReqTokenRevokeCreate {
    string revoker_addr = 1;
    string symbol = 2;
    string owner_addr = 3;
}
>>>>>>> a57e8ab8
<|MERGE_RESOLUTION|>--- conflicted
+++ resolved
@@ -137,7 +137,18 @@
     int64  price = 7;
 }
 
-<<<<<<< HEAD
+message ReqTokenFinishCreate {
+	string finisher_addr = 1;
+	string symbol = 2;
+	string owner_addr = 3;
+}
+
+message ReqTokenRevokeCreate {
+	string revoker_addr = 1;
+	string symbol = 2;
+	string owner_addr = 3;
+}
+
 message ReqSellToken {
 	TradeForSell sell  = 1;
 	string       owner = 2;
@@ -151,18 +162,4 @@
 message ReqRevokeSell {
     TradeForRevokeSell revoke = 1;
     string             owner  = 2;
-}
-
-=======
-message ReqTokenFinishCreate {
-    string finisher_addr = 1;
-    string symbol = 2;
-    string owner_addr = 3;
-}
-
-message ReqTokenRevokeCreate {
-    string revoker_addr = 1;
-    string symbol = 2;
-    string owner_addr = 3;
-}
->>>>>>> a57e8ab8
+}