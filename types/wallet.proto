syntax = "proto3";

import "transaction.proto";
import "blockchain.proto";
import "account.proto";
import "executor.proto";

package types;

//钱包模块存贮的tx交易详细信息
// 	 tx : tx交易信息
//	 receipt :交易收据信息
//	 height :交易所在的区块高度
//	 index :交易所在区块中的索引
//	 blocktime :交易所在区块的时标
//	 amount :交易量
//	 fromaddr :交易打出地址
//	 txhash : 交易对应的哈希值
//	 actionName  :交易对应的函数调用
message WalletTxDetail {
	Transaction tx = 1;
	ReceiptData receipt = 2;
	int64 height = 3;
	int64 index = 4;
	int64 blocktime = 5;
	int64 amount = 6;
	string fromaddr = 7;
	bytes txhash = 8;
	string actionName  =9;
}

message WalletTxDetails {
	repeated WalletTxDetail txDetails = 1;
}

//钱包模块存贮的账户信息
// 	 privkey : 账户地址对应的私钥
//	 label :账户地址对应的标签
//	 addr :账户地址
//	 timeStamp :创建账户时的时标
message WalletAccountStore {
	string privkey = 1;
	string label = 2;
	string addr = 3;
	string timeStamp = 4;
}

message WalletAccountPrivacy {
	bytes viewPubkey   = 1;
	bytes viewPrivKey  = 2;
	bytes spendPubkey  = 3;
	bytes spendPrivKey = 4;
}

//钱包模块通过一个随机值对钱包密码加密
// 	 pwHash : 对钱包密码和一个随机值组合进行哈希计算
//	 randstr :对钱包密码加密的一个随机值
message WalletPwHash {
	bytes pwHash = 1;
	string randstr = 2;
}

//钱包当前的状态
// 	 isWalletLock : 钱包是否锁状态，true锁定，false解锁
//	 isAutoMining :钱包是否开启挖矿功能，true开启挖矿，false关闭挖矿
// 	 isHasSeed : 钱包是否有种子，true已有，false没有
//	 isTicketLock :钱包挖矿买票锁状态，true锁定，false解锁，只能用于挖矿转账
message WalletStatus {
	bool isWalletLock = 1;
	bool isAutoMining = 2;
	bool isHasSeed = 3;
	bool isTicketLock = 4;
}

message WalletAccounts {
	repeated WalletAccount wallets = 1;
}

//钱包账户信息
// 	 acc : 钱包账户信息
//	 label :钱包账户对应的标签

message WalletAccount {
	Account acc = 1;
	string label = 2;
}

//钱包解锁
// 	 passwd : 钱包密码
//	 timeout :钱包解锁时间，0，一直解锁，非0值，超时之后继续锁定
//	 walletOrTicket :解锁整个钱包还是只解锁挖矿买票功能，1只解锁挖矿买票，0解锁整个钱包
message WalletUnLock {
	string passwd = 1;
	int64 timeout = 2;
	bool walletOrTicket = 3;
}

message GenSeedLang {
	int32 lang = 1;
}

message GetSeedByPw {
	string passwd = 1;
}

//存储钱包的种子
// 	 seed : 钱包种子
//	 passwd :钱包密码
message SaveSeedByPw {
	string seed = 1;
	string passwd = 2;
}

message ReplySeed {
	string seed = 1;
}

message ReqWalletSetPasswd {
	string oldpass = 1;
	string newpass = 2;
}

message ReqNewAccount {
	string label = 1;
}

message MinerFlag {
	int32 flag = 1;
	int64 reserve = 2;

}

//获取钱包交易的详细信息
// 	 fromTx : []byte( Sprintf("%018d", height*100000 + index)，
//				表示从高度 height 中的 index 开始获取交易列表；
//			    第一次传参为空，获取最新的交易。)
//	 count :获取交易列表的个数。
//	 direction :查找方式；0，上一页；1，下一页。
message ReqWalletTransactionList {
	bytes fromTx = 1; 
	int32 count = 2;
	int32 direction = 3;
	bool isprivacy  = 4;
}

message ReqWalletImportPrivKey {
	//bitcoin 的私钥格式
	string privkey = 1;
	string label = 2;
}

//发送交易
// 	 from : 打出地址
//	 to :接受地址
// 	 amount : 转账额度
//	 note :转账备注
message ReqWalletSendToAddress {
	string from        = 1;
	string to          = 2;
	int64  amount      = 3;
	string note        = 4;
	bool   istoken     = 5;
	string tokenSymbol = 6;
}

message ReqWalletSetFee {
	int64 amount = 1;
}

message ReqWalletSetLabel {
	string addr = 1;
	string label = 2;
}

message ReqWalletMergeBalance {
	string to = 1;
}

message ReqStr {
	string reqstr = 1;
}

message ReplyStr {
	string replystr = 1;
}

message ReqTokenPreCreate {
    string creator_addr = 1;
    string name = 2;
    string symbol = 3;
    string introduction = 4;
    string owner_addr = 5;
    int64  total = 6;
    int64  price = 7;
}

message ReqTokenFinishCreate {
	string finisher_addr = 1;
	string symbol = 2;
	string owner_addr = 3;
}

message ReqTokenRevokeCreate {
	string revoker_addr = 1;
	string symbol = 2;
	string owner_addr = 3;
}

message ReqSellToken {
	TradeForSell sell  = 1;
	string       owner = 2;
}

message ReqBuyToken {
    TradeForBuy buy   = 1;
    string      buyer = 2;
}

message ReqRevokeSell {
    TradeForRevokeSell revoke = 1;
    string             owner  = 2;
}

message ReqModifyConfig {
    string key = 1;
    string op = 2;
    string value = 3;
    string modifier = 4;
}

message ReqPub2Pri {
	//接收人可见公钥A
	string viewPublic  = 1;
	//接收人花费公钥B
	string spendPublic = 2;
	string tokenname   = 3;
	int64 amount       = 4;
	string note        = 5;
	//发送人地址
	string sender      = 6;
	int32  mixin       = 7;
}

message ReqPri2Pri {
	//接收人可见公钥A
	string viewPublic  = 1; //A
	//接收人花费公钥B
	string spendPublic = 2; //B
	string tokenname   = 3;
	int64 amount       = 4;
	string note        = 5;
	//隐私交易发起人地址
    string sender      = 6;
	int32  mixin       = 7;
//	string txhash      = 7;
}

message ReqPri2Pub {
	string receiver   = 1;
	string tokenname  = 2;
	int64 amount      = 3;
	string note       = 4;
	//隐私交易发起人地址
	string sender     = 5;
	int32  mixin      = 6;
//	string txhash     = 6;
}

message ReqCreateUTXOs {
    string viewPublic  = 1; //接收人可见公钥A
    string spendPublic = 2; //接收人花费公钥B
    string tokenname   = 3;
    int64 amount       = 4;
    string note        = 5;
    string sender      = 6; //发送人地址
    int32  count       = 7;
}

message ReplyPrivacyPkPair {
	bool showSuccessful  = 1;
	string viewPub       = 2;
	string spendPub      = 3;
}

message ReqPrivacyBalance {
	string addr   =  1;
	//隐私交易hash
	string txhash =  2;
}

message ReqPrivBal4AddrToken {
    string addr   =  1;
    string token  =  2;
}

message ReplyPrivacyBalance {
    string onetimeaddr   =  1;
    int64 balance        =  2;
}

message PrivacyDBStore {
    bytes txhash                    = 1;
    string tokenname                 = 2;
	int64 amount                     = 3;
	int32 outIndex                   = 4;
    bytes txPublicKeyR               = 5;
    bytes onetimePublicKey           = 6;
	string owner                     = 7;
    int64 height                     = 8;
    int32 txindex                    = 9;
    bytes blockhash                  = 10;
}

<<<<<<< HEAD
message UTXO {
    int64 amount     = 1;
    UTXOBasic utxoBasic   = 2;
=======
message PrivacyOnetimeAccInfo {
	string tokenname = 1;
	//账户可用余额
	int64 balance = 2;
	//账户冻结余额
	int64 frozen = 3;
	//账户的地址
	string addr = 4;
	string txhash = 5;
>>>>>>> 87a6ba16
}

message ReqUTXOGlobalIndex {
	string tokenname = 1;
    int32 mixCount  = 2;
	repeated int64 amount = 3;
}

message UTXOBasic {
    UTXOGlobalIndex utxoGlobalIndex = 1;
    bytes onetimePubkey             = 2;
}

message UTXOIndex4Amount {
    int64 amount        = 1;
    repeated UTXOBasic utxos = 2;
}

message ResUTXOGlobalIndex {
    string tokenname = 1;
    int32 mixCount   = 2;
    repeated UTXOIndex4Amount utxoIndex4Amount = 3;
}

message FTXOsSTXOsInOneTx {
    repeated UTXOGlobalIndex utxoGlobalIndex = 1;
}<|MERGE_RESOLUTION|>--- conflicted
+++ resolved
@@ -311,21 +311,9 @@
     bytes blockhash                  = 10;
 }
 
-<<<<<<< HEAD
 message UTXO {
     int64 amount     = 1;
     UTXOBasic utxoBasic   = 2;
-=======
-message PrivacyOnetimeAccInfo {
-	string tokenname = 1;
-	//账户可用余额
-	int64 balance = 2;
-	//账户冻结余额
-	int64 frozen = 3;
-	//账户的地址
-	string addr = 4;
-	string txhash = 5;
->>>>>>> 87a6ba16
 }
 
 message ReqUTXOGlobalIndex {
