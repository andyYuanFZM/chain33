--- conflicted
+++ resolved
@@ -20,18 +20,6 @@
 //	 actionName  :交易对应的函数调用
 //   spendrecv 交易对应的输入UTXO
 message WalletTxDetail {
-<<<<<<< HEAD
-	Transaction tx = 1;
-	ReceiptData receipt = 2;
-	int64 height = 3;
-	int64 index = 4;
-	int64 blocktime = 5;
-	int64 amount = 6;
-    string senderRecver = 7;
-	bytes txhash = 8;
-	string actionName  =9;
-	repeated UTXO spendrecv = 10;
-=======
     Transaction tx         = 1;
     ReceiptData receipt    = 2;
     int64       height     = 3;
@@ -41,7 +29,7 @@
     string      fromaddr   = 7;
     bytes       txhash     = 8;
     string      actionName = 9;
->>>>>>> 7a76dc08
+    repeated UTXO spendrecv = 10;
 }
 
 message WalletTxDetails {
@@ -60,7 +48,6 @@
     string timeStamp = 4;
 }
 
-<<<<<<< HEAD
 message WalletAccountPrivacy {
 	bytes viewPubkey   = 1;
 	bytes viewPrivKey  = 2;
@@ -68,8 +55,6 @@
 	bytes spendPrivKey = 4;
 }
 
-=======
->>>>>>> 7a76dc08
 //钱包模块通过一个随机值对钱包密码加密
 // 	 pwHash : 对钱包密码和一个随机值组合进行哈希计算
 //	 randstr :对钱包密码加密的一个随机值
@@ -134,13 +119,8 @@
 }
 
 message ReqWalletSetPasswd {
-<<<<<<< HEAD
-	string oldpass = 1;
-	string newpass = 2;
-=======
     string oldPass = 1;
     string newPass = 2;
->>>>>>> 7a76dc08
 }
 
 message ReqNewAccount {
@@ -161,7 +141,6 @@
 //  mode: 查询模式，0：普通查询，1：隐私合约查询
 //  sendRecvPrivacy: 查询隐私交易的发送还是接收：0：发送； 1：接收
 message ReqWalletTransactionList {
-<<<<<<< HEAD
 	bytes fromTx = 1; 
 	int32 count = 2;
 	int32 direction = 3;
@@ -173,20 +152,9 @@
 }
 
 message ReqWalletImportPrivKey {
-	//bitcoin 的私钥格式
-	string privkey = 1;
-	string label = 2;
-=======
-    bytes fromTx    = 1;
-    int32 count     = 2;
-    int32 direction = 3;
-}
-
-message ReqWalletImportPrivKey {
-    // bitcoin 的私钥格式
+    //bitcoin 的私钥格式
     string privkey = 1;
     string label   = 2;
->>>>>>> 7a76dc08
 }
 
 //发送交易
@@ -271,20 +239,14 @@
 message ReqSignRawTx {
     string addr    = 1;
     string privkey = 2;
-<<<<<<< HEAD
-    string txHex = 3;
-    string expire = 4;
-    int32  index = 5;
+    string txHex   = 3;
+    string expire  = 4;
+    int32  index   = 5;
 	// 签名的模式类型
 	// 0：普通交易
 	// 1：隐私交易
-	int32	mode = 6;
-	string	token = 7;
-=======
-    string txHex   = 3;
-    string expire  = 4;
-    int32  index   = 5;
->>>>>>> 7a76dc08
+	int32	mode   = 6;
+	string	token  = 7;
 }
 
 message ReplySignRawTx {
@@ -298,7 +260,6 @@
 }
 
 message Int32 {
-<<<<<<< HEAD
 	int32 data = 1;
 }
 
@@ -519,8 +480,6 @@
 message ReqCreateCacheTxKey {
 	string		tokenname	= 1;
 	bytes		hashkey		= 2;
-=======
-    int32 data = 1;
 }
 
 message ReqBindMiner {
@@ -532,5 +491,4 @@
 
 message ReplyBindMiner {
     string txHex = 1;
->>>>>>> 7a76dc08
 }