package types

import (
	"strings"
	"sync"
	"time"
)

var chainBaseParam *ChainParam
var chainV3Param *ChainParam
var chainConfig map[string]interface{}
var configMutex sync.Mutex

func init() {
	initChainBase()
	initChainBityuanV3()

	chainConfig = make(map[string]interface{})
}

func initChainBase() {
	chainBaseParam = &ChainParam{}
	chainBaseParam.CoinReward = 18 * Coin  //用户回报
	chainBaseParam.CoinDevFund = 12 * Coin //发展基金回报
	chainBaseParam.TicketPrice = 10000 * Coin
	chainBaseParam.PowLimitBits = uint32(0x1f00ffff)
	chainBaseParam.RetargetAdjustmentFactor = 4
	chainBaseParam.FutureBlockTime = 16
	chainBaseParam.TicketFrozenTime = 5    //5s only for test
	chainBaseParam.TicketWithdrawTime = 10 //10s only for test
	chainBaseParam.TicketMinerWaitTime = 2 // 2s only for test
	chainBaseParam.MaxTxNumber = 1600      //160
	chainBaseParam.TargetTimespan = 144 * 16 * time.Second
	chainBaseParam.TargetTimePerBlock = 16 * time.Second
}

func initChainBityuanV3() {
	chainV3Param = &ChainParam{}
	tmp := *chainBaseParam
	//copy base param
	chainV3Param = &tmp
	//修改的值
	chainV3Param.FutureBlockTime = 15
	chainV3Param.TicketFrozenTime = 12 * 3600
	chainV3Param.TicketWithdrawTime = 48 * 3600
	chainV3Param.TicketMinerWaitTime = 2 * 3600
	chainV3Param.MaxTxNumber = 1500
	chainV3Param.TargetTimespan = 144 * 15 * time.Second
	chainV3Param.TargetTimePerBlock = 15 * time.Second
}

//title is local
func initChainTestNet() {
	chainV3Param.MaxTxNumber = 10000
	chainV3Param.TicketFrozenTime = 5                   //5s only for test
	chainV3Param.TicketWithdrawTime = 10                //10s only for test
	chainV3Param.TicketMinerWaitTime = 2                // 2s only for test
	chainV3Param.TargetTimespan = 144 * 2 * time.Second //only for test
	chainV3Param.TargetTimePerBlock = 2 * time.Second   //only for test
}

type ChainParam struct {
	CoinDevFund              int64
	CoinReward               int64
	FutureBlockTime          int64
	TicketPrice              int64
	TicketFrozenTime         int64
	TicketWithdrawTime       int64
	TicketMinerWaitTime      int64
	MaxTxNumber              int64
	PowLimitBits             uint32
	TargetTimespan           time.Duration
	TargetTimePerBlock       time.Duration
	RetargetAdjustmentFactor int64
}

func SetChainConfig(key string, value interface{}) {
	configMutex.Lock()
	chainConfig[key] = value
	configMutex.Unlock()
}

func GetChainConfig(key string) (value interface{}, err error) {
	configMutex.Lock()
	if data, ok := chainConfig[key]; ok {
		configMutex.Unlock()
		return data, nil
	}
	configMutex.Unlock()
	return nil, ErrNotFound
}

func GetP(height int64) *ChainParam {
	if height < ForkV3 {
		return chainBaseParam
	}
	return chainV3Param
}

//区块链共识相关的参数，重要参数不要随便修改
var (
	AllowDepositExec = [][]byte{ExecerTicket}
	AllowUserExec    = [][]byte{ExecerCoins, ExecerTicket, ExecerNorm, ExecerHashlock,
		ExecerRetrieve, ExecerNone, ExecerToken, ExecerTrade, ExecerManage,
<<<<<<< HEAD
		ExecerEvm, ExecerRelay, ExecerPrivacy, ExecerCert, ExecerLottery}
=======
		ExecerEvm, ExecerRelay, ExecerPrivacy, ExecerCert, ExecerBlackwhite, ExecerPara}
>>>>>>> 9d146342

	GenesisAddr              = "14KEKbYtKKQm4wMthSK9J4La4nAiidGozt"
	GenesisBlockTime   int64 = 1526486816
	HotkeyAddr               = "12qyocayNF7Lv6C9qW4avxs2E7U41fKSfv"
	FundKeyAddr              = "1JmFaA6unrCFYEWPGRi7uuXY1KthTJxJEP"
	EmptyValue               = []byte("emptyBVBiCj5jvE15pEiwro8TQRGnJSNsJF") //这字符串表示数据库中的空值
	SuperManager             = []string{"1JmFaA6unrCFYEWPGRi7uuXY1KthTJxJEP"}
	TokenApprs               = []string{}
	MinFee             int64 = 1e5
	MinBalanceTransfer int64 = 1e6
	// 隐私交易中最大的混淆度
	PrivacyMaxCount = 16
)

// coin conversation
const (
	Coin            int64 = 1e8
	MaxCoin         int64 = 1e17
	MaxTxSize             = 100000 //100K
	MaxTxGroupSize  int32 = 20
	MaxBlockSize          = 20000000 //20M
	MaxTxsPerBlock        = 100000
	TokenPrecision  int64 = 1e8
	MaxTokenBalance int64 = 900 * 1e8 * TokenPrecision //900亿
)

var (
	testNet      bool
	title        string
	FeePerKB     = MinFee
	PrivacyTxFee = Coin
	//used in Getname for exec driver
	ExecNamePrefix string
)

func SetTitle(t string) {
	title = t
	if IsBityuan() {
		AllowUserExec = [][]byte{ExecerCoins, ExecerTicket, ExecerHashlock,
			ExecerRetrieve, ExecerNone, ExecerToken, ExecerTrade, ExecerManage, ExecerLottery}
		return
	}
	if IsLocal() {
		SetForkToOne()
		initChainTestNet()
		EnableTxHeight = true
		Debug = true
		return
	}
	if IsPara() {
		//keep superManager same with mainnet
		ExecNamePrefix = title
		SetForkForPara(title)
	}
}

func GetTitle() string {
	return title
}

func IsBityuan() bool {
	return title == "bityuan"
}

func IsLocal() bool {
	return title == "local"
}

func IsYcc() bool {
	return title == "yuanchain"
}

func IsPara() bool {
	return strings.HasPrefix(title, "user.p.")
}

func IsParaExecName(name string) bool {
	return strings.HasPrefix(name, "user.p.")
}

func IsPublicChain() bool {
	return IsBityuan() || IsYcc()
}

func SetTestNet(isTestNet bool) {
	if !isTestNet {
		testNet = false
		return
	}
	testNet = true
	//const 初始化TestNet 的初始化参数
	GenesisBlockTime = 1514533394
	FundKeyAddr = "1BQXS6TxaYYG5mADaWij4AxhZZUTpw95a5"
	SuperManager = []string{"1Bsg9j6gW83sShoee1fZAt9TkUjcrCgA9S", "1Q8hGLfoGe63efeWa8fJ4Pnukhkngt6poK"}
	TokenApprs = []string{
		"1Bsg9j6gW83sShoee1fZAt9TkUjcrCgA9S",
		"1Q8hGLfoGe63efeWa8fJ4Pnukhkngt6poK",
		"1LY8GFia5EiyoTodMLfkB5PHNNpXRqxhyB",
		"1GCzJDS6HbgTQ2emade7mEJGGWFfA15pS9",
		"1JYB8sxi4He5pZWHCd3Zi2nypQ4JMB6AxN",
	}
	if IsLocal() {
		return
	}
	//测试网络的Fork
	SetTestNetFork()
}

func IsTestNet() bool {
	return testNet
}

func SetMinFee(fee int64) {
	if fee < 0 {
		panic("fee less than zero")
	}
	MinFee = fee
	MinBalanceTransfer = fee * 10
}

func GetParaName() string {
	if IsPara() {
		return title
	}
	return ""
}

func FlagKV(key []byte, value int64) *KeyValue {
	return &KeyValue{Key: key, Value: Encode(&Int64{Data: value})}
}<|MERGE_RESOLUTION|>--- conflicted
+++ resolved
@@ -102,11 +102,7 @@
 	AllowDepositExec = [][]byte{ExecerTicket}
 	AllowUserExec    = [][]byte{ExecerCoins, ExecerTicket, ExecerNorm, ExecerHashlock,
 		ExecerRetrieve, ExecerNone, ExecerToken, ExecerTrade, ExecerManage,
-<<<<<<< HEAD
-		ExecerEvm, ExecerRelay, ExecerPrivacy, ExecerCert, ExecerLottery}
-=======
-		ExecerEvm, ExecerRelay, ExecerPrivacy, ExecerCert, ExecerBlackwhite, ExecerPara}
->>>>>>> 9d146342
+		ExecerEvm, ExecerRelay, ExecerPrivacy, ExecerCert, ExecerBlackwhite, ExecerPara, ExecerLottery}
 
 	GenesisAddr              = "14KEKbYtKKQm4wMthSK9J4La4nAiidGozt"
 	GenesisBlockTime   int64 = 1526486816
