package types

import (
	"strings"
	"sync"
	"time"
)

var chainBaseParam *ChainParam
var chainV3Param *ChainParam
var chainConfig map[string]interface{}
var configMutex sync.Mutex

func init() {
	initChainBase()
	initChainBityuanV3()

	chainConfig = make(map[string]interface{})
}

func initChainBase() {
	chainBaseParam = &ChainParam{}
	chainBaseParam.CoinReward = 18 * Coin  //用户回报
	chainBaseParam.CoinDevFund = 12 * Coin //发展基金回报
	chainBaseParam.TicketPrice = 10000 * Coin
	chainBaseParam.PowLimitBits = uint32(0x1f00ffff)
	chainBaseParam.RetargetAdjustmentFactor = 4
	chainBaseParam.FutureBlockTime = 16
	chainBaseParam.TicketFrozenTime = 5    //5s only for test
	chainBaseParam.TicketWithdrawTime = 10 //10s only for test
	chainBaseParam.TicketMinerWaitTime = 2 // 2s only for test
	chainBaseParam.MaxTxNumber = 1600      //160
	chainBaseParam.TargetTimespan = 144 * 16 * time.Second
	chainBaseParam.TargetTimePerBlock = 16 * time.Second
}

func initChainBityuanV3() {
	chainV3Param = &ChainParam{}
	tmp := *chainBaseParam
	//copy base param
	chainV3Param = &tmp
	//修改的值
	chainV3Param.FutureBlockTime = 15
	chainV3Param.TicketFrozenTime = 12 * 3600
	chainV3Param.TicketWithdrawTime = 48 * 3600
	chainV3Param.TicketMinerWaitTime = 2 * 3600
	chainV3Param.MaxTxNumber = 1500
	chainV3Param.TargetTimespan = 144 * 15 * time.Second
	chainV3Param.TargetTimePerBlock = 15 * time.Second
}

//title is local
func initChainTestNet() {
	chainV3Param.MaxTxNumber = 10000
	chainV3Param.TicketFrozenTime = 5                   //5s only for test
	chainV3Param.TicketWithdrawTime = 10                //10s only for test
	chainV3Param.TicketMinerWaitTime = 2                // 2s only for test
	chainV3Param.TargetTimespan = 144 * 2 * time.Second //only for test
	chainV3Param.TargetTimePerBlock = 2 * time.Second   //only for test
}

type ChainParam struct {
	CoinDevFund              int64
	CoinReward               int64
	FutureBlockTime          int64
	TicketPrice              int64
	TicketFrozenTime         int64
	TicketWithdrawTime       int64
	TicketMinerWaitTime      int64
	MaxTxNumber              int64
	PowLimitBits             uint32
	TargetTimespan           time.Duration
	TargetTimePerBlock       time.Duration
	RetargetAdjustmentFactor int64
}

func SetChainConfig(key string, value interface{}) {
	configMutex.Lock()
	chainConfig[key] = value
	configMutex.Unlock()
}

func GetChainConfig(key string) (value interface{}, err error) {
	configMutex.Lock()
	if data, ok := chainConfig[key]; ok {
		configMutex.Unlock()
		return data, nil
	}
	configMutex.Unlock()
	return nil, ErrNotFound
}

func GetP(height int64) *ChainParam {
	if height < ForkV3 {
		return chainBaseParam
	}
	return chainV3Param
}

//区块链共识相关的参数，重要参数不要随便修改
var (
	AllowDepositExec = [][]byte{ExecerTicket}
	AllowUserExec    = [][]byte{ExecerTicket, ExecerNorm, ExecerHashlock,
		ExecerRetrieve, ExecerNone, ExecerToken, ExecerTrade, ExecerManage,
<<<<<<< HEAD
		ExecerEvm, ExecerPrivacy, ExecerCert /*ExecerBlackwhite,*/, ExecerPara, ExecerLottery, ExecerValNode}
=======
		ExecerRelay, ExecerPrivacy, ExecerCert /*ExecerBlackwhite,*/, ExecerPara, ExecerValNode}
>>>>>>> 209182b6

	GenesisAddr              = "14KEKbYtKKQm4wMthSK9J4La4nAiidGozt"
	GenesisBlockTime   int64 = 1526486816
	HotkeyAddr               = "12qyocayNF7Lv6C9qW4avxs2E7U41fKSfv"
	FundKeyAddr              = "1JmFaA6unrCFYEWPGRi7uuXY1KthTJxJEP"
	EmptyValue               = []byte("emptyBVBiCj5jvE15pEiwro8TQRGnJSNsJF") //这字符串表示数据库中的空值
	SuperManager             = []string{"1JmFaA6unrCFYEWPGRi7uuXY1KthTJxJEP"}
	TokenApprs               = []string{}
	MinFee             int64 = 1e5
	MinBalanceTransfer int64 = 1e6
	// 隐私交易中最大的混淆度
	PrivacyMaxCount = 16
)

// coin conversation
const (
	Coin            int64 = 1e8
	MaxCoin         int64 = 1e17
	MaxTxSize             = 100000 //100K
	MaxTxGroupSize  int32 = 20
	MaxBlockSize          = 20000000 //20M
	MaxTxsPerBlock        = 100000
	TokenPrecision  int64 = 1e8
	MaxTokenBalance int64 = 900 * 1e8 * TokenPrecision //900亿
)

var (
	testNet      bool
	title        string
	FeePerKB     = MinFee
	PrivacyTxFee = Coin
	//used in Getname for exec driver
	ExecNamePrefix       string
	ParaRemoteGrpcClient string
	SaveTokenTxList      bool
)

func SetTitle(t string) {
	title = t
	if IsBityuan() {
		AllowUserExec = [][]byte{[]byte("coins"), ExecerTicket, ExecerHashlock,
			ExecerRetrieve, ExecerNone, ExecerToken, ExecerTrade, ExecerManage}
		return
	}
	if IsLocal() {
		SetForkToOne()
		initChainTestNet()
		EnableTxHeight = true
		Debug = true
		return
	}
	if IsPara() {
		//keep superManager same with mainnet
		ExecNamePrefix = title
		SetForkForPara(title)
	}
}

func GetTitle() string {
	return title
}

func IsBityuan() bool {
	return title == "bityuan"
}

func IsLocal() bool {
	return title == "local"
}

func IsYcc() bool {
	return title == "yuanchain"
}

func IsPara() bool {
	//user.p.guodun.
	return strings.Count(title, ".") == 3 && strings.HasPrefix(title, ParaKeyX)
}

func IsParaExecName(name string) bool {
	return strings.HasPrefix(name, ParaKeyX)
}

func IsPublicChain() bool {
	return IsBityuan() || IsYcc()
}

func SetTestNet(isTestNet bool) {
	if !isTestNet {
		testNet = false
		return
	}
	testNet = true
	//const 初始化TestNet 的初始化参数
	GenesisBlockTime = 1514533394
	FundKeyAddr = "1BQXS6TxaYYG5mADaWij4AxhZZUTpw95a5"
	SuperManager = []string{"1Bsg9j6gW83sShoee1fZAt9TkUjcrCgA9S", "1Q8hGLfoGe63efeWa8fJ4Pnukhkngt6poK"}
	TokenApprs = []string{
		"1Bsg9j6gW83sShoee1fZAt9TkUjcrCgA9S",
		"1Q8hGLfoGe63efeWa8fJ4Pnukhkngt6poK",
		"1LY8GFia5EiyoTodMLfkB5PHNNpXRqxhyB",
		"1GCzJDS6HbgTQ2emade7mEJGGWFfA15pS9",
		"1JYB8sxi4He5pZWHCd3Zi2nypQ4JMB6AxN",
	}
	if IsLocal() {
		return
	}
	//测试网络的Fork
	SetTestNetFork()
}

func IsTestNet() bool {
	return testNet
}

func SetMinFee(fee int64) {
	if fee < 0 {
		panic("fee less than zero")
	}
	MinFee = fee
	MinBalanceTransfer = fee * 10
}

func GetParaName() string {
	if IsPara() {
		return title
	}
	return ""
}

func FlagKV(key []byte, value int64) *KeyValue {
	return &KeyValue{Key: key, Value: Encode(&Int64{Data: value})}
}

func SetParaRemoteGrpcClient(grpc string) {
	if IsPara() {
		ParaRemoteGrpcClient = grpc
	}
}

func GetParaRemoteGrpcClient() string {
	if IsPara() {
		return ParaRemoteGrpcClient
	}
	return ""
}

func SetSaveTokenTxList(v bool) {
	SaveTokenTxList = v
}

func GetSaveTokenTxList() bool {
	return SaveTokenTxList
}<|MERGE_RESOLUTION|>--- conflicted
+++ resolved
@@ -102,11 +102,7 @@
 	AllowDepositExec = [][]byte{ExecerTicket}
 	AllowUserExec    = [][]byte{ExecerTicket, ExecerNorm, ExecerHashlock,
 		ExecerRetrieve, ExecerNone, ExecerToken, ExecerTrade, ExecerManage,
-<<<<<<< HEAD
-		ExecerEvm, ExecerPrivacy, ExecerCert /*ExecerBlackwhite,*/, ExecerPara, ExecerLottery, ExecerValNode}
-=======
-		ExecerRelay, ExecerPrivacy, ExecerCert /*ExecerBlackwhite,*/, ExecerPara, ExecerValNode}
->>>>>>> 209182b6
+		ExecerPrivacy, ExecerCert /*ExecerBlackwhite,*/, ExecerPara, ExecerValNode}
 
 	GenesisAddr              = "14KEKbYtKKQm4wMthSK9J4La4nAiidGozt"
 	GenesisBlockTime   int64 = 1526486816
