package types

import (
	"strings"
	"sync"
	"time"
)

var chainBaseParam *ChainParam
var chainV3Param *ChainParam
var chainConfig map[string]interface{}
var configMutex sync.Mutex

func init() {
	initChainBase()
	initChainBityuanV3()

	chainConfig = make(map[string]interface{})
}

func initChainBase() {
	chainBaseParam = &ChainParam{}
	chainBaseParam.CoinReward = 18 * Coin  //用户回报
	chainBaseParam.CoinDevFund = 12 * Coin //发展基金回报
	chainBaseParam.TicketPrice = 10000 * Coin
	chainBaseParam.PowLimitBits = uint32(0x1f00ffff)
	chainBaseParam.RetargetAdjustmentFactor = 4
	chainBaseParam.FutureBlockTime = 16
	chainBaseParam.TicketFrozenTime = 5    //5s only for test
	chainBaseParam.TicketWithdrawTime = 10 //10s only for test
	chainBaseParam.TicketMinerWaitTime = 2 // 2s only for test
	chainBaseParam.MaxTxNumber = 1600      //160
	chainBaseParam.TargetTimespan = 144 * 16 * time.Second
	chainBaseParam.TargetTimePerBlock = 16 * time.Second
}

func initChainBityuanV3() {
	chainV3Param = &ChainParam{}
	tmp := *chainBaseParam
	//copy base param
	chainV3Param = &tmp
	//修改的值
	chainV3Param.FutureBlockTime = 15
	chainV3Param.TicketFrozenTime = 12 * 3600
	chainV3Param.TicketWithdrawTime = 48 * 3600
	chainV3Param.TicketMinerWaitTime = 2 * 3600
	chainV3Param.MaxTxNumber = 1500
	chainV3Param.TargetTimespan = 144 * 15 * time.Second
	chainV3Param.TargetTimePerBlock = 15 * time.Second
}

//title is local
func initChainTestNet() {
	chainV3Param.MaxTxNumber = 10000
	chainV3Param.TicketFrozenTime = 5                   //5s only for test
	chainV3Param.TicketWithdrawTime = 10                //10s only for test
	chainV3Param.TicketMinerWaitTime = 2                // 2s only for test
	chainV3Param.TargetTimespan = 144 * 2 * time.Second //only for test
	chainV3Param.TargetTimePerBlock = 2 * time.Second   //only for test
}

type ChainParam struct {
	CoinDevFund              int64
	CoinReward               int64
	FutureBlockTime          int64
	TicketPrice              int64
	TicketFrozenTime         int64
	TicketWithdrawTime       int64
	TicketMinerWaitTime      int64
	MaxTxNumber              int64
	PowLimitBits             uint32
	TargetTimespan           time.Duration
	TargetTimePerBlock       time.Duration
	RetargetAdjustmentFactor int64
}

func SetChainConfig(key string, value interface{}) {
	configMutex.Lock()
	chainConfig[key] = value
	configMutex.Unlock()
}

func GetChainConfig(key string) (value interface{}, err error) {
	configMutex.Lock()
	if data, ok := chainConfig[key]; ok {
		configMutex.Unlock()
		return data, nil
	}
	configMutex.Unlock()
	return nil, ErrNotFound
}

func GetP(height int64) *ChainParam {
	if height < ForkV3 {
		return chainBaseParam
	}
	return chainV3Param
}

//区块链共识相关的参数，重要参数不要随便修改
var (
	AllowDepositExec = [][]byte{ExecerTicket}
<<<<<<< HEAD
	AllowUserExec    = [][]byte{ExecerTicket, ExecerNorm, ExecerHashlock,
		ExecerRetrieve, ExecerNone, ExecerToken, ExecerTrade, ExecerManage,
		ExecerPrivacy, ExecerCert /*ExecerBlackwhite,*/, ExecerPara, ExecerValNode}
=======
	AllowUserExec    = [][]byte{ExecerTicket, ExecerNorm, ExecerHashlock, ExecerNone, ExecerToken, ExecerTrade, ExecerManage,
		ExecerRelay, ExecerPrivacy /*ExecerBlackwhite,*/, ExecerPara, ExecerValNode}
>>>>>>> 1b68a174

	GenesisAddr              = "14KEKbYtKKQm4wMthSK9J4La4nAiidGozt"
	GenesisBlockTime   int64 = 1526486816
	HotkeyAddr               = "12qyocayNF7Lv6C9qW4avxs2E7U41fKSfv"
	FundKeyAddr              = "1JmFaA6unrCFYEWPGRi7uuXY1KthTJxJEP"
	EmptyValue               = []byte("emptyBVBiCj5jvE15pEiwro8TQRGnJSNsJF") //这字符串表示数据库中的空值
	SuperManager             = []string{"1JmFaA6unrCFYEWPGRi7uuXY1KthTJxJEP"}
	TokenApprs               = []string{}
	MinFee             int64 = 1e5
	MinBalanceTransfer int64 = 1e6
	// 隐私交易中最大的混淆度
	PrivacyMaxCount = 16
)

// coin conversation
const (
	Coin            int64 = 1e8
	MaxCoin         int64 = 1e17
	MaxTxSize             = 100000 //100K
	MaxTxGroupSize  int32 = 20
	MaxBlockSize          = 20000000 //20M
	MaxTxsPerBlock        = 100000
	TokenPrecision  int64 = 1e8
	MaxTokenBalance int64 = 900 * 1e8 * TokenPrecision //900亿
)

var (
	testNet      bool
	title        string
	FeePerKB     = MinFee
	PrivacyTxFee = Coin
	//used in Getname for exec driver
	ExecNamePrefix       string
	ParaRemoteGrpcClient string
	SaveTokenTxList      bool
)

func SetTitle(t string) {
	title = t
	if IsBityuan() {
		AllowUserExec = [][]byte{[]byte("coins"), ExecerTicket, ExecerHashlock, ExecerNone, ExecerToken, ExecerTrade, ExecerManage}
		return
	}
	if IsLocal() {
		SetForkToOne()
		initChainTestNet()
		EnableTxHeight = true
		Debug = true
		return
	}
	if IsPara() {
		//keep superManager same with mainnet
		ExecNamePrefix = title
		SetForkForPara(title)
	}
}

func GetTitle() string {
	return title
}

func IsBityuan() bool {
	return title == "bityuan"
}

func IsLocal() bool {
	return title == "local"
}

func IsYcc() bool {
	return title == "yuanchain"
}

func IsPara() bool {
	//user.p.guodun.
	return strings.Count(title, ".") == 3 && strings.HasPrefix(title, ParaKeyX)
}

func IsParaExecName(name string) bool {
	return strings.HasPrefix(name, ParaKeyX)
}

func IsPublicChain() bool {
	return IsBityuan() || IsYcc()
}

func SetTestNet(isTestNet bool) {
	if !isTestNet {
		testNet = false
		return
	}
	testNet = true
	//const 初始化TestNet 的初始化参数
	GenesisBlockTime = 1514533394
	FundKeyAddr = "1BQXS6TxaYYG5mADaWij4AxhZZUTpw95a5"
	SuperManager = []string{"1Bsg9j6gW83sShoee1fZAt9TkUjcrCgA9S", "1Q8hGLfoGe63efeWa8fJ4Pnukhkngt6poK"}
	TokenApprs = []string{
		"1Bsg9j6gW83sShoee1fZAt9TkUjcrCgA9S",
		"1Q8hGLfoGe63efeWa8fJ4Pnukhkngt6poK",
		"1LY8GFia5EiyoTodMLfkB5PHNNpXRqxhyB",
		"1GCzJDS6HbgTQ2emade7mEJGGWFfA15pS9",
		"1JYB8sxi4He5pZWHCd3Zi2nypQ4JMB6AxN",
	}
	if IsLocal() {
		return
	}
	//测试网络的Fork
	SetTestNetFork()
}

func IsTestNet() bool {
	return testNet
}

func SetMinFee(fee int64) {
	if fee < 0 {
		panic("fee less than zero")
	}
	MinFee = fee
	MinBalanceTransfer = fee * 10
}

func GetParaName() string {
	if IsPara() {
		return title
	}
	return ""
}

func FlagKV(key []byte, value int64) *KeyValue {
	return &KeyValue{Key: key, Value: Encode(&Int64{Data: value})}
}

func SetParaRemoteGrpcClient(grpc string) {
	if IsPara() {
		ParaRemoteGrpcClient = grpc
	}
}

func GetParaRemoteGrpcClient() string {
	if IsPara() {
		return ParaRemoteGrpcClient
	}
	return ""
}

func SetSaveTokenTxList(v bool) {
	SaveTokenTxList = v
}

func GetSaveTokenTxList() bool {
	return SaveTokenTxList
}<|MERGE_RESOLUTION|>--- conflicted
+++ resolved
@@ -100,14 +100,8 @@
 //区块链共识相关的参数，重要参数不要随便修改
 var (
 	AllowDepositExec = [][]byte{ExecerTicket}
-<<<<<<< HEAD
-	AllowUserExec    = [][]byte{ExecerTicket, ExecerNorm, ExecerHashlock,
-		ExecerRetrieve, ExecerNone, ExecerToken, ExecerTrade, ExecerManage,
-		ExecerPrivacy, ExecerCert /*ExecerBlackwhite,*/, ExecerPara, ExecerValNode}
-=======
 	AllowUserExec    = [][]byte{ExecerTicket, ExecerNorm, ExecerHashlock, ExecerNone, ExecerToken, ExecerTrade, ExecerManage,
-		ExecerRelay, ExecerPrivacy /*ExecerBlackwhite,*/, ExecerPara, ExecerValNode}
->>>>>>> 1b68a174
+		ExecerPrivacy /*ExecerBlackwhite,*/, ExecerPara, ExecerValNode}
 
 	GenesisAddr              = "14KEKbYtKKQm4wMthSK9J4La4nAiidGozt"
 	GenesisBlockTime   int64 = 1526486816
