syntax = "proto3";

package types;

//Account 的信息
message Account {
	int32 currency = 1; //coins标识，目前只有0 一个值
	int64 balance = 2;  //账户可用余额
	int64 frozen = 3;   //账户冻结余额
	string addr = 4;    //账户的地址
}

//账户余额改变的一个交易回报（合约内）
message ReceiptExecAccountTransfer {
	string execAddr = 1; //合约地址
	Account prev = 2;    //转移前
	Account current = 3; //转移后
}

//账户余额改变的一个交易回报（coins内）
message ReceiptAccountTransfer {
	Account prev = 1; //转移前
	Account current = 2; //转移后
}

//查询一个地址列表在某个执行器中余额
message ReqBalance {
	repeated string addresses = 1; //地址列表
	string execer = 2; //执行器名称
}

//Account 的列表
message Accounts {
	repeated Account acc = 1;
}

message ReqTokenBalance {
	repeated string addresses   = 1;
	string tokenSymbol = 2;
	string execer      = 3;
}

<<<<<<< HEAD
//手续费
message TotalFee {
        int64 fee = 1; 
	int64 txCount = 2;
}

//查询symbol代币总额
message ReqGetTotalCoins {
	string symbol = 1;
	bytes stateHash = 2;
        bytes startKey = 3;
        int64 count = 4;
}

//查询symbol代币总额应答
message ReplyGetTotalCoins{
        int64 count = 1;
        int64 num   = 2;
        int64 amount = 3;
        bytes nextKey  = 4;
}

//迭代查询symbol代币总额
message IterateRangeByStateHash {
	bytes stateHash = 1;
	bytes start = 2;
        bytes end = 3;
        int64 count = 4;
}
=======
message ReqAccountTokenAssets {
	string address   = 1;
	string execer    = 2;
}

message TokenAsset {
    string symbol   = 1;
    Account account = 2;
}

message ReplyAccountTokenAssets {
	repeated TokenAsset tokenAssets = 1;
}


>>>>>>> c7d022fa
<|MERGE_RESOLUTION|>--- conflicted
+++ resolved
@@ -40,7 +40,6 @@
 	string execer      = 3;
 }
 
-<<<<<<< HEAD
 //手续费
 message TotalFee {
         int64 fee = 1; 
@@ -70,7 +69,7 @@
         bytes end = 3;
         int64 count = 4;
 }
-=======
+
 message ReqAccountTokenAssets {
 	string address   = 1;
 	string execer    = 2;
@@ -84,6 +83,3 @@
 message ReplyAccountTokenAssets {
 	repeated TokenAsset tokenAssets = 1;
 }
-
-
->>>>>>> c7d022fa
