--- conflicted
+++ resolved
@@ -34,7 +34,12 @@
 	repeated Account acc = 1;
 }
 
-<<<<<<< HEAD
+message ReqTokenBalance {
+	repeated string addresses   = 1;
+	string tokenSymbol = 2;
+	string execer      = 3;
+}
+
 //查询symbol代币总额
 message ReqGetTotalCoins {
 	string symbol = 1;
@@ -58,11 +63,3 @@
         bytes end = 3;
         int32 count = 4;
 }
-=======
-message ReqTokenBalance {
-	repeated string addresses   = 1;
-	string tokenSymbol = 2;
-	string execer      = 3;
-}
-
->>>>>>> 777e2b75
