--- conflicted
+++ resolved
@@ -46,21 +46,16 @@
 }
 
 message KeyValue {
-<<<<<<< HEAD
 	bytes key = 1;
 	bytes value = 2;
 }
 
 message TxHash {
 	string hash = 1;
-=======
-    bytes key   = 1;
-    bytes value = 2;
 }
 
 message TimeStatus {
     string ntpTime   = 1;
     string localTime = 2;
     int64  diff      = 3;
->>>>>>> 7a76dc08
 }