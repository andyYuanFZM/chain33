--- conflicted
+++ resolved
@@ -57,10 +57,6 @@
     int32 ty        = 1;
     bytes pubkey    = 2;
     bytes signature = 3;
-<<<<<<< HEAD
-=======
-    bytes cert      = 4;
->>>>>>> f2394ea1
 }
 
 message AddrOverview {
