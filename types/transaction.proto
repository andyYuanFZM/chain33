syntax = "proto3";

import "common.proto";

package types;

message CreateTx {
    string to          = 1;
    int64  amount      = 2;
    int64  fee         = 3;
    string note        = 4;
    bool   isWithdraw  = 5;
    bool   isToken     = 6;
    string tokenSymbol = 7;
    string execName    = 8;
}

message UnsignTx {
    bytes data = 1;
}

message SignedTx {
    bytes unsign = 1;
    bytes sign   = 2;
    bytes pubkey = 3;
    int32 ty     = 4;
}

message Transaction {
<<<<<<< HEAD
	bytes execer = 1;
	bytes payload = 2;
	Signature signature = 3;
	int64 fee = 4;
	int64 expire = 5;
	//随机ID，可以防止payload 相同的时候，交易重复
	int64 nonce = 6;
	//对方地址，如果没有对方地址，可以为空
	string to = 7;
	int32 groupCount = 8;
	bytes header = 9;
	bytes next = 10;
=======
    bytes     execer    = 1;
    bytes     payload   = 2;
    Signature signature = 3;
    int64     fee       = 4;
    int64     expire    = 5;
    //随机ID，可以防止payload 相同的时候，交易重复
    int64 nonce = 6;
    //对方地址，如果没有对方地址，可以为空
    string to         = 7;
    int32  groupCount = 8;
    bytes  header     = 9;
    bytes  next       = 10;
>>>>>>> 7a76dc08
}

message Transactions {
    repeated Transaction txs = 1;
}

// 环签名类型时，签名字段存储的环签名信息
message RingSignature {
	repeated RingSignatureItem items = 1;
}

// 环签名中的一组签名数据
message RingSignatureItem {
	repeated bytes pubkey = 1;
	repeated bytes signature = 2;
}



//对于一个交易组中的交易，要么全部成功，要么全部失败
//这个要好好设计一下
//最好交易构成一个链条[prevhash].独立的交易构成链条
//只要这个组中有一个执行是出错的，那么就执行不成功
//三种签名支持
<<<<<<< HEAD
//ty = 1 -> secp256k1
//ty = 2 -> ed25519
//ty = 3 -> sm2
//ty = 4 -> OnetimeED25519
//ty = 5 -> RingBaseonED25519
message Signature {
	int32 ty = 1;
	bytes pubkey = 2;
	//当ty为5时，格式应该用RingSignature去解析
	bytes signature = 3;
=======
// ty = 1 -> secp256k1
// ty = 2 -> ed25519
// ty = 3 -> sm2
message Signature {
    int32 ty        = 1;
    bytes pubkey    = 2;
    bytes signature = 3;
>>>>>>> 7a76dc08
}

message AddrOverview {
    int64 reciver = 1;
    int64 balance = 2;
    int64 txCount = 3;
}

message ReqAddr {
<<<<<<< HEAD
	string addr = 1;
	//表示取所有/from/to/其他的hash列表
	int32 flag = 2;
	int32 count = 3;
	int32 direction = 4;
	int64 height = 5;
	int64 index = 6;
=======
    string addr = 1;
    //表示取所有/from/to/其他的hash列表
    int32 flag      = 2;
    int32 count     = 3;
    int32 direction = 4;
    int64 height    = 5;
    int64 index     = 6;
>>>>>>> 7a76dc08
}

message ReqPrivacy {
	int32 count = 1;
	int32 direction = 2;
	int64 height = 3;
}

message HexTx {
    string tx = 1;
}

message ReplyTxInfo {
    bytes hash   = 1;
    int64 height = 2;
    int64 index  = 3;
}

message ReqTxList {
    int64 count = 1;
}

message ReplyTxList {
    repeated Transaction txs = 1;
}

message TxHashList {
    repeated bytes hashes = 1;
    int64          count  = 2;
}

message ReplyTxInfos {
    repeated ReplyTxInfo txInfos = 1;
}

message ReceiptLog {
    int32 ty  = 1;
    bytes log = 2;
}

// ty = 0 -> error Receipt
// ty = 1 -> CutFee //cut fee ,bug exec not ok
// ty = 2 -> exec ok
message Receipt {
    int32    ty              = 1;
    repeated KeyValue KV     = 2;
    repeated ReceiptLog logs = 3;
}

message ReceiptData {
    int32    ty              = 1;
    repeated ReceiptLog logs = 3;
}

message TxResult {
    int64       height      = 1;
    int32       index       = 2;
    Transaction tx          = 3;
    ReceiptData receiptdate = 4;
    int64       blocktime   = 5;
    string      actionName  = 6;
}

message TransactionDetail {
    Transaction tx            = 1;
    ReceiptData receipt       = 2;
    repeated bytes proofs     = 3;
    int64          height     = 4;
    int64          index      = 5;
    int64          blocktime  = 6;
    int64          amount     = 7;
    string         fromaddr   = 8;
    string         actionName = 9;
}

message TransactionDetails {
    repeated TransactionDetail txs = 1;
}

<<<<<<< HEAD
message ReqAddrs  {
   repeated string addrs = 1;
=======
message ReqAddrs {
    repeated string addrs = 1;
}

message ReqDecodeRawTransaction {
    string txHex = 1;
>>>>>>> 7a76dc08
}<|MERGE_RESOLUTION|>--- conflicted
+++ resolved
@@ -27,20 +27,6 @@
 }
 
 message Transaction {
-<<<<<<< HEAD
-	bytes execer = 1;
-	bytes payload = 2;
-	Signature signature = 3;
-	int64 fee = 4;
-	int64 expire = 5;
-	//随机ID，可以防止payload 相同的时候，交易重复
-	int64 nonce = 6;
-	//对方地址，如果没有对方地址，可以为空
-	string to = 7;
-	int32 groupCount = 8;
-	bytes header = 9;
-	bytes next = 10;
-=======
     bytes     execer    = 1;
     bytes     payload   = 2;
     Signature signature = 3;
@@ -53,7 +39,6 @@
     int32  groupCount = 8;
     bytes  header     = 9;
     bytes  next       = 10;
->>>>>>> 7a76dc08
 }
 
 message Transactions {
@@ -78,26 +63,16 @@
 //最好交易构成一个链条[prevhash].独立的交易构成链条
 //只要这个组中有一个执行是出错的，那么就执行不成功
 //三种签名支持
-<<<<<<< HEAD
 //ty = 1 -> secp256k1
 //ty = 2 -> ed25519
 //ty = 3 -> sm2
 //ty = 4 -> OnetimeED25519
 //ty = 5 -> RingBaseonED25519
 message Signature {
-	int32 ty = 1;
-	bytes pubkey = 2;
+	int32 ty        = 1;
+	bytes pubkey    = 2;
 	//当ty为5时，格式应该用RingSignature去解析
 	bytes signature = 3;
-=======
-// ty = 1 -> secp256k1
-// ty = 2 -> ed25519
-// ty = 3 -> sm2
-message Signature {
-    int32 ty        = 1;
-    bytes pubkey    = 2;
-    bytes signature = 3;
->>>>>>> 7a76dc08
 }
 
 message AddrOverview {
@@ -107,15 +82,6 @@
 }
 
 message ReqAddr {
-<<<<<<< HEAD
-	string addr = 1;
-	//表示取所有/from/to/其他的hash列表
-	int32 flag = 2;
-	int32 count = 3;
-	int32 direction = 4;
-	int64 height = 5;
-	int64 index = 6;
-=======
     string addr = 1;
     //表示取所有/from/to/其他的hash列表
     int32 flag      = 2;
@@ -123,7 +89,6 @@
     int32 direction = 4;
     int64 height    = 5;
     int64 index     = 6;
->>>>>>> 7a76dc08
 }
 
 message ReqPrivacy {
@@ -203,15 +168,10 @@
     repeated TransactionDetail txs = 1;
 }
 
-<<<<<<< HEAD
-message ReqAddrs  {
-   repeated string addrs = 1;
-=======
 message ReqAddrs {
     repeated string addrs = 1;
 }
 
 message ReqDecodeRawTransaction {
     string txHex = 1;
->>>>>>> 7a76dc08
 }