--- conflicted
+++ resolved
@@ -33,12 +33,8 @@
 	//随机ID，可以防止payload 相同的时候，交易重复
 	int64 nonce = 6; 
 	//对方地址，如果没有对方地址，可以为空
-<<<<<<< HEAD
-	string to = 7; 
-=======
 	string to = 7;
 	//证书信息，仅限联盟链使用，公链为空
->>>>>>> 2211575a
 	AuthCert cert = 8;
 }
 
