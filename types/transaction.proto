--- conflicted
+++ resolved
@@ -154,7 +154,10 @@
    repeated string addrs = 1;
 }
 
-<<<<<<< HEAD
+message ReqDecodeRawTransaction {
+    string txHex = 1;
+}
+
 message AuthCert {
 	bytes certbytes = 1;
 	string username = 2;
@@ -174,8 +177,4 @@
 
 message RespAuthSignCheckTxs {
     bool result = 1;
-=======
-message ReqDecodeRawTransaction {
-    string txHex = 1;
->>>>>>> 80fd30f7
 }