--- conflicted
+++ resolved
@@ -156,7 +156,6 @@
 	//通过区块高度列表+title获取平行链交易
 	EventGetParaTxByTitleAndHeight = 310
 	//比较当前区块和新广播的区块最优区块
-<<<<<<< HEAD
 	EventCmpBestBlock = 311
 
 	// 通知其它节点进行数据归档存储
@@ -174,17 +173,13 @@
 	EventAddChunkRecord = 317
 
 	EventReplySubscribePush = 318
-=======
-
-	EventCmpBestBlock       = 311
-	EventReplySubscribePush = 312
+
 	//p2p 其他接收事件
 	EventSubTopic       = 350
 	EventPubTopicMsg    = 351
 	EventFetchTopics    = 352
 	EventRemoveTopic    = 353
 	EventReceiveSubData = 355
->>>>>>> a4696f53
 )
 
 var eventName = map[int]string{
