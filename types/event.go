--- conflicted
+++ resolved
@@ -156,7 +156,6 @@
 	//通过区块高度列表+title获取平行链交易
 	EventGetParaTxByTitleAndHeight = 310
 	//比较当前区块和新广播的区块最优区块
-<<<<<<< HEAD
 	EventCmpBestBlock = 311
 	// 通知其它节点进行数据归档存储
 	EventNotifyStoreChunk = 312
@@ -171,10 +170,8 @@
 	EventGetChunkRecord = 316
 	// 添加ChunkRecord
 	EventAddChunkRecord = 317
-=======
-	EventCmpBestBlock       = 311
-	EventReplySubscribePush = 312
->>>>>>> 2b209def
+
+	EventReplySubscribePush = 318
 )
 
 var eventName = map[int]string{
