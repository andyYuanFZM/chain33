--- conflicted
+++ resolved
@@ -161,17 +161,7 @@
 	EventNotifyStoreChunk = 312
 	// 获取chunkBlock数据
 	EventGetChunkBlock = 313
-<<<<<<< HEAD
-	// 获取chunkBody数据
-	EventGetChunkBlockBody = 314
-	// 获取ChunkRecord
-	EventGetChunkRecord = 315
-	// 添加ChunkRecord
-	EventAddChunkRecord = 316
-
-	// p2p模块异步回复blockchain
-	EventAddChunkBlock = 317
-=======
+
 	// 添加addChunkBlock
 	EventAddChunkBlock = 314
 	// 获取chunkBody数据
@@ -180,7 +170,6 @@
 	EventGetChunkRecord = 316
 	// 添加ChunkRecord
 	EventAddChunkRecord = 317
->>>>>>> a4246a22
 )
 
 var eventName = map[int]string{
