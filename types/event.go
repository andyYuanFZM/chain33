--- conflicted
+++ resolved
@@ -156,34 +156,30 @@
 	//通过区块高度列表+title获取平行链交易
 	EventGetParaTxByTitleAndHeight = 310
 	//比较当前区块和新广播的区块最优区块
-<<<<<<< HEAD
 
 	EventCmpBestBlock       = 311
 	EventReplySubscribePush = 312
+
+	// 通知其它节点进行数据归档存储
+	EventNotifyStoreChunk = 313
+	// 获取chunkBlock数据
+	EventGetChunkBlock = 314
+
+	// 添加addChunkBlock
+	EventAddChunkBlock = 315
+	// 获取chunkBody数据
+	EventGetChunkBlockBody = 316
+	// 获取ChunkRecord
+	EventGetChunkRecord = 317
+	// 添加ChunkRecord
+	EventAddChunkRecord = 318
+
 	//p2p 其他接收事件
 	EventSubTopic       = 350
 	EventPubTopicMsg    = 351
 	EventFetchTopics    = 352
 	EventRemoveTopic    = 353
 	EventReceiveSubData = 355
-=======
-	EventCmpBestBlock = 311
-	// 通知其它节点进行数据归档存储
-	EventNotifyStoreChunk = 312
-	// 获取chunkBlock数据
-	EventGetChunkBlock = 313
-
-	// 添加addChunkBlock
-	EventAddChunkBlock = 314
-	// 获取chunkBody数据
-	EventGetChunkBlockBody = 315
-	// 获取ChunkRecord
-	EventGetChunkRecord = 316
-	// 添加ChunkRecord
-	EventAddChunkRecord = 317
-
-	EventReplySubscribePush = 318
->>>>>>> e017409a
 )
 
 var eventName = map[int]string{
