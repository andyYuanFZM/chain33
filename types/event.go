package types

// event
const (
	EventTx                   = 1
	EventGetBlocks            = 2
	EventBlocks               = 3
	EventGetBlockHeight       = 4
	EventReplyBlockHeight     = 5
	EventQueryTx              = 6
	EventTransactionDetail    = 7
	EventReply                = 8
	EventTxBroadcast          = 9
	EventPeerInfo             = 10
	EventTxList               = 11
	EventReplyTxList          = 12
	EventAddBlock             = 13
	EventBlockBroadcast       = 14
	EventFetchBlocks          = 15
	EventAddBlocks            = 16
	EventTxHashList           = 17
	EventTxHashListReply      = 18
	EventGetHeaders           = 19
	EventHeaders              = 20
	EventGetMempoolSize       = 21
	EventMempoolSize          = 22
	EventStoreGet             = 23
	EventStoreSet             = 24
	EventStoreGetReply        = 25
	EventStoreSetReply        = 26
	EventReceipts             = 27
	EventExecTxList           = 28
	EventPeerList             = 29
	EventGetLastHeader        = 30
	EventHeader               = 31
	EventAddBlockDetail       = 32
	EventGetMempool           = 33
	EventGetTransactionByAddr = 34
	EventGetTransactionByHash = 35
	EventReplyTxInfo          = 36
	//wallet event
	EventWalletGetAccountList  = 37
	EventWalletAccountList     = 38
	EventNewAccount            = 39
	EventWalletAccount         = 40
	EventWalletTransactionList = 41
	//EventReplyTxList           = 42
	EventWalletImportprivkey = 43
	EventWalletSendToAddress = 44
	EventWalletSetFee        = 45
	EventWalletSetLabel      = 46
	//EventWalletAccount       = 47
	EventWalletMergeBalance = 48
	EventReplyHashes        = 49
	EventWalletSetPasswd    = 50
	EventWalletLock         = 51
	EventWalletUnLock       = 52
	EventTransactionDetails = 53
	EventBroadcastAddBlock  = 54
	EventGetBlockOverview   = 55
	EventGetAddrOverview    = 56
	EventReplyBlockOverview = 57
	EventReplyAddrOverview  = 58
	EventGetBlockHash       = 59
	EventBlockHash          = 60
	EventGetLastMempool     = 61
	EventWalletGetTickets   = 62
	EventMinerStart         = 63
	EventMinerStop          = 64
	EventWalletTickets      = 65
	EventStoreMemSet        = 66
	EventStoreRollback      = 67
	EventStoreCommit        = 68
	EventCheckBlock         = 69
	//seed
	EventGenSeed      = 70
	EventReplyGenSeed = 71
	EventSaveSeed     = 72
	EventGetSeed      = 73
	EventReplyGetSeed = 74
	EventDelBlock     = 75
	//local store
	EventLocalGet            = 76
	EventLocalReplyValue     = 77
	EventLocalList           = 78
	EventLocalSet            = 79
	EventGetWalletStatus     = 80
	EventCheckTx             = 81
	EventReceiptCheckTx      = 82
	EventQuery               = 83
	EventReplyQuery          = 84
	EventFlushTicket         = 85
	EventFetchBlockHeaders   = 86
	EventAddBlockHeaders     = 87
	EventWalletAutoMiner     = 88
	EventReplyWalletStatus   = 89
	EventGetLastBlock        = 90
	EventBlock               = 91
	EventGetTicketCount      = 92
	EventReplyGetTicketCount = 93
	EventDumpPrivkey         = 94
	EventReplyPrivkey        = 95
	EventIsSync              = 96
	EventReplyIsSync         = 97

	EventCloseTickets            = 98
	EventGetAddrTxs              = 99
	EventReplyAddrTxs            = 100
	EventIsNtpClockSync          = 101
	EventReplyIsNtpClockSync     = 102
	EventDelTxList               = 103
	EventStoreGetTotalCoins      = 104
	EventGetTotalCoinsReply      = 105
	EventQueryTotalFee           = 106
	EventSignRawTx               = 107
	EventReplySignRawTx          = 108
	EventSyncBlock               = 109
	EventGetNetInfo              = 110
	EventReplyNetInfo            = 111
	EventErrToFront              = 112
	EventFatalFailure            = 113
	EventReplyFatalFailure       = 114
	EventBindMiner               = 115
	EventReplyBindMiner          = 116
	EventDecodeRawTx             = 117
	EventReplyDecodeRawTx        = 118
	EventGetLastBlockSequence    = 119
	EventReplyLastBlockSequence  = 120
	EventGetBlockSequences       = 121
	EventReplyBlockSequences     = 122
	EventGetBlockByHashes        = 123
	EventReplyBlockDetailsBySeqs = 124
	EventDelParaChainBlockDetail = 125
	EventAddParaChainBlockDetail = 126
	EventGetSeqByHash            = 127
	EventLocalPrefixCount        = 128
	// Token
	EventBlockChainQuery        = 212
	EventTokenPreCreate         = 200
	EventReplyTokenPreCreate    = 201
	EventTokenFinishCreate      = 202
	EventReplyTokenFinishCreate = 203
	EventTokenRevokeCreate      = 204
	EventReplyTokenRevokeCreate = 205
	EventSellToken              = 206
	EventReplySellToken         = 207
	EventBuyToken               = 208
	EventReplyBuyToken          = 209
	EventRevokeSellToken        = 210
	EventReplyRevokeSellToken   = 211
	// config
	EventModifyConfig      = 300
	EventReplyModifyConfig = 301

	// privacy
	EventPublic2privacy = iota + 400
	EventReplyPublic2privacy
	EventPrivacy2privacy
	EventReplyPrivacy2privacy
	EventPrivacy2public
	EventReplyPrivacy2public
	EventShowPrivacyPK
	EventReplyShowPrivacyPK
	EventShowPrivacyAccountSpend
	EventReplyShowPrivacyAccountSpend
	EventCreateUTXOs
	EventReplyCreateUTXOs
	EventCreateTransaction
	EventReplyCreateTransaction
	EventQueryCacheTransaction
	EventReplyQueryCacheTransaction
	EventDeleteCacheTransaction
	EventReplyDeleteCacheTransaction
	EventPrivacyAccountInfo
	EventReplyPrivacyAccountInfo
<<<<<<< HEAD
	EventPrivacyTransactionList
	EventReplyPrivacyTransactionList
=======
	EventNotifySendTxResult
	EventReplyNotifySendTxResult
>>>>>>> f8ccc4e7
)

var eventName = map[int]string{
	1:  "EventTx",
	2:  "EventGetBlocks",
	3:  "EventBlocks",
	4:  "EventGetBlockHeight",
	5:  "EventReplyBlockHeight",
	6:  "EventQueryTx",
	7:  "EventTransactionDetail",
	8:  "EventReply",
	9:  "EventTxBroadcast",
	10: "EventPeerInfo",
	11: "EventTxList",
	12: "EventReplyTxList",
	13: "EventAddBlock",
	14: "EventBlockBroadcast",
	15: "EventFetchBlocks",
	16: "EventAddBlocks",
	17: "EventTxHashList",
	18: "EventTxHashListReply",
	19: "EventGetHeaders",
	20: "EventHeaders",
	21: "EventGetMempoolSize",
	22: "EventMempoolSize",
	23: "EventStoreGet",
	24: "EventStoreSet",
	25: "EventStoreGetReply",
	26: "EventStoreSetReply",
	27: "EventReceipts",
	28: "EventExecTxList",
	29: "EventPeerList",
	30: "EventGetLastHeader",
	31: "EventHeader",
	32: "EventAddBlockDetail",
	33: "EventGetMempool",
	34: "EventGetTransactionByAddr",
	35: "EventGetTransactionByHash",
	36: "EventReplyTxInfo",
	37: "EventWalletGetAccountList",
	38: "EventWalletAccountList",
	39: "EventNewAccount",
	40: "EventWalletAccount",
	41: "EventWalletTransactionList",
	//42: "EventReplyTxList",
	43: "EventWalletImportPrivKey",
	44: "EventWalletSendToAddress",
	45: "EventWalletSetFee",
	46: "EventWalletSetLabel",
	//47: "EventWalletAccount",
	48:  "EventWalletMergeBalance",
	49:  "EventReplyHashes",
	50:  "EventWalletSetPasswd",
	51:  "EventWalletLock",
	52:  "EventWalletUnLock",
	53:  "EventTransactionDetails",
	54:  "EventBroadcastAddBlock",
	55:  "EventGetBlockOverview",
	56:  "EventGetAddrOverview",
	57:  "EventReplyBlockOverview",
	58:  "EventReplyAddrOverview",
	59:  "EventGetBlockHash",
	60:  "EventBlockHash",
	61:  "EventGetLastMempool",
	62:  "EventWalletGetTickets",
	63:  "EventMinerStart",
	64:  "EventMinerStop",
	65:  "EventWalletTickets",
	66:  "EventStoreMemSet",
	67:  "EventStoreRollback",
	68:  "EventStoreCommit",
	69:  "EventCheckBlock",
	70:  "EventGenSeed",
	71:  "EventReplyGenSeed",
	72:  "EventSaveSeed",
	73:  "EventGetSeed",
	74:  "EventReplyGetSeed",
	75:  "EventDelBlock",
	76:  "EventLocalGet",
	77:  "EventLocalReplyValue",
	78:  "EventLocalList",
	79:  "EventLocalSet",
	80:  "EventGetWalletStatus",
	81:  "EventCheckTx",
	82:  "EventReceiptCheckTx",
	83:  "EventQuery",
	84:  "EventReplyQuery",
	85:  "EventFlushTicket",
	86:  "EventFetchBlockHeaders",
	87:  "EventAddBlockHeaders",
	88:  "EventWalletAutoMiner",
	89:  "EventReplyWalletStatus",
	90:  "EventGetLastBlock",
	91:  "EventBlock",
	92:  "EventGetTicketCount",
	93:  "EventReplyGetTicketCount",
	94:  "EventDumpPrivkey",
	95:  "EventReplyPrivkey",
	96:  "EventIsSync",
	97:  "EventReplyIsSync",
	98:  "EventCloseTickets",
	99:  "EventGetAddrTxs",
	100: "EventReplyAddrTxs",
	101: "EventIsNtpClockSync",
	102: "EventReplyIsNtpClockSync",
	103: "EventDelTxList",
	104: "EventStoreGetTotalCoins",
	105: "EventGetTotalCoinsReply",
	106: "EventQueryTotalFee",
	107: "EventSignRawTx",
	108: "EventReplySignRawTx",
	109: "EventSyncBlock",
	110: "EventGetNetInfo",
	111: "EventReplyNetInfo",
	112: "EventErrToFront",
	113: "EventFatalFailure",
	114: "EventReplyFatalFailure",
	115: "EventBindMiner",
	116: "EventReplyBindMiner",
	117: "EventDecodeRawTx",
	118: "EventReplyDecodeRawTx",
	119: "EventGetLastBlockSequence",
	120: "EventReplyLastBlockSequence",
	121: "EventGetBlockSequences",
	122: "EventReplyBlockSequences",
	123: "EventGetBlockByHashes",
	124: "EventReplyBlockDetailsBySeqs",
	125: "EventDelParaChainBlockDetail",
	126: "EventAddParaChainBlockDetail",
	127: "EventGetSeqByHash",
	128: "EventLocalPrefixCount",
	// Token
	EventBlockChainQuery: "EventBlockChainQuery",

	//privacy
	EventPublic2privacy:               "EventPublic2privacy",
	EventReplyPublic2privacy:          "EventReplyPublic2privacy",
	EventPrivacy2privacy:              "EventPrivacy2privacy",
	EventReplyPrivacy2privacy:         "EventReplyPrivacy2privacy",
	EventPrivacy2public:               "EventPrivacy2public",
	EventReplyPrivacy2public:          "EventReplyPrivacy2public",
	EventShowPrivacyPK:                "EventShowPrivacyPK",
	EventReplyShowPrivacyPK:           "EventReplyShowPrivacyPK",
	EventShowPrivacyAccountSpend:      "EventShowPrivacyAccountSpend",
	EventReplyShowPrivacyAccountSpend: "EventReplyShowPrivacyAccountSpend",
	EventCreateUTXOs:                  "EventCreateUTXOs",
	EventReplyCreateUTXOs:             "EventReplyCreateUTXOs",
	EventQueryCacheTransaction:        "EventQueryCacheTransaction",
	EventDeleteCacheTransaction:       "EventDeleteCacheTransaction",
	EventPrivacyAccountInfo:           "EventPrivacyAccountInfo",
	EventReplyPrivacyAccountInfo:      "EventReplyPrivacyAccountInfo",
<<<<<<< HEAD
	EventPrivacyTransactionList:       "EventPrivacyTransactionList",
	EventReplyPrivacyTransactionList:  "EventReplyPrivacyTransactionList",
=======
	EventNotifySendTxResult:           "EventNotifySendTxResult",
	EventReplyNotifySendTxResult:      "EventReplyNotifySendTxResult",
>>>>>>> f8ccc4e7
}<|MERGE_RESOLUTION|>--- conflicted
+++ resolved
@@ -173,13 +173,10 @@
 	EventReplyDeleteCacheTransaction
 	EventPrivacyAccountInfo
 	EventReplyPrivacyAccountInfo
-<<<<<<< HEAD
+	EventNotifySendTxResult
+	EventReplyNotifySendTxResult
 	EventPrivacyTransactionList
 	EventReplyPrivacyTransactionList
-=======
-	EventNotifySendTxResult
-	EventReplyNotifySendTxResult
->>>>>>> f8ccc4e7
 )
 
 var eventName = map[int]string{
@@ -331,11 +328,8 @@
 	EventDeleteCacheTransaction:       "EventDeleteCacheTransaction",
 	EventPrivacyAccountInfo:           "EventPrivacyAccountInfo",
 	EventReplyPrivacyAccountInfo:      "EventReplyPrivacyAccountInfo",
-<<<<<<< HEAD
+	EventNotifySendTxResult:           "EventNotifySendTxResult",
+	EventReplyNotifySendTxResult:      "EventReplyNotifySendTxResult",
 	EventPrivacyTransactionList:       "EventPrivacyTransactionList",
 	EventReplyPrivacyTransactionList:  "EventReplyPrivacyTransactionList",
-=======
-	EventNotifySendTxResult:           "EventNotifySendTxResult",
-	EventReplyNotifySendTxResult:      "EventReplyNotifySendTxResult",
->>>>>>> f8ccc4e7
 }