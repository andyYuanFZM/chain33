// Copyright Fuzamei Corp. 2018 All Rights Reserved.
// Use of this source code is governed by a BSD-style
// license that can be found in the LICENSE file.

package types

// event
const (
	EventTx                   = 1
	EventGetBlocks            = 2
	EventBlocks               = 3
	EventGetBlockHeight       = 4
	EventReplyBlockHeight     = 5
	EventQueryTx              = 6
	EventTransactionDetail    = 7
	EventReply                = 8
	EventTxBroadcast          = 9
	EventPeerInfo             = 10
	EventTxList               = 11
	EventReplyTxList          = 12
	EventAddBlock             = 13
	EventBlockBroadcast       = 14
	EventFetchBlocks          = 15
	EventAddBlocks            = 16
	EventTxHashList           = 17
	EventTxHashListReply      = 18
	EventGetHeaders           = 19
	EventHeaders              = 20
	EventGetMempoolSize       = 21
	EventMempoolSize          = 22
	EventStoreGet             = 23
	EventStoreSet             = 24
	EventStoreGetReply        = 25
	EventStoreSetReply        = 26
	EventReceipts             = 27
	EventExecTxList           = 28
	EventPeerList             = 29
	EventGetLastHeader        = 30
	EventHeader               = 31
	EventAddBlockDetail       = 32
	EventGetMempool           = 33
	EventGetTransactionByAddr = 34
	EventGetTransactionByHash = 35
	EventReplyTxInfo          = 36
	EventWalletAccountList    = 38
	EventWalletAccount        = 40
	EventWalletExecutor       = 42
	EventStoreDel             = 47
	EventReplyHashes          = 49
	EventTransactionDetails   = 53
	EventBroadcastAddBlock    = 54
	EventGetBlockOverview     = 55
	EventGetAddrOverview      = 56
	EventReplyBlockOverview   = 57
	EventReplyAddrOverview    = 58
	EventGetBlockHash         = 59
	EventBlockHash            = 60
	EventGetLastMempool       = 61
	EventMinerStart           = 63
	EventMinerStop            = 64
	EventWalletTickets        = 65
	EventStoreMemSet          = 66
	EventStoreRollback        = 67
	EventStoreCommit          = 68
	EventCheckBlock           = 69
	//seed
	EventReplyGenSeed = 71
	EventReplyGetSeed = 74
	EventDelBlock     = 75
	//local store
	EventLocalGet                = 76
	EventLocalReplyValue         = 77
	EventLocalList               = 78
	EventLocalSet                = 79
	EventCheckTx                 = 81
	EventReceiptCheckTx          = 82
	EventReplyQuery              = 84
	EventSubscribePush           = 85
	EventFetchBlockHeaders       = 86
	EventAddBlockHeaders         = 87
	EventReplyWalletStatus       = 89
	EventGetLastBlock            = 90
	EventBlock                   = 91
	EventGetTicketCount          = 92
	EventReplyGetTicketCount     = 93
	EventReplyPrivkey            = 95
	EventIsSync                  = 96
	EventReplyIsSync             = 97
	EventCloseTickets            = 98
	EventGetAddrTxs              = 99
	EventReplyAddrTxs            = 100
	EventIsNtpClockSync          = 101
	EventReplyIsNtpClockSync     = 102
	EventDelTxList               = 103
	EventStoreGetTotalCoins      = 104
	EventGetTotalCoinsReply      = 105
	EventQueryTotalFee           = 106
	EventReplySignRawTx          = 108
	EventSyncBlock               = 109
	EventGetNetInfo              = 110
	EventReplyNetInfo            = 111
	EventReplyFatalFailure       = 114
	EventBindMiner               = 115
	EventReplyBindMiner          = 116
	EventDecodeRawTx             = 117
	EventReplyDecodeRawTx        = 118
	EventGetLastBlockSequence    = 119
	EventReplyLastBlockSequence  = 120
	EventGetBlockSequences       = 121
	EventReplyBlockSequences     = 122
	EventGetBlockByHashes        = 123
	EventReplyBlockDetailsBySeqs = 124
	EventDelParaChainBlockDetail = 125
	EventAddParaChainBlockDetail = 126
	EventGetSeqByHash            = 127
	EventLocalPrefixCount        = 128
	EventStoreList               = 130
	EventStoreListReply          = 131
	EventListPushes              = 132
	EventGetPushLastNum          = 133
	EventGetBlockBySeq           = 134

	EventLocalBegin    = 135
	EventLocalCommit   = 136
	EventLocalRollback = 137
	EventLocalNew      = 138
	EventLocalClose    = 139

	//mempool
	EventGetProperFee   = 140
	EventReplyProperFee = 141

	EventReExecBlock  = 142
	EventTxListByHash = 143
	//exec
	EventBlockChainQuery = 212
	EventConsensusQuery  = 213
	EventUpgrade         = 214

	// BlockChain 接收的事件
	EventGetLastBlockMainSequence   = 300
	EventReplyLastBlockMainSequence = 301
	EventGetMainSeqByHash           = 302
	EventReplyMainSeqByHash         = 303
	//其他模块读写blockchain db事件
	EventSetValueByKey = 304
	EventGetValueByKey = 305
	//通过平行链title获取平行链的交易
	EventGetParaTxByTitle   = 306
	EventReplyParaTxByTitle = 307

	//获取拥有此title交易的区块高度
	EventGetHeightByTitle   = 308
	EventReplyHeightByTitle = 309

	//通过区块高度列表+title获取平行链交易
	EventGetParaTxByTitleAndHeight = 310
	//比较当前区块和新广播的区块最优区块
<<<<<<< HEAD
	EventCmpBestBlock = 311

	//p2p 其他接收事件
	EventSubTopic       = 350
	EventPubTopicMsg    = 351
	EventFetchTopics    = 352
	EventRemoveTopic    = 353
	EventReceiveSubData = 355
=======
	EventCmpBestBlock       = 311
	EventReplySubscribePush = 312
>>>>>>> f83579f8
)

var eventName = map[int]string{
	1:   "EventTx",
	2:   "EventGetBlocks",
	3:   "EventBlocks",
	4:   "EventGetBlockHeight",
	5:   "EventReplyBlockHeight",
	6:   "EventQueryTx",
	7:   "EventTransactionDetail",
	8:   "EventReply",
	9:   "EventTxBroadcast",
	10:  "EventPeerInfo",
	11:  "EventTxList",
	12:  "EventReplyTxList",
	13:  "EventAddBlock",
	14:  "EventBlockBroadcast",
	15:  "EventFetchBlocks",
	16:  "EventAddBlocks",
	17:  "EventTxHashList",
	18:  "EventTxHashListReply",
	19:  "EventGetHeaders",
	20:  "EventHeaders",
	21:  "EventGetMempoolSize",
	22:  "EventMempoolSize",
	23:  "EventStoreGet",
	24:  "EventStoreSet",
	25:  "EventStoreGetReply",
	26:  "EventStoreSetReply",
	27:  "EventReceipts",
	28:  "EventExecTxList",
	29:  "EventPeerList",
	30:  "EventGetLastHeader",
	31:  "EventHeader",
	32:  "EventAddBlockDetail",
	33:  "EventGetMempool",
	34:  "EventGetTransactionByAddr",
	35:  "EventGetTransactionByHash",
	36:  "EventReplyTxInfo",
	38:  "EventWalletAccountList",
	40:  "EventWalletAccount",
	42:  "EventWalletExecutor",
	47:  "EventStoreDel",
	49:  "EventReplyHashes",
	53:  "EventTransactionDetails",
	54:  "EventBroadcastAddBlock",
	55:  "EventGetBlockOverview",
	56:  "EventGetAddrOverview",
	57:  "EventReplyBlockOverview",
	58:  "EventReplyAddrOverview",
	59:  "EventGetBlockHash",
	60:  "EventBlockHash",
	61:  "EventGetLastMempool",
	63:  "EventMinerStart",
	64:  "EventMinerStop",
	65:  "EventWalletTickets",
	66:  "EventStoreMemSet",
	67:  "EventStoreRollback",
	68:  "EventStoreCommit",
	69:  "EventCheckBlock",
	71:  "EventReplyGenSeed",
	74:  "EventReplyGetSeed",
	75:  "EventDelBlock",
	76:  "EventLocalGet",
	77:  "EventLocalReplyValue",
	78:  "EventLocalList",
	79:  "EventLocalSet",
	81:  "EventCheckTx",
	82:  "EventReceiptCheckTx",
	84:  "EventReplyQuery",
	85:  "EventSubscribePush",
	86:  "EventFetchBlockHeaders",
	87:  "EventAddBlockHeaders",
	89:  "EventReplyWalletStatus",
	90:  "EventGetLastBlock",
	91:  "EventBlock",
	92:  "EventGetTicketCount",
	93:  "EventReplyGetTicketCount",
	95:  "EventReplyPrivkey",
	96:  "EventIsSync",
	97:  "EventReplyIsSync",
	98:  "EventCloseTickets",
	99:  "EventGetAddrTxs",
	100: "EventReplyAddrTxs",
	101: "EventIsNtpClockSync",
	102: "EventReplyIsNtpClockSync",
	103: "EventDelTxList",
	104: "EventStoreGetTotalCoins",
	105: "EventGetTotalCoinsReply",
	106: "EventQueryTotalFee",
	108: "EventReplySignRawTx",
	109: "EventSyncBlock",
	110: "EventGetNetInfo",
	111: "EventReplyNetInfo",
	114: "EventReplyFatalFailure",
	115: "EventBindMiner",
	116: "EventReplyBindMiner",
	117: "EventDecodeRawTx",
	118: "EventReplyDecodeRawTx",
	119: "EventGetLastBlockSequence",
	120: "EventReplyLastBlockSequence",
	121: "EventGetBlockSequences",
	122: "EventReplyBlockSequences",
	123: "EventGetBlockByHashes",
	124: "EventReplyBlockDetailsBySeqs",
	125: "EventDelParaChainBlockDetail",
	126: "EventAddParaChainBlockDetail",
	127: "EventGetSeqByHash",
	128: "EventLocalPrefixCount",
	//todo: 这个可能后面会删除
	EventStoreList:      "EventStoreList",
	EventStoreListReply: "EventStoreListReply",
	EventListPushes:     "EventListPushes",
	EventGetPushLastNum: "EventGetPushLastNum",
	// Token
	EventBlockChainQuery: "EventBlockChainQuery",
	EventConsensusQuery:  "EventConsensusQuery",
	EventGetBlockBySeq:   "EventGetBlockBySeq",

	EventLocalBegin:    "EventLocalBegin",
	EventLocalCommit:   "EventLocalCommit",
	EventLocalRollback: "EventLocalRollback",
	EventLocalNew:      "EventLocalNew",
	EventLocalClose:    "EventLocalClose",

	//mempool
	EventGetProperFee:   "EventGetProperFee",
	EventReplyProperFee: "EventReplyProperFee",
	EventTxListByHash:   "EventTxListByHash",
	// block chain
	EventGetLastBlockMainSequence:   "EventGetLastBlockMainSequence",
	EventReplyLastBlockMainSequence: "EventReplyLastBlockMainSequence",
	EventGetMainSeqByHash:           "EventGetMainSeqByHash",
	EventReplyMainSeqByHash:         "EventReplyMainSeqByHash",
	EventSetValueByKey:              "EventSetValueByKey",
	EventGetValueByKey:              "EventGetValueByKey",
	EventGetParaTxByTitle:           "EventGetParaTxByTitle",
	EventReplyParaTxByTitle:         "EventReplyParaTxByTitle",
	EventGetHeightByTitle:           "EventGetHeightByTitle",
	EventReplyHeightByTitle:         "EventReplyHeightByTitle",
	EventGetParaTxByTitleAndHeight:  "EventGetParaTxByTitleAndHeight",
	EventCmpBestBlock:               "EventCmpBestBlock",
	EventUpgrade:                    "EventUpgrade",
	EventReplySubscribePush:         "EventReplySubscribePush",
}<|MERGE_RESOLUTION|>--- conflicted
+++ resolved
@@ -156,19 +156,15 @@
 	//通过区块高度列表+title获取平行链交易
 	EventGetParaTxByTitleAndHeight = 310
 	//比较当前区块和新广播的区块最优区块
-<<<<<<< HEAD
-	EventCmpBestBlock = 311
-
+
+	EventCmpBestBlock       = 311
+	EventReplySubscribePush = 312
 	//p2p 其他接收事件
 	EventSubTopic       = 350
 	EventPubTopicMsg    = 351
 	EventFetchTopics    = 352
 	EventRemoveTopic    = 353
 	EventReceiveSubData = 355
-=======
-	EventCmpBestBlock       = 311
-	EventReplySubscribePush = 312
->>>>>>> f83579f8
 )
 
 var eventName = map[int]string{
