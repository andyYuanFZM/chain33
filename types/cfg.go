--- conflicted
+++ resolved
@@ -102,11 +102,7 @@
 }
 
 type P2P struct {
-<<<<<<< HEAD
-	P2pPort         int32    `protobuf:"varint,1,opt,name=p2pPort" json:"p2pPort,omitempty"`
-=======
 	Port            int32    `protobuf:"varint,1,opt,name=port" json:"port,omitempty"`
->>>>>>> f5d46f21
 	Driver          string   `protobuf:"bytes,2,opt,name=driver" json:"driver,omitempty"`
 	DbPath          string   `protobuf:"bytes,3,opt,name=dbPath" json:"dbPath,omitempty"`
 	DbCache         int32    `protobuf:"varint,4,opt,name=dbCache" json:"dbCache,omitempty"`
