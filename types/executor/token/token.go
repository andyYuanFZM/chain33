--- conflicted
+++ resolved
@@ -45,10 +45,7 @@
 type TokenType struct {
 	types.ExecTypeBase
 }
-<<<<<<< HEAD
-=======
-
->>>>>>> a71bd270
+
 func (token TokenType) GetRealToAddr(tx *types.Transaction) string {
 	if string(tx.Execer) == name {
 		return tx.To
