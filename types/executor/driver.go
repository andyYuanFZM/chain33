package executor

import (
	"gitlab.33.cn/chain33/chain33/types"
	"gitlab.33.cn/chain33/chain33/types/executor/coins"
	"gitlab.33.cn/chain33/chain33/types/executor/evm"
	"gitlab.33.cn/chain33/chain33/types/executor/hashlock"
	"gitlab.33.cn/chain33/chain33/types/executor/lottery"
	"gitlab.33.cn/chain33/chain33/types/executor/manage"
	"gitlab.33.cn/chain33/chain33/types/executor/none"
	"gitlab.33.cn/chain33/chain33/types/executor/paracross"
	"gitlab.33.cn/chain33/chain33/types/executor/privacy"
	"gitlab.33.cn/chain33/chain33/types/executor/relay"
	"gitlab.33.cn/chain33/chain33/types/executor/retrieve"
	"gitlab.33.cn/chain33/chain33/types/executor/ticket"
	"gitlab.33.cn/chain33/chain33/types/executor/token"
	"gitlab.33.cn/chain33/chain33/types/executor/trade"
)

// 进度：
// 	ActionName  done
//	Amount 		done
//	Log			done
// coins: 		actionName	CreateTx	log		query	Amount
// evm: 		actionName			Log		query
// game:
// hashlock: 	actionName
// manage:		actionName 			log		query		Amount
// none: 		actionName
// retrieve: 	actionName					query
// ticket:		actionName			log		query		Amount
// token:		actionName	CreateTx	log		query	Amount
// trade:		actionName	CreateTx	log		query	Amount

func Init() {

	// init common log
	types.RegistorLog(types.TyLogErr, &ErrLog{})
	types.RegistorLog(types.TyLogFee, &FeeLog{})

	// init query rpc type

	//avoid init for ExecPrifex
	coins.Init()
	evm.Init()
	hashlock.Init()
	manage.Init()
	none.Init()
	paracross.Init()
	privacy.Init()
	relay.Init()
	retrieve.Init()
	ticket.Init()
	token.Init()
	trade.Init()
<<<<<<< HEAD
	game.Init()
	lottery.Init()

	blackwhite.Init()

=======
>>>>>>> de64c7c4
}

type ErrLog struct {
}

func (l ErrLog) Name() string {
	return "LogErr"
}

func (l ErrLog) Decode(msg []byte) (interface{}, error) {
	return string(msg), nil
}

type FeeLog struct {
}

func (l FeeLog) Name() string {
	return "LogFee"
}

func (l FeeLog) Decode(msg []byte) (interface{}, error) {
	var logTmp types.ReceiptAccountTransfer
	err := types.Decode(msg, &logTmp)
	if err != nil {
		return nil, err
	}
	return logTmp, err
}<|MERGE_RESOLUTION|>--- conflicted
+++ resolved
@@ -53,14 +53,7 @@
 	ticket.Init()
 	token.Init()
 	trade.Init()
-<<<<<<< HEAD
-	game.Init()
-	lottery.Init()
-
-	blackwhite.Init()
-
-=======
->>>>>>> de64c7c4
+    lottery.Init()
 }
 
 type ErrLog struct {
