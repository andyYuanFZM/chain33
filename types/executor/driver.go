package executor

import (
	"gitlab.33.cn/chain33/chain33/types"
	"gitlab.33.cn/chain33/chain33/types/executor/blackwhite"
	"gitlab.33.cn/chain33/chain33/types/executor/coins"
	"gitlab.33.cn/chain33/chain33/types/executor/evm"
	"gitlab.33.cn/chain33/chain33/types/executor/game"
	"gitlab.33.cn/chain33/chain33/types/executor/hashlock"
	"gitlab.33.cn/chain33/chain33/types/executor/manage"
	"gitlab.33.cn/chain33/chain33/types/executor/none"
	"gitlab.33.cn/chain33/chain33/types/executor/privacy"
	"gitlab.33.cn/chain33/chain33/types/executor/relay"
	"gitlab.33.cn/chain33/chain33/types/executor/retrieve"
	"gitlab.33.cn/chain33/chain33/types/executor/ticket"
	"gitlab.33.cn/chain33/chain33/types/executor/token"
	"gitlab.33.cn/chain33/chain33/types/executor/trade"
)

// 进度：
// 	ActionName  done
//	Amount 		done
//	Log			done
// coins: 		actionName	CreateTx	log		query	Amount
// evm: 		actionName			Log		query
// game:
// hashlock: 	actionName
// manage:		actionName 			log		query		Amount
// none: 		actionName
// retrieve: 	actionName					query
// ticket:		actionName			log		query		Amount
// token:		actionName	CreateTx	log		query	Amount
// trade:		actionName	CreateTx	log		query	Amount

func Init() {

	// init common log
	types.RegistorLog(types.TyLogErr, &ErrLog{})
	types.RegistorLog(types.TyLogFee, &FeeLog{})

	// init query rpc type

	//avoid init for ExecPrifex
	coins.Init()
	evm.Init()
	hashlock.Init()
	manage.Init()
	none.Init()
	privacy.Init()
	relay.Init()
	retrieve.Init()
	ticket.Init()
	token.Init()
	trade.Init()
<<<<<<< HEAD
	blackwhite.Init()
=======
	game.Init()
>>>>>>> efab8c6c

}

type ErrLog struct {
}

func (l ErrLog) Name() string {
	return "LogErr"
}

func (l ErrLog) Decode(msg []byte) (interface{}, error) {
	return string(msg), nil
}

type FeeLog struct {
}

func (l FeeLog) Name() string {
	return "LogFee"
}

func (l FeeLog) Decode(msg []byte) (interface{}, error) {
	var logTmp types.ReceiptAccountTransfer
	err := types.Decode(msg, &logTmp)
	if err != nil {
		return nil, err
	}
	return logTmp, err
}<|MERGE_RESOLUTION|>--- conflicted
+++ resolved
@@ -52,11 +52,9 @@
 	ticket.Init()
 	token.Init()
 	trade.Init()
-<<<<<<< HEAD
+	game.Init()
+
 	blackwhite.Init()
-=======
-	game.Init()
->>>>>>> efab8c6c
 
 }
 
