package types

// 注释掉系统中没有用到的枚举项
// 与AllowUserExec中驱动名称的顺序一致
const (
	ExecTypeCoins    = 0
	ExecTypeTicket   = 1
	ExecTypeHashLock = 2
	ExecTypeNorm     = 3
	ExecTypeRetrieve = 4
	ExecTypeNone     = 5
	ExecTypeToken    = 6
	ExecTypeTrade    = 7
	ExecTypeManage   = 8
)

const (
	ExecerEvmString = "evm"
)

var (
	ExecerCoins      = []byte("coins")
	ExecerTicket     = []byte("ticket")
	ExecerConfig     = []byte("config")
	ExecerManage     = []byte("manage")
	ExecerToken      = []byte("token")
	ExecerEvm        = []byte(ExecerEvmString)
	ExecerRelay      = []byte("relay")
	AllowDepositExec = [][]byte{ExecerTicket}
	AllowUserExec    = [][]byte{ExecerCoins, ExecerTicket, []byte("norm"), []byte("hashlock"),
		[]byte("retrieve"), []byte("none"), ExecerToken, []byte("trade"), ExecerManage, ExecerEvm, ExecerRelay}
	GenesisAddr            = "14KEKbYtKKQm4wMthSK9J4La4nAiidGozt"
	GenesisBlockTime int64 = 1526486816
	HotkeyAddr             = "12qyocayNF7Lv6C9qW4avxs2E7U41fKSfv"
	FundKeyAddr            = "1JmFaA6unrCFYEWPGRi7uuXY1KthTJxJEP"
	EmptyValue             = []byte("emptyBVBiCj5jvE15pEiwro8TQRGnJSNsJF") //这字符串表示数据库中的空值
	SuperManager           = []string{"1JmFaA6unrCFYEWPGRi7uuXY1KthTJxJEP"}
	TokenApprs             = []string{}
)

//default hard fork block height
var (
	ForkV1               int64 = 1
	ForkV2AddToken       int64 = 1
	ForkV3               int64 = 1
	ForkV4AddManage      int64 = 1
	ForkV5Retrive        int64 = 1
	ForkV6TokenBlackList int64 = 1
	ForkV7BadTokenSymbol int64 = 1
	ForkBlockHash        int64 = 1
	ForkV9               int64 = 1
	ForkV10TradeBuyLimit int64 = 1
	ForkV11ManageExec    int64 = 100000
	ForkV12TransferExec  int64 = 100000
	ForkV13ExecKey       int64 = 200000
	ForkV14TxGroup       int64 = 200000
	ForkV15ResetTx0      int64 = 200000
	ForkV16Withdraw      int64 = 200000
	ForkV17EVM           int64 = 250000
	ForkV18Relay         int64 = 500000
	ForkV19TokenPrice    int64 = 300000
)

func SetTestNetFork() {
	ForkV1 = 75260
	ForkV2AddToken = 100899
	ForkV3 = 110000
	ForkV4AddManage = 120000
	ForkV5Retrive = 180000
	ForkV6TokenBlackList = 190000
	ForkV7BadTokenSymbol = 184000
	ForkBlockHash = 208986 + 200
	ForkV9 = 350000
	ForkV10TradeBuyLimit = 301000
	ForkV11ManageExec = 400000
	ForkV12TransferExec = 408400
	ForkV13ExecKey = 408400
	ForkV14TxGroup = 408400
	ForkV15ResetTx0 = 453400
	ForkV16Withdraw = 480000
	ForkV17EVM = 500000
	ForkV18Relay = 570000
	ForkV19TokenPrice = 560000
}

func SetForkToOne() {
	ForkV11ManageExec = 1
	ForkV12TransferExec = 1
	ForkV13ExecKey = 1
	ForkV14TxGroup = 1
	ForkV15ResetTx0 = 1
	ForkV16Withdraw = 1
	ForkV17EVM = 1
	ForkV18Relay = 1
}

var (
	MinFee             int64 = 1e5
	MinBalanceTransfer int64 = 1e6
	testNet            bool
	title              string
	IsAuthEnable       = false
)

func SetTitle(t string) {
	title = t
	if IsBityuan() {
		AllowUserExec = [][]byte{ExecerCoins, ExecerTicket, []byte("hashlock"),
			[]byte("retrieve"), []byte("none"), ExecerToken, []byte("trade"), ExecerManage}
		return
	}
	if IsLocal() {
		SetForkToOne()
		return
	}
}

func IsMatchFork(height int64, fork int64) bool {
	if height == -1 || height >= fork {
		return true
	}
	return false
}

func IsBityuan() bool {
	return title == "bityuan"
}

func IsLocal() bool {
	return title == "local"
}

func IsYcc() bool {
	return title == "yuanchain"
}

func IsPublicChain() bool {
	return IsBityuan() || IsYcc()
}

func SetTestNet(isTestNet bool) {
	if !isTestNet {
		testNet = false
		return
	}
	testNet = true
	//const 初始化TestNet 的初始化参数
	GenesisBlockTime = 1514533394
	FundKeyAddr = "1BQXS6TxaYYG5mADaWij4AxhZZUTpw95a5"
	SuperManager = []string{"1Bsg9j6gW83sShoee1fZAt9TkUjcrCgA9S", "1Q8hGLfoGe63efeWa8fJ4Pnukhkngt6poK"}
	TokenApprs = []string{
		"1Bsg9j6gW83sShoee1fZAt9TkUjcrCgA9S",
		"1Q8hGLfoGe63efeWa8fJ4Pnukhkngt6poK",
		"1LY8GFia5EiyoTodMLfkB5PHNNpXRqxhyB",
		"1GCzJDS6HbgTQ2emade7mEJGGWFfA15pS9",
		"1JYB8sxi4He5pZWHCd3Zi2nypQ4JMB6AxN",
	}
	if IsLocal() {
		return
	}
	//测试网络的Fork
	SetTestNetFork()
}

func IsTestNet() bool {
	return testNet
}

func SetMinFee(fee int64) {
	if fee < 0 {
		panic("fee less than zero")
	}
	MinFee = fee
	MinBalanceTransfer = fee * 10
}

// coin conversation
const (
	Coin                int64 = 1e8
	MaxCoin             int64 = 1e17
	MaxTxSize                 = 100000 //100K
	MaxTxGroupSize      int32 = 20
	MaxBlockSize              = 20000000 //20M
	MaxTxsPerBlock            = 100000
	TokenPrecision      int64 = 1e8
	MaxTokenBalance           = 900 * 1e8 * TokenPrecision //900亿
	InputPrecision            = 1e4
	Multiple1E4         int64 = 1e4
	TokenNameLenLimit         = 128
	TokenSymbolLenLimit       = 16
	TokenIntroLenLimit        = 1024
	InvalidStartTime          = 0
	InvalidStopTime           = 0
)

// event
const (
	EventTx                   = 1
	EventGetBlocks            = 2
	EventBlocks               = 3
	EventGetBlockHeight       = 4
	EventReplyBlockHeight     = 5
	EventQueryTx              = 6
	EventTransactionDetail    = 7
	EventReply                = 8
	EventTxBroadcast          = 9
	EventPeerInfo             = 10
	EventTxList               = 11
	EventReplyTxList          = 12
	EventAddBlock             = 13
	EventBlockBroadcast       = 14
	EventFetchBlocks          = 15
	EventAddBlocks            = 16
	EventTxHashList           = 17
	EventTxHashListReply      = 18
	EventGetHeaders           = 19
	EventHeaders              = 20
	EventGetMempoolSize       = 21
	EventMempoolSize          = 22
	EventStoreGet             = 23
	EventStoreSet             = 24
	EventStoreGetReply        = 25
	EventStoreSetReply        = 26
	EventReceipts             = 27
	EventExecTxList           = 28
	EventPeerList             = 29
	EventGetLastHeader        = 30
	EventHeader               = 31
	EventAddBlockDetail       = 32
	EventGetMempool           = 33
	EventGetTransactionByAddr = 34
	EventGetTransactionByHash = 35
	EventReplyTxInfo          = 36
	//wallet event
	EventWalletGetAccountList  = 37
	EventWalletAccountList     = 38
	EventNewAccount            = 39
	EventWalletAccount         = 40
	EventWalletTransactionList = 41
	//EventReplyTxList           = 42
	EventWalletImportprivkey = 43
	EventWalletSendToAddress = 44
	EventWalletSetFee        = 45
	EventWalletSetLabel      = 46
	//EventWalletAccount       = 47
	EventWalletMergeBalance = 48
	EventReplyHashes        = 49
	EventWalletSetPasswd    = 50
	EventWalletLock         = 51
	EventWalletUnLock       = 52
	EventTransactionDetails = 53
	EventBroadcastAddBlock  = 54
	EventGetBlockOverview   = 55
	EventGetAddrOverview    = 56
	EventReplyBlockOverview = 57
	EventReplyAddrOverview  = 58
	EventGetBlockHash       = 59
	EventBlockHash          = 60
	EventGetLastMempool     = 61
	EventWalletGetTickets   = 62
	EventMinerStart         = 63
	EventMinerStop          = 64
	EventWalletTickets      = 65
	EventStoreMemSet        = 66
	EventStoreRollback      = 67
	EventStoreCommit        = 68
	EventCheckBlock         = 69
	//seed
	EventGenSeed      = 70
	EventReplyGenSeed = 71
	EventSaveSeed     = 72
	EventGetSeed      = 73
	EventReplyGetSeed = 74
	EventDelBlock     = 75
	//local store
	EventLocalGet            = 76
	EventLocalReplyValue     = 77
	EventLocalList           = 78
	EventLocalSet            = 79
	EventGetWalletStatus     = 80
	EventCheckTx             = 81
	EventReceiptCheckTx      = 82
	EventQuery               = 83
	EventReplyQuery          = 84
	EventFlushTicket         = 85
	EventFetchBlockHeaders   = 86
	EventAddBlockHeaders     = 87
	EventWalletAutoMiner     = 88
	EventReplyWalletStatus   = 89
	EventGetLastBlock        = 90
	EventBlock               = 91
	EventGetTicketCount      = 92
	EventReplyGetTicketCount = 93
	EventDumpPrivkey         = 94
	EventReplyPrivkey        = 95
	EventIsSync              = 96
	EventReplyIsSync         = 97

	EventCloseTickets            = 98
	EventGetAddrTxs              = 99
	EventReplyAddrTxs            = 100
	EventIsNtpClockSync          = 101
	EventReplyIsNtpClockSync     = 102
	EventDelTxList               = 103
	EventStoreGetTotalCoins      = 104
	EventGetTotalCoinsReply      = 105
	EventQueryTotalFee           = 106
	EventSignRawTx               = 107
	EventReplySignRawTx          = 108
	EventSyncBlock               = 109
	EventGetNetInfo              = 110
	EventReplyNetInfo            = 111
	EventErrToFront              = 112
	EventFatalFailure            = 113
	EventReplyFatalFailure       = 114
	EventBindMiner               = 115
	EventReplyBindMiner          = 116
	EventDecodeRawTx             = 117
	EventReplyDecodeRawTx        = 118
	EventGetLastBlockSequence    = 119
	EventReplyLastBlockSequence  = 120
	EventGetBlockSequences       = 121
	EventReplyBlockSequences     = 122
	EventGetBlockByHashes        = 123
	EventReplyBlockDetailsBySeqs = 124
	EventDelParaChainBlockDetail = 125
	EventAddParaChainBlockDetail = 126
<<<<<<< HEAD

	//Auth
	EventAuthorityCheckCert  = 180
	EventReplyAuthCheckCert  = 181
	EventAuthorityGetUser    = 182
	EventReplyAuthGetUser    = 183
	EventAuthorityCheckCerts = 184
	EventReplyAuthCheckCerts = 185

=======
	EventGetSeqByHash            = 127
>>>>>>> d20fdf53
	// Token
	EventBlockChainQuery = 212
)

var eventName = map[int]string{
	1:  "EventTx",
	2:  "EventGetBlocks",
	3:  "EventBlocks",
	4:  "EventGetBlockHeight",
	5:  "EventReplyBlockHeight",
	6:  "EventQueryTx",
	7:  "EventTransactionDetail",
	8:  "EventReply",
	9:  "EventTxBroadcast",
	10: "EventPeerInfo",
	11: "EventTxList",
	12: "EventReplyTxList",
	13: "EventAddBlock",
	14: "EventBlockBroadcast",
	15: "EventFetchBlocks",
	16: "EventAddBlocks",
	17: "EventTxHashList",
	18: "EventTxHashListReply",
	19: "EventGetHeaders",
	20: "EventHeaders",
	21: "EventGetMempoolSize",
	22: "EventMempoolSize",
	23: "EventStoreGet",
	24: "EventStoreSet",
	25: "EventStoreGetReply",
	26: "EventStoreSetReply",
	27: "EventReceipts",
	28: "EventExecTxList",
	29: "EventPeerList",
	30: "EventGetLastHeader",
	31: "EventHeader",
	32: "EventAddBlockDetail",
	33: "EventGetMempool",
	34: "EventGetTransactionByAddr",
	35: "EventGetTransactionByHash",
	36: "EventReplyTxInfo",
	37: "EventWalletGetAccountList",
	38: "EventWalletAccountList",
	39: "EventNewAccount",
	40: "EventWalletAccount",
	41: "EventWalletTransactionList",
	//42: "EventReplyTxList",
	43: "EventWalletImportPrivKey",
	44: "EventWalletSendToAddress",
	45: "EventWalletSetFee",
	46: "EventWalletSetLabel",
	//47: "EventWalletAccount",
	48:  "EventWalletMergeBalance",
	49:  "EventReplyHashes",
	50:  "EventWalletSetPasswd",
	51:  "EventWalletLock",
	52:  "EventWalletUnLock",
	53:  "EventTransactionDetails",
	54:  "EventBroadcastAddBlock",
	55:  "EventGetBlockOverview",
	56:  "EventGetAddrOverview",
	57:  "EventReplyBlockOverview",
	58:  "EventReplyAddrOverview",
	59:  "EventGetBlockHash",
	60:  "EventBlockHash",
	61:  "EventGetLastMempool",
	62:  "EventWalletGetTickets",
	63:  "EventMinerStart",
	64:  "EventMinerStop",
	65:  "EventWalletTickets",
	66:  "EventStoreMemSet",
	67:  "EventStoreRollback",
	68:  "EventStoreCommit",
	69:  "EventCheckBlock",
	70:  "EventGenSeed",
	71:  "EventReplyGenSeed",
	72:  "EventSaveSeed",
	73:  "EventGetSeed",
	74:  "EventReplyGetSeed",
	75:  "EventDelBlock",
	76:  "EventLocalGet",
	77:  "EventLocalReplyValue",
	78:  "EventLocalList",
	79:  "EventLocalSet",
	80:  "EventGetWalletStatus",
	81:  "EventCheckTx",
	82:  "EventReceiptCheckTx",
	83:  "EventQuery",
	84:  "EventReplyQuery",
	85:  "EventFlushTicket",
	86:  "EventFetchBlockHeaders",
	87:  "EventAddBlockHeaders",
	88:  "EventWalletAutoMiner",
	89:  "EventReplyWalletStatus",
	90:  "EventGetLastBlock",
	91:  "EventBlock",
	92:  "EventGetTicketCount",
	93:  "EventReplyGetTicketCount",
	94:  "EventDumpPrivkey",
	95:  "EventReplyPrivkey",
	96:  "EventIsSync",
	97:  "EventReplyIsSync",
	98:  "EventCloseTickets",
	99:  "EventGetAddrTxs",
	100: "EventReplyAddrTxs",
	101: "EventIsNtpClockSync",
	102: "EventReplyIsNtpClockSync",
	103: "EventDelTxList",
	104: "EventStoreGetTotalCoins",
	105: "EventGetTotalCoinsReply",
	106: "EventQueryTotalFee",
	107: "EventSignRawTx",
	108: "EventReplySignRawTx",
	109: "EventSyncBlock",
	110: "EventGetNetInfo",
	111: "EventReplyNetInfo",
	112: "EventErrToFront",
	113: "EventFatalFailure",
	114: "EventReplyFatalFailure",
	115: "EventBindMiner",
	116: "EventReplyBindMiner",
	117: "EventDecodeRawTx",
	118: "EventReplyDecodeRawTx",
	119: "EventGetLastBlockSequence",
	120: "EventReplyLastBlockSequence",
	121: "EventGetBlockSequences",
	122: "EventReplyBlockSequences",
	123: "EventGetBlockByHashes",
	124: "EventReplyBlockDetailsBySeqs",
	125: "EventDelParaChainBlockDetail",
	126: "EventAddParaChainBlockDetail",
	127: "EventGetSeqByHash",
	// Token
	EventBlockChainQuery: "EventBlockChainQuery",
}

//ty = 1 -> secp256k1
//ty = 2 -> ed25519
//ty = 3 -> sm2
//ty = 1+offset(1<<8) ->auth_ecdsa
//ty = 2+offset(1<<8) -> auth_sm2
const (
	SECP256K1  = 1
	ED25519    = 2
	SM2        = 3
	AUTH_ECDSA = 257
	AUTH_SM2   = 258
)

//log type
const (
	TyLogErr = 1
	TyLogFee = 2
	//coins
	TyLogTransfer        = 3
	TyLogGenesis         = 4
	TyLogDeposit         = 5
	TyLogExecTransfer    = 6
	TyLogExecWithdraw    = 7
	TyLogExecDeposit     = 8
	TyLogExecFrozen      = 9
	TyLogExecActive      = 10
	TyLogGenesisTransfer = 11
	TyLogGenesisDeposit  = 12

	//log for ticket
	TyLogNewTicket   = 111
	TyLogCloseTicket = 112
	TyLogMinerTicket = 113
	TyLogTicketBind  = 114

	//log for token create
	TyLogPreCreateToken    = 211
	TyLogFinishCreateToken = 212
	TyLogRevokeCreateToken = 213

	//log for trade
	TyLogTradeSellLimit       = 310
	TyLogTradeBuyMarket       = 311
	TyLogTradeSellRevoke      = 312
	TyLogTokenTransfer        = 313
	TyLogTokenGenesis         = 314
	TyLogTokenDeposit         = 315
	TyLogTokenExecTransfer    = 316
	TyLogTokenExecWithdraw    = 317
	TyLogTokenExecDeposit     = 318
	TyLogTokenExecFrozen      = 319
	TyLogTokenExecActive      = 320
	TyLogTokenGenesisTransfer = 321
	TyLogTokenGenesisDeposit  = 322
	TyLogTradeSellMarket      = 330
	TyLogTradeBuyLimit        = 331
	TyLogTradeBuyRevoke       = 332

	//log for relay
	TyLogRelayCreate       = 350
	TyLogRelayRevokeCreate = 351
	TyLogRelayAccept       = 352
	TyLogRelayRevokeAccept = 353
	TyLogRelayConfirmTx    = 354
	TyLogRelayFinishTx     = 355
	TyLogRelayRcvBTCHead   = 356

	// log for config
	TyLogModifyConfig = 410

	// log for evm
	// 合约代码变更日志
	TyLogContractData = 601
	// 合约状态数据变更日志
	TyLogContractState = 602
	// 合约状态数据变更日志
	TyLogCallContract = 603
)

//exec type
const (
	ExecErr  = 0
	ExecPack = 1
	ExecOk   = 2
)

//coinsaction
const (
	InvalidAction       = 0
	CoinsActionTransfer = 1
	CoinsActionGenesis  = 2
	CoinsActionWithdraw = 3

	//action for token
	ActionTransfer            = 4
	ActionGenesis             = 5
	ActionWithdraw            = 6
	TokenActionPreCreate      = 7
	TokenActionFinishCreate   = 8
	TokenActionRevokeCreate   = 9
	CoinsActionTransferToExec = 10
	TokenActionTransferToExec = 11
)

//ticket
const (
	TicketActionGenesis = 11
	TicketActionOpen    = 12
	TicketActionClose   = 13
	TicketActionList    = 14 //读的接口不直接经过transaction
	TicketActionInfos   = 15 //读的接口不直接经过transaction
	TicketActionMiner   = 16
	TicketActionBind    = 17
)

// hashlock status
const (
	HashlockActionLock   = 1
	HashlockActionSend   = 2
	HashlockActionUnlock = 3
)

//norm
const (
	NormActionPut = 1
)

// retrieve op
const (
	RetrievePre    = 1
	RetrievePerf   = 2
	RetrieveBackup = 3
	RetrieveCancel = 4
)

// token status
const (
	TokenStatusPreCreated = iota
	TokenStatusCreated
	TokenStatusCreateRevoked
)

// trade op
const (
	TradeSellLimit = iota
	TradeBuyMarket
	TradeRevokeSell
	TradeSellMarket
	TradeBuyLimit
	TradeRevokeBuy
)

// 0->not start, 1->on sale, 2->sold out, 3->revoke, 4->expired
const (
	TradeOrderStatusNotStart = iota
	TradeOrderStatusOnSale
	TradeOrderStatusSoldOut
	TradeOrderStatusRevoked
	TradeOrderStatusExpired
	TradeOrderStatusOnBuy
	TradeOrderStatusBoughtOut
	TradeOrderStatusBuyRevoked
)

var SellOrderStatus = map[int32]string{
	TradeOrderStatusNotStart:   "NotStart",
	TradeOrderStatusOnSale:     "OnSale",
	TradeOrderStatusSoldOut:    "SoldOut",
	TradeOrderStatusRevoked:    "Revoked",
	TradeOrderStatusExpired:    "Expired",
	TradeOrderStatusOnBuy:      "OnBuy",
	TradeOrderStatusBoughtOut:  "BoughtOut",
	TradeOrderStatusBuyRevoked: "BuyRevoked",
}

var SellOrderStatus2Int = map[string]int32{
	"NotStart":   TradeOrderStatusNotStart,
	"OnSale":     TradeOrderStatusOnSale,
	"SoldOut":    TradeOrderStatusSoldOut,
	"Revoked":    TradeOrderStatusRevoked,
	"Expired":    TradeOrderStatusExpired,
	"OnBuy":      TradeOrderStatusOnBuy,
	"BoughtOut":  TradeOrderStatusBoughtOut,
	"BuyRevoked": TradeOrderStatusBuyRevoked,
}

// manager action
const (
	ManageActionModifyConfig = iota
)

// config items
const (
	ConfigItemArrayConfig = iota
	ConfigItemIntConfig
	ConfigItemStringConfig
)

var MapSellOrderStatusStr2Int = map[string]int32{
	"onsale":  TradeOrderStatusOnSale,
	"soldout": TradeOrderStatusSoldOut,
	"revoked": TradeOrderStatusRevoked,
}

// relay
const (
	RelayRevokeCreate = iota
	RelayRevokeAccept
)
const (
	RelayOrderBuy = iota
	RelayOrderSell
)

var RelayOrderOperation = map[uint32]string{
	RelayOrderBuy:  "buy",
	RelayOrderSell: "sell",
}

const (
	RelayUnlock = iota
	RelayCancel
)

//relay action ty
const (
	RelayActionCreate = iota
	RelayActionAccept
	RelayActionRevoke
	RelayActionConfirmTx
	RelayActionVerifyTx
	RelayActionVerifyCmdTx
	RelayActionRcvBTCHeaders
)<|MERGE_RESOLUTION|>--- conflicted
+++ resolved
@@ -325,7 +325,7 @@
 	EventReplyBlockDetailsBySeqs = 124
 	EventDelParaChainBlockDetail = 125
 	EventAddParaChainBlockDetail = 126
-<<<<<<< HEAD
+	EventGetSeqByHash            = 127
 
 	//Auth
 	EventAuthorityCheckCert  = 180
@@ -335,9 +335,6 @@
 	EventAuthorityCheckCerts = 184
 	EventReplyAuthCheckCerts = 185
 
-=======
-	EventGetSeqByHash            = 127
->>>>>>> d20fdf53
 	// Token
 	EventBlockChainQuery = 212
 )
