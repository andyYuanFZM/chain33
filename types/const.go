package types

import (
	"time"
)

var (
	AllowDepositExec       = []string{"ticket"}
	AllowUserExec          = []string{"coins", "ticket", "hashlock", "retrieve", "none", "token", "trade"}
	GenesisAddr            = "14KEKbYtKKQm4wMthSK9J4La4nAiidGozt"
	GenesisBlockTime int64 = 1514533394
	HotkeyAddr             = "12qyocayNF7Lv6C9qW4avxs2E7U41fKSfv"
	FundKeyAddr            = "1BQXS6TxaYYG5mADaWij4AxhZZUTpw95a5"
	EmptyValue             = []byte("emptyBVBiCj5jvE15pEiwro8TQRGnJSNsJF") //这字符串表示数据库中的空值
	TokenApprs             = []string{"1Bsg9j6gW83sShoee1fZAt9TkUjcrCgA9S", "1Q8hGLfoGe63efeWa8fJ4Pnukhkngt6poK"}
)

const (
	Coin                     int64   = 1e8
	TokenPrecision           int64   = 1e4
	InputPrecision           float64 = 1e4
	CoinMultiple             int64   = 1e4
	MaxCoin                  int64   = 1e17
	FutureBlockTime          int64   = 16
	CoinReward               int64   = 18 * Coin //用户回报
	CoinDevFund              int64   = 12 * Coin //发展基金回报
	TicketPrice              int64   = 10000 * Coin
	TicketFrozenTime         int64   = 5  //5s only for test
	TicketWithdrawTime       int64   = 10 //10s only for test
	TicketMinerWaitTime      int64   = 2  // 2s only for test
	MinFee                   int64   = 1e5
	MinBalanceTransfer               = 1e6
	MaxTxSize                int64   = 100000   //100K
	MaxBlockSize             int64   = 10000000 //10M
	MaxTxNumber              int64   = 1600     //160
	PowLimitBits             uint32  = uint32(0x1f00ffff)
	TargetTimespan                   = 144 * 16 * time.Second
	TargetTimePerBlock               = 16 * time.Second
	RetargetAdjustmentFactor         = 4
	MaxTxsPerBlock                   = 100000
	TokenNameLenLimit                = 128
	TokenSymbolLenLimit              = 16
	TokenIntroLenLimit               = 1024
	TokenPrecisionLen                = 1e6
	TokenCreatePriceStand            = 10000 * Coin
	InvalidStartTime                 = 0
	InvalidStopTime                  = 0
)

const (
	EventTx                   = 1
	EventGetBlocks            = 2
	EventBlocks               = 3
	EventGetBlockHeight       = 4
	EventReplyBlockHeight     = 5
	EventQueryTx              = 6
	EventTransactionDetail    = 7
	EventReply                = 8
	EventTxBroadcast          = 9
	EventPeerInfo             = 10
	EventTxList               = 11
	EventReplyTxList          = 12
	EventAddBlock             = 13
	EventBlockBroadcast       = 14
	EventFetchBlocks          = 15
	EventAddBlocks            = 16
	EventTxHashList           = 17
	EventTxHashListReply      = 18
	EventGetHeaders           = 19
	EventHeaders              = 20
	EventGetMempoolSize       = 21
	EventMempoolSize          = 22
	EventStoreGet             = 23
	EventStoreSet             = 24
	EventStoreGetReply        = 25
	EventStoreSetReply        = 26
	EventReceipts             = 27
	EventExecTxList           = 28
	EventPeerList             = 29
	EventGetLastHeader        = 30
	EventHeader               = 31
	EventAddBlockDetail       = 32
	EventGetMempool           = 33
	EventGetTransactionByAddr = 34
	EventGetTransactionByHash = 35
	EventReplyTxInfo          = 36
	//wallet event
	EventWalletGetAccountList  = 37
	EventWalletAccountList     = 38
	EventNewAccount            = 39
	EventWalletAccount         = 40
	EventWalletTransactionList = 41
	//EventReplyTxList           = 42
	EventWalletImportprivkey = 43
	EventWalletSendToAddress = 44
	EventWalletSetFee        = 45
	EventWalletSetLabel      = 46
	//EventWalletAccount       = 47
	EventWalletMergeBalance = 48
	EventReplyHashes        = 49
	EventWalletSetPasswd    = 50
	EventWalletLock         = 51
	EventWalletUnLock       = 52
	EventTransactionDetails = 53
	EventBroadcastAddBlock  = 54
	EventGetBlockOverview   = 55
	EventGetAddrOverview    = 56
	EventReplyBlockOverview = 57
	EventReplyAddrOverview  = 58
	EventGetBlockHash       = 59
	EventBlockHash          = 60
	EventGetLastMempool     = 61
	EventWalletGetTickets   = 62
	EventMinerStart         = 63
	EventMinerStop          = 64
	EventWalletTickets      = 65
	EventStoreMemSet        = 66
	EventStoreRollback      = 67
	EventStoreCommit        = 68
	EventCheckBlock         = 69
	//seed
	EventGenSeed      = 70
	EventReplyGenSeed = 71
	EventSaveSeed     = 72
	EventGetSeed      = 73
	EventReplyGetSeed = 74
	EventDelBlock     = 75
	//local store
	EventLocalGet            = 76
	EventLocalReplyValue     = 77
	EventLocalList           = 78
	EventLocalSet            = 79
	EventGetWalletStatus     = 80
	EventCheckTx             = 81
	EventReceiptCheckTx      = 82
	EventQuery               = 83
	EventReplyQuery          = 84
	EventFlushTicket         = 85
	EventFetchBlockHeaders   = 86
	EventAddBlockHeaders     = 87
	EventWalletAutoMiner     = 88
	EventReplyWalletStatus   = 89
	EventGetLastBlock        = 90
	EventBlock               = 91
	EventGetTicketCount      = 92
	EventReplyGetTicketCount = 93
	EventDumpPrivkey         = 94
	EventReplyPrivkey        = 95
	EventIsSync              = 96
	EventReplyIsSync         = 97

	// Token
	EventTokenPreCreate         = 98
	EventReplyTokenPreCreate    = 99
	EventTokenFinishCreate      = 100
	EventReplyTokenFinishCreate = 101
	EventTokenRevokeCreate      = 102
	EventReplyTokenRevokeCreate = 103
	EventSellToken              = 104
	EventReplySellToken         = 105
	EventBuyToken               = 106
	EventReplyBuyToken          = 107
	EventRevokeSellToken        = 108
	EventReplyRevokeSellToken   = 109
)

var eventName = map[int]string{
	1:  "EventTx",
	2:  "EventGetBlocks",
	3:  "EventBlocks",
	4:  "EventGetBlockHeight",
	5:  "EventReplyBlockHeight",
	6:  "EventQueryTx",
	7:  "EventTransactionDetail",
	8:  "EventReply",
	9:  "EventTxBroadcast",
	10: "EventPeerInfo",
	11: "EventTxList",
	12: "EventReplyTxList",
	13: "EventAddBlock",
	14: "EventBlockBroadcast",
	15: "EventFetchBlocks",
	16: "EventAddBlocks",
	17: "EventTxHashList",
	18: "EventTxHashListReply",
	19: "EventGetHeaders",
	20: "EventHeaders",
	21: "EventGetMempoolSize",
	22: "EventMempoolSize",
	23: "EventStoreGet",
	24: "EventStoreSet",
	25: "EventStoreGetReply",
	26: "EventStoreSetReply",
	27: "EventReceipts",
	28: "EventExecTxList",
	29: "EventPeerList",
	30: "EventGetLastHeader",
	31: "EventHeader",
	32: "EventAddBlockDetail",
	33: "EventGetMempool",
	34: "EventGetTransactionByAddr",
	35: "EventGetTransactionByHash",
	36: "EventReplyTxInfo",
	37: "EventWalletGetAccountList",
	38: "EventWalletAccountList",
	39: "EventNewAccount",
	40: "EventWalletAccount",
	41: "EventWalletTransactionList",
	//42: "EventReplyTxList",
	43: "EventWalletImportPrivKey",
	44: "EventWalletSendToAddress",
	45: "EventWalletSetFee",
	46: "EventWalletSetLabel",
	//47: "EventWalletAccount",
	48: "EventWalletMergeBalance",
	49: "EventReplyHashes",
	50: "EventWalletSetPasswd",
	51: "EventWalletLock",
	52: "EventWalletUnLock",
	53: "EventTransactionDetails",
	54: "EventBroadcastAddBlock",
	55: "EventGetBlockOverview",
	56: "EventGetAddrOverview",
	57: "EventReplyBlockOverview",
	58: "EventReplyAddrOverview",
	59: "EventGetBlockHash",
	60: "EventBlockHash",
	61: "EventGetLastMempool",
	62: "EventWalletGetTickets",
	63: "EventMinerStart",
	64: "EventMinerStop",
	65: "EventWalletTickets",
	66: "EventStoreMemSet",
	67: "EventStoreRollback",
	68: "EventStoreCommit",
	69: "EventCheckBlock",
	70: "EventGenSeed",
	71: "EventReplyGenSeed",
	72: "EventSaveSeed",
	73: "EventGetSeed",
	74: "EventReplyGetSeed",
	75: "EventDelBlock",
	76: "EventLocalGet",
	77: "EventLocalReplyValue",
	78: "EventLocalList",
	79: "EventLocalSet",
	80: "EventGetWalletStatus",
	81: "EventCheckTx",
	82: "EventReceiptCheckTx",
	83: "EventQuery",
	84: "EventReplyQuery",
	85: "EventFlushTicket",
	86: "EventFetchBlockHeaders",
	87: "EventAddBlockHeaders",
	88: "EventWalletAutoMiner",
	89: "EventReplyWalletStatus",
	90: "EventGetLastBlock",
	91: "EventBlock",
	92: "EventGetTicketCount",
	93: "EventReplyGetTicketCount",
	94: "EventDumpPrivkey",
	95: "EventReplyPrivkey",
	96: "EventIsSync",
	97: "EventReplyIsSync",
	// Token
	98:  "EventTokenPreCreate",
	99:  "EventReplyTokenPreCreate",
	100: "EventTokenFinishCreate",
	101: "EventReplyTokenFinishCreate",
	102: "EventTokenRevokeCreate",
	103: "EventReplyTokenRevokeCreate",
}

//ty = 1 -> secp256k1
//ty = 2 -> ed25519
//ty = 3 -> sm2
const (
	SECP256K1 = 1
	ED25519   = 2
	SM2       = 3
)

//log type
const (
	TyLogErr = 1
	TyLogFee = 2
	//coins
	TyLogTransfer        = 3
	TyLogGenesis         = 4
	TyLogDeposit         = 5
	TyLogExecTransfer    = 6
	TyLogExecWithdraw    = 7
	TyLogExecDeposit     = 8
	TyLogExecFrozen      = 9
	TyLogExecActive      = 10
	TyLogGenesisTransfer = 11
	TyLogGenesisDeposit  = 12

	//log for ticket
	TyLogNewTicket   = 111
	TyLogCloseTicket = 112
	TyLogMinerTicket = 113
	TyLogTicketBind  = 114

	//log for token create
	TyLogPreCreateToken    = 211
	TyLogFinishCreateToken = 212
	TyLogRevokeCreateToken = 213

	//log for trade
	TyLogTradeSell            = 310
	TyLogTradeBuy             = 311
	TyLogTradeRevoke          = 312
	TyLogTokenTransfer        = 313
	TyLogTokenGenesis         = 314
	TyLogTokenDeposit         = 315
	TyLogTokenExecTransfer    = 316
	TyLogTokenExecWithdraw    = 317
	TyLogTokenExecDeposit     = 318
	TyLogTokenExecFrozen      = 319
	TyLogTokenExecActive      = 320
	TyLogTokenGenesisTransfer = 321
	TyLogTokenGenesisDeposit  = 322
)

//exec type
const (
	ExecErr  = 0
	ExecPack = 1
	ExecOk   = 2
)

//coinsaction
const (
	CoinsActionTransfer = iota
	CoinsActionGenesis
	CoinsActionWithdraw

	//action for token
	ActionTransfer
	ActionGenesis
	ActionWithdraw
	TokenActionPreCreate
	TokenActionFinishCreate
	TokenActionRevokeCreate
)

//ticket
const (
	TicketActionGenesis = 11
	TicketActionOpen    = 12
	TicketActionClose   = 13
	TicketActionList    = 14 //读的接口不直接经过transaction
	TicketActionInfos   = 15 //读的接口不直接经过transaction
	TicketActionMiner   = 16
	TicketActionBind    = 17
)

//hashlock const
const (
	HashlockActionLock   = 1
	HashlockActionSend   = 2
	HashlockActionUnlock = 3
)

//retrieve
const (
	RetrievePre    = 1
	RetrievePerf   = 2
	RetrieveBackup = 3
	RetrieveCancel = 4
)

<<<<<<< HEAD
const (
	ActionTransfer = iota << 1
	ActionGenesis
	ActionWithdraw
	TokenActionPreCreate
	TokenActionFinishCreate
	TokenActionRevokeCreate
)
=======
//const (
//	ActionTransfer          = iota << 1
//	ActionGenesis
//	ActionWithdraw
//	TokenActionPreCreate
//	TokenActionFinishCreate
//	TokenActionRevokeCreate
//)
>>>>>>> 4baf55d1

const (
	TokenStatusPreCreated = iota
	TokenStatusCreated
	TokenStatusCreateRevoked
)

const (
	TradeSell = iota
	TradeBuy
	TradeRevokeSell
)

//0->not start, 1->on sale, 2->sold out, 3->revoke, 4->expired
const (
	NotStart = iota
	OnSale
	SoldOut
	Revoked
	Expired
)

var SellOrderStatus = map[int32]string{
	NotStart: "NotStart",
	OnSale:   "OnSale",
	SoldOut:  "SoldOut",
	Revoked:  "Revoked",
	Expired:  "Expired",
}<|MERGE_RESOLUTION|>--- conflicted
+++ resolved
@@ -371,16 +371,6 @@
 	RetrieveCancel = 4
 )
 
-<<<<<<< HEAD
-const (
-	ActionTransfer = iota << 1
-	ActionGenesis
-	ActionWithdraw
-	TokenActionPreCreate
-	TokenActionFinishCreate
-	TokenActionRevokeCreate
-)
-=======
 //const (
 //	ActionTransfer          = iota << 1
 //	ActionGenesis
@@ -389,7 +379,6 @@
 //	TokenActionFinishCreate
 //	TokenActionRevokeCreate
 //)
->>>>>>> 4baf55d1
 
 const (
 	TokenStatusPreCreated = iota
