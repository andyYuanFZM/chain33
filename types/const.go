package types

var (
	AllowDepositExec       = []string{"ticket"}
	AllowUserExec          = []string{"coins", "ticket", "hashlock", "retrieve", "none", "token", "trade"}
	GenesisAddr            = "14KEKbYtKKQm4wMthSK9J4La4nAiidGozt"
	GenesisBlockTime int64 = 1514533394
	HotkeyAddr             = "12qyocayNF7Lv6C9qW4avxs2E7U41fKSfv"
	FundKeyAddr            = "1BQXS6TxaYYG5mADaWij4AxhZZUTpw95a5"
	EmptyValue             = []byte("emptyBVBiCj5jvE15pEiwro8TQRGnJSNsJF") //这字符串表示数据库中的空值
	TokenApprs             = []string{
		"1Bsg9j6gW83sShoee1fZAt9TkUjcrCgA9S",
		"1Q8hGLfoGe63efeWa8fJ4Pnukhkngt6poK",
		"1LY8GFia5EiyoTodMLfkB5PHNNpXRqxhyB",
		"1GCzJDS6HbgTQ2emade7mEJGGWFfA15pS9",
		"1JYB8sxi4He5pZWHCd3Zi2nypQ4JMB6AxN",
	}
)

var (
	MinFee             int64 = 1e5
	MinBalanceTransfer int64 = 1e6
)

func SetMinFee(fee int64) {
	if fee < 0 {
		panic("fee less than zero")
	}
	MinFee = fee
	MinBalanceTransfer = fee * 10
}

const (
<<<<<<< HEAD
	Coin                     int64   = 1e8
	TokenPrecision           int64   = 1e4
	InputPrecision           float64 = 1e4
	CoinMultiple             int64   = 1e4
	MaxCoin                  int64   = 1e17
	FutureBlockTime          int64   = 16
	CoinReward               int64   = 18 * Coin //用户回报
	CoinDevFund              int64   = 12 * Coin //发展基金回报
	TicketPrice              int64   = 10000 * Coin
	TicketFrozenTime         int64   = 5        //5s only for test
	TicketWithdrawTime       int64   = 10       //10s only for test
	TicketMinerWaitTime      int64   = 2        // 2s only for test
	MaxTxSize                int64   = 100000   //100K
	MaxBlockSize             int64   = 10000000 //10M
	MaxTxNumber              int64   = 1600     //160
	PowLimitBits             uint32  = uint32(0x1f00ffff)
	TargetTimespan                   = 144 * 16 * time.Second
	TargetTimePerBlock               = 16 * time.Second
	RetargetAdjustmentFactor         = 4
	MaxTxsPerBlock                   = 100000
	TokenNameLenLimit                = 128
	TokenSymbolLenLimit              = 16
	TokenIntroLenLimit               = 1024
	TokenPrecisionLen                = 1e6
	TokenCreatePriceStand            = 10000 * Coin
	InvalidStartTime                 = 0
	InvalidStopTime                  = 0
=======
	Coin           int64 = 1e8
	MaxCoin        int64 = 1e17
	MaxTxSize            = 100000   //100K
	MaxBlockSize         = 10000000 //10M
	MaxTxsPerBlock       = 100000
>>>>>>> 77b71eef
)

const (
	EventTx                   = 1
	EventGetBlocks            = 2
	EventBlocks               = 3
	EventGetBlockHeight       = 4
	EventReplyBlockHeight     = 5
	EventQueryTx              = 6
	EventTransactionDetail    = 7
	EventReply                = 8
	EventTxBroadcast          = 9
	EventPeerInfo             = 10
	EventTxList               = 11
	EventReplyTxList          = 12
	EventAddBlock             = 13
	EventBlockBroadcast       = 14
	EventFetchBlocks          = 15
	EventAddBlocks            = 16
	EventTxHashList           = 17
	EventTxHashListReply      = 18
	EventGetHeaders           = 19
	EventHeaders              = 20
	EventGetMempoolSize       = 21
	EventMempoolSize          = 22
	EventStoreGet             = 23
	EventStoreSet             = 24
	EventStoreGetReply        = 25
	EventStoreSetReply        = 26
	EventReceipts             = 27
	EventExecTxList           = 28
	EventPeerList             = 29
	EventGetLastHeader        = 30
	EventHeader               = 31
	EventAddBlockDetail       = 32
	EventGetMempool           = 33
	EventGetTransactionByAddr = 34
	EventGetTransactionByHash = 35
	EventReplyTxInfo          = 36
	//wallet event
	EventWalletGetAccountList  = 37
	EventWalletAccountList     = 38
	EventNewAccount            = 39
	EventWalletAccount         = 40
	EventWalletTransactionList = 41
	//EventReplyTxList           = 42
	EventWalletImportprivkey = 43
	EventWalletSendToAddress = 44
	EventWalletSetFee        = 45
	EventWalletSetLabel      = 46
	//EventWalletAccount       = 47
	EventWalletMergeBalance = 48
	EventReplyHashes        = 49
	EventWalletSetPasswd    = 50
	EventWalletLock         = 51
	EventWalletUnLock       = 52
	EventTransactionDetails = 53
	EventBroadcastAddBlock  = 54
	EventGetBlockOverview   = 55
	EventGetAddrOverview    = 56
	EventReplyBlockOverview = 57
	EventReplyAddrOverview  = 58
	EventGetBlockHash       = 59
	EventBlockHash          = 60
	EventGetLastMempool     = 61
	EventWalletGetTickets   = 62
	EventMinerStart         = 63
	EventMinerStop          = 64
	EventWalletTickets      = 65
	EventStoreMemSet        = 66
	EventStoreRollback      = 67
	EventStoreCommit        = 68
	EventCheckBlock         = 69
	//seed
	EventGenSeed      = 70
	EventReplyGenSeed = 71
	EventSaveSeed     = 72
	EventGetSeed      = 73
	EventReplyGetSeed = 74
	EventDelBlock     = 75
	//local store
	EventLocalGet            = 76
	EventLocalReplyValue     = 77
	EventLocalList           = 78
	EventLocalSet            = 79
	EventGetWalletStatus     = 80
	EventCheckTx             = 81
	EventReceiptCheckTx      = 82
	EventQuery               = 83
	EventReplyQuery          = 84
	EventFlushTicket         = 85
	EventFetchBlockHeaders   = 86
	EventAddBlockHeaders     = 87
	EventWalletAutoMiner     = 88
	EventReplyWalletStatus   = 89
	EventGetLastBlock        = 90
	EventBlock               = 91
	EventGetTicketCount      = 92
	EventReplyGetTicketCount = 93
	EventDumpPrivkey         = 94
	EventReplyPrivkey        = 95
	EventIsSync              = 96
	EventReplyIsSync         = 97
<<<<<<< HEAD
	EventCloseTickets        = 98
	EventGetAddrTxs          = 99
	EventReplyAddrTxs        = 100
	// Token
	EventTokenPreCreate         = 200
	EventReplyTokenPreCreate    = 201
	EventTokenFinishCreate      = 202
	EventReplyTokenFinishCreate = 203
	EventTokenRevokeCreate      = 204
	EventReplyTokenRevokeCreate = 205
	EventSellToken              = 206
	EventReplySellToken         = 207
	EventBuyToken               = 208
	EventReplyBuyToken          = 209
	EventRevokeSellToken        = 210
	EventReplyRevokeSellToken   = 211
=======

	EventCloseTickets = 98
	EventGetAddrTxs   = 99
	EventReplyAddrTxs = 100

	EventIsNtpClockSync      = 101
	EventReplyIsNtpClockSync = 102
>>>>>>> 77b71eef
)

var eventName = map[int]string{
	1:  "EventTx",
	2:  "EventGetBlocks",
	3:  "EventBlocks",
	4:  "EventGetBlockHeight",
	5:  "EventReplyBlockHeight",
	6:  "EventQueryTx",
	7:  "EventTransactionDetail",
	8:  "EventReply",
	9:  "EventTxBroadcast",
	10: "EventPeerInfo",
	11: "EventTxList",
	12: "EventReplyTxList",
	13: "EventAddBlock",
	14: "EventBlockBroadcast",
	15: "EventFetchBlocks",
	16: "EventAddBlocks",
	17: "EventTxHashList",
	18: "EventTxHashListReply",
	19: "EventGetHeaders",
	20: "EventHeaders",
	21: "EventGetMempoolSize",
	22: "EventMempoolSize",
	23: "EventStoreGet",
	24: "EventStoreSet",
	25: "EventStoreGetReply",
	26: "EventStoreSetReply",
	27: "EventReceipts",
	28: "EventExecTxList",
	29: "EventPeerList",
	30: "EventGetLastHeader",
	31: "EventHeader",
	32: "EventAddBlockDetail",
	33: "EventGetMempool",
	34: "EventGetTransactionByAddr",
	35: "EventGetTransactionByHash",
	36: "EventReplyTxInfo",
	37: "EventWalletGetAccountList",
	38: "EventWalletAccountList",
	39: "EventNewAccount",
	40: "EventWalletAccount",
	41: "EventWalletTransactionList",
	//42: "EventReplyTxList",
	43: "EventWalletImportPrivKey",
	44: "EventWalletSendToAddress",
	45: "EventWalletSetFee",
	46: "EventWalletSetLabel",
	//47: "EventWalletAccount",
	48:  "EventWalletMergeBalance",
	49:  "EventReplyHashes",
	50:  "EventWalletSetPasswd",
	51:  "EventWalletLock",
	52:  "EventWalletUnLock",
	53:  "EventTransactionDetails",
	54:  "EventBroadcastAddBlock",
	55:  "EventGetBlockOverview",
	56:  "EventGetAddrOverview",
	57:  "EventReplyBlockOverview",
	58:  "EventReplyAddrOverview",
	59:  "EventGetBlockHash",
	60:  "EventBlockHash",
	61:  "EventGetLastMempool",
	62:  "EventWalletGetTickets",
	63:  "EventMinerStart",
	64:  "EventMinerStop",
	65:  "EventWalletTickets",
	66:  "EventStoreMemSet",
	67:  "EventStoreRollback",
	68:  "EventStoreCommit",
	69:  "EventCheckBlock",
	70:  "EventGenSeed",
	71:  "EventReplyGenSeed",
	72:  "EventSaveSeed",
	73:  "EventGetSeed",
	74:  "EventReplyGetSeed",
	75:  "EventDelBlock",
	76:  "EventLocalGet",
	77:  "EventLocalReplyValue",
	78:  "EventLocalList",
	79:  "EventLocalSet",
	80:  "EventGetWalletStatus",
	81:  "EventCheckTx",
	82:  "EventReceiptCheckTx",
	83:  "EventQuery",
	84:  "EventReplyQuery",
	85:  "EventFlushTicket",
	86:  "EventFetchBlockHeaders",
	87:  "EventAddBlockHeaders",
	88:  "EventWalletAutoMiner",
	89:  "EventReplyWalletStatus",
	90:  "EventGetLastBlock",
	91:  "EventBlock",
	92:  "EventGetTicketCount",
	93:  "EventReplyGetTicketCount",
	94:  "EventDumpPrivkey",
	95:  "EventReplyPrivkey",
	96:  "EventIsSync",
	97:  "EventReplyIsSync",
	98:  "EventCloseTickets",
	99:  "EventGetAddrTxs",
	100: "EventReplyAddrTxs",
<<<<<<< HEAD
	// Token
	EventTokenPreCreate:         "EventTokenPreCreate",
	EventReplyTokenPreCreate:    "EventReplyTokenPreCreate",
	EventTokenFinishCreate:      "EventTokenFinishCreate",
	EventReplyTokenFinishCreate: "EventReplyTokenFinishCreate",
	EventTokenRevokeCreate:      "EventTokenRevokeCreate",
	EventReplyTokenRevokeCreate: "EventReplyTokenRevokeCreate",
	EventSellToken:              "EventSellToken",
	EventReplySellToken:         "EventReplySellToken",
	EventBuyToken:               "EventBuyToken",
	EventReplyBuyToken:          "EventReplyBuyToken",
	EventRevokeSellToken:        "EventRevokeSellToken",
	EventReplyRevokeSellToken:   "EventReplyRevokeSellToken",
=======
	101: "EventIsNtpClockSync",
	102: "EventReplyIsNtpClockSync",
>>>>>>> 77b71eef
}

//ty = 1 -> secp256k1
//ty = 2 -> ed25519
//ty = 3 -> sm2
const (
	SECP256K1 = 1
	ED25519   = 2
	SM2       = 3
)

//log type
const (
	TyLogErr = 1
	TyLogFee = 2
	//coins
	TyLogTransfer        = 3
	TyLogGenesis         = 4
	TyLogDeposit         = 5
	TyLogExecTransfer    = 6
	TyLogExecWithdraw    = 7
	TyLogExecDeposit     = 8
	TyLogExecFrozen      = 9
	TyLogExecActive      = 10
	TyLogGenesisTransfer = 11
	TyLogGenesisDeposit  = 12

	//log for ticket
	TyLogNewTicket   = 111
	TyLogCloseTicket = 112
	TyLogMinerTicket = 113
	TyLogTicketBind  = 114

	//log for token create
	TyLogPreCreateToken    = 211
	TyLogFinishCreateToken = 212
	TyLogRevokeCreateToken = 213

	//log for trade
	TyLogTradeSell            = 310
	TyLogTradeBuy             = 311
	TyLogTradeRevoke          = 312
	TyLogTokenTransfer        = 313
	TyLogTokenGenesis         = 314
	TyLogTokenDeposit         = 315
	TyLogTokenExecTransfer    = 316
	TyLogTokenExecWithdraw    = 317
	TyLogTokenExecDeposit     = 318
	TyLogTokenExecFrozen      = 319
	TyLogTokenExecActive      = 320
	TyLogTokenGenesisTransfer = 321
	TyLogTokenGenesisDeposit  = 322
)

//exec type
const (
	ExecErr  = 0
	ExecPack = 1
	ExecOk   = 2
)

//coinsaction
const (
	InvalidAction = iota
	CoinsActionTransfer
	CoinsActionGenesis
	CoinsActionWithdraw

	//action for token
	ActionTransfer
	ActionGenesis
	ActionWithdraw
	TokenActionPreCreate
	TokenActionFinishCreate
	TokenActionRevokeCreate
)

//ticket
const (
	TicketActionGenesis = 11
	TicketActionOpen    = 12
	TicketActionClose   = 13
	TicketActionList    = 14 //读的接口不直接经过transaction
	TicketActionInfos   = 15 //读的接口不直接经过transaction
	TicketActionMiner   = 16
	TicketActionBind    = 17
)

//hashlock const
const (
	HashlockActionLock   = 1
	HashlockActionSend   = 2
	HashlockActionUnlock = 3
)

//retrieve
const (
	RetrievePre    = 1
	RetrievePerf   = 2
	RetrieveBackup = 3
	RetrieveCancel = 4
)

const (
	TokenStatusPreCreated    = iota
	TokenStatusCreated
	TokenStatusCreateRevoked
)

const (
	TradeSell       = iota
	TradeBuy
	TradeRevokeSell
)

//0->not start, 1->on sale, 2->sold out, 3->revoke, 4->expired
const (
	NotStart = iota
	OnSale
	SoldOut
	Revoked
	Expired
)

var SellOrderStatus = map[int32]string{
	NotStart: "NotStart",
	OnSale:   "OnSale",
	SoldOut:  "SoldOut",
	Revoked:  "Revoked",
	Expired:  "Expired",
}

var MapSellOrderStatusStr2Int = map[string]int32{
	"onsale":  OnSale,
	"soldout": SoldOut,
	"revoked": Revoked,
}

//hard fork block height
const (
<<<<<<< HEAD
	ForkV1           = 75260
	ForkV2_add_token = 104000
=======
	ForkV1 = 75260
	ForkV3 = 110000
>>>>>>> 77b71eef
)<|MERGE_RESOLUTION|>--- conflicted
+++ resolved
@@ -31,41 +31,48 @@
 }
 
 const (
-<<<<<<< HEAD
-	Coin                     int64   = 1e8
-	TokenPrecision           int64   = 1e4
-	InputPrecision           float64 = 1e4
-	CoinMultiple             int64   = 1e4
-	MaxCoin                  int64   = 1e17
-	FutureBlockTime          int64   = 16
-	CoinReward               int64   = 18 * Coin //用户回报
-	CoinDevFund              int64   = 12 * Coin //发展基金回报
-	TicketPrice              int64   = 10000 * Coin
-	TicketFrozenTime         int64   = 5        //5s only for test
-	TicketWithdrawTime       int64   = 10       //10s only for test
-	TicketMinerWaitTime      int64   = 2        // 2s only for test
-	MaxTxSize                int64   = 100000   //100K
-	MaxBlockSize             int64   = 10000000 //10M
-	MaxTxNumber              int64   = 1600     //160
-	PowLimitBits             uint32  = uint32(0x1f00ffff)
-	TargetTimespan                   = 144 * 16 * time.Second
-	TargetTimePerBlock               = 16 * time.Second
-	RetargetAdjustmentFactor         = 4
-	MaxTxsPerBlock                   = 100000
-	TokenNameLenLimit                = 128
-	TokenSymbolLenLimit              = 16
-	TokenIntroLenLimit               = 1024
-	TokenPrecisionLen                = 1e6
-	TokenCreatePriceStand            = 10000 * Coin
-	InvalidStartTime                 = 0
-	InvalidStopTime                  = 0
-=======
-	Coin           int64 = 1e8
-	MaxCoin        int64 = 1e17
-	MaxTxSize            = 100000   //100K
-	MaxBlockSize         = 10000000 //10M
-	MaxTxsPerBlock       = 100000
->>>>>>> 77b71eef
+	//<<<<<<< HEAD
+	//Coin                     int64 = 1e8
+	//TokenPrecision           int64 = 1e4
+	//InputPrecision           float64 = 1e4
+	//CoinMultiple             int64 = 1e4
+	//MaxCoin                  int64 = 1e17
+	//FutureBlockTime          int64 = 16
+	//CoinReward               int64 = 18 * Coin //用户回报
+	//CoinDevFund              int64 = 12 * Coin //发展基金回报
+	//TicketPrice              int64 = 10000 * Coin
+	//TicketFrozenTime         int64 = 5        //5s only for test
+	//TicketWithdrawTime       int64 = 10       //10s only for test
+	//TicketMinerWaitTime      int64 = 2        // 2s only for test
+	//MaxTxSize                int64 = 100000   //100K
+	//MaxBlockSize             int64 = 10000000 //10M
+	//MaxTxNumber              int64 = 1600     //160
+	//PowLimitBits             uint32 = uint32(0x1f00ffff)
+	//TargetTimespan                   = 144 * 16 * time.Second
+	//TargetTimePerBlock               = 16 * time.Second
+	//RetargetAdjustmentFactor = 4
+	//MaxTxsPerBlock = 100000
+	//TokenNameLenLimit = 128
+	//TokenSymbolLenLimit              = 16
+	//TokenIntroLenLimit = 1024
+	//TokenPrecisionLen = 1e6
+	//TokenCreatePriceStand = 10000 * Coin
+	//InvalidStartTime = 0
+	//InvalidStopTime = 0
+	//====== =
+	Coin                  int64 = 1e8
+	MaxCoin               int64 = 1e17
+	MaxTxSize                   = 100000   //100K
+	MaxBlockSize                = 10000000 //10M
+	MaxTxsPerBlock              = 100000
+	TokenPrecision        int64 = 1e4
+	InputPrecision      float64 = 1e4
+	CoinMultiple          int64 = 1e4
+	TokenNameLenLimit           = 128
+	TokenSymbolLenLimit         = 16
+	TokenIntroLenLimit          = 1024
+	InvalidStartTime            = 0
+	InvalidStopTime             = 0
 )
 
 const (
@@ -169,10 +176,12 @@
 	EventReplyPrivkey        = 95
 	EventIsSync              = 96
 	EventReplyIsSync         = 97
-<<<<<<< HEAD
+
 	EventCloseTickets        = 98
 	EventGetAddrTxs          = 99
 	EventReplyAddrTxs        = 100
+	EventIsNtpClockSync      = 101
+	EventReplyIsNtpClockSync = 102
 	// Token
 	EventTokenPreCreate         = 200
 	EventReplyTokenPreCreate    = 201
@@ -186,15 +195,6 @@
 	EventReplyBuyToken          = 209
 	EventRevokeSellToken        = 210
 	EventReplyRevokeSellToken   = 211
-=======
-
-	EventCloseTickets = 98
-	EventGetAddrTxs   = 99
-	EventReplyAddrTxs = 100
-
-	EventIsNtpClockSync      = 101
-	EventReplyIsNtpClockSync = 102
->>>>>>> 77b71eef
 )
 
 var eventName = map[int]string{
@@ -298,7 +298,8 @@
 	98:  "EventCloseTickets",
 	99:  "EventGetAddrTxs",
 	100: "EventReplyAddrTxs",
-<<<<<<< HEAD
+	101: "EventIsNtpClockSync",
+	102: "EventReplyIsNtpClockSync",
 	// Token
 	EventTokenPreCreate:         "EventTokenPreCreate",
 	EventReplyTokenPreCreate:    "EventReplyTokenPreCreate",
@@ -312,10 +313,6 @@
 	EventReplyBuyToken:          "EventReplyBuyToken",
 	EventRevokeSellToken:        "EventRevokeSellToken",
 	EventReplyRevokeSellToken:   "EventReplyRevokeSellToken",
-=======
-	101: "EventIsNtpClockSync",
-	102: "EventReplyIsNtpClockSync",
->>>>>>> 77b71eef
 }
 
 //ty = 1 -> secp256k1
@@ -379,7 +376,7 @@
 
 //coinsaction
 const (
-	InvalidAction = iota
+	InvalidAction       = iota
 	CoinsActionTransfer
 	CoinsActionGenesis
 	CoinsActionWithdraw
@@ -456,11 +453,7 @@
 
 //hard fork block height
 const (
-<<<<<<< HEAD
 	ForkV1           = 75260
 	ForkV2_add_token = 104000
-=======
-	ForkV1 = 75260
-	ForkV3 = 110000
->>>>>>> 77b71eef
+	ForkV3           = 110000
 )