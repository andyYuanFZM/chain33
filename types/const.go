package types

var (
	AllowDepositExec       = []string{"ticket"}
	AllowUserExec          = []string{"coins", "ticket", "hashlock", "retrieve", "none", "token", "trade", "manage"}
	GenesisAddr            = "14KEKbYtKKQm4wMthSK9J4La4nAiidGozt"
	GenesisBlockTime int64 = 1514533394
	HotkeyAddr             = "12qyocayNF7Lv6C9qW4avxs2E7U41fKSfv"
	FundKeyAddr            = "1BQXS6TxaYYG5mADaWij4AxhZZUTpw95a5"
	EmptyValue             = []byte("emptyBVBiCj5jvE15pEiwro8TQRGnJSNsJF") //这字符串表示数据库中的空值
<<<<<<< HEAD
	TokenApprs             = []string{"1Bsg9j6gW83sShoee1fZAt9TkUjcrCgA9S", "1Q8hGLfoGe63efeWa8fJ4Pnukhkngt6poK"}
	SuperManager           = []string{"1Bsg9j6gW83sShoee1fZAt9TkUjcrCgA9S", "1Q8hGLfoGe63efeWa8fJ4Pnukhkngt6poK"}
	ConfigPrefix           = "mavl-config-"
	CreatorKey = "tokencreator"
	FinisherKey = "tokenfinisher"
	RevokerKey = "tokenrevoker"
=======
	TokenApprs             = []string{
		"1Bsg9j6gW83sShoee1fZAt9TkUjcrCgA9S",
		"1Q8hGLfoGe63efeWa8fJ4Pnukhkngt6poK",
		"1LY8GFia5EiyoTodMLfkB5PHNNpXRqxhyB",
		"1GCzJDS6HbgTQ2emade7mEJGGWFfA15pS9",
		"1JYB8sxi4He5pZWHCd3Zi2nypQ4JMB6AxN",
	}
>>>>>>> 28ddecd0
)

var (
	MinFee             int64 = 1e5
	MinBalanceTransfer int64 = 1e6
)

func SetMinFee(fee int64) {
	if fee < 0 {
		panic("fee less than zero")
	}
	MinFee = fee
	MinBalanceTransfer = fee * 10
}

const (
	//<<<<<<< HEAD
	//Coin                     int64 = 1e8
	//TokenPrecision           int64 = 1e4
	//InputPrecision           float64 = 1e4
	//CoinMultiple             int64 = 1e4
	//MaxCoin                  int64 = 1e17
	//FutureBlockTime          int64 = 16
	//CoinReward               int64 = 18 * Coin //用户回报
	//CoinDevFund              int64 = 12 * Coin //发展基金回报
	//TicketPrice              int64 = 10000 * Coin
	//TicketFrozenTime         int64 = 5        //5s only for test
	//TicketWithdrawTime       int64 = 10       //10s only for test
	//TicketMinerWaitTime      int64 = 2        // 2s only for test
	//MaxTxSize                int64 = 100000   //100K
	//MaxBlockSize             int64 = 10000000 //10M
	//MaxTxNumber              int64 = 1600     //160
	//PowLimitBits             uint32 = uint32(0x1f00ffff)
	//TargetTimespan                   = 144 * 16 * time.Second
	//TargetTimePerBlock               = 16 * time.Second
	//RetargetAdjustmentFactor = 4
	//MaxTxsPerBlock = 100000
	//TokenNameLenLimit = 128
	//TokenSymbolLenLimit              = 16
	//TokenIntroLenLimit = 1024
	//TokenPrecisionLen = 1e6
	//TokenCreatePriceStand = 10000 * Coin
	//InvalidStartTime = 0
	//InvalidStopTime = 0
	//====== =
	Coin                int64   = 1e8
	MaxCoin             int64   = 1e17
	MaxTxSize                   = 100000   //100K
	MaxBlockSize                = 10000000 //10M
	MaxTxsPerBlock              = 100000
	TokenPrecision      int64   = 1e4
	InputPrecision      float64 = 1e4
	CoinMultiple        int64   = 1e4
	TokenNameLenLimit           = 128
	TokenSymbolLenLimit         = 16
	TokenIntroLenLimit          = 1024
	InvalidStartTime            = 0
	InvalidStopTime             = 0
)

const (
	EventTx                   = 1
	EventGetBlocks            = 2
	EventBlocks               = 3
	EventGetBlockHeight       = 4
	EventReplyBlockHeight     = 5
	EventQueryTx              = 6
	EventTransactionDetail    = 7
	EventReply                = 8
	EventTxBroadcast          = 9
	EventPeerInfo             = 10
	EventTxList               = 11
	EventReplyTxList          = 12
	EventAddBlock             = 13
	EventBlockBroadcast       = 14
	EventFetchBlocks          = 15
	EventAddBlocks            = 16
	EventTxHashList           = 17
	EventTxHashListReply      = 18
	EventGetHeaders           = 19
	EventHeaders              = 20
	EventGetMempoolSize       = 21
	EventMempoolSize          = 22
	EventStoreGet             = 23
	EventStoreSet             = 24
	EventStoreGetReply        = 25
	EventStoreSetReply        = 26
	EventReceipts             = 27
	EventExecTxList           = 28
	EventPeerList             = 29
	EventGetLastHeader        = 30
	EventHeader               = 31
	EventAddBlockDetail       = 32
	EventGetMempool           = 33
	EventGetTransactionByAddr = 34
	EventGetTransactionByHash = 35
	EventReplyTxInfo          = 36
	//wallet event
	EventWalletGetAccountList  = 37
	EventWalletAccountList     = 38
	EventNewAccount            = 39
	EventWalletAccount         = 40
	EventWalletTransactionList = 41
	//EventReplyTxList           = 42
	EventWalletImportprivkey = 43
	EventWalletSendToAddress = 44
	EventWalletSetFee        = 45
	EventWalletSetLabel      = 46
	//EventWalletAccount       = 47
	EventWalletMergeBalance = 48
	EventReplyHashes        = 49
	EventWalletSetPasswd    = 50
	EventWalletLock         = 51
	EventWalletUnLock       = 52
	EventTransactionDetails = 53
	EventBroadcastAddBlock  = 54
	EventGetBlockOverview   = 55
	EventGetAddrOverview    = 56
	EventReplyBlockOverview = 57
	EventReplyAddrOverview  = 58
	EventGetBlockHash       = 59
	EventBlockHash          = 60
	EventGetLastMempool     = 61
	EventWalletGetTickets   = 62
	EventMinerStart         = 63
	EventMinerStop          = 64
	EventWalletTickets      = 65
	EventStoreMemSet        = 66
	EventStoreRollback      = 67
	EventStoreCommit        = 68
	EventCheckBlock         = 69
	//seed
	EventGenSeed      = 70
	EventReplyGenSeed = 71
	EventSaveSeed     = 72
	EventGetSeed      = 73
	EventReplyGetSeed = 74
	EventDelBlock     = 75
	//local store
	EventLocalGet            = 76
	EventLocalReplyValue     = 77
	EventLocalList           = 78
	EventLocalSet            = 79
	EventGetWalletStatus     = 80
	EventCheckTx             = 81
	EventReceiptCheckTx      = 82
	EventQuery               = 83
	EventReplyQuery          = 84
	EventFlushTicket         = 85
	EventFetchBlockHeaders   = 86
	EventAddBlockHeaders     = 87
	EventWalletAutoMiner     = 88
	EventReplyWalletStatus   = 89
	EventGetLastBlock        = 90
	EventBlock               = 91
	EventGetTicketCount      = 92
	EventReplyGetTicketCount = 93
	EventDumpPrivkey         = 94
	EventReplyPrivkey        = 95
	EventIsSync              = 96
	EventReplyIsSync         = 97

	EventCloseTickets        = 98
	EventGetAddrTxs          = 99
	EventReplyAddrTxs        = 100
	EventIsNtpClockSync      = 101
	EventReplyIsNtpClockSync = 102
	// Token
<<<<<<< HEAD
	EventTokenPreCreate         = 98
	EventReplyTokenPreCreate    = 99
	EventTokenFinishCreate      = 100
	EventReplyTokenFinishCreate = 101
	EventTokenRevokeCreate      = 102
	EventReplyTokenRevokeCreate = 103
	EventSellToken              = 104
	EventReplySellToken         = 105
	EventBuyToken               = 106
	EventReplyBuyToken          = 107
	EventRevokeSellToken        = 108
	EventReplyRevokeSellToken   = 109
	// config
	EventModifyConfig      = 110
	EventReplyModifyConfig = 111
=======
	EventTokenPreCreate         = 200
	EventReplyTokenPreCreate    = 201
	EventTokenFinishCreate      = 202
	EventReplyTokenFinishCreate = 203
	EventTokenRevokeCreate      = 204
	EventReplyTokenRevokeCreate = 205
	EventSellToken              = 206
	EventReplySellToken         = 207
	EventBuyToken               = 208
	EventReplyBuyToken          = 209
	EventRevokeSellToken        = 210
	EventReplyRevokeSellToken   = 211
>>>>>>> 28ddecd0
)

var eventName = map[int]string{
	1:  "EventTx",
	2:  "EventGetBlocks",
	3:  "EventBlocks",
	4:  "EventGetBlockHeight",
	5:  "EventReplyBlockHeight",
	6:  "EventQueryTx",
	7:  "EventTransactionDetail",
	8:  "EventReply",
	9:  "EventTxBroadcast",
	10: "EventPeerInfo",
	11: "EventTxList",
	12: "EventReplyTxList",
	13: "EventAddBlock",
	14: "EventBlockBroadcast",
	15: "EventFetchBlocks",
	16: "EventAddBlocks",
	17: "EventTxHashList",
	18: "EventTxHashListReply",
	19: "EventGetHeaders",
	20: "EventHeaders",
	21: "EventGetMempoolSize",
	22: "EventMempoolSize",
	23: "EventStoreGet",
	24: "EventStoreSet",
	25: "EventStoreGetReply",
	26: "EventStoreSetReply",
	27: "EventReceipts",
	28: "EventExecTxList",
	29: "EventPeerList",
	30: "EventGetLastHeader",
	31: "EventHeader",
	32: "EventAddBlockDetail",
	33: "EventGetMempool",
	34: "EventGetTransactionByAddr",
	35: "EventGetTransactionByHash",
	36: "EventReplyTxInfo",
	37: "EventWalletGetAccountList",
	38: "EventWalletAccountList",
	39: "EventNewAccount",
	40: "EventWalletAccount",
	41: "EventWalletTransactionList",
	//42: "EventReplyTxList",
	43: "EventWalletImportPrivKey",
	44: "EventWalletSendToAddress",
	45: "EventWalletSetFee",
	46: "EventWalletSetLabel",
	//47: "EventWalletAccount",
	48:  "EventWalletMergeBalance",
	49:  "EventReplyHashes",
	50:  "EventWalletSetPasswd",
	51:  "EventWalletLock",
	52:  "EventWalletUnLock",
	53:  "EventTransactionDetails",
	54:  "EventBroadcastAddBlock",
	55:  "EventGetBlockOverview",
	56:  "EventGetAddrOverview",
	57:  "EventReplyBlockOverview",
	58:  "EventReplyAddrOverview",
	59:  "EventGetBlockHash",
	60:  "EventBlockHash",
	61:  "EventGetLastMempool",
	62:  "EventWalletGetTickets",
	63:  "EventMinerStart",
	64:  "EventMinerStop",
	65:  "EventWalletTickets",
	66:  "EventStoreMemSet",
	67:  "EventStoreRollback",
	68:  "EventStoreCommit",
	69:  "EventCheckBlock",
	70:  "EventGenSeed",
	71:  "EventReplyGenSeed",
	72:  "EventSaveSeed",
	73:  "EventGetSeed",
	74:  "EventReplyGetSeed",
	75:  "EventDelBlock",
	76:  "EventLocalGet",
	77:  "EventLocalReplyValue",
	78:  "EventLocalList",
	79:  "EventLocalSet",
	80:  "EventGetWalletStatus",
	81:  "EventCheckTx",
	82:  "EventReceiptCheckTx",
	83:  "EventQuery",
	84:  "EventReplyQuery",
	85:  "EventFlushTicket",
	86:  "EventFetchBlockHeaders",
	87:  "EventAddBlockHeaders",
	88:  "EventWalletAutoMiner",
	89:  "EventReplyWalletStatus",
	90:  "EventGetLastBlock",
	91:  "EventBlock",
	92:  "EventGetTicketCount",
	93:  "EventReplyGetTicketCount",
	94:  "EventDumpPrivkey",
	95:  "EventReplyPrivkey",
	96:  "EventIsSync",
	97:  "EventReplyIsSync",
	98:  "EventCloseTickets",
	99:  "EventGetAddrTxs",
	100: "EventReplyAddrTxs",
	101: "EventIsNtpClockSync",
	102: "EventReplyIsNtpClockSync",
	// Token
<<<<<<< HEAD
	98:  "EventTokenPreCreate",
	99:  "EventReplyTokenPreCreate",
	100: "EventTokenFinishCreate",
	101: "EventReplyTokenFinishCreate",
	102: "EventTokenRevokeCreate",
	103: "EventReplyTokenRevokeCreate",
	// config
	110: "EventModifyConfig",
	111: "EventReplyModifyConfig",
=======
	EventTokenPreCreate:         "EventTokenPreCreate",
	EventReplyTokenPreCreate:    "EventReplyTokenPreCreate",
	EventTokenFinishCreate:      "EventTokenFinishCreate",
	EventReplyTokenFinishCreate: "EventReplyTokenFinishCreate",
	EventTokenRevokeCreate:      "EventTokenRevokeCreate",
	EventReplyTokenRevokeCreate: "EventReplyTokenRevokeCreate",
	EventSellToken:              "EventSellToken",
	EventReplySellToken:         "EventReplySellToken",
	EventBuyToken:               "EventBuyToken",
	EventReplyBuyToken:          "EventReplyBuyToken",
	EventRevokeSellToken:        "EventRevokeSellToken",
	EventReplyRevokeSellToken:   "EventReplyRevokeSellToken",
>>>>>>> 28ddecd0
}

//ty = 1 -> secp256k1
//ty = 2 -> ed25519
//ty = 3 -> sm2
const (
	SECP256K1 = 1
	ED25519   = 2
	SM2       = 3
)

//log type
const (
	TyLogErr = 1
	TyLogFee = 2
	//coins
	TyLogTransfer        = 3
	TyLogGenesis         = 4
	TyLogDeposit         = 5
	TyLogExecTransfer    = 6
	TyLogExecWithdraw    = 7
	TyLogExecDeposit     = 8
	TyLogExecFrozen      = 9
	TyLogExecActive      = 10
	TyLogGenesisTransfer = 11
	TyLogGenesisDeposit  = 12

	//log for ticket
	TyLogNewTicket   = 111
	TyLogCloseTicket = 112
	TyLogMinerTicket = 113
	TyLogTicketBind  = 114

	//log for token create
	TyLogPreCreateToken    = 211
	TyLogFinishCreateToken = 212
	TyLogRevokeCreateToken = 213

	//log for trade
	TyLogTradeSell            = 310
	TyLogTradeBuy             = 311
	TyLogTradeRevoke          = 312
	TyLogTokenTransfer        = 313
	TyLogTokenGenesis         = 314
	TyLogTokenDeposit         = 315
	TyLogTokenExecTransfer    = 316
	TyLogTokenExecWithdraw    = 317
	TyLogTokenExecDeposit     = 318
	TyLogTokenExecFrozen      = 319
	TyLogTokenExecActive      = 320
	TyLogTokenGenesisTransfer = 321
	TyLogTokenGenesisDeposit  = 322

	// log for config
	TyLogModifyConfig         = 410
)

//exec type
const (
	ExecErr  = 0
	ExecPack = 1
	ExecOk   = 2
)

//coinsaction
const (
	InvalidAction = iota
	CoinsActionTransfer
	CoinsActionGenesis
	CoinsActionWithdraw

	//action for token
	ActionTransfer
	ActionGenesis
	ActionWithdraw
	TokenActionPreCreate
	TokenActionFinishCreate
	TokenActionRevokeCreate
)

//ticket
const (
	TicketActionGenesis = 11
	TicketActionOpen    = 12
	TicketActionClose   = 13
	TicketActionList    = 14 //读的接口不直接经过transaction
	TicketActionInfos   = 15 //读的接口不直接经过transaction
	TicketActionMiner   = 16
	TicketActionBind    = 17
)

//hashlock const
const (
	HashlockActionLock   = 1
	HashlockActionSend   = 2
	HashlockActionUnlock = 3
)

//retrieve
const (
	RetrievePre    = 1
	RetrievePerf   = 2
	RetrieveBackup = 3
	RetrieveCancel = 4
)

const (
	TokenStatusPreCreated = iota
	TokenStatusCreated
	TokenStatusCreateRevoked
)

const (
	TradeSell = iota
	TradeBuy
	TradeRevokeSell
)

//0->not start, 1->on sale, 2->sold out, 3->revoke, 4->expired
const (
	NotStart = iota
	OnSale
	SoldOut
	Revoked
	Expired
)

var SellOrderStatus = map[int32]string{
	NotStart: "NotStart",
	OnSale:   "OnSale",
	SoldOut:  "SoldOut",
	Revoked:  "Revoked",
	Expired:  "Expired",
}

<<<<<<< HEAD
const (
	ManageActionModifyConfig = iota
)

const (
	ConfigItemArrayConfig = iota
	ConfigItemIntConfig
	ConfigItemStringConfig
=======
var MapSellOrderStatusStr2Int = map[string]int32{
	"onsale":  OnSale,
	"soldout": SoldOut,
	"revoked": Revoked,
}

//hard fork block height
const (
	ForkV1           = 75260
	ForkV2_add_token = 100899
	ForkV3           = 110000
>>>>>>> 28ddecd0
)<|MERGE_RESOLUTION|>--- conflicted
+++ resolved
@@ -8,22 +8,11 @@
 	HotkeyAddr             = "12qyocayNF7Lv6C9qW4avxs2E7U41fKSfv"
 	FundKeyAddr            = "1BQXS6TxaYYG5mADaWij4AxhZZUTpw95a5"
 	EmptyValue             = []byte("emptyBVBiCj5jvE15pEiwro8TQRGnJSNsJF") //这字符串表示数据库中的空值
-<<<<<<< HEAD
-	TokenApprs             = []string{"1Bsg9j6gW83sShoee1fZAt9TkUjcrCgA9S", "1Q8hGLfoGe63efeWa8fJ4Pnukhkngt6poK"}
 	SuperManager           = []string{"1Bsg9j6gW83sShoee1fZAt9TkUjcrCgA9S", "1Q8hGLfoGe63efeWa8fJ4Pnukhkngt6poK"}
 	ConfigPrefix           = "mavl-config-"
-	CreatorKey = "tokencreator"
-	FinisherKey = "tokenfinisher"
-	RevokerKey = "tokenrevoker"
-=======
-	TokenApprs             = []string{
-		"1Bsg9j6gW83sShoee1fZAt9TkUjcrCgA9S",
-		"1Q8hGLfoGe63efeWa8fJ4Pnukhkngt6poK",
-		"1LY8GFia5EiyoTodMLfkB5PHNNpXRqxhyB",
-		"1GCzJDS6HbgTQ2emade7mEJGGWFfA15pS9",
-		"1JYB8sxi4He5pZWHCd3Zi2nypQ4JMB6AxN",
-	}
->>>>>>> 28ddecd0
+	CreatorKey             = "tokencreator"
+	FinisherKey            = "tokenfinisher"
+	RevokerKey             = "tokenrevoker"
 )
 
 var (
@@ -192,23 +181,6 @@
 	EventIsNtpClockSync      = 101
 	EventReplyIsNtpClockSync = 102
 	// Token
-<<<<<<< HEAD
-	EventTokenPreCreate         = 98
-	EventReplyTokenPreCreate    = 99
-	EventTokenFinishCreate      = 100
-	EventReplyTokenFinishCreate = 101
-	EventTokenRevokeCreate      = 102
-	EventReplyTokenRevokeCreate = 103
-	EventSellToken              = 104
-	EventReplySellToken         = 105
-	EventBuyToken               = 106
-	EventReplyBuyToken          = 107
-	EventRevokeSellToken        = 108
-	EventReplyRevokeSellToken   = 109
-	// config
-	EventModifyConfig      = 110
-	EventReplyModifyConfig = 111
-=======
 	EventTokenPreCreate         = 200
 	EventReplyTokenPreCreate    = 201
 	EventTokenFinishCreate      = 202
@@ -221,7 +193,9 @@
 	EventReplyBuyToken          = 209
 	EventRevokeSellToken        = 210
 	EventReplyRevokeSellToken   = 211
->>>>>>> 28ddecd0
+	// config
+	EventModifyConfig      = 300
+	EventReplyModifyConfig = 301
 )
 
 var eventName = map[int]string{
@@ -328,17 +302,6 @@
 	101: "EventIsNtpClockSync",
 	102: "EventReplyIsNtpClockSync",
 	// Token
-<<<<<<< HEAD
-	98:  "EventTokenPreCreate",
-	99:  "EventReplyTokenPreCreate",
-	100: "EventTokenFinishCreate",
-	101: "EventReplyTokenFinishCreate",
-	102: "EventTokenRevokeCreate",
-	103: "EventReplyTokenRevokeCreate",
-	// config
-	110: "EventModifyConfig",
-	111: "EventReplyModifyConfig",
-=======
 	EventTokenPreCreate:         "EventTokenPreCreate",
 	EventReplyTokenPreCreate:    "EventReplyTokenPreCreate",
 	EventTokenFinishCreate:      "EventTokenFinishCreate",
@@ -351,7 +314,9 @@
 	EventReplyBuyToken:          "EventReplyBuyToken",
 	EventRevokeSellToken:        "EventRevokeSellToken",
 	EventReplyRevokeSellToken:   "EventReplyRevokeSellToken",
->>>>>>> 28ddecd0
+	// config
+	EventModifyConfig:           "EventModifyConfig",
+	EventReplyModifyConfig:      "EventReplyModifyConfig",
 }
 
 //ty = 1 -> secp256k1
@@ -487,7 +452,6 @@
 	Expired:  "Expired",
 }
 
-<<<<<<< HEAD
 const (
 	ManageActionModifyConfig = iota
 )
@@ -496,7 +460,8 @@
 	ConfigItemArrayConfig = iota
 	ConfigItemIntConfig
 	ConfigItemStringConfig
-=======
+)
+
 var MapSellOrderStatusStr2Int = map[string]int32{
 	"onsale":  OnSale,
 	"soldout": SoldOut,
@@ -508,5 +473,5 @@
 	ForkV1           = 75260
 	ForkV2_add_token = 100899
 	ForkV3           = 110000
->>>>>>> 28ddecd0
+	ForkV4_add_manage = 120000
 )