--- conflicted
+++ resolved
@@ -198,19 +198,6 @@
 	ExecOk   = 2
 )
 
-<<<<<<< HEAD
-//norm
-const (
-	NormActionPut = 1
-=======
-//cert
-const (
-	CertActionNew    = 1
-	CertActionUpdate = 2
-	CertActionNormal = 3
->>>>>>> 1cf3c923
-)
-
 // manager action
 const (
 	ManageActionModifyConfig = iota
