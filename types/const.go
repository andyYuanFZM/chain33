--- conflicted
+++ resolved
@@ -323,7 +323,8 @@
 	EventReplyBlockSequences     = 122
 	EventGetBlockByHashes        = 123
 	EventReplyBlockDetailsBySeqs = 124
-<<<<<<< HEAD
+	EventDelParaChainBlockDetail = 125
+	EventAddParaChainBlockDetail = 126
 
 	//Auth
 	EventAuthorityCheckCert  = 180
@@ -333,10 +334,6 @@
 	EventAuthorityCheckCerts  = 184
 	EventReplyAuthCheckCerts  = 185
 
-=======
-	EventDelParaChainBlockDetail = 125
-	EventAddParaChainBlockDetail = 126
->>>>>>> 37313d09
 	// Token
 	EventBlockChainQuery = 212
 )
