--- conflicted
+++ resolved
@@ -21,32 +21,8 @@
 	UserEvmX        = "user.evm."
 	CertX           = "cert"
 	ParaX           = "paracross"
-<<<<<<< HEAD
+	LotteryX        = "lottery"
 	ValNodeX        = "valnode"
-)
-
-var (
-	ExecerCoins      = []byte(CoinsX)
-	ExecerTicket     = []byte(TicketX)
-	ExecerManage     = []byte(ManageX)
-	ExecerToken      = []byte(TokenX)
-	ExecerEvm        = []byte(EvmX)
-	ExecerPrivacy    = []byte(PrivacyX)
-	ExecerRelay      = []byte(RelayX)
-	ExecerHashlock   = []byte(HashlockX)
-	ExecerRetrieve   = []byte(RetrieveX)
-	ExecerNone       = []byte(NoneX)
-	ExecerTrade      = []byte(TradeX)
-	ExecerNorm       = []byte(Normx)
-	ExecerConfig     = []byte("config")
-	ExecerCert       = []byte(CertX)
-	UserEvm          = []byte(UserEvmX)
-	ExecerGame       = []byte(GameX)
-	ExecerBlackwhite = []byte(BlackwhiteX)
-	ExecerPara       = []byte(ParaX)
-	ExecerValNode    = []byte(ValNodeX)
-=======
-	LotteryX        = "lottery"
 )
 
 var (
@@ -67,7 +43,7 @@
 	UserEvm        = []byte(UserEvmX)
 	ExecerPara     = []byte(ParaX)
 	ExecerLottery  = []byte(LotteryX)
->>>>>>> 39410049
+	ExecerValNode  = []byte(ValNodeX)
 )
 
 const (
@@ -481,11 +457,6 @@
 //默认情况下不开启fork
 var EnableTxGroupParaFork = false
 
-<<<<<<< HEAD
-const (
-	ValNodeActionUpdate    = 1
-	ValNodeActionBlockInfo = 2
-=======
 //Lottery op
 const (
 	LotteryActionCreate = 1 + iota
@@ -501,5 +472,9 @@
 	LotteryPurchase
 	LotteryDrawed
 	LotteryClosed
->>>>>>> 39410049
+)
+
+const (
+	ValNodeActionUpdate    = 1
+	ValNodeActionBlockInfo = 2
 )