package types

import "reflect"

var slash = []byte("-")
var Debug = false

type LogErr []byte
type LogReserved []byte

type LogInfo struct {
	Ty   reflect.Type
	Name string
}

const (
	CoinsX    = "coins"
	UserKeyX  = "user."
	ParaKeyX  = "user.p."
	TicketX   = "ticket"
	HashlockX = "hashlock"
	NoneX     = "none"
	TokenX    = "token"
	TradeX    = "trade"
	ManageX   = "manage"
	PrivacyX  = "privacy"
	RelayX    = "relay"
	Normx     = "norm"
	ParaX     = "paracross"
	ValNodeX  = "valnode"
)

var (
	ExecerCoins    = []byte(CoinsX)
	ExecerTicket   = []byte(TicketX)
	ExecerManage   = []byte(ManageX)
	ExecerToken    = []byte(TokenX)
	ExecerPrivacy  = []byte(PrivacyX)
	ExecerRelay    = []byte(RelayX)
	ExecerHashlock = []byte(HashlockX)
	ExecerNone     = []byte(NoneX)
	ExecerTrade    = []byte(TradeX)
	ExecerNorm     = []byte(Normx)
	ExecerConfig   = []byte("config")
	ExecerPara     = []byte(ParaX)
	UserKey        = []byte(UserKeyX)
	ParaKey        = []byte(ParaKeyX)
	ExecerValNode  = []byte(ValNodeX)
)

const (
	InputPrecision        float64 = 1e4
	Multiple1E4           int64   = 1e4
	TokenNameLenLimit             = 128
	TokenSymbolLenLimit           = 16
	TokenIntroLenLimit            = 1024
	InvalidStartTime              = 0
	InvalidStopTime               = 0
	BlockDurPerSecCnt             = 15
	BTY                           = "BTY"
	BTYDustThreshold              = Coin
	ConfirmedHeight               = 12
	UTXOCacheCount                = 256
	M_1_TIMES                     = 1
	M_2_TIMES                     = 2
	M_5_TIMES                     = 5
	M_10_TIMES                    = 10
	SignatureSize                 = (4 + 33 + 65)
	PrivacyMaturityDegree         = 12
	TxGroupMaxCount               = 20
	MinerAction                   = "miner"
)

var (
	//addr:1Cbo5u8V5F3ubWBv9L6qu9wWxKuD3qBVpi,这里只是作为测试用，后面需要修改为系统账户
	ViewPubFee  = "0x0f7b661757fe8471c0b853b09bf526b19537a2f91254494d19874a04119415e8"
	SpendPubFee = "0x64204db5a521771eeeddee59c25aaae6bebe796d564effb6ba11352418002ee3"
	ViewPrivFee = "0x0f7b661757fe8471c0b853b09bf526b19537a2f91254494d19874a04119415e8"
)

//ty = 1 -> secp256k1
//ty = 2 -> ed25519
//ty = 3 -> sm2
//ty = 4 -> onetimeed25519
//ty = 5 -> RingBaseonED25519
//ty = 1+offset(1<<8) ->auth_ecdsa
//ty = 2+offset(1<<8) -> auth_sm2
const (
	Invalid           = 0
	SECP256K1         = 1
	ED25519           = 2
	SM2               = 3
	OnetimeED25519    = 4
	RingBaseonED25519 = 5
	AUTH_ECDSA        = 257
	AUTH_SM2          = 258
)

//const (
//	SignTypeInvalid        = 0
//	SignTypeSecp256k1      = 1
//	SignTypeED25519        = 2
//	SignTypeSM2            = 3
//	SignTypeOnetimeED25519 = 4
//	SignTypeRing           = 5
//)

const (
	SignNameSecp256k1      = "secp256k1"
	SignNameED25519        = "ed25519"
	SignNameSM2            = "sm2"
	SignNameOnetimeED25519 = "onetimeed25519"
	SignNameRing           = "RingSignatue"
	SignNameAuthECDSA      = "auth_ecdsa"
	SignNameAuthSM2        = "auth_sm2"
)

// 创建隐私交易的类型定义
const (
	PrivacyTypePublic2Privacy = iota + 1
	PrivacyTypePrivacy2Privacy
	PrivacyTypePrivacy2Public
)

var MapSignType2name = map[int]string{
	SECP256K1:         SignNameSecp256k1,
	ED25519:           SignNameED25519,
	SM2:               SignNameSM2,
	OnetimeED25519:    SignNameOnetimeED25519,
	RingBaseonED25519: SignNameRing,
	AUTH_ECDSA:        SignNameAuthECDSA,
	AUTH_SM2:          SignNameAuthSM2,
}

var MapSignName2Type = map[string]int{
	SignNameSecp256k1:      SECP256K1,
	SignNameED25519:        ED25519,
	SignNameSM2:            SM2,
	SignNameOnetimeED25519: OnetimeED25519,
	SignNameRing:           RingBaseonED25519,
	SignNameAuthECDSA:      AUTH_ECDSA,
	SignNameAuthSM2:        AUTH_SM2,
}

//log type
const (
	TyLogReserved = 0
	TyLogErr      = 1
	TyLogFee      = 2
	//coins
	TyLogTransfer        = 3
	TyLogGenesis         = 4
	TyLogDeposit         = 5
	TyLogExecTransfer    = 6
	TyLogExecWithdraw    = 7
	TyLogExecDeposit     = 8
	TyLogExecFrozen      = 9
	TyLogExecActive      = 10
	TyLogGenesisTransfer = 11
	TyLogGenesisDeposit  = 12
)

var SystemLog = map[int64]*LogInfo{
	TyLogReserved:        {reflect.TypeOf(LogReserved{}), "LogReserved"},
	TyLogErr:             {reflect.TypeOf(LogErr{}), "LogErr"},
	TyLogFee:             {reflect.TypeOf(ReceiptAccountTransfer{}), "LogFee"},
	TyLogTransfer:        {reflect.TypeOf(ReceiptAccountTransfer{}), "LogTransfer"},
	TyLogDeposit:         {reflect.TypeOf(ReceiptAccountTransfer{}), "LogDeposit"},
	TyLogExecTransfer:    {reflect.TypeOf(ReceiptExecAccountTransfer{}), "LogExecTransfer"},
	TyLogExecWithdraw:    {reflect.TypeOf(ReceiptExecAccountTransfer{}), "LogExecWithdraw"},
	TyLogExecDeposit:     {reflect.TypeOf(ReceiptExecAccountTransfer{}), "LogExecDeposit"},
	TyLogExecFrozen:      {reflect.TypeOf(ReceiptExecAccountTransfer{}), "LogExecFrozen"},
	TyLogExecActive:      {reflect.TypeOf(ReceiptAccountTransfer{}), "LogExecActive"},
	TyLogGenesisTransfer: {reflect.TypeOf(ReceiptAccountTransfer{}), "LogGenesisTransfer"},
	TyLogGenesisDeposit:  {reflect.TypeOf(ReceiptAccountTransfer{}), "LogGenesisDeposit"},
}

const (
	//log for trade
	TyLogTradeSellLimit  = 310
	TyLogTradeBuyMarket  = 311
	TyLogTradeSellRevoke = 312

	TyLogTradeSellMarket        = 330
	TyLogTradeBuyLimit          = 331
	TyLogTradeBuyRevoke         = 332
	TyLogParaTokenAssetTransfer = 333
	TyLogParaTokenAssetWithdraw = 334

	// log for config
	TyLogModifyConfig = 410
)

//exec type
const (
	ExecErr  = 0
	ExecPack = 1
	ExecOk   = 2
)

//norm
const (
	NormActionPut = 1
)

<<<<<<< HEAD
=======
//cert
const (
	CertActionNew    = 1
	CertActionUpdate = 2
	CertActionNormal = 3
)

>>>>>>> 956fbba0
// manager action
const (
	ManageActionModifyConfig = iota
)

// config items
const (
	ConfigItemArrayConfig = iota
	ConfigItemIntConfig
	ConfigItemStringConfig
)

// RescanUtxoFlag
const (
	UtxoFlagNoScan  int32 = 0
	UtxoFlagScaning int32 = 1
	UtxoFlagScanEnd int32 = 2
)

var RescanFlagMapint2string = map[int32]string{
	UtxoFlagNoScan:  "UtxoFlagNoScan",
	UtxoFlagScaning: "UtxoFlagScaning",
	UtxoFlagScanEnd: "UtxoFlagScanEnd",
}

//flag:
var FlagTxQuickIndex = []byte("FLAG:FlagTxQuickIndex")
var FlagKeyMVCC = []byte("FLAG:keyMVCCFlag")

//TxHeight 选项
//设计思路:
//提供一种可以快速查重的交易类型，和原来的交易完全兼容
//并且可以通过开关控制是否开启这样的交易

//标记是一个时间还是一个 TxHeight
var TxHeightFlag int64 = 1 << 62

//是否开启TxHeight选项
var EnableTxHeight = false

//eg: current Height is 10000
//TxHeight is  10010
//=> Height <= TxHeight + HighAllowPackHeight
//=> Height >= TxHeight - LowAllowPackHeight
//那么交易可以打包的范围是: 10010 - 100 = 9910 , 10010 + 200 =  10210 (9910,10210)
//可以合法的打包交易
//注意，这两个条件必须同时满足.
//关于交易去重复:
//也就是说，另外一笔相同的交易，只能被打包在这个区间(9910,10210)。
//那么检查交易重复的时候，我只要检查 9910 - currentHeight 这个区间的交易不要重复就好了
var HighAllowPackHeight int64 = 90
var LowAllowPackHeight int64 = 30

//默认情况下不开启fork
var EnableTxGroupParaFork = false<|MERGE_RESOLUTION|>--- conflicted
+++ resolved
@@ -203,16 +203,6 @@
 	NormActionPut = 1
 )
 
-<<<<<<< HEAD
-=======
-//cert
-const (
-	CertActionNew    = 1
-	CertActionUpdate = 2
-	CertActionNormal = 3
-)
-
->>>>>>> 956fbba0
 // manager action
 const (
 	ManageActionModifyConfig = iota
