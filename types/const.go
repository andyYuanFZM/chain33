--- conflicted
+++ resolved
@@ -164,13 +164,10 @@
 	EventQueryTotalFee       = 106
 	EventSignRawTx           = 107
 	EventReplySignRawTx      = 108
-<<<<<<< HEAD
-	EventGetNetInfo          = 109
-	EventReplyNetInfo        = 110
-=======
 	EventSyncBlock           = 109
-
->>>>>>> 3aea4cef
+	EventGetNetInfo          = 110
+	EventReplyNetInfo        = 111
+
 	// Token
 	EventBlockChainQuery = 212
 )
