package types

// 注释掉系统中没有用到的枚举项
// 与AllowUserExec中驱动名称的顺序一致
const (
	ExecTypeCoins    = 0
	ExecTypeTicket   = 1
	ExecTypeHashLock = 2
	ExecTypeNorm     = 3
	ExecTypeRetrieve = 4
	ExecTypeNone     = 5
	ExecTypeToken    = 6
	ExecTypeTrade    = 7
	ExecTypeManage   = 8
)

const (
	ExecerEvmString = "evm"
)

var (
	ExecerCoins      = []byte("coins")
	ExecerTicket     = []byte("ticket")
	ExecerConfig     = []byte("config")
	ExecerManage     = []byte("manage")
	ExecerToken      = []byte("token")
	ExecerEvm        = []byte(ExecerEvmString)
	ExecerRelay      = []byte("relay")
	AllowDepositExec = [][]byte{ExecerTicket}
	AllowUserExec    = [][]byte{ExecerCoins, ExecerTicket, []byte("norm"), []byte("hashlock"),
		[]byte("retrieve"), []byte("none"), ExecerToken, []byte("trade"), ExecerManage, ExecerEvm, ExecerRelay}
	GenesisAddr            = "14KEKbYtKKQm4wMthSK9J4La4nAiidGozt"
	GenesisBlockTime int64 = 1526486816
	HotkeyAddr             = "12qyocayNF7Lv6C9qW4avxs2E7U41fKSfv"
	FundKeyAddr            = "1JmFaA6unrCFYEWPGRi7uuXY1KthTJxJEP"
	EmptyValue             = []byte("emptyBVBiCj5jvE15pEiwro8TQRGnJSNsJF") //这字符串表示数据库中的空值
	SuperManager           = []string{"1JmFaA6unrCFYEWPGRi7uuXY1KthTJxJEP"}
	TokenApprs             = []string{}
)

//default hard fork block height
var (
	ForkV1               int64 = 1
	ForkV2AddToken       int64 = 1
	ForkV3               int64 = 1
	ForkV4AddManage      int64 = 1
	ForkV5Retrive        int64 = 1
	ForkV6TokenBlackList int64 = 1
	ForkV7BadTokenSymbol int64 = 1
	ForkBlockHash        int64 = 1
	ForkV9               int64 = 1
	ForkV10TradeBuyLimit int64 = 1
	ForkV11ManageExec    int64 = 100000
	ForkV12TransferExec  int64 = 100000
	ForkV13ExecKey       int64 = 200000
	ForkV14TxGroup       int64 = 200000
	ForkV15ResetTx0      int64 = 200000
	ForkV16Withdraw      int64 = 200000
	ForkV17EVM           int64 = 250000
	ForkV18Relay         int64 = 500000
)

func SetTestNetFork() {
	ForkV1 = 75260
	ForkV2AddToken = 100899
	ForkV3 = 110000
	ForkV4AddManage = 120000
	ForkV5Retrive = 180000
	ForkV6TokenBlackList = 190000
	ForkV7BadTokenSymbol = 184000
	ForkBlockHash = 208986 + 200
	ForkV9 = 350000
	ForkV10TradeBuyLimit = 301000
	ForkV11ManageExec = 400000
	ForkV12TransferExec = 408400
	ForkV13ExecKey = 408400
	ForkV14TxGroup = 408400
	ForkV15ResetTx0 = 453400
	ForkV16Withdraw = 480000
	ForkV17EVM = 500000
	ForkV18Relay = 570000
}

func SetForkToOne() {
	ForkV11ManageExec = 1
	ForkV12TransferExec = 1
	ForkV13ExecKey = 1
	ForkV14TxGroup = 1
	ForkV15ResetTx0 = 1
	ForkV16Withdraw = 1
	ForkV17EVM = 1
	ForkV18Relay = 1
}

var (
	MinFee             int64 = 1e5
	MinBalanceTransfer int64 = 1e6
	testNet            bool
	title              string
)

func SetTitle(t string) {
	title = t
	if IsBityuan() {
		AllowUserExec = [][]byte{ExecerCoins, ExecerTicket, []byte("hashlock"),
			[]byte("retrieve"), []byte("none"), ExecerToken, []byte("trade"), ExecerManage}
		return
	}
	if IsLocal() {
		SetForkToOne()
		return
	}
}

func IsMatchFork(height int64, fork int64) bool {
	if height == -1 || height >= fork {
		return true
	}
	return false
}

func IsBityuan() bool {
	return title == "bityuan"
}

func IsLocal() bool {
	return title == "local"
}

func IsYcc() bool {
	return title == "yuanchain"
}

func IsPublicChain() bool {
	return IsBityuan() || IsYcc()
}

func SetTestNet(isTestNet bool) {
	if !isTestNet {
		testNet = false
		return
	}
	testNet = true
	//const 初始化TestNet 的初始化参数
	GenesisBlockTime = 1514533394
	FundKeyAddr = "1BQXS6TxaYYG5mADaWij4AxhZZUTpw95a5"
	SuperManager = []string{"1Bsg9j6gW83sShoee1fZAt9TkUjcrCgA9S", "1Q8hGLfoGe63efeWa8fJ4Pnukhkngt6poK"}
	TokenApprs = []string{
		"1Bsg9j6gW83sShoee1fZAt9TkUjcrCgA9S",
		"1Q8hGLfoGe63efeWa8fJ4Pnukhkngt6poK",
		"1LY8GFia5EiyoTodMLfkB5PHNNpXRqxhyB",
		"1GCzJDS6HbgTQ2emade7mEJGGWFfA15pS9",
		"1JYB8sxi4He5pZWHCd3Zi2nypQ4JMB6AxN",
	}
	if IsLocal() {
		return
	}
	//测试网络的Fork
	SetTestNetFork()
}

func IsTestNet() bool {
	return testNet
}

func SetMinFee(fee int64) {
	if fee < 0 {
		panic("fee less than zero")
	}
	MinFee = fee
	MinBalanceTransfer = fee * 10
}

// coin conversation
const (
	Coin                int64 = 1e8
	MaxCoin             int64 = 1e17
	MaxTxSize                 = 100000 //100K
	MaxTxGroupSize      int32 = 20
	MaxBlockSize              = 20000000 //20M
	MaxTxsPerBlock            = 100000
	TokenPrecision      int64 = 1e8
	MaxTokenBalance           = 900 * 1e8 * TokenPrecision //900亿
	InputPrecision            = 1e4
	Multiple1E4         int64 = 1e4
	TokenNameLenLimit         = 128
	TokenSymbolLenLimit       = 16
	TokenIntroLenLimit        = 1024
	InvalidStartTime          = 0
	InvalidStopTime           = 0
)

// event
const (
	EventTx                   = 1
	EventGetBlocks            = 2
	EventBlocks               = 3
	EventGetBlockHeight       = 4
	EventReplyBlockHeight     = 5
	EventQueryTx              = 6
	EventTransactionDetail    = 7
	EventReply                = 8
	EventTxBroadcast          = 9
	EventPeerInfo             = 10
	EventTxList               = 11
	EventReplyTxList          = 12
	EventAddBlock             = 13
	EventBlockBroadcast       = 14
	EventFetchBlocks          = 15
	EventAddBlocks            = 16
	EventTxHashList           = 17
	EventTxHashListReply      = 18
	EventGetHeaders           = 19
	EventHeaders              = 20
	EventGetMempoolSize       = 21
	EventMempoolSize          = 22
	EventStoreGet             = 23
	EventStoreSet             = 24
	EventStoreGetReply        = 25
	EventStoreSetReply        = 26
	EventReceipts             = 27
	EventExecTxList           = 28
	EventPeerList             = 29
	EventGetLastHeader        = 30
	EventHeader               = 31
	EventAddBlockDetail       = 32
	EventGetMempool           = 33
	EventGetTransactionByAddr = 34
	EventGetTransactionByHash = 35
	EventReplyTxInfo          = 36
	//wallet event
	EventWalletGetAccountList  = 37
	EventWalletAccountList     = 38
	EventNewAccount            = 39
	EventWalletAccount         = 40
	EventWalletTransactionList = 41
	//EventReplyTxList           = 42
	EventWalletImportprivkey = 43
	EventWalletSendToAddress = 44
	EventWalletSetFee        = 45
	EventWalletSetLabel      = 46
	//EventWalletAccount       = 47
	EventWalletMergeBalance = 48
	EventReplyHashes        = 49
	EventWalletSetPasswd    = 50
	EventWalletLock         = 51
	EventWalletUnLock       = 52
	EventTransactionDetails = 53
	EventBroadcastAddBlock  = 54
	EventGetBlockOverview   = 55
	EventGetAddrOverview    = 56
	EventReplyBlockOverview = 57
	EventReplyAddrOverview  = 58
	EventGetBlockHash       = 59
	EventBlockHash          = 60
	EventGetLastMempool     = 61
	EventWalletGetTickets   = 62
	EventMinerStart         = 63
	EventMinerStop          = 64
	EventWalletTickets      = 65
	EventStoreMemSet        = 66
	EventStoreRollback      = 67
	EventStoreCommit        = 68
	EventCheckBlock         = 69
	//seed
	EventGenSeed      = 70
	EventReplyGenSeed = 71
	EventSaveSeed     = 72
	EventGetSeed      = 73
	EventReplyGetSeed = 74
	EventDelBlock     = 75
	//local store
	EventLocalGet            = 76
	EventLocalReplyValue     = 77
	EventLocalList           = 78
	EventLocalSet            = 79
	EventGetWalletStatus     = 80
	EventCheckTx             = 81
	EventReceiptCheckTx      = 82
	EventQuery               = 83
	EventReplyQuery          = 84
	EventFlushTicket         = 85
	EventFetchBlockHeaders   = 86
	EventAddBlockHeaders     = 87
	EventWalletAutoMiner     = 88
	EventReplyWalletStatus   = 89
	EventGetLastBlock        = 90
	EventBlock               = 91
	EventGetTicketCount      = 92
	EventReplyGetTicketCount = 93
	EventDumpPrivkey         = 94
	EventReplyPrivkey        = 95
	EventIsSync              = 96
	EventReplyIsSync         = 97

	EventCloseTickets            = 98
	EventGetAddrTxs              = 99
	EventReplyAddrTxs            = 100
	EventIsNtpClockSync          = 101
	EventReplyIsNtpClockSync     = 102
	EventDelTxList               = 103
	EventStoreGetTotalCoins      = 104
	EventGetTotalCoinsReply      = 105
	EventQueryTotalFee           = 106
	EventSignRawTx               = 107
	EventReplySignRawTx          = 108
	EventSyncBlock               = 109
	EventGetNetInfo              = 110
	EventReplyNetInfo            = 111
	EventErrToFront              = 112
	EventFatalFailure            = 113
	EventReplyFatalFailure       = 114
	EventBindMiner               = 115
	EventReplyBindMiner          = 116
	EventDecodeRawTx             = 117
	EventReplyDecodeRawTx        = 118
	EventGetLastBlockSequence    = 119
	EventReplyLastBlockSequence  = 120
	EventGetBlockSequences       = 121
	EventReplyBlockSequences     = 122
	EventGetBlockByHashes        = 123
	EventReplyBlockDetailsBySeqs = 124
	EventDelParaChainBlockDetail = 125
	EventAddParaChainBlockDetail = 126
	// Token
	EventBlockChainQuery = 212
)

var eventName = map[int]string{
	1:  "EventTx",
	2:  "EventGetBlocks",
	3:  "EventBlocks",
	4:  "EventGetBlockHeight",
	5:  "EventReplyBlockHeight",
	6:  "EventQueryTx",
	7:  "EventTransactionDetail",
	8:  "EventReply",
	9:  "EventTxBroadcast",
	10: "EventPeerInfo",
	11: "EventTxList",
	12: "EventReplyTxList",
	13: "EventAddBlock",
	14: "EventBlockBroadcast",
	15: "EventFetchBlocks",
	16: "EventAddBlocks",
	17: "EventTxHashList",
	18: "EventTxHashListReply",
	19: "EventGetHeaders",
	20: "EventHeaders",
	21: "EventGetMempoolSize",
	22: "EventMempoolSize",
	23: "EventStoreGet",
	24: "EventStoreSet",
	25: "EventStoreGetReply",
	26: "EventStoreSetReply",
	27: "EventReceipts",
	28: "EventExecTxList",
	29: "EventPeerList",
	30: "EventGetLastHeader",
	31: "EventHeader",
	32: "EventAddBlockDetail",
	33: "EventGetMempool",
	34: "EventGetTransactionByAddr",
	35: "EventGetTransactionByHash",
	36: "EventReplyTxInfo",
	37: "EventWalletGetAccountList",
	38: "EventWalletAccountList",
	39: "EventNewAccount",
	40: "EventWalletAccount",
	41: "EventWalletTransactionList",
	//42: "EventReplyTxList",
	43: "EventWalletImportPrivKey",
	44: "EventWalletSendToAddress",
	45: "EventWalletSetFee",
	46: "EventWalletSetLabel",
	//47: "EventWalletAccount",
	48:  "EventWalletMergeBalance",
	49:  "EventReplyHashes",
	50:  "EventWalletSetPasswd",
	51:  "EventWalletLock",
	52:  "EventWalletUnLock",
	53:  "EventTransactionDetails",
	54:  "EventBroadcastAddBlock",
	55:  "EventGetBlockOverview",
	56:  "EventGetAddrOverview",
	57:  "EventReplyBlockOverview",
	58:  "EventReplyAddrOverview",
	59:  "EventGetBlockHash",
	60:  "EventBlockHash",
	61:  "EventGetLastMempool",
	62:  "EventWalletGetTickets",
	63:  "EventMinerStart",
	64:  "EventMinerStop",
	65:  "EventWalletTickets",
	66:  "EventStoreMemSet",
	67:  "EventStoreRollback",
	68:  "EventStoreCommit",
	69:  "EventCheckBlock",
	70:  "EventGenSeed",
	71:  "EventReplyGenSeed",
	72:  "EventSaveSeed",
	73:  "EventGetSeed",
	74:  "EventReplyGetSeed",
	75:  "EventDelBlock",
	76:  "EventLocalGet",
	77:  "EventLocalReplyValue",
	78:  "EventLocalList",
	79:  "EventLocalSet",
	80:  "EventGetWalletStatus",
	81:  "EventCheckTx",
	82:  "EventReceiptCheckTx",
	83:  "EventQuery",
	84:  "EventReplyQuery",
	85:  "EventFlushTicket",
	86:  "EventFetchBlockHeaders",
	87:  "EventAddBlockHeaders",
	88:  "EventWalletAutoMiner",
	89:  "EventReplyWalletStatus",
	90:  "EventGetLastBlock",
	91:  "EventBlock",
	92:  "EventGetTicketCount",
	93:  "EventReplyGetTicketCount",
	94:  "EventDumpPrivkey",
	95:  "EventReplyPrivkey",
	96:  "EventIsSync",
	97:  "EventReplyIsSync",
	98:  "EventCloseTickets",
	99:  "EventGetAddrTxs",
	100: "EventReplyAddrTxs",
	101: "EventIsNtpClockSync",
	102: "EventReplyIsNtpClockSync",
	103: "EventDelTxList",
	104: "EventStoreGetTotalCoins",
	105: "EventGetTotalCoinsReply",
	106: "EventQueryTotalFee",
	107: "EventSignRawTx",
	108: "EventReplySignRawTx",
	109: "EventSyncBlock",
	110: "EventGetNetInfo",
	111: "EventReplyNetInfo",
	112: "EventErrToFront",
	113: "EventFatalFailure",
	114: "EventReplyFatalFailure",
	115: "EventBindMiner",
	116: "EventReplyBindMiner",
	117: "EventDecodeRawTx",
	118: "EventReplyDecodeRawTx",
	119: "EventGetLastBlockSequence",
	120: "EventReplyLastBlockSequence",
	121: "EventGetBlockSequences",
	122: "EventReplyBlockSequences",
	123: "EventGetBlockByHashes",
	124: "EventReplyBlockDetailsBySeqs",
	125: "EventDelParaChainBlockDetail",
	126: "EventAddParaChainBlockDetail",
	// Token
	EventBlockChainQuery: "EventBlockChainQuery",
}

//ty = 1 -> secp256k1
//ty = 2 -> ed25519
//ty = 3 -> sm2
const (
	SECP256K1 = 1
	ED25519   = 2
	SM2       = 3
)

//log type
const (
	TyLogErr = 1
	TyLogFee = 2
	//coins
	TyLogTransfer        = 3
	TyLogGenesis         = 4
	TyLogDeposit         = 5
	TyLogExecTransfer    = 6
	TyLogExecWithdraw    = 7
	TyLogExecDeposit     = 8
	TyLogExecFrozen      = 9
	TyLogExecActive      = 10
	TyLogGenesisTransfer = 11
	TyLogGenesisDeposit  = 12

	//log for ticket
	TyLogNewTicket   = 111
	TyLogCloseTicket = 112
	TyLogMinerTicket = 113
	TyLogTicketBind  = 114

	//log for token create
	TyLogPreCreateToken    = 211
	TyLogFinishCreateToken = 212
	TyLogRevokeCreateToken = 213

	//log for trade
	TyLogTradeSellLimit       = 310
	TyLogTradeBuyMarket       = 311
	TyLogTradeSellRevoke      = 312
	TyLogTokenTransfer        = 313
	TyLogTokenGenesis         = 314
	TyLogTokenDeposit         = 315
	TyLogTokenExecTransfer    = 316
	TyLogTokenExecWithdraw    = 317
	TyLogTokenExecDeposit     = 318
	TyLogTokenExecFrozen      = 319
	TyLogTokenExecActive      = 320
	TyLogTokenGenesisTransfer = 321
	TyLogTokenGenesisDeposit  = 322
	TyLogTradeSellMarket      = 330
	TyLogTradeBuyLimit        = 331
	TyLogTradeBuyRevoke       = 332

	//log for relay
	TyLogRelayCreate       = 350
	TyLogRelayRevokeCreate = 351
	TyLogRelayAccept       = 352
	TyLogRelayRevokeAccept = 353
	TyLogRelayConfirmTx    = 354
	TyLogRelayFinishTx     = 355
	TyLogRelayRcvBTCHead   = 356

	// log for config
	TyLogModifyConfig = 410

	// log for evm
	// 合约代码变更日志
	TyLogContractData = 601
	// 合约状态数据变更日志
	TyLogContractState = 602
	// 合约状态数据变更日志
	TyLogCallContract = 603
)

//exec type
const (
	ExecErr  = 0
	ExecPack = 1
	ExecOk   = 2
)

//coinsaction
const (
	InvalidAction       = 0
	CoinsActionTransfer = 1
	CoinsActionGenesis  = 2
	CoinsActionWithdraw = 3

	//action for token
	ActionTransfer            = 4
	ActionGenesis             = 5
	ActionWithdraw            = 6
	TokenActionPreCreate      = 7
	TokenActionFinishCreate   = 8
	TokenActionRevokeCreate   = 9
	CoinsActionTransferToExec = 10
	TokenActionTransferToExec = 11
)

//ticket
const (
	TicketActionGenesis = 11
	TicketActionOpen    = 12
	TicketActionClose   = 13
	TicketActionList    = 14 //读的接口不直接经过transaction
	TicketActionInfos   = 15 //读的接口不直接经过transaction
	TicketActionMiner   = 16
	TicketActionBind    = 17
)

// hashlock status
const (
	HashlockActionLock   = 1
	HashlockActionSend   = 2
	HashlockActionUnlock = 3
)

//norm
const (
	NormActionPut = 1
)

// retrieve op
const (
	RetrievePre    = 1
	RetrievePerf   = 2
	RetrieveBackup = 3
	RetrieveCancel = 4
)

// token status
const (
	TokenStatusPreCreated = iota
	TokenStatusCreated
	TokenStatusCreateRevoked
)

// trade op
const (
	TradeSellLimit = iota
	TradeBuyMarket
	TradeRevokeSell
	TradeSellMarket
	TradeBuyLimit
	TradeRevokeBuy
)

// 0->not start, 1->on sale, 2->sold out, 3->revoke, 4->expired
const (
	TradeOrderStatusNotStart = iota
	TradeOrderStatusOnSale
	TradeOrderStatusSoldOut
	TradeOrderStatusRevoked
	TradeOrderStatusExpired
	TradeOrderStatusOnBuy
	TradeOrderStatusBoughtOut
	TradeOrderStatusBuyRevoked
)

var SellOrderStatus = map[int32]string{
	TradeOrderStatusNotStart:   "NotStart",
	TradeOrderStatusOnSale:     "OnSale",
	TradeOrderStatusSoldOut:    "SoldOut",
	TradeOrderStatusRevoked:    "Revoked",
	TradeOrderStatusExpired:    "Expired",
	TradeOrderStatusOnBuy:      "OnBuy",
	TradeOrderStatusBoughtOut:  "BoughtOut",
	TradeOrderStatusBuyRevoked: "BuyRevoked",
}

var SellOrderStatus2Int = map[string]int32{
	"NotStart":   TradeOrderStatusNotStart,
	"OnSale":     TradeOrderStatusOnSale,
	"SoldOut":    TradeOrderStatusSoldOut,
	"Revoked":    TradeOrderStatusRevoked,
	"Expired":    TradeOrderStatusExpired,
	"OnBuy":      TradeOrderStatusOnBuy,
	"BoughtOut":  TradeOrderStatusBoughtOut,
	"BuyRevoked": TradeOrderStatusBuyRevoked,
}

// manager action
const (
	ManageActionModifyConfig = iota
)

// config items
const (
	ConfigItemArrayConfig = iota
	ConfigItemIntConfig
	ConfigItemStringConfig
)

var MapSellOrderStatusStr2Int = map[string]int32{
	"onsale":  TradeOrderStatusOnSale,
	"soldout": TradeOrderStatusSoldOut,
	"revoked": TradeOrderStatusRevoked,
}

<<<<<<< HEAD
//para
const (
	ParaActionPut = 1
=======
// relay
const (
	RelayRevokeCreate = iota
	RelayRevokeAccept
)
const (
	RelayOrderBuy = iota
	RelayOrderSell
)

var RelayOrderOperation = map[uint32]string{
	RelayOrderBuy:  "buy",
	RelayOrderSell: "sell",
}

const (
	RelayUnlock = iota
	RelayCancel
)

//relay action ty
const (
	RelayActionCreate = iota
	RelayActionAccept
	RelayActionRevoke
	RelayActionConfirmTx
	RelayActionVerifyTx
	RelayActionVerifyCmdTx
	RelayActionRcvBTCHeaders
>>>>>>> 24b37325
)<|MERGE_RESOLUTION|>--- conflicted
+++ resolved
@@ -657,11 +657,11 @@
 	"revoked": TradeOrderStatusRevoked,
 }
 
-<<<<<<< HEAD
 //para
 const (
 	ParaActionPut = 1
-=======
+)
+
 // relay
 const (
 	RelayRevokeCreate = iota
@@ -691,5 +691,4 @@
 	RelayActionVerifyTx
 	RelayActionVerifyCmdTx
 	RelayActionRcvBTCHeaders
->>>>>>> 24b37325
 )