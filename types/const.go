package types

var userKey = []byte("user.")
var slash = []byte("-")
var Debug = false

const (
	CoinsX          = "coins"
	TicketX         = "ticket"
	HashlockX       = "hashlock"
	RetrieveX       = "retrieve"
	NoneX           = "none"
	TokenX          = "token"
	TradeX          = "trade"
	ManageX         = "manage"
	PrivacyX        = "privacy"
	ExecerEvmString = "evm"
	EvmX            = "evm"
	RelayX          = "relay"
	Normx           = "norm"
	UserEvmX        = "user.evm."
	CertX           = "cert"
	GameX           = "game"
<<<<<<< HEAD
	ValNodeX        = "valnode"
)

var (
	ExecerCoins    = []byte(CoinsX)
	ExecerTicket   = []byte(TicketX)
	ExecerManage   = []byte(ManageX)
	ExecerToken    = []byte(TokenX)
	ExecerEvm      = []byte(EvmX)
	ExecerPrivacy  = []byte(PrivacyX)
	ExecerRelay    = []byte(RelayX)
	ExecerHashlock = []byte(HashlockX)
	ExecerRetrieve = []byte(RetrieveX)
	ExecerNone     = []byte(NoneX)
	ExecerTrade    = []byte(TradeX)
	ExecerNorm     = []byte(Normx)
	ExecerConfig   = []byte("config")
	ExecerCert     = []byte(CertX)
	UserEvm        = []byte(UserEvmX)
	ExecerGame     = []byte(GameX)
	ExecerValNode  = []byte(ValNodeX)
=======
	BlackwhiteX     = "blackwhite"
	ParaX           = "paracross"
)

var (
	ExecerCoins      = []byte(CoinsX)
	ExecerTicket     = []byte(TicketX)
	ExecerManage     = []byte(ManageX)
	ExecerToken      = []byte(TokenX)
	ExecerEvm        = []byte(EvmX)
	ExecerPrivacy    = []byte(PrivacyX)
	ExecerRelay      = []byte(RelayX)
	ExecerHashlock   = []byte(HashlockX)
	ExecerRetrieve   = []byte(RetrieveX)
	ExecerNone       = []byte(NoneX)
	ExecerTrade      = []byte(TradeX)
	ExecerNorm       = []byte(Normx)
	ExecerConfig     = []byte("config")
	ExecerCert       = []byte(CertX)
	UserEvm          = []byte(UserEvmX)
	ExecerGame       = []byte(GameX)
	ExecerBlackwhite = []byte(BlackwhiteX)
	ExecerPara       = []byte(ParaX)
>>>>>>> 9d146342
)

const (
	InputPrecision        float64 = 1e4
	Multiple1E4           int64   = 1e4
	TokenNameLenLimit             = 128
	TokenSymbolLenLimit           = 16
	TokenIntroLenLimit            = 1024
	InvalidStartTime              = 0
	InvalidStopTime               = 0
	BlockDurPerSecCnt             = 15
	BTY                           = "BTY"
	BTYDustThreshold              = Coin
	ConfirmedHeight               = 12
	UTXOCacheCount                = 256
	M_1_TIMES                     = 1
	M_2_TIMES                     = 2
	M_5_TIMES                     = 5
	M_10_TIMES                    = 10
	SignatureSize                 = (4 + 33 + 65)
	PrivacyMaturityDegree         = 12
	TxGroupMaxCount               = 20
)

var (
	//addr:1Cbo5u8V5F3ubWBv9L6qu9wWxKuD3qBVpi,这里只是作为测试用，后面需要修改为系统账户
	ViewPubFee  = "0x0f7b661757fe8471c0b853b09bf526b19537a2f91254494d19874a04119415e8"
	SpendPubFee = "0x64204db5a521771eeeddee59c25aaae6bebe796d564effb6ba11352418002ee3"
	ViewPrivFee = "0x0f7b661757fe8471c0b853b09bf526b19537a2f91254494d19874a04119415e8"
)

//ty = 1 -> secp256k1
//ty = 2 -> ed25519
//ty = 3 -> sm2
//ty = 4 -> onetimeed25519
//ty = 5 -> RingBaseonED25519
//ty = 1+offset(1<<8) ->auth_ecdsa
//ty = 2+offset(1<<8) -> auth_sm2
const (
	Invalid           = 0
	SECP256K1         = 1
	ED25519           = 2
	SM2               = 3
	OnetimeED25519    = 4
	RingBaseonED25519 = 5
	AUTH_ECDSA        = 257
	AUTH_SM2          = 258
)

//const (
//	SignTypeInvalid        = 0
//	SignTypeSecp256k1      = 1
//	SignTypeED25519        = 2
//	SignTypeSM2            = 3
//	SignTypeOnetimeED25519 = 4
//	SignTypeRing           = 5
//)

const (
	SignNameSecp256k1      = "secp256k1"
	SignNameED25519        = "ed25519"
	SignNameSM2            = "sm2"
	SignNameOnetimeED25519 = "onetimeed25519"
	SignNameRing           = "RingSignatue"
	SignNameAuthECDSA      = "auth_ecdsa"
	SignNameAuthSM2        = "auth_sm2"
)

// 创建隐私交易的类型定义
const (
	PrivacyTypePublic2Privacy = iota + 1
	PrivacyTypePrivacy2Privacy
	PrivacyTypePrivacy2Public
)

var MapSignType2name = map[int]string{
	SECP256K1:         SignNameSecp256k1,
	ED25519:           SignNameED25519,
	SM2:               SignNameSM2,
	OnetimeED25519:    SignNameOnetimeED25519,
	RingBaseonED25519: SignNameRing,
	AUTH_ECDSA:        SignNameAuthECDSA,
	AUTH_SM2:          SignNameAuthSM2,
}

var MapSignName2Type = map[string]int{
	SignNameSecp256k1:      SECP256K1,
	SignNameED25519:        ED25519,
	SignNameSM2:            SM2,
	SignNameOnetimeED25519: OnetimeED25519,
	SignNameRing:           RingBaseonED25519,
	SignNameAuthECDSA:      AUTH_ECDSA,
	SignNameAuthSM2:        AUTH_SM2,
}

//log type
const (
	TyLogReserved = 0
	TyLogErr      = 1
	TyLogFee      = 2
	//coins
	TyLogTransfer        = 3
	TyLogGenesis         = 4
	TyLogDeposit         = 5
	TyLogExecTransfer    = 6
	TyLogExecWithdraw    = 7
	TyLogExecDeposit     = 8
	TyLogExecFrozen      = 9
	TyLogExecActive      = 10
	TyLogGenesisTransfer = 11
	TyLogGenesisDeposit  = 12

	//log for ticket
	TyLogNewTicket   = 111
	TyLogCloseTicket = 112
	TyLogMinerTicket = 113
	TyLogTicketBind  = 114

	//log for token create
	TyLogPreCreateToken    = 211
	TyLogFinishCreateToken = 212
	TyLogRevokeCreateToken = 213

	//log for trade
	TyLogTradeSellLimit       = 310
	TyLogTradeBuyMarket       = 311
	TyLogTradeSellRevoke      = 312
	TyLogTokenTransfer        = 313
	TyLogTokenGenesis         = 314
	TyLogTokenDeposit         = 315
	TyLogTokenExecTransfer    = 316
	TyLogTokenExecWithdraw    = 317
	TyLogTokenExecDeposit     = 318
	TyLogTokenExecFrozen      = 319
	TyLogTokenExecActive      = 320
	TyLogTokenGenesisTransfer = 321
	TyLogTokenGenesisDeposit  = 322
	TyLogTradeSellMarket      = 330
	TyLogTradeBuyLimit        = 331
	TyLogTradeBuyRevoke       = 332

	//log for relay
	TyLogRelayCreate       = 350
	TyLogRelayRevokeCreate = 351
	TyLogRelayAccept       = 352
	TyLogRelayRevokeAccept = 353
	TyLogRelayConfirmTx    = 354
	TyLogRelayFinishTx     = 355
	TyLogRelayRcvBTCHead   = 356

	// log for config
	TyLogModifyConfig = 410

	// log for privacy
	TyLogPrivacyFee    = 500
	TyLogPrivacyInput  = 501
	TyLogPrivacyOutput = 502

	// log for evm
	// 合约代码变更日志
	TyLogContractData = 601
	// 合约状态数据变更日志
	TyLogContractState = 602
	// 合约状态数据变更日志
	TyLogCallContract = 603
	// 合约状态数据变更项日志
	TyLogEVMStateChangeItem = 604

	// paracross 执行器的日志类型
	TyLogParacrossCommit = 650
	TyLogParacrossDone   = 651
	// record 和 commit 不一样， 对应高度完成共识后收到commit 交易
	// 这个交易就不参与共识, 只做记录
	TyLogParacrossRecord = 652

	//log for game
	TyLogCreateGame = 711
	TyLogMatchGame  = 712
	TyLogCancleGame = 713
	TyLogCloseGame  = 714

	// log for blackwhite game
	TyLogBlackwhiteCreate   = 750
	TyLogBlackwhitePlay     = 751
	TyLogBlackwhiteShow     = 752
	TyLogBlackwhiteTimeout  = 753
	TyLogBlackwhiteDone     = 754
	TyLogBlackwhiteLoopInfo = 755
)

//exec type
const (
	ExecErr  = 0
	ExecPack = 1
	ExecOk   = 2
)

const (
	InvalidAction       = 0
	CoinsActionTransfer = 1
	CoinsActionGenesis  = 2
	CoinsActionWithdraw = 3

	//action for token
	ActionTransfer            = 4
	ActionGenesis             = 5
	ActionWithdraw            = 6
	TokenActionPreCreate      = 7
	TokenActionFinishCreate   = 8
	TokenActionRevokeCreate   = 9
	CoinsActionTransferToExec = 10
	TokenActionTransferToExec = 11
	//action type for privacy
	ActionPublic2Privacy = iota + 100
	ActionPrivacy2Privacy
	ActionPrivacy2Public
)

//ticket
const (
	TicketActionGenesis = 11
	TicketActionOpen    = 12
	TicketActionClose   = 13
	TicketActionList    = 14 //读的接口不直接经过transaction
	TicketActionInfos   = 15 //读的接口不直接经过transaction
	TicketActionMiner   = 16
	TicketActionBind    = 17
)

// hashlock status
const (
	HashlockActionLock   = 1
	HashlockActionSend   = 2
	HashlockActionUnlock = 3
)

//norm
const (
	NormActionPut = 1
)

//cert
const (
	CertActionNew    = 1
	CertActionUpdate = 2
	CertActionNormal = 3
)

// retrieve op
const (
	RetrievePre    = 1
	RetrievePerf   = 2
	RetrieveBackup = 3
	RetrieveCancel = 4
)

// token status
const (
	TokenStatusPreCreated = iota
	TokenStatusCreated
	TokenStatusCreateRevoked
)

// trade op
const (
	TradeSellLimit = iota
	TradeBuyMarket
	TradeRevokeSell
	TradeSellMarket
	TradeBuyLimit
	TradeRevokeBuy
)

// 0->not start, 1->on sale, 2->sold out, 3->revoke, 4->expired
const (
	TradeOrderStatusNotStart = iota
	TradeOrderStatusOnSale
	TradeOrderStatusSoldOut
	TradeOrderStatusRevoked
	TradeOrderStatusExpired
	TradeOrderStatusOnBuy
	TradeOrderStatusBoughtOut
	TradeOrderStatusBuyRevoked
)

var SellOrderStatus = map[int32]string{
	TradeOrderStatusNotStart:   "NotStart",
	TradeOrderStatusOnSale:     "OnSale",
	TradeOrderStatusSoldOut:    "SoldOut",
	TradeOrderStatusRevoked:    "Revoked",
	TradeOrderStatusExpired:    "Expired",
	TradeOrderStatusOnBuy:      "OnBuy",
	TradeOrderStatusBoughtOut:  "BoughtOut",
	TradeOrderStatusBuyRevoked: "BuyRevoked",
}

var SellOrderStatus2Int = map[string]int32{
	"NotStart":   TradeOrderStatusNotStart,
	"OnSale":     TradeOrderStatusOnSale,
	"SoldOut":    TradeOrderStatusSoldOut,
	"Revoked":    TradeOrderStatusRevoked,
	"Expired":    TradeOrderStatusExpired,
	"OnBuy":      TradeOrderStatusOnBuy,
	"BoughtOut":  TradeOrderStatusBoughtOut,
	"BuyRevoked": TradeOrderStatusBuyRevoked,
}

// manager action
const (
	ManageActionModifyConfig = iota
)

// config items
const (
	ConfigItemArrayConfig = iota
	ConfigItemIntConfig
	ConfigItemStringConfig
)

var MapSellOrderStatusStr2Int = map[string]int32{
	"onsale":  TradeOrderStatusOnSale,
	"soldout": TradeOrderStatusSoldOut,
	"revoked": TradeOrderStatusRevoked,
}

var MapBuyOrderStatusStr2Int = map[string]int32{
	"onbuy":      TradeOrderStatusOnBuy,
	"boughtout":  TradeOrderStatusBoughtOut,
	"buyrevoked": TradeOrderStatusBuyRevoked,
}

// relay
const (
	RelayRevokeCreate = iota
	RelayRevokeAccept
)

const (
	RelayOrderBuy = iota
	RelayOrderSell
)

var RelayOrderOperation = map[uint32]string{
	RelayOrderBuy:  "buy",
	RelayOrderSell: "sell",
}

const (
	RelayUnlock = iota
	RelayCancel
)

//relay action ty
const (
	RelayActionCreate = iota
	RelayActionAccept
	RelayActionRevoke
	RelayActionConfirmTx
	RelayActionVerifyTx
	RelayActionVerifyCmdTx
	RelayActionRcvBTCHeaders
)

// blackwhite action type
const (
	BlackwhiteActionCreate = iota
	BlackwhiteActionPlay
	BlackwhiteActionShow
	BlackwhiteActionTimeoutDone
)

// RescanUtxoFlag
const (
	UtxoFlagNoScan  int32 = 0
	UtxoFlagScaning int32 = 1
	UtxoFlagScanEnd int32 = 2
)

var RescanFlagMapint2string = map[int32]string{
	UtxoFlagNoScan:  "UtxoFlagNoScan",
	UtxoFlagScaning: "UtxoFlagScaning",
	UtxoFlagScanEnd: "UtxoFlagScanEnd",
}

//game action ty
const (
	GameActionCreate = iota + 1
	GameActionMatch
	GameActionCancel
	GameActionClose
)

//flag:
var FlagTxQuickIndex = []byte("FLAG:FlagTxQuickIndex")
var FlagKeyMVCC = []byte("FLAG:keyMVCCFlag")

<<<<<<< HEAD
const (
	ValNodeActionUpdate = 1
	ValNodeActionBlockInfo = 2
)
=======
//TxHeight 选项
//设计思路:
//提供一种可以快速查重的交易类型，和原来的交易完全兼容
//并且可以通过开关控制是否开启这样的交易

//标记是一个时间还是一个 TxHeight
var TxHeightFlag int64 = 1 << 62

//是否开启TxHeight选项
var EnableTxHeight = false

//eg: current Height is 10000
//TxHeight is  10010
//=> Height <= TxHeight + HighAllowPackHeight
//=> Height >= TxHeight - LowAllowPackHeight
//那么交易可以打包的范围是: 10010 - 100 = 9910 , 10010 + 200 =  10210 (9910,10210)
//可以合法的打包交易
//注意，这两个条件必须同时满足.
//关于交易去重复:
//也就是说，另外一笔相同的交易，只能被打包在这个区间(9910,10210)。
//那么检查交易重复的时候，我只要检查 9910 - currentHeight 这个区间的交易不要重复就好了
var HighAllowPackHeight int64 = 90
var LowAllowPackHeight int64 = 30

//默认情况下不开启fork
var EnableTxGroupParaFork = false
>>>>>>> 9d146342
<|MERGE_RESOLUTION|>--- conflicted
+++ resolved
@@ -21,31 +21,9 @@
 	UserEvmX        = "user.evm."
 	CertX           = "cert"
 	GameX           = "game"
-<<<<<<< HEAD
-	ValNodeX        = "valnode"
-)
-
-var (
-	ExecerCoins    = []byte(CoinsX)
-	ExecerTicket   = []byte(TicketX)
-	ExecerManage   = []byte(ManageX)
-	ExecerToken    = []byte(TokenX)
-	ExecerEvm      = []byte(EvmX)
-	ExecerPrivacy  = []byte(PrivacyX)
-	ExecerRelay    = []byte(RelayX)
-	ExecerHashlock = []byte(HashlockX)
-	ExecerRetrieve = []byte(RetrieveX)
-	ExecerNone     = []byte(NoneX)
-	ExecerTrade    = []byte(TradeX)
-	ExecerNorm     = []byte(Normx)
-	ExecerConfig   = []byte("config")
-	ExecerCert     = []byte(CertX)
-	UserEvm        = []byte(UserEvmX)
-	ExecerGame     = []byte(GameX)
-	ExecerValNode  = []byte(ValNodeX)
-=======
 	BlackwhiteX     = "blackwhite"
 	ParaX           = "paracross"
+	ValNodeX        = "valnode"
 )
 
 var (
@@ -67,7 +45,7 @@
 	ExecerGame       = []byte(GameX)
 	ExecerBlackwhite = []byte(BlackwhiteX)
 	ExecerPara       = []byte(ParaX)
->>>>>>> 9d146342
+	ExecerValNode    = []byte(ValNodeX)
 )
 
 const (
@@ -464,12 +442,6 @@
 var FlagTxQuickIndex = []byte("FLAG:FlagTxQuickIndex")
 var FlagKeyMVCC = []byte("FLAG:keyMVCCFlag")
 
-<<<<<<< HEAD
-const (
-	ValNodeActionUpdate = 1
-	ValNodeActionBlockInfo = 2
-)
-=======
 //TxHeight 选项
 //设计思路:
 //提供一种可以快速查重的交易类型，和原来的交易完全兼容
@@ -496,4 +468,8 @@
 
 //默认情况下不开启fork
 var EnableTxGroupParaFork = false
->>>>>>> 9d146342
+
+const (
+	ValNodeActionUpdate    = 1
+	ValNodeActionBlockInfo = 2
+)