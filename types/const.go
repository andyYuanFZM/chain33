package types

var slash = []byte("-")
var Debug = false

const (
	UserKeyX        = "user."
	ParaKeyX        = "user.p."
	CoinsX          = "coins"
	TicketX         = "ticket"
	HashlockX       = "hashlock"
	RetrieveX       = "retrieve"
	NoneX           = "none"
	TokenX          = "token"
	TradeX          = "trade"
	ManageX         = "manage"
	PrivacyX        = "privacy"
	ExecerEvmString = "evm"
	EvmX            = "evm"
	RelayX          = "relay"
	Normx           = "norm"
	UserEvmX        = "user.evm."
	CertX           = "cert"
	ParaX           = "paracross"
	LotteryX        = "lottery"
	ValNodeX        = "valnode"
)

var (
	ExecerCoins    = []byte(CoinsX)
	ExecerTicket   = []byte(TicketX)
	ExecerManage   = []byte(ManageX)
	ExecerToken    = []byte(TokenX)
	ExecerEvm      = []byte(EvmX)
	ExecerPrivacy  = []byte(PrivacyX)
	ExecerRelay    = []byte(RelayX)
	ExecerHashlock = []byte(HashlockX)
	ExecerRetrieve = []byte(RetrieveX)
	ExecerNone     = []byte(NoneX)
	ExecerTrade    = []byte(TradeX)
	ExecerNorm     = []byte(Normx)
	ExecerConfig   = []byte("config")
	ExecerCert     = []byte(CertX)
	UserEvm        = []byte(UserEvmX)
	ExecerPara     = []byte(ParaX)
	ExecerLottery  = []byte(LotteryX)
	UserKey        = []byte(UserKeyX)
	ParaKey        = []byte(ParaKeyX)
	ExecerValNode  = []byte(ValNodeX)
)

const (
	InputPrecision        float64 = 1e4
	Multiple1E4           int64   = 1e4
	TokenNameLenLimit             = 128
	TokenSymbolLenLimit           = 16
	TokenIntroLenLimit            = 1024
	InvalidStartTime              = 0
	InvalidStopTime               = 0
	BlockDurPerSecCnt             = 15
	BTY                           = "BTY"
	BTYDustThreshold              = Coin
	ConfirmedHeight               = 12
	UTXOCacheCount                = 256
	M_1_TIMES                     = 1
	M_2_TIMES                     = 2
	M_5_TIMES                     = 5
	M_10_TIMES                    = 10
	SignatureSize                 = (4 + 33 + 65)
	PrivacyMaturityDegree         = 12
	TxGroupMaxCount               = 20
)

var (
	//addr:1Cbo5u8V5F3ubWBv9L6qu9wWxKuD3qBVpi,这里只是作为测试用，后面需要修改为系统账户
	ViewPubFee  = "0x0f7b661757fe8471c0b853b09bf526b19537a2f91254494d19874a04119415e8"
	SpendPubFee = "0x64204db5a521771eeeddee59c25aaae6bebe796d564effb6ba11352418002ee3"
	ViewPrivFee = "0x0f7b661757fe8471c0b853b09bf526b19537a2f91254494d19874a04119415e8"
)

//ty = 1 -> secp256k1
//ty = 2 -> ed25519
//ty = 3 -> sm2
//ty = 4 -> onetimeed25519
//ty = 5 -> RingBaseonED25519
//ty = 1+offset(1<<8) ->auth_ecdsa
//ty = 2+offset(1<<8) -> auth_sm2
const (
	Invalid           = 0
	SECP256K1         = 1
	ED25519           = 2
	SM2               = 3
	OnetimeED25519    = 4
	RingBaseonED25519 = 5
	AUTH_ECDSA        = 257
	AUTH_SM2          = 258
)

//const (
//	SignTypeInvalid        = 0
//	SignTypeSecp256k1      = 1
//	SignTypeED25519        = 2
//	SignTypeSM2            = 3
//	SignTypeOnetimeED25519 = 4
//	SignTypeRing           = 5
//)

const (
	SignNameSecp256k1      = "secp256k1"
	SignNameED25519        = "ed25519"
	SignNameSM2            = "sm2"
	SignNameOnetimeED25519 = "onetimeed25519"
	SignNameRing           = "RingSignatue"
	SignNameAuthECDSA      = "auth_ecdsa"
	SignNameAuthSM2        = "auth_sm2"
)

// 创建隐私交易的类型定义
const (
	PrivacyTypePublic2Privacy = iota + 1
	PrivacyTypePrivacy2Privacy
	PrivacyTypePrivacy2Public
)

var MapSignType2name = map[int]string{
	SECP256K1:         SignNameSecp256k1,
	ED25519:           SignNameED25519,
	SM2:               SignNameSM2,
	OnetimeED25519:    SignNameOnetimeED25519,
	RingBaseonED25519: SignNameRing,
	AUTH_ECDSA:        SignNameAuthECDSA,
	AUTH_SM2:          SignNameAuthSM2,
}

var MapSignName2Type = map[string]int{
	SignNameSecp256k1:      SECP256K1,
	SignNameED25519:        ED25519,
	SignNameSM2:            SM2,
	SignNameOnetimeED25519: OnetimeED25519,
	SignNameRing:           RingBaseonED25519,
	SignNameAuthECDSA:      AUTH_ECDSA,
	SignNameAuthSM2:        AUTH_SM2,
}

//log type
const (
	TyLogReserved = 0
	TyLogErr      = 1
	TyLogFee      = 2
	//coins
	TyLogTransfer        = 3
	TyLogGenesis         = 4
	TyLogDeposit         = 5
	TyLogExecTransfer    = 6
	TyLogExecWithdraw    = 7
	TyLogExecDeposit     = 8
	TyLogExecFrozen      = 9
	TyLogExecActive      = 10
	TyLogGenesisTransfer = 11
	TyLogGenesisDeposit  = 12

	//log for ticket
	TyLogNewTicket   = 111
	TyLogCloseTicket = 112
	TyLogMinerTicket = 113
	TyLogTicketBind  = 114

	//log for token create
	TyLogPreCreateToken    = 211
	TyLogFinishCreateToken = 212
	TyLogRevokeCreateToken = 213

	//log for trade
	TyLogTradeSellLimit         = 310
	TyLogTradeBuyMarket         = 311
	TyLogTradeSellRevoke        = 312
	TyLogTokenTransfer          = 313
	TyLogTokenGenesis           = 314
	TyLogTokenDeposit           = 315
	TyLogTokenExecTransfer      = 316
	TyLogTokenExecWithdraw      = 317
	TyLogTokenExecDeposit       = 318
	TyLogTokenExecFrozen        = 319
	TyLogTokenExecActive        = 320
	TyLogTokenGenesisTransfer   = 321
	TyLogTokenGenesisDeposit    = 322
	TyLogTradeSellMarket        = 330
	TyLogTradeBuyLimit          = 331
	TyLogTradeBuyRevoke         = 332
	TyLogParaTokenAssetTransfer = 333
	TyLogParaTokenAssetWithdraw = 334

	//log for relay
	TyLogRelayCreate       = 350
	TyLogRelayRevokeCreate = 351
	TyLogRelayAccept       = 352
	TyLogRelayRevokeAccept = 353
	TyLogRelayConfirmTx    = 354
	TyLogRelayFinishTx     = 355
	TyLogRelayRcvBTCHead   = 356

	// log for config
	TyLogModifyConfig = 410

	// log for privacy
	TyLogPrivacyFee    = 500
	TyLogPrivacyInput  = 501
	TyLogPrivacyOutput = 502

	// log for evm
	// 合约代码变更日志
	TyLogContractData = 601
	// 合约状态数据变更日志
	TyLogContractState = 602
	// 合约状态数据变更日志
	TyLogCallContract = 603
	// 合约状态数据变更项日志
	TyLogEVMStateChangeItem = 604

	// paracross 执行器的日志类型
	TyLogParacrossCommit     = 650
	TyLogParacrossCommitDone = 651
	// record 和 commit 不一样， 对应高度完成共识后收到commit 交易
	// 这个交易就不参与共识, 只做记录
	TyLogParacrossCommitRecord = 652
	TyLogParaAssetTransfer     = 653
	TyLogParaAssetWithdraw     = 654
	//在平行链上保存节点参与共识的数据
	TyLogParacrossVote = 655

	//log for game
	TyLogCreateGame = 711
	TyLogMatchGame  = 712
	TyLogCancleGame = 713
	TyLogCloseGame  = 714

	// log for blackwhite game
	TyLogBlackwhiteCreate   = 750
	TyLogBlackwhitePlay     = 751
	TyLogBlackwhiteShow     = 752
	TyLogBlackwhiteTimeout  = 753
	TyLogBlackwhiteDone     = 754
	TyLogBlackwhiteLoopInfo = 755

	//log for lottery
	TyLogLotteryCreate = 801
	TyLogLotteryBuy    = 802
	TyLogLotteryDraw   = 803
	TyLogLotteryClose  = 804
)

//exec type
const (
	ExecErr  = 0
	ExecPack = 1
	ExecOk   = 2
)

const (
	InvalidAction       = 0
	CoinsActionTransfer = 1
	CoinsActionGenesis  = 2
	CoinsActionWithdraw = 3

	//action for token
	ActionTransfer            = 4
	ActionGenesis             = 5
	ActionWithdraw            = 6
	TokenActionPreCreate      = 7
	TokenActionFinishCreate   = 8
	TokenActionRevokeCreate   = 9
	CoinsActionTransferToExec = 10
	TokenActionTransferToExec = 11
	//action type for privacy
	ActionPublic2Privacy = iota + 100
	ActionPrivacy2Privacy
	ActionPrivacy2Public
)

//ticket
const (
	TicketActionGenesis = 11
	TicketActionOpen    = 12
	TicketActionClose   = 13
	TicketActionList    = 14 //读的接口不直接经过transaction
	TicketActionInfos   = 15 //读的接口不直接经过transaction
	TicketActionMiner   = 16
	TicketActionBind    = 17
)

// hashlock status
const (
	HashlockActionLock   = 1
	HashlockActionSend   = 2
	HashlockActionUnlock = 3
)

//norm
const (
	NormActionPut = 1
)

//cert
const (
	CertActionNew    = 1
	CertActionUpdate = 2
	CertActionNormal = 3
)

// retrieve op
const (
	RetrievePre    = 1
	RetrievePerf   = 2
	RetrieveBackup = 3
	RetrieveCancel = 4
)

// token status
const (
	TokenStatusPreCreated = iota
	TokenStatusCreated
	TokenStatusCreateRevoked
)

// trade op
const (
	TradeSellLimit = iota
	TradeBuyMarket
	TradeRevokeSell
	TradeSellMarket
	TradeBuyLimit
	TradeRevokeBuy
)

// 0->not start, 1->on sale, 2->sold out, 3->revoke, 4->expired
const (
	TradeOrderStatusNotStart = iota
	TradeOrderStatusOnSale
	TradeOrderStatusSoldOut
	TradeOrderStatusRevoked
	TradeOrderStatusExpired
	TradeOrderStatusOnBuy
	TradeOrderStatusBoughtOut
	TradeOrderStatusBuyRevoked
)

var SellOrderStatus = map[int32]string{
	TradeOrderStatusNotStart:   "NotStart",
	TradeOrderStatusOnSale:     "OnSale",
	TradeOrderStatusSoldOut:    "SoldOut",
	TradeOrderStatusRevoked:    "Revoked",
	TradeOrderStatusExpired:    "Expired",
	TradeOrderStatusOnBuy:      "OnBuy",
	TradeOrderStatusBoughtOut:  "BoughtOut",
	TradeOrderStatusBuyRevoked: "BuyRevoked",
}

var SellOrderStatus2Int = map[string]int32{
	"NotStart":   TradeOrderStatusNotStart,
	"OnSale":     TradeOrderStatusOnSale,
	"SoldOut":    TradeOrderStatusSoldOut,
	"Revoked":    TradeOrderStatusRevoked,
	"Expired":    TradeOrderStatusExpired,
	"OnBuy":      TradeOrderStatusOnBuy,
	"BoughtOut":  TradeOrderStatusBoughtOut,
	"BuyRevoked": TradeOrderStatusBuyRevoked,
}

// manager action
const (
	ManageActionModifyConfig = iota
)

// config items
const (
	ConfigItemArrayConfig = iota
	ConfigItemIntConfig
	ConfigItemStringConfig
)

var MapSellOrderStatusStr2Int = map[string]int32{
	"onsale":  TradeOrderStatusOnSale,
	"soldout": TradeOrderStatusSoldOut,
	"revoked": TradeOrderStatusRevoked,
}

var MapBuyOrderStatusStr2Int = map[string]int32{
	"onbuy":      TradeOrderStatusOnBuy,
	"boughtout":  TradeOrderStatusBoughtOut,
	"buyrevoked": TradeOrderStatusBuyRevoked,
}

// relay
const (
	RelayRevokeCreate = iota
	RelayRevokeAccept
)

const (
	RelayOrderBuy = iota
	RelayOrderSell
)

var RelayOrderOperation = map[uint32]string{
	RelayOrderBuy:  "buy",
	RelayOrderSell: "sell",
}

const (
	RelayUnlock = iota
	RelayCancel
)

//relay action ty
const (
	RelayActionCreate = iota
	RelayActionAccept
	RelayActionRevoke
	RelayActionConfirmTx
	RelayActionVerifyTx
	RelayActionVerifyCmdTx
	RelayActionRcvBTCHeaders
)

// RescanUtxoFlag
const (
	UtxoFlagNoScan  int32 = 0
	UtxoFlagScaning int32 = 1
	UtxoFlagScanEnd int32 = 2
)

var RescanFlagMapint2string = map[int32]string{
	UtxoFlagNoScan:  "UtxoFlagNoScan",
	UtxoFlagScaning: "UtxoFlagScaning",
	UtxoFlagScanEnd: "UtxoFlagScanEnd",
}

//flag:
var FlagTxQuickIndex = []byte("FLAG:FlagTxQuickIndex")
var FlagKeyMVCC = []byte("FLAG:keyMVCCFlag")

//TxHeight 选项
//设计思路:
//提供一种可以快速查重的交易类型，和原来的交易完全兼容
//并且可以通过开关控制是否开启这样的交易

//标记是一个时间还是一个 TxHeight
var TxHeightFlag int64 = 1 << 62

//是否开启TxHeight选项
var EnableTxHeight = false

//eg: current Height is 10000
//TxHeight is  10010
//=> Height <= TxHeight + HighAllowPackHeight
//=> Height >= TxHeight - LowAllowPackHeight
//那么交易可以打包的范围是: 10010 - 100 = 9910 , 10010 + 200 =  10210 (9910,10210)
//可以合法的打包交易
//注意，这两个条件必须同时满足.
//关于交易去重复:
//也就是说，另外一笔相同的交易，只能被打包在这个区间(9910,10210)。
//那么检查交易重复的时候，我只要检查 9910 - currentHeight 这个区间的交易不要重复就好了
var HighAllowPackHeight int64 = 90
var LowAllowPackHeight int64 = 30

//默认情况下不开启fork
var EnableTxGroupParaFork = false

<<<<<<< HEAD
const (
	ParaCrossTransferActionTypeStart = 10000
	ParaCrossTransferActionTypeEnd   = 10100
=======
//Lottery op
const (
	LotteryActionCreate = 1 + iota
	LotteryActionBuy
	LotteryActionShow
	LotteryActionDraw
	LotteryActionClose
)

//Lottery status
const (
	LotteryCreated = 1 + iota
	LotteryPurchase
	LotteryDrawed
	LotteryClosed
)

const (
	ValNodeActionUpdate    = 1
	ValNodeActionBlockInfo = 2
>>>>>>> de9d32f1
)<|MERGE_RESOLUTION|>--- conflicted
+++ resolved
@@ -466,11 +466,10 @@
 //默认情况下不开启fork
 var EnableTxGroupParaFork = false
 
-<<<<<<< HEAD
 const (
 	ParaCrossTransferActionTypeStart = 10000
 	ParaCrossTransferActionTypeEnd   = 10100
-=======
+)
 //Lottery op
 const (
 	LotteryActionCreate = 1 + iota
@@ -491,5 +490,4 @@
 const (
 	ValNodeActionUpdate    = 1
 	ValNodeActionBlockInfo = 2
->>>>>>> de9d32f1
 )