package types

import "reflect"

var slash = []byte("-")
var Debug = false

type LogErr []byte
type LogReserved []byte

type LogInfo struct {
	Ty   reflect.Type
	Name string
}

const (
<<<<<<< HEAD
	CoinsX          = "coins"
	UserKeyX        = "user."
	ParaKeyX        = "user.p."
	TicketX         = "ticket"
	HashlockX       = "hashlock"
	NoneX           = "none"
	TokenX          = "token"
	TradeX          = "trade"
	ManageX         = "manage"
	PrivacyX        = "privacy"
	ExecerEvmString = "evm"
	EvmX            = "evm"
	RelayX          = "relay"
	Normx           = "norm"
	UserEvmX        = "user.evm."
	ParaX           = "paracross"
	LotteryX        = "lottery"
	ValNodeX        = "valnode"
=======
	CoinsX    = "coins"
	UserKeyX  = "user."
	ParaKeyX  = "user.p."
	TicketX   = "ticket"
	HashlockX = "hashlock"
	RetrieveX = "retrieve"
	NoneX     = "none"
	TokenX    = "token"
	TradeX    = "trade"
	ManageX   = "manage"
	PrivacyX  = "privacy"
	RelayX    = "relay"
	Normx     = "norm"
	CertX     = "cert"
	ParaX     = "paracross"
	LotteryX  = "lottery"
	ValNodeX  = "valnode"
>>>>>>> 992f6935
)

var (
	ExecerCoins    = []byte(CoinsX)
	ExecerTicket   = []byte(TicketX)
	ExecerManage   = []byte(ManageX)
	ExecerToken    = []byte(TokenX)
	ExecerPrivacy  = []byte(PrivacyX)
	ExecerRelay    = []byte(RelayX)
	ExecerHashlock = []byte(HashlockX)
	ExecerNone     = []byte(NoneX)
	ExecerTrade    = []byte(TradeX)
	ExecerNorm     = []byte(Normx)
	ExecerConfig   = []byte("config")
<<<<<<< HEAD
	UserEvm        = []byte(UserEvmX)
=======
	ExecerCert     = []byte(CertX)
>>>>>>> 992f6935
	ExecerPara     = []byte(ParaX)
	ExecerLottery  = []byte(LotteryX)
	UserKey        = []byte(UserKeyX)
	ParaKey        = []byte(ParaKeyX)
	ExecerValNode  = []byte(ValNodeX)
)

const (
	InputPrecision        float64 = 1e4
	Multiple1E4           int64   = 1e4
	TokenNameLenLimit             = 128
	TokenSymbolLenLimit           = 16
	TokenIntroLenLimit            = 1024
	InvalidStartTime              = 0
	InvalidStopTime               = 0
	BlockDurPerSecCnt             = 15
	BTY                           = "BTY"
	BTYDustThreshold              = Coin
	ConfirmedHeight               = 12
	UTXOCacheCount                = 256
	M_1_TIMES                     = 1
	M_2_TIMES                     = 2
	M_5_TIMES                     = 5
	M_10_TIMES                    = 10
	SignatureSize                 = (4 + 33 + 65)
	PrivacyMaturityDegree         = 12
	TxGroupMaxCount               = 20
	MinerAction                   = "miner"
)

var (
	//addr:1Cbo5u8V5F3ubWBv9L6qu9wWxKuD3qBVpi,这里只是作为测试用，后面需要修改为系统账户
	ViewPubFee  = "0x0f7b661757fe8471c0b853b09bf526b19537a2f91254494d19874a04119415e8"
	SpendPubFee = "0x64204db5a521771eeeddee59c25aaae6bebe796d564effb6ba11352418002ee3"
	ViewPrivFee = "0x0f7b661757fe8471c0b853b09bf526b19537a2f91254494d19874a04119415e8"
)

//ty = 1 -> secp256k1
//ty = 2 -> ed25519
//ty = 3 -> sm2
//ty = 4 -> onetimeed25519
//ty = 5 -> RingBaseonED25519
//ty = 1+offset(1<<8) ->auth_ecdsa
//ty = 2+offset(1<<8) -> auth_sm2
const (
	Invalid           = 0
	SECP256K1         = 1
	ED25519           = 2
	SM2               = 3
	OnetimeED25519    = 4
	RingBaseonED25519 = 5
	AUTH_ECDSA        = 257
	AUTH_SM2          = 258
)

//const (
//	SignTypeInvalid        = 0
//	SignTypeSecp256k1      = 1
//	SignTypeED25519        = 2
//	SignTypeSM2            = 3
//	SignTypeOnetimeED25519 = 4
//	SignTypeRing           = 5
//)

const (
	SignNameSecp256k1      = "secp256k1"
	SignNameED25519        = "ed25519"
	SignNameSM2            = "sm2"
	SignNameOnetimeED25519 = "onetimeed25519"
	SignNameRing           = "RingSignatue"
	SignNameAuthECDSA      = "auth_ecdsa"
	SignNameAuthSM2        = "auth_sm2"
)

// 创建隐私交易的类型定义
const (
	PrivacyTypePublic2Privacy = iota + 1
	PrivacyTypePrivacy2Privacy
	PrivacyTypePrivacy2Public
)

var MapSignType2name = map[int]string{
	SECP256K1:         SignNameSecp256k1,
	ED25519:           SignNameED25519,
	SM2:               SignNameSM2,
	OnetimeED25519:    SignNameOnetimeED25519,
	RingBaseonED25519: SignNameRing,
	AUTH_ECDSA:        SignNameAuthECDSA,
	AUTH_SM2:          SignNameAuthSM2,
}

var MapSignName2Type = map[string]int{
	SignNameSecp256k1:      SECP256K1,
	SignNameED25519:        ED25519,
	SignNameSM2:            SM2,
	SignNameOnetimeED25519: OnetimeED25519,
	SignNameRing:           RingBaseonED25519,
	SignNameAuthECDSA:      AUTH_ECDSA,
	SignNameAuthSM2:        AUTH_SM2,
}

//log type
const (
	TyLogReserved = 0
	TyLogErr      = 1
	TyLogFee      = 2
	//coins
	TyLogTransfer        = 3
	TyLogGenesis         = 4
	TyLogDeposit         = 5
	TyLogExecTransfer    = 6
	TyLogExecWithdraw    = 7
	TyLogExecDeposit     = 8
	TyLogExecFrozen      = 9
	TyLogExecActive      = 10
	TyLogGenesisTransfer = 11
	TyLogGenesisDeposit  = 12
)

var SystemLog = map[int64]*LogInfo{
	TyLogReserved:        {reflect.TypeOf(LogReserved{}), "LogReserved"},
	TyLogErr:             {reflect.TypeOf(LogErr{}), "LogErr"},
	TyLogFee:             {reflect.TypeOf(ReceiptAccountTransfer{}), "LogFee"},
	TyLogTransfer:        {reflect.TypeOf(ReceiptAccountTransfer{}), "LogTransfer"},
	TyLogDeposit:         {reflect.TypeOf(ReceiptAccountTransfer{}), "LogDeposit"},
	TyLogExecTransfer:    {reflect.TypeOf(ReceiptExecAccountTransfer{}), "LogExecTransfer"},
	TyLogExecWithdraw:    {reflect.TypeOf(ReceiptExecAccountTransfer{}), "LogExecWithdraw"},
	TyLogExecDeposit:     {reflect.TypeOf(ReceiptExecAccountTransfer{}), "LogExecDeposit"},
	TyLogExecFrozen:      {reflect.TypeOf(ReceiptExecAccountTransfer{}), "LogExecFrozen"},
	TyLogExecActive:      {reflect.TypeOf(ReceiptAccountTransfer{}), "LogExecActive"},
	TyLogGenesisTransfer: {reflect.TypeOf(ReceiptAccountTransfer{}), "LogGenesisTransfer"},
	TyLogGenesisDeposit:  {reflect.TypeOf(ReceiptAccountTransfer{}), "LogGenesisDeposit"},
}

const (
	//log for ticket
	TyLogNewTicket   = 111
	TyLogCloseTicket = 112
	TyLogMinerTicket = 113
	TyLogTicketBind  = 114

	//log for token create
	TyLogPreCreateToken    = 211
	TyLogFinishCreateToken = 212
	TyLogRevokeCreateToken = 213

	//log for trade
	TyLogTradeSellLimit         = 310
	TyLogTradeBuyMarket         = 311
	TyLogTradeSellRevoke        = 312
	TyLogTokenTransfer          = 313
	TyLogTokenGenesis           = 314
	TyLogTokenDeposit           = 315
	TyLogTokenExecTransfer      = 316
	TyLogTokenExecWithdraw      = 317
	TyLogTokenExecDeposit       = 318
	TyLogTokenExecFrozen        = 319
	TyLogTokenExecActive        = 320
	TyLogTokenGenesisTransfer   = 321
	TyLogTokenGenesisDeposit    = 322
	TyLogTradeSellMarket        = 330
	TyLogTradeBuyLimit          = 331
	TyLogTradeBuyRevoke         = 332
	TyLogParaTokenAssetTransfer = 333
	TyLogParaTokenAssetWithdraw = 334

	//log for relay
	TyLogRelayCreate       = 350
	TyLogRelayRevokeCreate = 351
	TyLogRelayAccept       = 352
	TyLogRelayRevokeAccept = 353
	TyLogRelayConfirmTx    = 354
	TyLogRelayFinishTx     = 355
	TyLogRelayRcvBTCHead   = 356

	// log for config
	TyLogModifyConfig = 410

	// log for privacy
	TyLogPrivacyFee    = 500
	TyLogPrivacyInput  = 501
	TyLogPrivacyOutput = 502

	//log for game
	TyLogCreateGame = 711
	TyLogMatchGame  = 712
	TyLogCancleGame = 713
	TyLogCloseGame  = 714

	//log for lottery
	TyLogLotteryCreate = 801
	TyLogLotteryBuy    = 802
	TyLogLotteryDraw   = 803
	TyLogLotteryClose  = 804
)

//exec type
const (
	ExecErr  = 0
	ExecPack = 1
	ExecOk   = 2
)

const (
	InvalidAction = 0
	//action for token
	ActionTransfer            = 4
	ActionGenesis             = 5
	ActionWithdraw            = 6
	TokenActionPreCreate      = 7
	TokenActionFinishCreate   = 8
	TokenActionRevokeCreate   = 9
	TokenActionTransferToExec = 11
	//action type for privacy
	ActionPublic2Privacy = iota + 100
	ActionPrivacy2Privacy
	ActionPrivacy2Public
)

//ticket
const (
	TicketActionGenesis = 11
	TicketActionOpen    = 12
	TicketActionClose   = 13
	TicketActionList    = 14 //读的接口不直接经过transaction
	TicketActionInfos   = 15 //读的接口不直接经过transaction
	TicketActionMiner   = 16
	TicketActionBind    = 17
)

//norm
const (
	NormActionPut = 1
)

// token status
const (
	TokenStatusPreCreated = iota
	TokenStatusCreated
	TokenStatusCreateRevoked
)

// manager action
const (
	ManageActionModifyConfig = iota
)

// config items
const (
	ConfigItemArrayConfig = iota
	ConfigItemIntConfig
	ConfigItemStringConfig
)

// relay
const (
	RelayRevokeCreate = iota
	RelayRevokeAccept
)

const (
	RelayOrderBuy = iota
	RelayOrderSell
)

var RelayOrderOperation = map[uint32]string{
	RelayOrderBuy:  "buy",
	RelayOrderSell: "sell",
}

const (
	RelayUnlock = iota
	RelayCancel
)

//relay action ty
const (
	RelayActionCreate = iota
	RelayActionAccept
	RelayActionRevoke
	RelayActionConfirmTx
	RelayActionVerifyTx
	RelayActionVerifyCmdTx
	RelayActionRcvBTCHeaders
)

// RescanUtxoFlag
const (
	UtxoFlagNoScan  int32 = 0
	UtxoFlagScaning int32 = 1
	UtxoFlagScanEnd int32 = 2
)

var RescanFlagMapint2string = map[int32]string{
	UtxoFlagNoScan:  "UtxoFlagNoScan",
	UtxoFlagScaning: "UtxoFlagScaning",
	UtxoFlagScanEnd: "UtxoFlagScanEnd",
}

//flag:
var FlagTxQuickIndex = []byte("FLAG:FlagTxQuickIndex")
var FlagKeyMVCC = []byte("FLAG:keyMVCCFlag")

//TxHeight 选项
//设计思路:
//提供一种可以快速查重的交易类型，和原来的交易完全兼容
//并且可以通过开关控制是否开启这样的交易

//标记是一个时间还是一个 TxHeight
var TxHeightFlag int64 = 1 << 62

//是否开启TxHeight选项
var EnableTxHeight = false

//eg: current Height is 10000
//TxHeight is  10010
//=> Height <= TxHeight + HighAllowPackHeight
//=> Height >= TxHeight - LowAllowPackHeight
//那么交易可以打包的范围是: 10010 - 100 = 9910 , 10010 + 200 =  10210 (9910,10210)
//可以合法的打包交易
//注意，这两个条件必须同时满足.
//关于交易去重复:
//也就是说，另外一笔相同的交易，只能被打包在这个区间(9910,10210)。
//那么检查交易重复的时候，我只要检查 9910 - currentHeight 这个区间的交易不要重复就好了
var HighAllowPackHeight int64 = 90
var LowAllowPackHeight int64 = 30

//默认情况下不开启fork
var EnableTxGroupParaFork = false

const (
	ParaCrossTransferActionTypeStart = 10000
	ParaCrossTransferActionTypeEnd   = 10100
)

//Lottery status
const (
	LotteryCreated = 1 + iota
	LotteryPurchase
	LotteryDrawed
	LotteryClosed
)

const (
	ValNodeActionUpdate    = 1
	ValNodeActionBlockInfo = 2
)<|MERGE_RESOLUTION|>--- conflicted
+++ resolved
@@ -14,32 +14,11 @@
 }
 
 const (
-<<<<<<< HEAD
-	CoinsX          = "coins"
-	UserKeyX        = "user."
-	ParaKeyX        = "user.p."
-	TicketX         = "ticket"
-	HashlockX       = "hashlock"
-	NoneX           = "none"
-	TokenX          = "token"
-	TradeX          = "trade"
-	ManageX         = "manage"
-	PrivacyX        = "privacy"
-	ExecerEvmString = "evm"
-	EvmX            = "evm"
-	RelayX          = "relay"
-	Normx           = "norm"
-	UserEvmX        = "user.evm."
-	ParaX           = "paracross"
-	LotteryX        = "lottery"
-	ValNodeX        = "valnode"
-=======
 	CoinsX    = "coins"
 	UserKeyX  = "user."
 	ParaKeyX  = "user.p."
 	TicketX   = "ticket"
 	HashlockX = "hashlock"
-	RetrieveX = "retrieve"
 	NoneX     = "none"
 	TokenX    = "token"
 	TradeX    = "trade"
@@ -47,11 +26,9 @@
 	PrivacyX  = "privacy"
 	RelayX    = "relay"
 	Normx     = "norm"
-	CertX     = "cert"
 	ParaX     = "paracross"
 	LotteryX  = "lottery"
 	ValNodeX  = "valnode"
->>>>>>> 992f6935
 )
 
 var (
@@ -66,11 +43,6 @@
 	ExecerTrade    = []byte(TradeX)
 	ExecerNorm     = []byte(Normx)
 	ExecerConfig   = []byte("config")
-<<<<<<< HEAD
-	UserEvm        = []byte(UserEvmX)
-=======
-	ExecerCert     = []byte(CertX)
->>>>>>> 992f6935
 	ExecerPara     = []byte(ParaX)
 	ExecerLottery  = []byte(LotteryX)
 	UserKey        = []byte(UserKeyX)
