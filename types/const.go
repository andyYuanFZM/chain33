--- conflicted
+++ resolved
@@ -71,20 +71,15 @@
 	ErrHashNotFound               = errors.New("ErrHashNotFound")
 )
 
-<<<<<<< HEAD
-var AllowDepositExec = []string{"ticket"}
-var AllowUserExec = []string{"coins", "ticket", "hashlock", "norm", "none"}
-=======
 var (
 	AllowDepositExec       = []string{"ticket"}
-	AllowUserExec          = []string{"coins", "ticket", "hashlock", "none"}
+	AllowUserExec          = []string{"coins", "ticket", "hashlock", "norm", "none"}
 	GenesisAddr            = "14KEKbYtKKQm4wMthSK9J4La4nAiidGozt"
 	GenesisBlockTime int64 = 1514533394
 	HotkeyAddr             = "12qyocayNF7Lv6C9qW4avxs2E7U41fKSfv"
 	FundKeyAddr            = "1EbDHAXpoiewjPLX9uqoz38HsKqMXayZrF"
 	EmptyValue             = []byte("emptyBVBiCj5jvE15pEiwro8TQRGnJSNsJF") //这字符串表示数据库中的空值
 )
->>>>>>> 9ae9256e
 
 const (
 	Coin                     int64  = 1e8
@@ -350,12 +345,11 @@
 	HashlockActionUnlock = 3
 )
 
-<<<<<<< HEAD
 //norm
 const (
 	NormActionPut = 1
 )
-=======
+
 func GetEventName(event int) string {
 	name, ok := eventName[event]
 	if ok {
@@ -374,5 +368,4 @@
 	} else {
 		return "unknow"
 	}
-}
->>>>>>> 9ae9256e
+}