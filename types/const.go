--- conflicted
+++ resolved
@@ -380,16 +380,12 @@
 	HashlockActionUnlock = 3
 )
 
-<<<<<<< HEAD
 //norm
 const (
 	NormActionPut = 1
 )
 
-//retrieve
-=======
 // retrieve op
->>>>>>> 3aea4cef
 const (
 	RetrievePre    = 1
 	RetrievePerf   = 2
