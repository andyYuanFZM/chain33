package types

import (
	"time"
)

var (
	AllowDepositExec       = []string{"ticket"}
	AllowUserExec          = []string{"coins", "ticket", "hashlock", "retrieve", "none", "token", "trade"}
	GenesisAddr            = "14KEKbYtKKQm4wMthSK9J4La4nAiidGozt"
	GenesisBlockTime int64 = 1514533394
	HotkeyAddr             = "12qyocayNF7Lv6C9qW4avxs2E7U41fKSfv"
	FundKeyAddr            = "1BQXS6TxaYYG5mADaWij4AxhZZUTpw95a5"
	EmptyValue             = []byte("emptyBVBiCj5jvE15pEiwro8TQRGnJSNsJF") //这字符串表示数据库中的空值
	TokenApprs             = []string{
		"1Bsg9j6gW83sShoee1fZAt9TkUjcrCgA9S",
		"1Q8hGLfoGe63efeWa8fJ4Pnukhkngt6poK",
		"1LY8GFia5EiyoTodMLfkB5PHNNpXRqxhyB",
		"1GCzJDS6HbgTQ2emade7mEJGGWFfA15pS9",
		"1JYB8sxi4He5pZWHCd3Zi2nypQ4JMB6AxN",
	}
)

var (
	MinFee             int64 = 1e5
	MinBalanceTransfer int64 = 1e6
)

func SetMinFee(fee int64) {
	if fee < 0 {
		panic("fee less than zero")
	}
	MinFee = fee
	MinBalanceTransfer = fee * 10
}

const (
	Coin                     int64   = 1e8
	TokenPrecision           int64   = 1e4
	InputPrecision           float64 = 1e4
	CoinMultiple             int64   = 1e4
	MaxCoin                  int64   = 1e17
	FutureBlockTime          int64   = 16
	CoinReward               int64   = 18 * Coin //用户回报
	CoinDevFund              int64   = 12 * Coin //发展基金回报
	TicketPrice              int64   = 10000 * Coin
	TicketFrozenTime         int64   = 5        //5s only for test
	TicketWithdrawTime       int64   = 10       //10s only for test
	TicketMinerWaitTime      int64   = 2        // 2s only for test
	MaxTxSize                int64   = 100000   //100K
	MaxBlockSize             int64   = 10000000 //10M
	MaxTxNumber              int64   = 1600     //160
	PowLimitBits             uint32  = uint32(0x1f00ffff)
	TargetTimespan                   = 144 * 16 * time.Second
	TargetTimePerBlock               = 16 * time.Second
	RetargetAdjustmentFactor         = 4
	MaxTxsPerBlock                   = 100000
	TokenNameLenLimit                = 128
	TokenSymbolLenLimit              = 16
	TokenIntroLenLimit               = 1024
	TokenPrecisionLen                = 1e6
	TokenCreatePriceStand            = 10000 * Coin
	InvalidStartTime                 = 0
	InvalidStopTime                  = 0
)

const (
	EventTx                   = 1
	EventGetBlocks            = 2
	EventBlocks               = 3
	EventGetBlockHeight       = 4
	EventReplyBlockHeight     = 5
	EventQueryTx              = 6
	EventTransactionDetail    = 7
	EventReply                = 8
	EventTxBroadcast          = 9
	EventPeerInfo             = 10
	EventTxList               = 11
	EventReplyTxList          = 12
	EventAddBlock             = 13
	EventBlockBroadcast       = 14
	EventFetchBlocks          = 15
	EventAddBlocks            = 16
	EventTxHashList           = 17
	EventTxHashListReply      = 18
	EventGetHeaders           = 19
	EventHeaders              = 20
	EventGetMempoolSize       = 21
	EventMempoolSize          = 22
	EventStoreGet             = 23
	EventStoreSet             = 24
	EventStoreGetReply        = 25
	EventStoreSetReply        = 26
	EventReceipts             = 27
	EventExecTxList           = 28
	EventPeerList             = 29
	EventGetLastHeader        = 30
	EventHeader               = 31
	EventAddBlockDetail       = 32
	EventGetMempool           = 33
	EventGetTransactionByAddr = 34
	EventGetTransactionByHash = 35
	EventReplyTxInfo          = 36
	//wallet event
	EventWalletGetAccountList  = 37
	EventWalletAccountList     = 38
	EventNewAccount            = 39
	EventWalletAccount         = 40
	EventWalletTransactionList = 41
	//EventReplyTxList           = 42
	EventWalletImportprivkey = 43
	EventWalletSendToAddress = 44
	EventWalletSetFee        = 45
	EventWalletSetLabel      = 46
	//EventWalletAccount       = 47
	EventWalletMergeBalance = 48
	EventReplyHashes        = 49
	EventWalletSetPasswd    = 50
	EventWalletLock         = 51
	EventWalletUnLock       = 52
	EventTransactionDetails = 53
	EventBroadcastAddBlock  = 54
	EventGetBlockOverview   = 55
	EventGetAddrOverview    = 56
	EventReplyBlockOverview = 57
	EventReplyAddrOverview  = 58
	EventGetBlockHash       = 59
	EventBlockHash          = 60
	EventGetLastMempool     = 61
	EventWalletGetTickets   = 62
	EventMinerStart         = 63
	EventMinerStop          = 64
	EventWalletTickets      = 65
	EventStoreMemSet        = 66
	EventStoreRollback      = 67
	EventStoreCommit        = 68
	EventCheckBlock         = 69
	//seed
	EventGenSeed      = 70
	EventReplyGenSeed = 71
	EventSaveSeed     = 72
	EventGetSeed      = 73
	EventReplyGetSeed = 74
	EventDelBlock     = 75
	//local store
	EventLocalGet            = 76
	EventLocalReplyValue     = 77
	EventLocalList           = 78
	EventLocalSet            = 79
	EventGetWalletStatus     = 80
	EventCheckTx             = 81
	EventReceiptCheckTx      = 82
	EventQuery               = 83
	EventReplyQuery          = 84
	EventFlushTicket         = 85
	EventFetchBlockHeaders   = 86
	EventAddBlockHeaders     = 87
	EventWalletAutoMiner     = 88
	EventReplyWalletStatus   = 89
	EventGetLastBlock        = 90
	EventBlock               = 91
	EventGetTicketCount      = 92
	EventReplyGetTicketCount = 93
	EventDumpPrivkey         = 94
	EventReplyPrivkey        = 95
	EventIsSync              = 96
	EventReplyIsSync         = 97
	EventCloseTickets        = 98
	EventGetAddrTxs          = 99
	EventReplyAddrTxs        = 100
	// Token
	EventTokenPreCreate         = 200
	EventReplyTokenPreCreate    = 201
	EventTokenFinishCreate      = 202
	EventReplyTokenFinishCreate = 203
	EventTokenRevokeCreate      = 204
	EventReplyTokenRevokeCreate = 205
	EventSellToken              = 206
	EventReplySellToken         = 207
	EventBuyToken               = 208
	EventReplyBuyToken          = 209
	EventRevokeSellToken        = 210
	EventReplyRevokeSellToken   = 211
)

var eventName = map[int]string{
	1:  "EventTx",
	2:  "EventGetBlocks",
	3:  "EventBlocks",
	4:  "EventGetBlockHeight",
	5:  "EventReplyBlockHeight",
	6:  "EventQueryTx",
	7:  "EventTransactionDetail",
	8:  "EventReply",
	9:  "EventTxBroadcast",
	10: "EventPeerInfo",
	11: "EventTxList",
	12: "EventReplyTxList",
	13: "EventAddBlock",
	14: "EventBlockBroadcast",
	15: "EventFetchBlocks",
	16: "EventAddBlocks",
	17: "EventTxHashList",
	18: "EventTxHashListReply",
	19: "EventGetHeaders",
	20: "EventHeaders",
	21: "EventGetMempoolSize",
	22: "EventMempoolSize",
	23: "EventStoreGet",
	24: "EventStoreSet",
	25: "EventStoreGetReply",
	26: "EventStoreSetReply",
	27: "EventReceipts",
	28: "EventExecTxList",
	29: "EventPeerList",
	30: "EventGetLastHeader",
	31: "EventHeader",
	32: "EventAddBlockDetail",
	33: "EventGetMempool",
	34: "EventGetTransactionByAddr",
	35: "EventGetTransactionByHash",
	36: "EventReplyTxInfo",
	37: "EventWalletGetAccountList",
	38: "EventWalletAccountList",
	39: "EventNewAccount",
	40: "EventWalletAccount",
	41: "EventWalletTransactionList",
	//42: "EventReplyTxList",
	43: "EventWalletImportPrivKey",
	44: "EventWalletSendToAddress",
	45: "EventWalletSetFee",
	46: "EventWalletSetLabel",
	//47: "EventWalletAccount",
	48:  "EventWalletMergeBalance",
	49:  "EventReplyHashes",
	50:  "EventWalletSetPasswd",
	51:  "EventWalletLock",
	52:  "EventWalletUnLock",
	53:  "EventTransactionDetails",
	54:  "EventBroadcastAddBlock",
	55:  "EventGetBlockOverview",
	56:  "EventGetAddrOverview",
	57:  "EventReplyBlockOverview",
	58:  "EventReplyAddrOverview",
	59:  "EventGetBlockHash",
	60:  "EventBlockHash",
	61:  "EventGetLastMempool",
	62:  "EventWalletGetTickets",
	63:  "EventMinerStart",
	64:  "EventMinerStop",
	65:  "EventWalletTickets",
	66:  "EventStoreMemSet",
	67:  "EventStoreRollback",
	68:  "EventStoreCommit",
	69:  "EventCheckBlock",
	70:  "EventGenSeed",
	71:  "EventReplyGenSeed",
	72:  "EventSaveSeed",
	73:  "EventGetSeed",
	74:  "EventReplyGetSeed",
	75:  "EventDelBlock",
	76:  "EventLocalGet",
	77:  "EventLocalReplyValue",
	78:  "EventLocalList",
	79:  "EventLocalSet",
	80:  "EventGetWalletStatus",
	81:  "EventCheckTx",
	82:  "EventReceiptCheckTx",
	83:  "EventQuery",
	84:  "EventReplyQuery",
	85:  "EventFlushTicket",
	86:  "EventFetchBlockHeaders",
	87:  "EventAddBlockHeaders",
	88:  "EventWalletAutoMiner",
	89:  "EventReplyWalletStatus",
	90:  "EventGetLastBlock",
	91:  "EventBlock",
	92:  "EventGetTicketCount",
	93:  "EventReplyGetTicketCount",
	94:  "EventDumpPrivkey",
	95:  "EventReplyPrivkey",
	96:  "EventIsSync",
	97:  "EventReplyIsSync",
	98:  "EventCloseTickets",
	99:  "EventGetAddrTxs",
	100: "EventReplyAddrTxs",
	// Token
	EventTokenPreCreate:         "EventTokenPreCreate",
	EventReplyTokenPreCreate:    "EventReplyTokenPreCreate",
	EventTokenFinishCreate:      "EventTokenFinishCreate",
	EventReplyTokenFinishCreate: "EventReplyTokenFinishCreate",
	EventTokenRevokeCreate:      "EventTokenRevokeCreate",
	EventReplyTokenRevokeCreate: "EventReplyTokenRevokeCreate",
	EventSellToken:              "EventSellToken",
	EventReplySellToken:         "EventReplySellToken",
	EventBuyToken:               "EventBuyToken",
	EventReplyBuyToken:          "EventReplyBuyToken",
	EventRevokeSellToken:        "EventRevokeSellToken",
	EventReplyRevokeSellToken:   "EventReplyRevokeSellToken",
}

//ty = 1 -> secp256k1
//ty = 2 -> ed25519
//ty = 3 -> sm2
const (
	SECP256K1 = 1
	ED25519   = 2
	SM2       = 3
)

//log type
const (
	TyLogErr = 1
	TyLogFee = 2
	//coins
	TyLogTransfer        = 3
	TyLogGenesis         = 4
	TyLogDeposit         = 5
	TyLogExecTransfer    = 6
	TyLogExecWithdraw    = 7
	TyLogExecDeposit     = 8
	TyLogExecFrozen      = 9
	TyLogExecActive      = 10
	TyLogGenesisTransfer = 11
	TyLogGenesisDeposit  = 12

	//log for ticket
	TyLogNewTicket   = 111
	TyLogCloseTicket = 112
	TyLogMinerTicket = 113
	TyLogTicketBind  = 114

	//log for token create
	TyLogPreCreateToken    = 211
	TyLogFinishCreateToken = 212
	TyLogRevokeCreateToken = 213

	//log for trade
	TyLogTradeSell            = 310
	TyLogTradeBuy             = 311
	TyLogTradeRevoke          = 312
	TyLogTokenTransfer        = 313
	TyLogTokenGenesis         = 314
	TyLogTokenDeposit         = 315
	TyLogTokenExecTransfer    = 316
	TyLogTokenExecWithdraw    = 317
	TyLogTokenExecDeposit     = 318
	TyLogTokenExecFrozen      = 319
	TyLogTokenExecActive      = 320
	TyLogTokenGenesisTransfer = 321
	TyLogTokenGenesisDeposit  = 322
)

//exec type
const (
	ExecErr  = 0
	ExecPack = 1
	ExecOk   = 2
)

//coinsaction
const (
	InvalidAction = iota
	CoinsActionTransfer
	CoinsActionGenesis
	CoinsActionWithdraw

	//action for token
	ActionTransfer
	ActionGenesis
	ActionWithdraw
	TokenActionPreCreate
	TokenActionFinishCreate
	TokenActionRevokeCreate
)

//ticket
const (
	TicketActionGenesis = 11
	TicketActionOpen    = 12
	TicketActionClose   = 13
	TicketActionList    = 14 //读的接口不直接经过transaction
	TicketActionInfos   = 15 //读的接口不直接经过transaction
	TicketActionMiner   = 16
	TicketActionBind    = 17
)

//hashlock const
const (
	HashlockActionLock   = 1
	HashlockActionSend   = 2
	HashlockActionUnlock = 3
)

//retrieve
const (
	RetrievePre    = 1
	RetrievePerf   = 2
	RetrieveBackup = 3
	RetrieveCancel = 4
)

const (
	TokenStatusPreCreated    = iota
	TokenStatusCreated
	TokenStatusCreateRevoked
)

const (
	TradeSell       = iota
	TradeBuy
	TradeRevokeSell
)

//0->not start, 1->on sale, 2->sold out, 3->revoke, 4->expired
const (
	NotStart = iota
	OnSale
	SoldOut
	Revoked
	Expired
)

var SellOrderStatus = map[int32]string{
	NotStart: "NotStart",
	OnSale:   "OnSale",
	SoldOut:  "SoldOut",
	Revoked:  "Revoked",
	Expired:  "Expired",
}

var MapSellOrderStatusStr2Int = map[string]int32{
	"onsale":  OnSale,
	"soldout": SoldOut,
	"revoked": Revoked,
}

//hard fork block height
const (
	ForkV1           = 75260
<<<<<<< HEAD
	ForkV2_add_token = 104000
=======
	ForkV2_add_token = 100000
>>>>>>> 8edd1116
)<|MERGE_RESOLUTION|>--- conflicted
+++ resolved
@@ -438,9 +438,5 @@
 //hard fork block height
 const (
 	ForkV1           = 75260
-<<<<<<< HEAD
 	ForkV2_add_token = 104000
-=======
-	ForkV2_add_token = 100000
->>>>>>> 8edd1116
 )