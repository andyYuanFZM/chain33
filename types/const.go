package types

// 注释掉系统中没有用到的枚举项
// 与AllowUserExec中驱动名称的顺序一致
const (
	ExecTypeCoins    = 0
	ExecTypeTicket   = 1
	ExecTypeHashLock = 2
	ExecTypeNorm     = 3
	ExecTypeRetrieve = 4
	ExecTypeNone     = 5
	ExecTypeToken    = 6
	ExecTypeTrade    = 7
	ExecTypeManage   = 8
)

var (
<<<<<<< HEAD
	AllowDepositExec       = []string{"ticket"}
	AllowUserExec          = []string{"coins", "ticket", "hashlock", "norm", "retrieve", "none", "token", "trade", "manage", "evm"}
=======
	ExecerCoins      = []byte("coins")
	ExecerTicket     = []byte("ticket")
	ExecerConfig     = []byte("config")
	ExecerManage     = []byte("manage")
	ExecerToken      = []byte("token")
	AllowDepositExec = [][]byte{ExecerTicket}
	AllowUserExec    = [][]byte{ExecerCoins, ExecerTicket, []byte("norm"), []byte("hashlock"),
		[]byte("retrieve"), []byte("none"), ExecerToken, []byte("trade"), ExecerManage}
>>>>>>> 9c8846ab
	GenesisAddr            = "14KEKbYtKKQm4wMthSK9J4La4nAiidGozt"
	GenesisBlockTime int64 = 1525708005
	HotkeyAddr             = "12qyocayNF7Lv6C9qW4avxs2E7U41fKSfv"
	FundKeyAddr            = "1QGdwwUr64CbvN48hhsAZSeh5WfieZbqEr"
	EmptyValue             = []byte("emptyBVBiCj5jvE15pEiwro8TQRGnJSNsJF") //这字符串表示数据库中的空值
	SuperManager           = []string{"14YRhYpYSrABHz7nUUTufWaQ2v36PZcKZS"}
	TokenApprs             = []string{}
)

//hard fork block height
var (
	ForkV1               int64 = 1
	ForkV2AddToken       int64 = 1
	ForkV3               int64 = 1
	ForkV4AddManage      int64 = 1
	ForkV5Retrive        int64 = 1
	ForkV6TokenBlackList int64 = 1
	ForkV7BadTokenSymbol int64 = 1
	ForkBlockHash        int64 = 1
	ForkV9               int64 = 1
	ForkV10TradeBuyLimit int64 = 1
)

var (
	MinFee             int64 = 1e5
	MinBalanceTransfer int64 = 1e6
	testNet            bool
	title              string
)

func SetTitle(t string) {
	title = t
	if IsBityuan() {
		AllowUserExec = [][]byte{ExecerCoins, ExecerTicket, []byte("hashlock"),
			[]byte("retrieve"), []byte("none"), ExecerToken, []byte("trade"), ExecerManage}
	}
}

func IsBityuan() bool {
	return title == "bityuan"
}

func IsYcc() bool {
	return title == "yuanchain"
}

func IsPublicChain() bool {
	return IsBityuan() || IsYcc()
}

func SetTestNet(isTestNet bool) {
	if !isTestNet {
		testNet = false
		return
	}
	testNet = true
	//const 初始化TestNet 的初始化参数
	GenesisBlockTime = 1514533394
	FundKeyAddr = "1BQXS6TxaYYG5mADaWij4AxhZZUTpw95a5"
	SuperManager = []string{"1Bsg9j6gW83sShoee1fZAt9TkUjcrCgA9S", "1Q8hGLfoGe63efeWa8fJ4Pnukhkngt6poK"}
	TokenApprs = []string{
		"1Bsg9j6gW83sShoee1fZAt9TkUjcrCgA9S",
		"1Q8hGLfoGe63efeWa8fJ4Pnukhkngt6poK",
		"1LY8GFia5EiyoTodMLfkB5PHNNpXRqxhyB",
		"1GCzJDS6HbgTQ2emade7mEJGGWFfA15pS9",
		"1JYB8sxi4He5pZWHCd3Zi2nypQ4JMB6AxN",
	}
	//TestNet 的 fork
	ForkV1 = 75260
	ForkV2AddToken = 100899
	ForkV3 = 110000
	ForkV4AddManage = 120000
	ForkV5Retrive = 180000
	ForkV6TokenBlackList = 190000
	ForkV7BadTokenSymbol = 184000
	ForkBlockHash = 208986 + 200
	ForkV9 = 350000
	ForkV10TradeBuyLimit = 301000
}

func IsTestNet() bool {
	return testNet
}

func SetMinFee(fee int64) {
	if fee < 0 {
		panic("fee less than zero")
	}
	MinFee = fee
	MinBalanceTransfer = fee * 10
}

// coin conversation
const (
	Coin                int64 = 1e8
	MaxCoin             int64 = 1e17
	MaxTxSize                 = 100000   //100K
	MaxBlockSize              = 10000000 //10M
	MaxTxsPerBlock            = 100000
	TokenPrecision      int64 = 1e8
	MaxTokenBalance           = 900 * 1e8 * TokenPrecision //900亿
	InputPrecision            = 1e4
	Multiple1E4         int64 = 1e4
	TokenNameLenLimit         = 128
	TokenSymbolLenLimit       = 16
	TokenIntroLenLimit        = 1024
	InvalidStartTime          = 0
	InvalidStopTime           = 0
)

// event
const (
	EventTx                   = 1
	EventGetBlocks            = 2
	EventBlocks               = 3
	EventGetBlockHeight       = 4
	EventReplyBlockHeight     = 5
	EventQueryTx              = 6
	EventTransactionDetail    = 7
	EventReply                = 8
	EventTxBroadcast          = 9
	EventPeerInfo             = 10
	EventTxList               = 11
	EventReplyTxList          = 12
	EventAddBlock             = 13
	EventBlockBroadcast       = 14
	EventFetchBlocks          = 15
	EventAddBlocks            = 16
	EventTxHashList           = 17
	EventTxHashListReply      = 18
	EventGetHeaders           = 19
	EventHeaders              = 20
	EventGetMempoolSize       = 21
	EventMempoolSize          = 22
	EventStoreGet             = 23
	EventStoreSet             = 24
	EventStoreGetReply        = 25
	EventStoreSetReply        = 26
	EventReceipts             = 27
	EventExecTxList           = 28
	EventPeerList             = 29
	EventGetLastHeader        = 30
	EventHeader               = 31
	EventAddBlockDetail       = 32
	EventGetMempool           = 33
	EventGetTransactionByAddr = 34
	EventGetTransactionByHash = 35
	EventReplyTxInfo          = 36
	//wallet event
	EventWalletGetAccountList  = 37
	EventWalletAccountList     = 38
	EventNewAccount            = 39
	EventWalletAccount         = 40
	EventWalletTransactionList = 41
	//EventReplyTxList           = 42
	EventWalletImportprivkey = 43
	EventWalletSendToAddress = 44
	EventWalletSetFee        = 45
	EventWalletSetLabel      = 46
	//EventWalletAccount       = 47
	EventWalletMergeBalance = 48
	EventReplyHashes        = 49
	EventWalletSetPasswd    = 50
	EventWalletLock         = 51
	EventWalletUnLock       = 52
	EventTransactionDetails = 53
	EventBroadcastAddBlock  = 54
	EventGetBlockOverview   = 55
	EventGetAddrOverview    = 56
	EventReplyBlockOverview = 57
	EventReplyAddrOverview  = 58
	EventGetBlockHash       = 59
	EventBlockHash          = 60
	EventGetLastMempool     = 61
	EventWalletGetTickets   = 62
	EventMinerStart         = 63
	EventMinerStop          = 64
	EventWalletTickets      = 65
	EventStoreMemSet        = 66
	EventStoreRollback      = 67
	EventStoreCommit        = 68
	EventCheckBlock         = 69
	//seed
	EventGenSeed      = 70
	EventReplyGenSeed = 71
	EventSaveSeed     = 72
	EventGetSeed      = 73
	EventReplyGetSeed = 74
	EventDelBlock     = 75
	//local store
	EventLocalGet            = 76
	EventLocalReplyValue     = 77
	EventLocalList           = 78
	EventLocalSet            = 79
	EventGetWalletStatus     = 80
	EventCheckTx             = 81
	EventReceiptCheckTx      = 82
	EventQuery               = 83
	EventReplyQuery          = 84
	EventFlushTicket         = 85
	EventFetchBlockHeaders   = 86
	EventAddBlockHeaders     = 87
	EventWalletAutoMiner     = 88
	EventReplyWalletStatus   = 89
	EventGetLastBlock        = 90
	EventBlock               = 91
	EventGetTicketCount      = 92
	EventReplyGetTicketCount = 93
	EventDumpPrivkey         = 94
	EventReplyPrivkey        = 95
	EventIsSync              = 96
	EventReplyIsSync         = 97

	EventCloseTickets        = 98
	EventGetAddrTxs          = 99
	EventReplyAddrTxs        = 100
	EventIsNtpClockSync      = 101
	EventReplyIsNtpClockSync = 102
	EventDelTxList           = 103
	EventStoreGetTotalCoins  = 104
	EventGetTotalCoinsReply  = 105
	EventQueryTotalFee       = 106
	EventSignRawTx           = 107
	EventReplySignRawTx      = 108
	EventSyncBlock           = 109
	EventGetNetInfo          = 110
	EventReplyNetInfo        = 111

	// Token
	EventBlockChainQuery = 212
)

var eventName = map[int]string{
	1:  "EventTx",
	2:  "EventGetBlocks",
	3:  "EventBlocks",
	4:  "EventGetBlockHeight",
	5:  "EventReplyBlockHeight",
	6:  "EventQueryTx",
	7:  "EventTransactionDetail",
	8:  "EventReply",
	9:  "EventTxBroadcast",
	10: "EventPeerInfo",
	11: "EventTxList",
	12: "EventReplyTxList",
	13: "EventAddBlock",
	14: "EventBlockBroadcast",
	15: "EventFetchBlocks",
	16: "EventAddBlocks",
	17: "EventTxHashList",
	18: "EventTxHashListReply",
	19: "EventGetHeaders",
	20: "EventHeaders",
	21: "EventGetMempoolSize",
	22: "EventMempoolSize",
	23: "EventStoreGet",
	24: "EventStoreSet",
	25: "EventStoreGetReply",
	26: "EventStoreSetReply",
	27: "EventReceipts",
	28: "EventExecTxList",
	29: "EventPeerList",
	30: "EventGetLastHeader",
	31: "EventHeader",
	32: "EventAddBlockDetail",
	33: "EventGetMempool",
	34: "EventGetTransactionByAddr",
	35: "EventGetTransactionByHash",
	36: "EventReplyTxInfo",
	37: "EventWalletGetAccountList",
	38: "EventWalletAccountList",
	39: "EventNewAccount",
	40: "EventWalletAccount",
	41: "EventWalletTransactionList",
	//42: "EventReplyTxList",
	43: "EventWalletImportPrivKey",
	44: "EventWalletSendToAddress",
	45: "EventWalletSetFee",
	46: "EventWalletSetLabel",
	//47: "EventWalletAccount",
	48:  "EventWalletMergeBalance",
	49:  "EventReplyHashes",
	50:  "EventWalletSetPasswd",
	51:  "EventWalletLock",
	52:  "EventWalletUnLock",
	53:  "EventTransactionDetails",
	54:  "EventBroadcastAddBlock",
	55:  "EventGetBlockOverview",
	56:  "EventGetAddrOverview",
	57:  "EventReplyBlockOverview",
	58:  "EventReplyAddrOverview",
	59:  "EventGetBlockHash",
	60:  "EventBlockHash",
	61:  "EventGetLastMempool",
	62:  "EventWalletGetTickets",
	63:  "EventMinerStart",
	64:  "EventMinerStop",
	65:  "EventWalletTickets",
	66:  "EventStoreMemSet",
	67:  "EventStoreRollback",
	68:  "EventStoreCommit",
	69:  "EventCheckBlock",
	70:  "EventGenSeed",
	71:  "EventReplyGenSeed",
	72:  "EventSaveSeed",
	73:  "EventGetSeed",
	74:  "EventReplyGetSeed",
	75:  "EventDelBlock",
	76:  "EventLocalGet",
	77:  "EventLocalReplyValue",
	78:  "EventLocalList",
	79:  "EventLocalSet",
	80:  "EventGetWalletStatus",
	81:  "EventCheckTx",
	82:  "EventReceiptCheckTx",
	83:  "EventQuery",
	84:  "EventReplyQuery",
	85:  "EventFlushTicket",
	86:  "EventFetchBlockHeaders",
	87:  "EventAddBlockHeaders",
	88:  "EventWalletAutoMiner",
	89:  "EventReplyWalletStatus",
	90:  "EventGetLastBlock",
	91:  "EventBlock",
	92:  "EventGetTicketCount",
	93:  "EventReplyGetTicketCount",
	94:  "EventDumpPrivkey",
	95:  "EventReplyPrivkey",
	96:  "EventIsSync",
	97:  "EventReplyIsSync",
	98:  "EventCloseTickets",
	99:  "EventGetAddrTxs",
	100: "EventReplyAddrTxs",
	101: "EventIsNtpClockSync",
	102: "EventReplyIsNtpClockSync",
	103: "EventDelTxList",
	104: "EventStoreGetTotalCoins",
	105: "EventGetTotalCoinsReply",
	106: "EventQueryTotalFee",
	107: "EventSignRawTx",
	108: "EventReplySignRawTx",
	109: "EventSyncBlock",
	// Token
	EventBlockChainQuery: "EventBlockChainQuery",
}

//ty = 1 -> secp256k1
//ty = 2 -> ed25519
//ty = 3 -> sm2
const (
	SECP256K1 = 1
	ED25519   = 2
	SM2       = 3
)

//log type
const (
	TyLogErr = 1
	TyLogFee = 2
	//coins
	TyLogTransfer        = 3
	TyLogGenesis         = 4
	TyLogDeposit         = 5
	TyLogExecTransfer    = 6
	TyLogExecWithdraw    = 7
	TyLogExecDeposit     = 8
	TyLogExecFrozen      = 9
	TyLogExecActive      = 10
	TyLogGenesisTransfer = 11
	TyLogGenesisDeposit  = 12

	//log for ticket
	TyLogNewTicket   = 111
	TyLogCloseTicket = 112
	TyLogMinerTicket = 113
	TyLogTicketBind  = 114

	//log for token create
	TyLogPreCreateToken    = 211
	TyLogFinishCreateToken = 212
	TyLogRevokeCreateToken = 213

	//log for trade
	TyLogTradeSellLimit       = 310
	TyLogTradeBuyMarket       = 311
	TyLogTradeSellRevoke      = 312
	TyLogTokenTransfer        = 313
	TyLogTokenGenesis         = 314
	TyLogTokenDeposit         = 315
	TyLogTokenExecTransfer    = 316
	TyLogTokenExecWithdraw    = 317
	TyLogTokenExecDeposit     = 318
	TyLogTokenExecFrozen      = 319
	TyLogTokenExecActive      = 320
	TyLogTokenGenesisTransfer = 321
	TyLogTokenGenesisDeposit  = 322
	TyLogTradeSellMarket      = 330
	TyLogTradeBuyLimit        = 331
	TyLogTradeBuyRevoke       = 332

	// log for config
	TyLogModifyConfig = 410
)

//exec type
const (
	ExecErr  = 0
	ExecPack = 1
	ExecOk   = 2
)

//coinsaction
const (
	InvalidAction = iota
	CoinsActionTransfer
	CoinsActionGenesis
	CoinsActionWithdraw

	//action for token
	ActionTransfer
	ActionGenesis
	ActionWithdraw
	TokenActionPreCreate
	TokenActionFinishCreate
	TokenActionRevokeCreate
)

//ticket
const (
	TicketActionGenesis = 11
	TicketActionOpen    = 12
	TicketActionClose   = 13
	TicketActionList    = 14 //读的接口不直接经过transaction
	TicketActionInfos   = 15 //读的接口不直接经过transaction
	TicketActionMiner   = 16
	TicketActionBind    = 17
)

// hashlock status
const (
	HashlockActionLock   = 1
	HashlockActionSend   = 2
	HashlockActionUnlock = 3
)

//norm
const (
	NormActionPut = 1
)

// retrieve op
const (
	RetrievePre    = 1
	RetrievePerf   = 2
	RetrieveBackup = 3
	RetrieveCancel = 4
)

// token status
const (
	TokenStatusPreCreated = iota
	TokenStatusCreated
	TokenStatusCreateRevoked
)

// trade op
const (
	TradeSellLimit = iota
	TradeBuyMarket
	TradeRevokeSell
	TradeSellMarket
	TradeBuyLimit
	TradeRevokeBuy
)

// 0->not start, 1->on sale, 2->sold out, 3->revoke, 4->expired
const (
	TradeOrderStatusNotStart = iota
	TradeOrderStatusOnSale
	TradeOrderStatusSoldOut
	TradeOrderStatusRevoked
	TradeOrderStatusExpired
	TradeOrderStatusOnBuy
	TradeOrderStatusBoughtOut
	TradeOrderStatusBuyRevoked
)

var SellOrderStatus = map[int32]string{
	TradeOrderStatusNotStart:   "NotStart",
	TradeOrderStatusOnSale:     "OnSale",
	TradeOrderStatusSoldOut:    "SoldOut",
	TradeOrderStatusRevoked:    "Revoked",
	TradeOrderStatusExpired:    "Expired",
	TradeOrderStatusOnBuy:      "OnBuy",
	TradeOrderStatusBoughtOut:  "BoughtOut",
	TradeOrderStatusBuyRevoked: "BuyRevoked",
}

var SellOrderStatus2Int = map[string]int32{
	"NotStart":   TradeOrderStatusNotStart,
	"OnSale":     TradeOrderStatusOnSale,
	"SoldOut":    TradeOrderStatusSoldOut,
	"Revoked":    TradeOrderStatusRevoked,
	"Expired":    TradeOrderStatusExpired,
	"OnBuy":      TradeOrderStatusOnBuy,
	"BoughtOut":  TradeOrderStatusBoughtOut,
	"BuyRevoked": TradeOrderStatusBuyRevoked,
}

// manager action
const (
	ManageActionModifyConfig = iota
)

// config items
const (
	ConfigItemArrayConfig = iota
	ConfigItemIntConfig
	ConfigItemStringConfig
)

var MapSellOrderStatusStr2Int = map[string]int32{
	"onsale":  TradeOrderStatusOnSale,
	"soldout": TradeOrderStatusSoldOut,
	"revoked": TradeOrderStatusRevoked,
}<|MERGE_RESOLUTION|>--- conflicted
+++ resolved
@@ -15,10 +15,6 @@
 )
 
 var (
-<<<<<<< HEAD
-	AllowDepositExec       = []string{"ticket"}
-	AllowUserExec          = []string{"coins", "ticket", "hashlock", "norm", "retrieve", "none", "token", "trade", "manage", "evm"}
-=======
 	ExecerCoins      = []byte("coins")
 	ExecerTicket     = []byte("ticket")
 	ExecerConfig     = []byte("config")
@@ -27,7 +23,6 @@
 	AllowDepositExec = [][]byte{ExecerTicket}
 	AllowUserExec    = [][]byte{ExecerCoins, ExecerTicket, []byte("norm"), []byte("hashlock"),
 		[]byte("retrieve"), []byte("none"), ExecerToken, []byte("trade"), ExecerManage}
->>>>>>> 9c8846ab
 	GenesisAddr            = "14KEKbYtKKQm4wMthSK9J4La4nAiidGozt"
 	GenesisBlockTime int64 = 1525708005
 	HotkeyAddr             = "12qyocayNF7Lv6C9qW4avxs2E7U41fKSfv"
