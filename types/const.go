--- conflicted
+++ resolved
@@ -24,11 +24,8 @@
 	ExecerEvm        = []byte("evm")
 	AllowDepositExec = [][]byte{ExecerTicket}
 	AllowUserExec    = [][]byte{ExecerCoins, ExecerTicket, []byte("norm"), []byte("hashlock"),
-<<<<<<< HEAD
 		[]byte("retrieve"), []byte("none"), ExecerToken, []byte("trade"), ExecerManage, []byte("valnode")}
-=======
-		[]byte("retrieve"), []byte("none"), ExecerToken, []byte("trade"), ExecerManage, ExecerEvm}
->>>>>>> 4cb64928
+
 	GenesisAddr            = "14KEKbYtKKQm4wMthSK9J4La4nAiidGozt"
 	GenesisBlockTime int64 = 1526486816
 	HotkeyAddr             = "12qyocayNF7Lv6C9qW4avxs2E7U41fKSfv"
