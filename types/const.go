--- conflicted
+++ resolved
@@ -1,6 +1,20 @@
 package types
 
-<<<<<<< HEAD
+// 注释掉系统中没有用到的枚举项
+// 与AllowUserExec中驱动名称的顺序一致
+//TODO 后面会有专门执行器相关的目录
+const (
+	ExecTypeCoins    = 0
+	ExecTypeTicket   = 1
+	ExecTypeHashLock = 2
+	ExecTypeNorm     = 3
+	ExecTypeRetrieve = 4
+	ExecTypeNone     = 5
+	ExecTypeToken    = 6
+	ExecTypeTrade    = 7
+	ExecTypeManage   = 8
+)
+
 const (
 	CoinsX    = "coins"
 	TicketX   = "ticket"
@@ -11,26 +25,6 @@
 	TradeX    = "trade"
 	ManageX   = "manage"
 	PrivacyX  = "privacy"
-)
-
-var (
-	AllowDepositExec = []string{"ticket"}
-	//TODO:修改这种静态的方式为动态注册
-	AllowUserExec          = []string{"coins", "ticket", "hashlock", "retrieve", "none", "token", "trade", "manage", "privacy"}
-=======
-// 注释掉系统中没有用到的枚举项
-// 与AllowUserExec中驱动名称的顺序一致
-//TODO 后面会有专门执行器相关的目录
-const (
-	ExecTypeCoins    = 0
-	ExecTypeTicket   = 1
-	ExecTypeHashLock = 2
-	ExecTypeNorm     = 3
-	ExecTypeRetrieve = 4
-	ExecTypeNone     = 5
-	ExecTypeToken    = 6
-	ExecTypeTrade    = 7
-	ExecTypeManage   = 8
 )
 
 var (
@@ -43,14 +37,21 @@
 	AllowDepositExec = [][]byte{ExecerTicket}
 	AllowUserExec    = [][]byte{ExecerCoins, ExecerTicket, []byte("norm"), []byte("hashlock"),
 		[]byte("retrieve"), []byte("none"), ExecerToken, []byte("trade"), ExecerManage, ExecerEvm}
->>>>>>> 91c5f792
+	AllowDepositExec = []string{"ticket"}
+	//TODO:修改这种静态的方式为动态注册
+	AllowUserExec          = []string{"coins", "ticket", "hashlock", "retrieve", "none", "token", "trade", "manage", "privacy"}
 	GenesisAddr            = "14KEKbYtKKQm4wMthSK9J4La4nAiidGozt"
 	GenesisBlockTime int64 = 1526486816
 	HotkeyAddr             = "12qyocayNF7Lv6C9qW4avxs2E7U41fKSfv"
-	FundKeyAddr            = "1JmFaA6unrCFYEWPGRi7uuXY1KthTJxJEP"
+	FundKeyAddr            = "1BQXS6TxaYYG5mADaWij4AxhZZUTpw95a5"
 	EmptyValue             = []byte("emptyBVBiCj5jvE15pEiwro8TQRGnJSNsJF") //这字符串表示数据库中的空值
-	SuperManager           = []string{"1JmFaA6unrCFYEWPGRi7uuXY1KthTJxJEP"}
+	SuperManager           = []string{"1Bsg9j6gW83sShoee1fZAt9TkUjcrCgA9S", "1Q8hGLfoGe63efeWa8fJ4Pnukhkngt6poK"}
+	ConfigPrefix           = "mavl-config-"
 	TokenApprs             = []string{}
+	//addr:1Cbo5u8V5F3ubWBv9L6qu9wWxKuD3qBVpi,这里只是作为测试用，后面需要修改为系统账户
+	ViewPubFee  = "0x0f7b661757fe8471c0b853b09bf526b19537a2f91254494d19874a04119415e8"
+	SpendPubFee = "0x64204db5a521771eeeddee59c25aaae6bebe796d564effb6ba11352418002ee3"
+	ViewPrivFee = "0x0f7b661757fe8471c0b853b09bf526b19537a2f91254494d19874a04119415e8"
 )
 
 //hard fork block height
@@ -72,12 +73,14 @@
 	ForkV15ResetTx0      int64 = 200000
 )
 
+
 var (
 	MinFee             int64 = 1e5
 	MinBalanceTransfer int64 = 1e6
-	testNet            bool
-	title              string
-)
+	FeePerKB                 = MinFee
+	SignatureSize            = (4 + 33 + 65)
+)
+
 
 func SetTitle(t string) {
 	title = t
@@ -136,20 +139,6 @@
 		"1GCzJDS6HbgTQ2emade7mEJGGWFfA15pS9",
 		"1JYB8sxi4He5pZWHCd3Zi2nypQ4JMB6AxN",
 	}
-<<<<<<< HEAD
-	//addr:1Cbo5u8V5F3ubWBv9L6qu9wWxKuD3qBVpi,这里只是作为测试用，后面需要修改为系统账户
-	ViewPubFee  = "0x0f7b661757fe8471c0b853b09bf526b19537a2f91254494d19874a04119415e8"
-	SpendPubFee = "0x64204db5a521771eeeddee59c25aaae6bebe796d564effb6ba11352418002ee3"
-	ViewPrivFee = "0x0f7b661757fe8471c0b853b09bf526b19537a2f91254494d19874a04119415e8"
-)
-
-var (
-	MinFee             int64 = 1e5
-	MinBalanceTransfer int64 = 1e6
-	FeePerKB                 = MinFee
-	SignatureSize            = (4 + 33 + 65)
-)
-=======
 	if IsLocal() {
 		return
 	}
@@ -174,7 +163,6 @@
 func IsTestNet() bool {
 	return testNet
 }
->>>>>>> 91c5f792
 
 func SetMinFee(fee int64) {
 	if fee < 0 {
@@ -186,11 +174,11 @@
 
 // coin conversation
 const (
-<<<<<<< HEAD
 	Coin                int64   = 1e8
 	MaxCoin             int64   = 1e17
 	MaxTxSize                   = 100000   //100K
-	MaxBlockSize                = 10000000 //10M
+	MaxTxGroupSize      int32 = 20
+	MaxBlockSize              = 20000000 //20M
 	MaxTxsPerBlock              = 100000
 	TokenPrecision      int64   = 1e8
 	MaxTokenBalance     int64   = 900 * 1e8 * TokenPrecision //900亿
@@ -210,23 +198,6 @@
 	M_5_TIMES                   = 5
 	M_10_TIMES                  = 10
 	PrivacyTxFee                = Coin
-=======
-	Coin                int64 = 1e8
-	MaxCoin             int64 = 1e17
-	MaxTxSize                 = 100000 //100K
-	MaxTxGroupSize      int32 = 20
-	MaxBlockSize              = 20000000 //20M
-	MaxTxsPerBlock            = 100000
-	TokenPrecision      int64 = 1e8
-	MaxTokenBalance           = 900 * 1e8 * TokenPrecision //900亿
-	InputPrecision            = 1e4
-	Multiple1E4         int64 = 1e4
-	TokenNameLenLimit         = 128
-	TokenSymbolLenLimit       = 16
-	TokenIntroLenLimit        = 1024
-	InvalidStartTime          = 0
-	InvalidStopTime           = 0
->>>>>>> 91c5f792
 )
 
 // event
@@ -350,7 +321,7 @@
 	EventFatalFailure        = 113
 	EventReplyFatalFailure   = 114
 	// Token
-<<<<<<< HEAD
+	EventBlockChainQuery = 212
 	EventTokenPreCreate         = 200
 	EventReplyTokenPreCreate    = 201
 	EventTokenFinishCreate      = 202
@@ -388,9 +359,6 @@
 	EventReplyCreateUTXOs
 	EventCheckTxPubKeyValid
 	EventReplyCheckTxPubKeyValid
-=======
-	EventBlockChainQuery = 212
->>>>>>> 91c5f792
 )
 
 var eventName = map[int]string{
@@ -510,22 +478,7 @@
 	114: "EventReplyFatalFailure",
 
 	// Token
-<<<<<<< HEAD
-	EventTokenPreCreate:         "EventTokenPreCreate",
-	EventReplyTokenPreCreate:    "EventReplyTokenPreCreate",
-	EventTokenFinishCreate:      "EventTokenFinishCreate",
-	EventReplyTokenFinishCreate: "EventReplyTokenFinishCreate",
-	EventTokenRevokeCreate:      "EventTokenRevokeCreate",
-	EventReplyTokenRevokeCreate: "EventReplyTokenRevokeCreate",
-	EventSellToken:              "EventSellToken",
-	EventReplySellToken:         "EventReplySellToken",
-	EventBuyToken:               "EventBuyToken",
-	EventReplyBuyToken:          "EventReplyBuyToken",
-	EventRevokeSellToken:        "EventRevokeSellToken",
-	EventReplyRevokeSellToken:   "EventReplyRevokeSellToken",
-	// config
-	EventModifyConfig:      "EventModifyConfig",
-	EventReplyModifyConfig: "EventReplyModifyConfig",
+	EventBlockChainQuery: "EventBlockChainQuery",
 
 	//privacy
 	EventPublic2privacy:             "EventPublic2privacy",
@@ -546,9 +499,6 @@
 	EventReplyGetUTXOPubKey:         "EventReplyGetUTXOPubKey",
 	EventCreateUTXOs:                "EventCreateUTXOs",
 	EventReplyCreateUTXOs:           "EventReplyCreateUTXOs",
-=======
-	EventBlockChainQuery: "EventBlockChainQuery",
->>>>>>> 91c5f792
 }
 
 //ty = 1 -> secp256k1
@@ -647,13 +597,12 @@
 	// log for config
 	TyLogModifyConfig = 410
 
-<<<<<<< HEAD
 	// log for privacy
 	TyLogPrivacyFee = iota + 500
 	TyLogPrivacyFeeUTXO
 	TyLogPrivacyInput
 	TyLogPrivacyOutput
-=======
+
 	// log for evm
 	// 合约代码变更日志
 	TyLogContractData = 601
@@ -661,7 +610,6 @@
 	TyLogContractState = 602
 	// 合约状态数据变更日志
 	TyLogCallContract = 603
->>>>>>> 91c5f792
 )
 
 //exec type
@@ -684,18 +632,6 @@
 	CoinsActionWithdraw = 3
 
 	//action for token
-<<<<<<< HEAD
-	ActionTransfer
-	ActionGenesis
-	ActionWithdraw
-	TokenActionPreCreate
-	TokenActionFinishCreate
-	TokenActionRevokeCreate
-	//action type for privacy
-	ActionPublic2Privacy = iota + 100
-	ActionPrivacy2Privacy
-	ActionPrivacy2Public
-=======
 	ActionTransfer            = 4
 	ActionGenesis             = 5
 	ActionWithdraw            = 6
@@ -704,7 +640,10 @@
 	TokenActionRevokeCreate   = 9
 	CoinsActionTransferToExec = 10
 	TokenActionTransferToExec = 11
->>>>>>> 91c5f792
+	//action type for privacy
+	ActionPublic2Privacy = iota + 100
+	ActionPrivacy2Privacy
+	ActionPrivacy2Public
 )
 
 //ticket
@@ -802,23 +741,15 @@
 )
 
 var MapSellOrderStatusStr2Int = map[string]int32{
-<<<<<<< HEAD
-	"onsale":  OnSale,
-	"soldout": SoldOut,
-	"revoked": Revoked,
-}
-
-//hard fork block height
-const (
-	ForkV1             = 75260
-	ForkV2_add_token   = 100899
-	ForkV3             = 110000
-	ForkV4_add_manage  = 120000
-	ForkV5_add_privacy = 200000
-)
-=======
 	"onsale":  TradeOrderStatusOnSale,
 	"soldout": TradeOrderStatusSoldOut,
 	"revoked": TradeOrderStatusRevoked,
 }
->>>>>>> 91c5f792
+
+//hard fork block height
+const (
+	ForkV1            = 75260
+	ForkV2_add_token  = 100899
+	ForkV3            = 110000
+	ForkV4_add_manage = 120000
+)