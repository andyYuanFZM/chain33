package types

// 注释掉系统中没有用到的枚举项
// 与AllowUserExec中驱动名称的顺序一致
//TODO 后面会有专门执行器相关的目录
const (
	ExecTypeCoins    = 0
	ExecTypeTicket   = 1
	ExecTypeHashLock = 2
	ExecTypeNorm     = 3
	ExecTypeRetrieve = 4
	ExecTypeNone     = 5
	ExecTypeToken    = 6
	ExecTypeTrade    = 7
	ExecTypeManage   = 8
)

var (
	ExecerCoins      = []byte("coins")
	ExecerTicket     = []byte("ticket")
	ExecerConfig     = []byte("config")
	ExecerManage     = []byte("manage")
	ExecerToken      = []byte("token")
	ExecerEvm        = []byte("evm")
	AllowDepositExec = [][]byte{ExecerTicket}
	AllowUserExec    = [][]byte{ExecerCoins, ExecerTicket, []byte("norm"), []byte("hashlock"),
		[]byte("retrieve"), []byte("none"), ExecerToken, []byte("trade"), ExecerManage, ExecerEvm}
	GenesisAddr            = "14KEKbYtKKQm4wMthSK9J4La4nAiidGozt"
	GenesisBlockTime int64 = 1526486816
	HotkeyAddr             = "12qyocayNF7Lv6C9qW4avxs2E7U41fKSfv"
	FundKeyAddr            = "1JmFaA6unrCFYEWPGRi7uuXY1KthTJxJEP"
	EmptyValue             = []byte("emptyBVBiCj5jvE15pEiwro8TQRGnJSNsJF") //这字符串表示数据库中的空值
	SuperManager           = []string{"1JmFaA6unrCFYEWPGRi7uuXY1KthTJxJEP"}
	TokenApprs             = []string{}
)

//hard fork block height
var (
	ForkV1               int64 = 1
	ForkV2AddToken       int64 = 1
	ForkV3               int64 = 1
	ForkV4AddManage      int64 = 1
	ForkV5Retrive        int64 = 1
	ForkV6TokenBlackList int64 = 1
	ForkV7BadTokenSymbol int64 = 1
	ForkBlockHash        int64 = 1
	ForkV9               int64 = 1
	ForkV10TradeBuyLimit int64 = 1
	ForkV11ManageExec    int64 = 100000
	ForkV12TransferExec  int64 = 100000
	ForkV13ExecKey       int64 = 200000
	ForkV14TxGroup       int64 = 200000
	ForkV15ResetTx0      int64 = 200000
)

var (
	MinFee             int64 = 1e5
	MinBalanceTransfer int64 = 1e6
	testNet            bool
	title              string
)

func SetTitle(t string) {
	title = t
	if IsBityuan() {
		AllowUserExec = [][]byte{ExecerCoins, ExecerTicket, []byte("hashlock"),
			[]byte("retrieve"), []byte("none"), ExecerToken, []byte("trade"), ExecerManage}
		return
	}
	if IsLocal() {
		ForkV11ManageExec = 1
		ForkV12TransferExec = 1
		ForkV13ExecKey = 1
		ForkV14TxGroup = 1
		ForkV15ResetTx0 = 1
		return
	}
}

func IsMatchFork(height int64, fork int64) bool {
	if height == -1 || height >= fork {
		return true
	}
	return false
}

func IsBityuan() bool {
	return title == "bityuan"
}

func IsLocal() bool {
	return title == "local"
}

func IsYcc() bool {
	return title == "yuanchain"
}

func IsPublicChain() bool {
	return IsBityuan() || IsYcc()
}

func SetTestNet(isTestNet bool) {
	if !isTestNet {
		testNet = false
		return
	}
	testNet = true
	//const 初始化TestNet 的初始化参数
	GenesisBlockTime = 1514533394
	FundKeyAddr = "1BQXS6TxaYYG5mADaWij4AxhZZUTpw95a5"
	SuperManager = []string{"1Bsg9j6gW83sShoee1fZAt9TkUjcrCgA9S", "1Q8hGLfoGe63efeWa8fJ4Pnukhkngt6poK"}
	TokenApprs = []string{
		"1Bsg9j6gW83sShoee1fZAt9TkUjcrCgA9S",
		"1Q8hGLfoGe63efeWa8fJ4Pnukhkngt6poK",
		"1LY8GFia5EiyoTodMLfkB5PHNNpXRqxhyB",
		"1GCzJDS6HbgTQ2emade7mEJGGWFfA15pS9",
		"1JYB8sxi4He5pZWHCd3Zi2nypQ4JMB6AxN",
	}
	if IsLocal() {
		return
	}
	//测试网络的fork
	ForkV1 = 75260
	ForkV2AddToken = 100899
	ForkV3 = 110000
	ForkV4AddManage = 120000
	ForkV5Retrive = 180000
	ForkV6TokenBlackList = 190000
	ForkV7BadTokenSymbol = 184000
	ForkBlockHash = 208986 + 200
	ForkV9 = 350000
	ForkV10TradeBuyLimit = 301000
	ForkV11ManageExec = 400000
	ForkV12TransferExec = 408400
	ForkV13ExecKey = 408400
	ForkV14TxGroup = 408400
	ForkV15ResetTx0 = 453400
}

func IsTestNet() bool {
	return testNet
}

func SetMinFee(fee int64) {
	if fee < 0 {
		panic("fee less than zero")
	}
	MinFee = fee
	MinBalanceTransfer = fee * 10
}

// coin conversation
const (
	Coin                int64 = 1e8
	MaxCoin             int64 = 1e17
	MaxTxSize                 = 100000 //100K
	MaxTxGroupSize      int32 = 20
	MaxBlockSize              = 20000000 //20M
	MaxTxsPerBlock            = 100000
	TokenPrecision      int64 = 1e8
	MaxTokenBalance           = 900 * 1e8 * TokenPrecision //900亿
	InputPrecision            = 1e4
	Multiple1E4         int64 = 1e4
	TokenNameLenLimit         = 128
	TokenSymbolLenLimit       = 16
	TokenIntroLenLimit        = 1024
	InvalidStartTime          = 0
	InvalidStopTime           = 0
)

// event
const (
	EventTx                   = 1
	EventGetBlocks            = 2
	EventBlocks               = 3
	EventGetBlockHeight       = 4
	EventReplyBlockHeight     = 5
	EventQueryTx              = 6
	EventTransactionDetail    = 7
	EventReply                = 8
	EventTxBroadcast          = 9
	EventPeerInfo             = 10
	EventTxList               = 11
	EventReplyTxList          = 12
	EventAddBlock             = 13
	EventBlockBroadcast       = 14
	EventFetchBlocks          = 15
	EventAddBlocks            = 16
	EventTxHashList           = 17
	EventTxHashListReply      = 18
	EventGetHeaders           = 19
	EventHeaders              = 20
	EventGetMempoolSize       = 21
	EventMempoolSize          = 22
	EventStoreGet             = 23
	EventStoreSet             = 24
	EventStoreGetReply        = 25
	EventStoreSetReply        = 26
	EventReceipts             = 27
	EventExecTxList           = 28
	EventPeerList             = 29
	EventGetLastHeader        = 30
	EventHeader               = 31
	EventAddBlockDetail       = 32
	EventGetMempool           = 33
	EventGetTransactionByAddr = 34
	EventGetTransactionByHash = 35
	EventReplyTxInfo          = 36
	//wallet event
	EventWalletGetAccountList  = 37
	EventWalletAccountList     = 38
	EventNewAccount            = 39
	EventWalletAccount         = 40
	EventWalletTransactionList = 41
	//EventReplyTxList           = 42
	EventWalletImportprivkey = 43
	EventWalletSendToAddress = 44
	EventWalletSetFee        = 45
	EventWalletSetLabel      = 46
	//EventWalletAccount       = 47
	EventWalletMergeBalance = 48
	EventReplyHashes        = 49
	EventWalletSetPasswd    = 50
	EventWalletLock         = 51
	EventWalletUnLock       = 52
	EventTransactionDetails = 53
	EventBroadcastAddBlock  = 54
	EventGetBlockOverview   = 55
	EventGetAddrOverview    = 56
	EventReplyBlockOverview = 57
	EventReplyAddrOverview  = 58
	EventGetBlockHash       = 59
	EventBlockHash          = 60
	EventGetLastMempool     = 61
	EventWalletGetTickets   = 62
	EventMinerStart         = 63
	EventMinerStop          = 64
	EventWalletTickets      = 65
	EventStoreMemSet        = 66
	EventStoreRollback      = 67
	EventStoreCommit        = 68
	EventCheckBlock         = 69
	//seed
	EventGenSeed      = 70
	EventReplyGenSeed = 71
	EventSaveSeed     = 72
	EventGetSeed      = 73
	EventReplyGetSeed = 74
	EventDelBlock     = 75
	//local store
	EventLocalGet            = 76
	EventLocalReplyValue     = 77
	EventLocalList           = 78
	EventLocalSet            = 79
	EventGetWalletStatus     = 80
	EventCheckTx             = 81
	EventReceiptCheckTx      = 82
	EventQuery               = 83
	EventReplyQuery          = 84
	EventFlushTicket         = 85
	EventFetchBlockHeaders   = 86
	EventAddBlockHeaders     = 87
	EventWalletAutoMiner     = 88
	EventReplyWalletStatus   = 89
	EventGetLastBlock        = 90
	EventBlock               = 91
	EventGetTicketCount      = 92
	EventReplyGetTicketCount = 93
	EventDumpPrivkey         = 94
	EventReplyPrivkey        = 95
	EventIsSync              = 96
	EventReplyIsSync         = 97

	EventCloseTickets        = 98
	EventGetAddrTxs          = 99
	EventReplyAddrTxs        = 100
	EventIsNtpClockSync      = 101
	EventReplyIsNtpClockSync = 102
	EventDelTxList           = 103
	EventStoreGetTotalCoins  = 104
	EventGetTotalCoinsReply  = 105
	EventQueryTotalFee       = 106
	EventSignRawTx           = 107
	EventReplySignRawTx      = 108
	EventSyncBlock           = 109
	EventGetNetInfo          = 110
	EventReplyNetInfo        = 111
<<<<<<< HEAD

	//Auth
	EventAuthoritySignTx  = 112
	EventAuthorityCheckTx = 113
	EventReplyAuthSignTx  = 114
	EventReplyAuthCheckTx = 115
	EventAuthorityCheckTxs = 116
	EventReplyAuthCheckTxs = 117

=======
	EventErrToFront          = 112
	EventFatalFailure        = 113
	EventReplyFatalFailure   = 114
>>>>>>> ed655067
	// Token
	EventBlockChainQuery = 212
)

var eventName = map[int]string{
	1:  "EventTx",
	2:  "EventGetBlocks",
	3:  "EventBlocks",
	4:  "EventGetBlockHeight",
	5:  "EventReplyBlockHeight",
	6:  "EventQueryTx",
	7:  "EventTransactionDetail",
	8:  "EventReply",
	9:  "EventTxBroadcast",
	10: "EventPeerInfo",
	11: "EventTxList",
	12: "EventReplyTxList",
	13: "EventAddBlock",
	14: "EventBlockBroadcast",
	15: "EventFetchBlocks",
	16: "EventAddBlocks",
	17: "EventTxHashList",
	18: "EventTxHashListReply",
	19: "EventGetHeaders",
	20: "EventHeaders",
	21: "EventGetMempoolSize",
	22: "EventMempoolSize",
	23: "EventStoreGet",
	24: "EventStoreSet",
	25: "EventStoreGetReply",
	26: "EventStoreSetReply",
	27: "EventReceipts",
	28: "EventExecTxList",
	29: "EventPeerList",
	30: "EventGetLastHeader",
	31: "EventHeader",
	32: "EventAddBlockDetail",
	33: "EventGetMempool",
	34: "EventGetTransactionByAddr",
	35: "EventGetTransactionByHash",
	36: "EventReplyTxInfo",
	37: "EventWalletGetAccountList",
	38: "EventWalletAccountList",
	39: "EventNewAccount",
	40: "EventWalletAccount",
	41: "EventWalletTransactionList",
	//42: "EventReplyTxList",
	43: "EventWalletImportPrivKey",
	44: "EventWalletSendToAddress",
	45: "EventWalletSetFee",
	46: "EventWalletSetLabel",
	//47: "EventWalletAccount",
	48:  "EventWalletMergeBalance",
	49:  "EventReplyHashes",
	50:  "EventWalletSetPasswd",
	51:  "EventWalletLock",
	52:  "EventWalletUnLock",
	53:  "EventTransactionDetails",
	54:  "EventBroadcastAddBlock",
	55:  "EventGetBlockOverview",
	56:  "EventGetAddrOverview",
	57:  "EventReplyBlockOverview",
	58:  "EventReplyAddrOverview",
	59:  "EventGetBlockHash",
	60:  "EventBlockHash",
	61:  "EventGetLastMempool",
	62:  "EventWalletGetTickets",
	63:  "EventMinerStart",
	64:  "EventMinerStop",
	65:  "EventWalletTickets",
	66:  "EventStoreMemSet",
	67:  "EventStoreRollback",
	68:  "EventStoreCommit",
	69:  "EventCheckBlock",
	70:  "EventGenSeed",
	71:  "EventReplyGenSeed",
	72:  "EventSaveSeed",
	73:  "EventGetSeed",
	74:  "EventReplyGetSeed",
	75:  "EventDelBlock",
	76:  "EventLocalGet",
	77:  "EventLocalReplyValue",
	78:  "EventLocalList",
	79:  "EventLocalSet",
	80:  "EventGetWalletStatus",
	81:  "EventCheckTx",
	82:  "EventReceiptCheckTx",
	83:  "EventQuery",
	84:  "EventReplyQuery",
	85:  "EventFlushTicket",
	86:  "EventFetchBlockHeaders",
	87:  "EventAddBlockHeaders",
	88:  "EventWalletAutoMiner",
	89:  "EventReplyWalletStatus",
	90:  "EventGetLastBlock",
	91:  "EventBlock",
	92:  "EventGetTicketCount",
	93:  "EventReplyGetTicketCount",
	94:  "EventDumpPrivkey",
	95:  "EventReplyPrivkey",
	96:  "EventIsSync",
	97:  "EventReplyIsSync",
	98:  "EventCloseTickets",
	99:  "EventGetAddrTxs",
	100: "EventReplyAddrTxs",
	101: "EventIsNtpClockSync",
	102: "EventReplyIsNtpClockSync",
	103: "EventDelTxList",
	104: "EventStoreGetTotalCoins",
	105: "EventGetTotalCoinsReply",
	106: "EventQueryTotalFee",
	107: "EventSignRawTx",
	108: "EventReplySignRawTx",
	109: "EventSyncBlock",
	110: "EventGetNetInfo",
	111: "EventReplyNetInfo",
	112: "EventErrToFront",
	113: "EventFatalFailure",
	114: "EventReplyFatalFailure",

	// Token
	EventBlockChainQuery: "EventBlockChainQuery",
}

//ty = 1 -> secp256k1
//ty = 2 -> ed25519
//ty = 3 -> sm2
const (
	SECP256K1 = 1
	ED25519   = 2
	SM2       = 3
)

//log type
const (
	TyLogErr = 1
	TyLogFee = 2
	//coins
	TyLogTransfer        = 3
	TyLogGenesis         = 4
	TyLogDeposit         = 5
	TyLogExecTransfer    = 6
	TyLogExecWithdraw    = 7
	TyLogExecDeposit     = 8
	TyLogExecFrozen      = 9
	TyLogExecActive      = 10
	TyLogGenesisTransfer = 11
	TyLogGenesisDeposit  = 12

	//log for ticket
	TyLogNewTicket   = 111
	TyLogCloseTicket = 112
	TyLogMinerTicket = 113
	TyLogTicketBind  = 114

	//log for token create
	TyLogPreCreateToken    = 211
	TyLogFinishCreateToken = 212
	TyLogRevokeCreateToken = 213

	//log for trade
	TyLogTradeSellLimit       = 310
	TyLogTradeBuyMarket       = 311
	TyLogTradeSellRevoke      = 312
	TyLogTokenTransfer        = 313
	TyLogTokenGenesis         = 314
	TyLogTokenDeposit         = 315
	TyLogTokenExecTransfer    = 316
	TyLogTokenExecWithdraw    = 317
	TyLogTokenExecDeposit     = 318
	TyLogTokenExecFrozen      = 319
	TyLogTokenExecActive      = 320
	TyLogTokenGenesisTransfer = 321
	TyLogTokenGenesisDeposit  = 322
	TyLogTradeSellMarket      = 330
	TyLogTradeBuyLimit        = 331
	TyLogTradeBuyRevoke       = 332

	// log for config
	TyLogModifyConfig = 410

	// log for evm
	// 合约代码变更日志
	TyLogContractData = 601
	// 合约状态数据变更日志
	TyLogContractState = 602
	// 合约状态数据变更日志
	TyLogCallContract = 603
)

//exec type
const (
	ExecErr  = 0
	ExecPack = 1
	ExecOk   = 2
)

//coinsaction
const (
	InvalidAction       = 0
	CoinsActionTransfer = 1
	CoinsActionGenesis  = 2
	CoinsActionWithdraw = 3

	//action for token
	ActionTransfer            = 4
	ActionGenesis             = 5
	ActionWithdraw            = 6
	TokenActionPreCreate      = 7
	TokenActionFinishCreate   = 8
	TokenActionRevokeCreate   = 9
	CoinsActionTransferToExec = 10
	TokenActionTransferToExec = 11
)

//ticket
const (
	TicketActionGenesis = 11
	TicketActionOpen    = 12
	TicketActionClose   = 13
	TicketActionList    = 14 //读的接口不直接经过transaction
	TicketActionInfos   = 15 //读的接口不直接经过transaction
	TicketActionMiner   = 16
	TicketActionBind    = 17
)

// hashlock status
const (
	HashlockActionLock   = 1
	HashlockActionSend   = 2
	HashlockActionUnlock = 3
)

//norm
const (
	NormActionPut = 1
)

// retrieve op
const (
	RetrievePre    = 1
	RetrievePerf   = 2
	RetrieveBackup = 3
	RetrieveCancel = 4
)

// token status
const (
	TokenStatusPreCreated = iota
	TokenStatusCreated
	TokenStatusCreateRevoked
)

// trade op
const (
	TradeSellLimit = iota
	TradeBuyMarket
	TradeRevokeSell
	TradeSellMarket
	TradeBuyLimit
	TradeRevokeBuy
)

// 0->not start, 1->on sale, 2->sold out, 3->revoke, 4->expired
const (
	TradeOrderStatusNotStart = iota
	TradeOrderStatusOnSale
	TradeOrderStatusSoldOut
	TradeOrderStatusRevoked
	TradeOrderStatusExpired
	TradeOrderStatusOnBuy
	TradeOrderStatusBoughtOut
	TradeOrderStatusBuyRevoked
)

var SellOrderStatus = map[int32]string{
	TradeOrderStatusNotStart:   "NotStart",
	TradeOrderStatusOnSale:     "OnSale",
	TradeOrderStatusSoldOut:    "SoldOut",
	TradeOrderStatusRevoked:    "Revoked",
	TradeOrderStatusExpired:    "Expired",
	TradeOrderStatusOnBuy:      "OnBuy",
	TradeOrderStatusBoughtOut:  "BoughtOut",
	TradeOrderStatusBuyRevoked: "BuyRevoked",
}

var SellOrderStatus2Int = map[string]int32{
	"NotStart":   TradeOrderStatusNotStart,
	"OnSale":     TradeOrderStatusOnSale,
	"SoldOut":    TradeOrderStatusSoldOut,
	"Revoked":    TradeOrderStatusRevoked,
	"Expired":    TradeOrderStatusExpired,
	"OnBuy":      TradeOrderStatusOnBuy,
	"BoughtOut":  TradeOrderStatusBoughtOut,
	"BuyRevoked": TradeOrderStatusBuyRevoked,
}

// manager action
const (
	ManageActionModifyConfig = iota
)

// config items
const (
	ConfigItemArrayConfig = iota
	ConfigItemIntConfig
	ConfigItemStringConfig
)

var MapSellOrderStatusStr2Int = map[string]int32{
	"onsale":  TradeOrderStatusOnSale,
	"soldout": TradeOrderStatusSoldOut,
	"revoked": TradeOrderStatusRevoked,
}

const (
	SIG_TYPE_SECP256K1 int32 = 1
	SIG_TYPE_ED25519   int32 = 2
	SIG_TYPE_SM2       int32 = 3
	SIG_TYPE_AUTHORITY int32 = 4
)<|MERGE_RESOLUTION|>--- conflicted
+++ resolved
@@ -286,21 +286,18 @@
 	EventSyncBlock           = 109
 	EventGetNetInfo          = 110
 	EventReplyNetInfo        = 111
-<<<<<<< HEAD
-
-	//Auth
-	EventAuthoritySignTx  = 112
-	EventAuthorityCheckTx = 113
-	EventReplyAuthSignTx  = 114
-	EventReplyAuthCheckTx = 115
-	EventAuthorityCheckTxs = 116
-	EventReplyAuthCheckTxs = 117
-
-=======
 	EventErrToFront          = 112
 	EventFatalFailure        = 113
 	EventReplyFatalFailure   = 114
->>>>>>> ed655067
+
+	//Auth
+	EventAuthoritySignTx  = 180
+	EventAuthorityCheckTx = 181
+	EventReplyAuthSignTx  = 182
+	EventReplyAuthCheckTx = 183
+	EventAuthorityCheckTxs = 184
+	EventReplyAuthCheckTxs = 185
+
 	// Token
 	EventBlockChainQuery = 212
 )
