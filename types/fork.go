package types

const MaxHeight = 10000000000000000

//default hard fork block height for bityuan real network
var (
	ForkV1               int64 = 0
	ForkV2AddToken       int64 = 0
	ForkV3               int64 = 0
	ForkV4AddManage      int64 = 0
	ForkV5Retrive        int64 = 0
	ForkV6TokenBlackList int64 = 0
	ForkV7BadTokenSymbol int64 = 0
	ForkBlockHash        int64 = 1
	ForkV9               int64 = 0
	ForkV10TradeBuyLimit int64 = 0
	ForkV11ManageExec    int64 = 100000
	ForkV12TransferExec  int64 = 100000
	ForkV13ExecKey       int64 = 200000
	ForkV14TxGroup       int64 = 200000
	ForkV15ResetTx0      int64 = 200000
	ForkV16Withdraw      int64 = 200000
	ForkV17EVM           int64 = 250000
	ForkV18Relay         int64 = 500000
	ForkV19TokenPrice    int64 = 300000
	ForkV20EVMState      int64 = 350000
	ForkV21Privacy       int64 = MaxHeight
	ForkV22ExecRollback  int64 = 450000
	ForkV23TxHeight      int64 = MaxHeight
	ForkV24TxGroupPara   int64 = MaxHeight
	ForkV25BlackWhite    int64 = MaxHeight
	ForkV25BlackWhiteV2  int64 = MaxHeight
	ForkV26EVMKVHash     int64 = MaxHeight
	ForkV27TicketId      int64 = 1200000
)

//bityuan test net fork
func SetTestNetFork() {
	ForkV1 = 75260
	ForkV2AddToken = 100899
	ForkV3 = 110000
	ForkV4AddManage = 120000
	ForkV5Retrive = 180000
	ForkV6TokenBlackList = 190000
	ForkV7BadTokenSymbol = 184000
	ForkBlockHash = 208986 + 200
	ForkV9 = 350000
	ForkV10TradeBuyLimit = 301000
	ForkV11ManageExec = 400000
	ForkV12TransferExec = 408400
	ForkV13ExecKey = 408400
	ForkV14TxGroup = 408400
	ForkV15ResetTx0 = 453400
	ForkV16Withdraw = 480000
	ForkV17EVM = 500000
	ForkV18Relay = 570000
	ForkV19TokenPrice = 560000
	ForkV20EVMState = 650000
	ForkV21Privacy = 980000
	ForkV22ExecRollback = 706531
	ForkV23TxHeight = 806578
	ForkV24TxGroupPara = 806578
	ForkV25BlackWhite = 850000
	ForkV25BlackWhiteV2 = 900000
	ForkV26EVMKVHash = 1000000
	ForkV27TicketId = 1200000
}

func SetForkToOne() {
	ForkV1 = 0
	ForkV2AddToken = 0
	ForkV3 = 0
	ForkV4AddManage = 0
	ForkV5Retrive = 0
	ForkV6TokenBlackList = 0
	ForkV7BadTokenSymbol = 0
	ForkBlockHash = 1
	ForkV9 = 0
	ForkV10TradeBuyLimit = 0
	ForkV11ManageExec = 0
	ForkV12TransferExec = 0
	ForkV13ExecKey = 0
	ForkV14TxGroup = 0
	ForkV15ResetTx0 = 0
	ForkV16Withdraw = 0
	ForkV17EVM = 0
	ForkV18Relay = 0
	ForkV19TokenPrice = 0
	ForkV20EVMState = 0
	ForkV21Privacy = 0
	ForkV22ExecRollback = 0
	ForkV23TxHeight = 0
	ForkV24TxGroupPara = 0
	ForkV25BlackWhite = 0
	ForkV25BlackWhiteV2 = 0
	ForkV26EVMKVHash = 0
<<<<<<< HEAD
	ForkV27TicketId = 0
=======
	ForkV27TradeAsset = 0
>>>>>>> 3af93faf
}

//paraName not used currently
func SetForkForPara(paraName string) {
	ForkV1 = 0
	ForkV2AddToken = 0
	ForkV3 = 0
	ForkV4AddManage = 0
	ForkV5Retrive = 0
	ForkV6TokenBlackList = 0
	ForkV7BadTokenSymbol = 0
	ForkBlockHash = 1
	ForkV9 = 0
	ForkV10TradeBuyLimit = 0
	ForkV11ManageExec = 0
	ForkV12TransferExec = 0
	ForkV13ExecKey = 0
	ForkV14TxGroup = 0
	ForkV15ResetTx0 = 0
	ForkV16Withdraw = 0
	ForkV17EVM = 0
	ForkV18Relay = 0
	ForkV19TokenPrice = 0
	ForkV20EVMState = 0
	ForkV21Privacy = 0
	ForkV22ExecRollback = 0
	ForkV23TxHeight = 0
	ForkV24TxGroupPara = 0
	ForkV25BlackWhite = 0
	ForkV25BlackWhiteV2 = 0
	ForkV26EVMKVHash = 0
<<<<<<< HEAD
	ForkV27TicketId = 0
=======
	ForkV27TradeAsset = 0
>>>>>>> 3af93faf
}

func IsMatchFork(height int64, fork int64) bool {
	if height == -1 || height >= fork {
		return true
	}
	return false
}

func IsEnableFork(height int64, fork int64, enable bool) bool {
	if !enable {
		return false
	}
	if height == -1 || height >= fork {
		return true
	}
	return false
}<|MERGE_RESOLUTION|>--- conflicted
+++ resolved
@@ -31,7 +31,8 @@
 	ForkV25BlackWhite    int64 = MaxHeight
 	ForkV25BlackWhiteV2  int64 = MaxHeight
 	ForkV26EVMKVHash     int64 = MaxHeight
-	ForkV27TicketId      int64 = 1200000
+	ForkV27TradeAsset    int64 = MaxHeight
+	ForkV28TicketId      int64 = 1200000
 )
 
 //bityuan test net fork
@@ -63,7 +64,8 @@
 	ForkV25BlackWhite = 850000
 	ForkV25BlackWhiteV2 = 900000
 	ForkV26EVMKVHash = 1000000
-	ForkV27TicketId = 1200000
+	ForkV27TradeAsset = 1010000
+	ForkV28TicketId = 1200000
 }
 
 func SetForkToOne() {
@@ -94,11 +96,8 @@
 	ForkV25BlackWhite = 0
 	ForkV25BlackWhiteV2 = 0
 	ForkV26EVMKVHash = 0
-<<<<<<< HEAD
-	ForkV27TicketId = 0
-=======
 	ForkV27TradeAsset = 0
->>>>>>> 3af93faf
+	ForkV28TicketId = 0
 }
 
 //paraName not used currently
@@ -130,11 +129,8 @@
 	ForkV25BlackWhite = 0
 	ForkV25BlackWhiteV2 = 0
 	ForkV26EVMKVHash = 0
-<<<<<<< HEAD
-	ForkV27TicketId = 0
-=======
 	ForkV27TradeAsset = 0
->>>>>>> 3af93faf
+	ForkV28TicketId = 0
 }
 
 func IsMatchFork(height int64, fork int64) bool {
