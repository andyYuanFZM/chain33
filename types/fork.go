--- conflicted
+++ resolved
@@ -135,7 +135,6 @@
 	f.SetFork("ForkTxGroupPara", 1687250)
 	f.SetFork("ForkBase58AddressCheck", 1800000)
 	//这个fork只影响平行链，注册类似user.p.x.exec的driver，新开的平行链设为0即可，老的平行链要设置新的高度
-<<<<<<< HEAD
 	systemFork.SetFork("chain33", "ForkEnableParaRegExec", 0)
 	systemFork.SetFork("chain33", "ForkCacheDriver", 2580000)
 	systemFork.SetFork("chain33", "ForkTicketFundAddrV1", 3350000)
@@ -143,29 +142,6 @@
 
 }
 
-func setLocalFork() {
-	err := systemFork.CloneZero("chain33", "local")
-	if err != nil {
-		panic(err)
-	}
-	systemFork.ReplaceFork("local", "ForkBlockHash", 1)
-	systemFork.ReplaceFork("local", "ForkRootHash", 1)
-}
-
-//paraName not used currently
-func setForkForParaZero(paraName string) {
-	err := systemFork.CloneZero("chain33", paraName)
-	if err != nil {
-		tlog.Error("setForkForPara", "error", err)
-	}
-	systemFork.ReplaceFork(paraName, "ForkBlockHash", 1)
-	systemFork.ReplaceFork(paraName, "ForkRootHash", 1)
-=======
-	f.SetFork("ForkEnableParaRegExec", 0)
-	f.SetFork("ForkCacheDriver", 2580000)
-	f.SetFork("ForkTicketFundAddrV1", 3350000)
-}
-
 func (f *Forks) setLocalFork() {
 	f.SetAllFork(0)
 	f.ReplaceFork("ForkBlockHash", 1)
@@ -175,7 +151,6 @@
 func (f *Forks) setForkForParaZero() {
 	f.SetAllFork(0)
 	f.ReplaceFork("ForkBlockHash", 1)
->>>>>>> 35a79536
 }
 
 // IsFork 是否系统 fork高度
