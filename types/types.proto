--- conflicted
+++ resolved
@@ -812,16 +812,12 @@
 	string addr = 4;
 }
 
-<<<<<<< HEAD
-//message for hashlock
-=======
 message ReceiptTicketBind {
 	string oldMinerAddress = 1;
 	string newMinerAddress = 2;
 	string returnAddress = 3;
 }
 
->>>>>>> 46295369
 message Hashlock{
 	bytes  hashlockId    = 1;
 	int32  status        = 2;
@@ -873,7 +869,6 @@
 	string seed = 1;
 }
 
-<<<<<<< HEAD
 //message for retrieve start
 message RetrievePara{
 	string defaultAddress = 1;
@@ -919,7 +914,7 @@
 	string defaultAddress    = 2;
 }
 //message for retrieve end
-=======
+
 message ReqBalance{
 	repeated string addresses=1;
 	string execer=2;
@@ -938,4 +933,3 @@
 	repeated string datas = 1;
 }
 
->>>>>>> 46295369
