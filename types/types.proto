--- conflicted
+++ resolved
@@ -563,13 +563,10 @@
 	string name=1;
 	string genesis=2;
 	bool minerstart = 3;
-<<<<<<< HEAD
 	int64 nodeId = 4;
 	string peersURL = 5;
-=======
-	int64 genesisBlockTime = 4;
-	string hotkeyAddr = 5;
->>>>>>> 48ae2885
+	int64 genesisBlockTime = 6;
+	string hotkeyAddr = 7;
 }
 
 message MemPool {
@@ -619,8 +616,6 @@
 message WalletPwHash {
 	bytes pwHash = 1;
 	string randstr = 2;
-<<<<<<< HEAD
-=======
 }
 
 //message for execs.coins
@@ -693,5 +688,4 @@
 
 message ReceiptTicket {
 	string ticketId = 1;
->>>>>>> 48ae2885
-}+}
