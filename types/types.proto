--- conflicted
+++ resolved
@@ -784,10 +784,7 @@
 	string addr = 4;
 }
 
-<<<<<<< HEAD
 //message for hashlock
-=======
->>>>>>> 68076dbc
 message Hashlock{
 	bytes  hashlockId    = 1;
 	int32  status        = 2;
