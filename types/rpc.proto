syntax = "proto3";

import "common.proto";
import "transaction.proto";
import "blockchain.proto";
import "wallet.proto";
import "p2p.proto";
import "account.proto";
import "executor.proto";

package types;

service grpcservice {
	//chain33 对外提供服务的接口
	//区块链接口
	rpc GetBlocks (ReqBlocks) returns (Reply) {
	}
	//获取最新的区块头
	rpc GetLastHeader (ReqNil) returns (Header) {
	}
	//交易接口
	rpc CreateRawTransaction (CreateTx) returns (UnsignTx) {
	}
	//发送签名后交易
	rpc SendRawTransaction (SignedTx) returns (Reply) {
	}
	// 根据哈希查询交易
	rpc QueryTransaction (ReqHash) returns (TransactionDetail) {
	}
	// 发送交易
	rpc SendTransaction (Transaction) returns (Reply) {
	}
	
	//通过地址获取交易信息
	rpc GetTransactionByAddr (ReqAddr) returns (ReplyTxInfos) {
	}
	
	//通过哈希数组获取对应的交易
	rpc GetTransactionByHashes (ReqHashes) returns (TransactionDetails) {
	}
	
	//缓存接口
	rpc GetMemPool (ReqNil) returns (ReplyTxList) {
	}
	
	//钱包接口
	//获取钱包账户信息
	rpc GetAccounts (ReqNil) returns (WalletAccounts) {
	}
	
	//创建钱包账户
	rpc NewAccount (ReqNewAccount) returns (WalletAccount) {
	}
	
	//获取钱包的交易列表
	rpc WalletTransactionList (ReqWalletTransactionList) returns (WalletTxDetails) {
	}
	
	//导入钱包私钥
	rpc ImportPrivKey (ReqWalletImportPrivKey) returns (WalletAccount) {
	}
	
	// 发送交易
	rpc SendToAddress (ReqWalletSendToAddress) returns (ReplyHash) {
	}
	
	//设置交易手续费
	rpc SetTxFee (ReqWalletSetFee) returns (Reply) {
	}
	
	//设置标签
	rpc SetLabl (ReqWalletSetLabel) returns (WalletAccount) {
	}
	
	//合并钱包余额
	rpc MergeBalance (ReqWalletMergeBalance) returns (ReplyHashes) {
	}
	
	//设置钱包密码
	rpc SetPasswd (ReqWalletSetPasswd) returns (Reply) {
	}
	
	//给钱包上锁
	rpc Lock (ReqNil) returns (Reply) {
	}
	
	//给钱包解锁
	rpc UnLock (WalletUnLock) returns (Reply) {
	}
	
	//获取当前节点连接的其他节点信息
	rpc GetPeerInfo (ReqNil) returns (PeerList) {
	}
	
	//获取最新的Mempool
	rpc GetLastMemPool (ReqNil) returns (ReplyTxList) {
	}
	
	// 获取钱包状态
	rpc GetWalletStatus (ReqNil) returns (WalletStatus) {
	}
	//区块浏览器接口
	///
	rpc GetBlockOverview (ReqHash) returns (BlockOverview) {
	}
	rpc GetAddrOverview (ReqAddr) returns (AddrOverview) {
	}
	rpc GetBlockHash (ReqInt) returns (ReplyHash) {
	}
	//seed
	// 创建seed
	rpc GenSeed (GenSeedLang) returns (ReplySeed) {
	}
	//获取seed
	rpc GetSeed (GetSeedByPw) returns (ReplySeed) {
	}
	
	//保存seed
	rpc SaveSeed (SaveSeedByPw) returns (Reply) {
	}
	//Balance Query
	//获取余额
	rpc GetBalance (ReqBalance) returns (Accounts) {
	}
	rpc QueryChain (Query) returns (Reply) {
	}
	//Miner
	//设置自动挖矿
	rpc SetAutoMining (MinerFlag) returns (Reply) {
	}
	
	//获取交易的十六进制编码
	rpc GetHexTxByHash (ReqHash) returns (HexTx) {
	}
	//查询钱包票数
	rpc GetTicketCount(types.ReqNil)returns(Int64){}
	
	// 导出私钥
	rpc DumpPrivkey(ReqStr)returns(ReplyStr){
	}
	
	//获取程序版本
	rpc Version(ReqNil)returns(Reply){}

	//是否同步
	rpc IsSync(ReqNil)returns(Reply){}
<<<<<<< HEAD
	
	rpc TokenPreCreate(types.ReqTokenPreCreate) returns (ReplyHash) {
	}
	
        rpc TokenFinishCreate(types.ReqTokenFinishCreate) returns (ReplyHash) {
        }
	
        rpc TokenRevokeCreate(types.ReqTokenRevokeCreate) returns (ReplyHash) {
        }
	
        rpc SellToken(types.ReqSellToken) returns (Reply) {
        }
	
       rpc BuyToken(types.ReqBuyToken) returns (Reply) {
       }
       
       rpc RevokeSellToken(types.ReqRevokeSell) returns (Reply) {
       }
=======

	//ntpclock是否同步
	rpc IsNtpClockSync(ReqNil)returns(Reply){}
>>>>>>> 77b71eef
}<|MERGE_RESOLUTION|>--- conflicted
+++ resolved
@@ -11,161 +11,164 @@
 package types;
 
 service grpcservice {
-	//chain33 对外提供服务的接口
-	//区块链接口
-	rpc GetBlocks (ReqBlocks) returns (Reply) {
-	}
-	//获取最新的区块头
-	rpc GetLastHeader (ReqNil) returns (Header) {
-	}
-	//交易接口
-	rpc CreateRawTransaction (CreateTx) returns (UnsignTx) {
-	}
-	//发送签名后交易
-	rpc SendRawTransaction (SignedTx) returns (Reply) {
-	}
-	// 根据哈希查询交易
-	rpc QueryTransaction (ReqHash) returns (TransactionDetail) {
-	}
-	// 发送交易
-	rpc SendTransaction (Transaction) returns (Reply) {
-	}
-	
-	//通过地址获取交易信息
-	rpc GetTransactionByAddr (ReqAddr) returns (ReplyTxInfos) {
-	}
-	
-	//通过哈希数组获取对应的交易
-	rpc GetTransactionByHashes (ReqHashes) returns (TransactionDetails) {
-	}
-	
-	//缓存接口
-	rpc GetMemPool (ReqNil) returns (ReplyTxList) {
-	}
-	
-	//钱包接口
-	//获取钱包账户信息
-	rpc GetAccounts (ReqNil) returns (WalletAccounts) {
-	}
-	
-	//创建钱包账户
-	rpc NewAccount (ReqNewAccount) returns (WalletAccount) {
-	}
-	
-	//获取钱包的交易列表
-	rpc WalletTransactionList (ReqWalletTransactionList) returns (WalletTxDetails) {
-	}
-	
-	//导入钱包私钥
-	rpc ImportPrivKey (ReqWalletImportPrivKey) returns (WalletAccount) {
-	}
-	
-	// 发送交易
-	rpc SendToAddress (ReqWalletSendToAddress) returns (ReplyHash) {
-	}
-	
-	//设置交易手续费
-	rpc SetTxFee (ReqWalletSetFee) returns (Reply) {
-	}
-	
-	//设置标签
-	rpc SetLabl (ReqWalletSetLabel) returns (WalletAccount) {
-	}
-	
-	//合并钱包余额
-	rpc MergeBalance (ReqWalletMergeBalance) returns (ReplyHashes) {
-	}
-	
-	//设置钱包密码
-	rpc SetPasswd (ReqWalletSetPasswd) returns (Reply) {
-	}
-	
-	//给钱包上锁
-	rpc Lock (ReqNil) returns (Reply) {
-	}
-	
-	//给钱包解锁
-	rpc UnLock (WalletUnLock) returns (Reply) {
-	}
-	
-	//获取当前节点连接的其他节点信息
-	rpc GetPeerInfo (ReqNil) returns (PeerList) {
-	}
-	
-	//获取最新的Mempool
-	rpc GetLastMemPool (ReqNil) returns (ReplyTxList) {
-	}
-	
-	// 获取钱包状态
-	rpc GetWalletStatus (ReqNil) returns (WalletStatus) {
-	}
-	//区块浏览器接口
-	///
-	rpc GetBlockOverview (ReqHash) returns (BlockOverview) {
-	}
-	rpc GetAddrOverview (ReqAddr) returns (AddrOverview) {
-	}
-	rpc GetBlockHash (ReqInt) returns (ReplyHash) {
-	}
-	//seed
-	// 创建seed
-	rpc GenSeed (GenSeedLang) returns (ReplySeed) {
-	}
-	//获取seed
-	rpc GetSeed (GetSeedByPw) returns (ReplySeed) {
-	}
-	
-	//保存seed
-	rpc SaveSeed (SaveSeedByPw) returns (Reply) {
-	}
-	//Balance Query
-	//获取余额
-	rpc GetBalance (ReqBalance) returns (Accounts) {
-	}
-	rpc QueryChain (Query) returns (Reply) {
-	}
-	//Miner
-	//设置自动挖矿
-	rpc SetAutoMining (MinerFlag) returns (Reply) {
-	}
-	
-	//获取交易的十六进制编码
-	rpc GetHexTxByHash (ReqHash) returns (HexTx) {
-	}
-	//查询钱包票数
-	rpc GetTicketCount(types.ReqNil)returns(Int64){}
-	
-	// 导出私钥
-	rpc DumpPrivkey(ReqStr)returns(ReplyStr){
-	}
-	
-	//获取程序版本
-	rpc Version(ReqNil)returns(Reply){}
+    //chain33 对外提供服务的接口
+    //区块链接口
+    rpc GetBlocks (ReqBlocks) returns (Reply) {
+    }
+    //获取最新的区块头
+    rpc GetLastHeader (ReqNil) returns (Header) {
+    }
+    //交易接口
+    rpc CreateRawTransaction (CreateTx) returns (UnsignTx) {
+    }
+    //发送签名后交易
+    rpc SendRawTransaction (SignedTx) returns (Reply) {
+    }
+    // 根据哈希查询交易
+    rpc QueryTransaction (ReqHash) returns (TransactionDetail) {
+    }
+    // 发送交易
+    rpc SendTransaction (Transaction) returns (Reply) {
+    }
 
-	//是否同步
-	rpc IsSync(ReqNil)returns(Reply){}
-<<<<<<< HEAD
-	
-	rpc TokenPreCreate(types.ReqTokenPreCreate) returns (ReplyHash) {
-	}
-	
-        rpc TokenFinishCreate(types.ReqTokenFinishCreate) returns (ReplyHash) {
-        }
-	
-        rpc TokenRevokeCreate(types.ReqTokenRevokeCreate) returns (ReplyHash) {
-        }
-	
-        rpc SellToken(types.ReqSellToken) returns (Reply) {
-        }
-	
-       rpc BuyToken(types.ReqBuyToken) returns (Reply) {
-       }
-       
-       rpc RevokeSellToken(types.ReqRevokeSell) returns (Reply) {
-       }
-=======
+    //通过地址获取交易信息
+    rpc GetTransactionByAddr (ReqAddr) returns (ReplyTxInfos) {
+    }
 
-	//ntpclock是否同步
-	rpc IsNtpClockSync(ReqNil)returns(Reply){}
->>>>>>> 77b71eef
+    //通过哈希数组获取对应的交易
+    rpc GetTransactionByHashes (ReqHashes) returns (TransactionDetails) {
+    }
+
+    //缓存接口
+    rpc GetMemPool (ReqNil) returns (ReplyTxList) {
+    }
+
+    //钱包接口
+    //获取钱包账户信息
+    rpc GetAccounts (ReqNil) returns (WalletAccounts) {
+    }
+
+    //创建钱包账户
+    rpc NewAccount (ReqNewAccount) returns (WalletAccount) {
+    }
+
+    //获取钱包的交易列表
+    rpc WalletTransactionList (ReqWalletTransactionList) returns (WalletTxDetails) {
+    }
+
+    //导入钱包私钥
+    rpc ImportPrivKey (ReqWalletImportPrivKey) returns (WalletAccount) {
+    }
+
+    // 发送交易
+    rpc SendToAddress (ReqWalletSendToAddress) returns (ReplyHash) {
+    }
+
+    //设置交易手续费
+    rpc SetTxFee (ReqWalletSetFee) returns (Reply) {
+    }
+
+    //设置标签
+    rpc SetLabl (ReqWalletSetLabel) returns (WalletAccount) {
+    }
+
+    //合并钱包余额
+    rpc MergeBalance (ReqWalletMergeBalance) returns (ReplyHashes) {
+    }
+
+    //设置钱包密码
+    rpc SetPasswd (ReqWalletSetPasswd) returns (Reply) {
+    }
+
+    //给钱包上锁
+    rpc Lock (ReqNil) returns (Reply) {
+    }
+
+    //给钱包解锁
+    rpc UnLock (WalletUnLock) returns (Reply) {
+    }
+
+    //获取当前节点连接的其他节点信息
+    rpc GetPeerInfo (ReqNil) returns (PeerList) {
+    }
+
+    //获取最新的Mempool
+    rpc GetLastMemPool (ReqNil) returns (ReplyTxList) {
+    }
+
+    // 获取钱包状态
+    rpc GetWalletStatus (ReqNil) returns (WalletStatus) {
+    }
+    //区块浏览器接口
+    ///
+    rpc GetBlockOverview (ReqHash) returns (BlockOverview) {
+    }
+    rpc GetAddrOverview (ReqAddr) returns (AddrOverview) {
+    }
+    rpc GetBlockHash (ReqInt) returns (ReplyHash) {
+    }
+    //seed
+    // 创建seed
+    rpc GenSeed (GenSeedLang) returns (ReplySeed) {
+    }
+    //获取seed
+    rpc GetSeed (GetSeedByPw) returns (ReplySeed) {
+    }
+
+    //保存seed
+    rpc SaveSeed (SaveSeedByPw) returns (Reply) {
+    }
+    //Balance Query
+    //获取余额
+    rpc GetBalance (ReqBalance) returns (Accounts) {
+    }
+    rpc QueryChain (Query) returns (Reply) {
+    }
+    //Miner
+    //设置自动挖矿
+    rpc SetAutoMining (MinerFlag) returns (Reply) {
+    }
+
+    //获取交易的十六进制编码
+    rpc GetHexTxByHash (ReqHash) returns (HexTx) {
+    }
+    //查询钱包票数
+    rpc GetTicketCount (types.ReqNil) returns (Int64) {
+    }
+
+    // 导出私钥
+    rpc DumpPrivkey (ReqStr) returns (ReplyStr) {
+    }
+
+    //获取程序版本
+    rpc Version (ReqNil) returns (Reply) {
+    }
+
+    //是否同步
+    rpc IsSync (ReqNil) returns (Reply) {
+    }
+
+    //预创建token
+    rpc TokenPreCreate (types.ReqTokenPreCreate) returns (ReplyHash) {
+    }
+
+    //完成token的创建
+    rpc TokenFinishCreate (types.ReqTokenFinishCreate) returns (ReplyHash) {
+    }
+    //撤销创建
+    rpc TokenRevokeCreate (types.ReqTokenRevokeCreate) returns (ReplyHash) {
+    }
+    //卖出token
+    rpc SellToken (types.ReqSellToken) returns (Reply) {
+    }
+    //买入token
+    rpc BuyToken (types.ReqBuyToken) returns (Reply) {
+    }
+    //撤销token的卖出
+    rpc RevokeSellToken (types.ReqRevokeSell) returns (Reply) {
+    }
+
+    //ntpclock是否同步
+    rpc IsNtpClockSync (ReqNil) returns (Reply) {
+    }
 }