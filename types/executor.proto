syntax = "proto3";

import "transaction.proto";

package types;

message Genesis {
	bool isrun = 1;
}

//message for execs.coins
message CoinsAction {
	oneof value {
		CoinsTransfer transfer = 1;
		CoinsWithdraw withdraw = 4;
		CoinsGenesis genesis = 2;
		CoinsTransferToExec transferToExec = 5;
	}
	int32 ty = 3;
}

//给某个地址凭空打币
//只能执行一次，不能执行第二次
message CoinsGenesis {
	int64 amount = 2;
	string returnAddress = 3;
}

message CoinsTransfer {
	string cointoken = 1;
	int64 amount     = 2;
	string note      = 3;
}

message CoinsTransferToExec {
	string cointoken = 1;
	int64 amount     = 2;
	string note      = 3;
	string execName  = 4;
}

message CoinsWithdraw {
	string cointoken = 1;
	int64 amount = 2;
	string note = 3;
}

message Hashlock {
	bytes hashlockId = 1;
	int32 status = 2;
	int64 CreateTime = 3;
	string toAddress = 4;
	string returnAddress = 5;
	int64 amount = 6;
	int64 frozentime = 7;
}

//message for hashlock
message HashlockAction {
	oneof value {
		HashlockLock hlock = 1;
		HashlockSend hsend = 2;
		HashlockUnlock hunlock = 3;
	}
	int32 ty = 4;
}

message HashlockLock {
	int64 amount = 1;
	int64 time = 2;
	bytes hash = 3;
	string toAddress = 4;
	string returnAddress = 5;
}

message HashlockUnlock {
	bytes secret = 1;
	//bytes  hash     = 3;
}

message HashlockSend {
	bytes secret = 1;
	//bytes  hash     = 3;
}

message HashRecv  {
	bytes HashlockId  = 1;
	Hashlockquery Infomation = 2;
}

message Hashlockquery  {
	int64 time    = 1;
	int32 status  = 2;
	int64 amount  = 3;
	int64 createTime = 4;
	int64 currentTime = 5;
}

message Ticket {
	string ticketId = 1;
	//0 -> 未成熟 1 -> 可挖矿 2 -> 已挖成功 3-> 已关闭
	int32 status = 2; 
	//genesis 创建的私钥比较特殊
	bool isGenesis = 3; 
	 //创建时间
	int64 createTime = 4;
	//挖矿时间
	int64 minerTime = 5; 
	//挖到的币的数目
	int64 minerValue = 8; 
	string minerAddress = 6;
	//return wallet
	string returnAddress = 7; 
}

//message for execs.ticket
message TicketAction {
	oneof value {
		TicketBind tbind = 5;
		TicketOpen topen = 1;
		TicketGenesis genesis = 2;
		TicketClose tclose = 3;
		TicketMiner miner = 4;
	}
	int32 ty = 10;
}

message TicketMiner {
	uint32 bits = 1;
	int64 reward = 2;
	string ticketId = 3;
	bytes modify = 4;
}

message TicketBind {
	string minerAddress = 1;
	string returnAddress = 2;
}

message TicketOpen {
	//用户挖矿的ticket 地址
	string minerAddress = 1; 
	//购买ticket的数目
	int32 count = 2; 
	//币实际存储的地址
	string returnAddress = 3; 
}

message TicketGenesis {
	string minerAddress = 1;
	string returnAddress = 2;
	int32 count = 3;
}

message TicketClose {
	repeated string ticketId = 1;
}

message TicketList {
	string addr = 1;
	int32 status = 3;
}

message TicketInfos {
	repeated string ticketIds = 1;
}

message ReplyTicketList {
	repeated Ticket tickets = 1;
}

message ReplyWalletTickets {
	repeated Ticket tickets = 1;
	repeated bytes privkeys = 2;
}

message ReceiptTicket {
	string ticketId = 1;
	int32 status = 2;
	int32 prevStatus = 3;
	string addr = 4;
}

message ReceiptTicketBind {
	string oldMinerAddress = 1;
	string newMinerAddress = 2;
	string returnAddress = 3;
}

message ExecTxList {
	bytes stateHash = 1;
	repeated Transaction txs = 2;
	int64 blockTime = 3;
	int64 height = 4;
	uint64 difficulty = 5;
}

message Query {
	bytes execer = 1;
	string funcName = 2;
	bytes payload = 3;
}

message Norm {
	bytes  normId     = 1;
	int64  createTime = 2;
	string key        = 3;
	bytes value       = 4;

}

message NormAction {
	oneof value {
		NormPut nput = 1;
	}
	int32 ty = 5;
}

message NormPut {
	string key   = 1;
	bytes value  = 2;
}
//message for retrieve start
message RetrievePara{
	string defaultAddress = 1;
	int32 status          = 2;
	int64 createTime      = 3;
	int64 prepareTime     = 4;
	int64 delayPeriod     = 5;
}

message Retrieve{
	//used as key
	string backupAddress          = 1;
	repeated RetrievePara retPara = 2;
}

message RetrieveAction {
	oneof value {
		PreRetrieve          preRet    = 1;
		PerformRetrieve      perfRet   = 2;
		BackupRetrieve	     backup    = 3;
		CancelRetrieve       cancel    = 4;
	}
	int32 ty = 5;
}



message BackupRetrieve{
	string backupAddress     = 1;
	string defaultAddress    = 2;
	int64 delayPeriod        = 3;
}

message PreRetrieve{	
	string backupAddress     = 1;
	string defaultAddress    = 2;
}

message PerformRetrieve{
	string backupAddress     = 1;
	string defaultAddress    = 2;
}

message CancelRetrieve{
	string backupAddress     = 1;
	string defaultAddress    = 2;
}

message ReqRetrieveInfo{
	string backupAddress     = 1;
	string defaultAddress    = 2;
}

message RetrieveQuery{
	string backupAddress  = 1;
	string defaultAddress = 2;
	int64 delayPeriod     = 3;
	int64 prepareTime     = 4;
	int64 remainTime      = 5;
	int32 status          = 6;
}
//message for retrieve end


//////////////////////////////////////////////////////////////////////////////
//message for token start/////////////////////////////////////////////////////
//////////////////////////////////////////////////////////////////////////////
message TokenAction {
	oneof value {
		TokenPreCreate    tokenprecreate    = 1;
		TokenFinishCreate tokenfinishcreate = 2;
		TokenRevokeCreate tokenrevokecreate = 3;
		CoinsTransfer     transfer          = 4;
		CoinsWithdraw     withdraw          = 5;
		CoinsGenesis      genesis           = 6;
		CoinsTransferToExec transferToExec  = 8;
	}
	int32 Ty = 7;
}

//创建token，支持最大精确度是6位小数,即存入数据库的实际总额需要放大1e6倍
message TokenPreCreate {
	string name         = 1;
	string symbol       = 2;
	string introduction = 3;
	int64 total         = 4;
	int64  price        = 5;
	string owner        = 6;
}

message TokenFinishCreate {
	string symbol       = 1;
	string owner        = 2;
}

message TokenRevokeCreate {
	string symbol       = 1;
	string owner        = 2;
}

message Token {
	string name         = 1;
	string symbol       = 2;
	string introduction = 3;
	int64  total        = 4;
	int64  price        = 5;
	string owner        = 6;
	string creator      = 7;
	int32  status       = 8;
}

message ReqTokens {
	bool queryAll          = 1;
	int32 status           = 2;
	repeated string tokens = 3;
}

message ReplyTokens {
	repeated Token tokens = 1;
}

message ReceiptToken {
	string symbol       = 1;
	string owner        = 2;
	int32  status       = 3;
}

message TokenRecv {
	string token = 1;
	int64  recv  = 2;
}

message ReplyAddrRecvForTokens {
	repeated TokenRecv tokenRecvs = 1;
}

// 配置修改部分
message ArrayConfig {
    repeated string value = 3;
}
message StringConfig {
    string value = 3;
}
message Int32Config {
    int32 value = 3;
}

message ConfigItem {
    string key = 1;
    string addr = 2;
    oneof value {
        ArrayConfig arr = 3;
        StringConfig str = 4;
        Int32Config int = 5;
    }
    int32 Ty = 11;
}

message ModifyConfig {
    string key = 1;
    string value = 2;
    string op = 3;
    string addr = 4;
}

message ManageAction {
    oneof value {
        ModifyConfig modify = 1;
    }
    int32 Ty = 2;
}

message ReceiptConfig {
    ConfigItem prev = 1;
    ConfigItem current = 2;
}

message ReplyConfig {
    string key = 1;
    string value = 2;
<<<<<<< HEAD
}

// 获取Token未完成卖单的交易列表
// 	 fromSellId : 第一次传参为空，获取卖单单价最低的列表。 当要获得下一页时， 传当前页最后一个；当要获得上一页时， 传当前页第一个。
// 	 count :获取交易列表的个数。
// 	 direction :查找方式；0，上一页；1，下一页。  越靠后的也单价越贵
message ReqTokenSellOrder {
	string tokenSymbol = 1;
	string fromSellId  = 2;
	int32 count        = 3;
	int32 direction    = 4;
}

//////////////////////////////////////////////////////////////////////////////
//message for Privacy start/////////////////////////////////////////////////////
//////////////////////////////////////////////////////////////////////////////
message PrivacyAction {
	oneof value {
		Public2Privacy  public2privacy  = 1;
		Privacy2Privacy privacy2privacy = 2;
		Privacy2Public  privacy2public  = 3;
	}
	int32 ty = 4;
}

message Public2Privacy {
	string tokenname    = 1;
	int64 amount        = 2;
	string note         = 5;
    PrivacyOutput output = 7;
}

message Privacy2Privacy {
	string tokenname    = 1;
	int64 amount        = 2;
	string note         = 5;
    PrivacyInput input  = 6;
    PrivacyOutput output = 7;
}

message Privacy2Public {
	string tokenname    = 1;
	int64 amount        = 2;
	string note         = 3;
    PrivacyInput input  = 4;
	PrivacyOutput output = 5;
}

message UTXOGlobalIndex {
	int64 height   = 1;
	int32 txindex  = 2;
	int32 outindex = 3;
    bytes txhash   = 4;
}

//privacy input
message KeyInput {
    int64 amount = 1;
    repeated UTXOGlobalIndex utxoGlobalIndex = 2;
    bytes keyImage = 3;
}

message PrivacyInput {
    repeated KeyInput keyinput = 1;
}

//privacy output
message keyOutput {
    int64 amount = 1;
    bytes onetimepubkey = 2;
}

message PrivacyOutput {
    bytes RpubKeytx     = 1;
    repeated keyOutput keyoutput = 2;
}

message GroupUTXOGlobalIndex {
    int64 amount = 1;
    repeated UTXOGlobalIndex utxoGlobalIndex = 2;
}

message LocalUTXOItem {
    int64 height   = 1;
    int32 txindex  = 2;
    int32 outindex = 3;
    bytes txhash   = 4;
    bytes onetimepubkey = 5;
}

message ReqUTXOPubKeys {
    string tokenName = 1;
    repeated GroupUTXOGlobalIndex groupUTXOGlobalIndex = 2;
}

// 一个公钥信息
message PublicKeyData {
    repeated bytes data = 1;
}

message GroupUTXOPubKey {
    int64 amount = 1;
    // 输出签名的所有公钥
    repeated bytes pubkey = 2;
}

message ResUTXOPubKeys {
    repeated GroupUTXOPubKey groupUTXOPubKeys = 1;
}

message ReqPrivacyToken {
    string token = 1;
    int64 amount = 2;
}

message AmountDetail {
	int64 amount = 1;
	int64 count  = 2;
}

message ReplyPrivacyAmounts {
    repeated AmountDetail amountDetail = 1;
}

message replyUTXOsOfAmount {
    repeated LocalUTXOItem localUTXOItems = 1;
}

message ReceiptPrivacyOutput {
    string token = 1;
    repeated keyOutput keyoutput = 2;
}
//各种amount额度的UTXO在链上的数量
message AmountsOfUTXO {
    map<int64, int64> amountMap = 1;
}

message TokenNamesOfUTXO {
    map<string, string> tokensMap = 1;
=======
>>>>>>> 91c5f792
}<|MERGE_RESOLUTION|>--- conflicted
+++ resolved
@@ -99,18 +99,18 @@
 message Ticket {
 	string ticketId = 1;
 	//0 -> 未成熟 1 -> 可挖矿 2 -> 已挖成功 3-> 已关闭
-	int32 status = 2; 
+	int32 status = 2;
 	//genesis 创建的私钥比较特殊
-	bool isGenesis = 3; 
+	bool isGenesis = 3;
 	 //创建时间
 	int64 createTime = 4;
 	//挖矿时间
-	int64 minerTime = 5; 
+	int64 minerTime = 5;
 	//挖到的币的数目
-	int64 minerValue = 8; 
+	int64 minerValue = 8;
 	string minerAddress = 6;
 	//return wallet
-	string returnAddress = 7; 
+	string returnAddress = 7;
 }
 
 //message for execs.ticket
@@ -139,11 +139,11 @@
 
 message TicketOpen {
 	//用户挖矿的ticket 地址
-	string minerAddress = 1; 
+	string minerAddress = 1;
 	//购买ticket的数目
-	int32 count = 2; 
+	int32 count = 2;
 	//币实际存储的地址
-	string returnAddress = 3; 
+	string returnAddress = 3;
 }
 
 message TicketGenesis {
@@ -244,8 +244,6 @@
 	}
 	int32 ty = 5;
 }
-
-
 
 message BackupRetrieve{
 	string backupAddress     = 1;
@@ -400,7 +398,6 @@
 message ReplyConfig {
     string key = 1;
     string value = 2;
-<<<<<<< HEAD
 }
 
 // 获取Token未完成卖单的交易列表
@@ -540,6 +537,4 @@
 
 message TokenNamesOfUTXO {
     map<string, string> tokensMap = 1;
-=======
->>>>>>> 91c5f792
 }