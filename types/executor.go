package types

import (
	"encoding/json"
	"math/rand"
	"reflect"
	"strings"
	"unicode"

	proto "github.com/golang/protobuf/proto"
	"gitlab.33.cn/chain33/chain33/common/address"
)

var random = rand.New(rand.NewSource(Now().UnixNano()))

type LogType interface {
	Name() string
	Decode([]byte) (interface{}, error)
	Json([]byte) (string, error)
}

type logInfoType struct {
	ty     int64
	execer []byte
}

func newLogType(execer []byte, ty int64) LogType {
	return &logInfoType{ty: ty, execer: execer}
}

func (l *logInfoType) Name() string {
	return GetLogName(l.execer, l.ty)
}

func (l *logInfoType) Decode(data []byte) (interface{}, error) {
	return DecodeLog(l.execer, l.ty, data)
}

func (l *logInfoType) Json(data []byte) (string, error) {
	d, err := l.Decode(data)
	if err != nil {
		return "", err
	}
	if msg, ok := d.(Message); ok {
		return PBToJson(msg)
	}
	jsdata, err := json.Marshal(d)
	if err != nil {
		return "", err
	}
	return string(jsdata), nil
}

var executorMap = map[string]ExecutorType{}

func RegistorExecutor(exec string, util ExecutorType) {
	//tlog.Debug("rpc", "t", funcName, "t", util)
	if _, exist := executorMap[exec]; exist {
		panic("DupExecutorType")
	} else {
		executorMap[exec] = util
	}
}

func LoadExecutorType(exec string) ExecutorType {
	//尽可能的加载执行器
	//真正的权限控制在区块执行的时候做控制
	realname := GetRealExecName([]byte(exec))
	if exec, exist := executorMap[string(realname)]; exist {
		return exec
	}
	return nil
}

// 重构完成后删除
func CallExecNewTx(execName, action string, param interface{}) ([]byte, error) {
	exec := LoadExecutorType(execName)
	if exec == nil {
		tlog.Error("callExecNewTx", "Error", "exec not found")
		return nil, ErrNotSupport
	}
	// param is interface{type, var-nil}, check with nil always fail
	if reflect.ValueOf(param).IsNil() {
		tlog.Error("callExecNewTx", "Error", "param in nil")
		return nil, ErrInvalidParam
	}
	jsonStr, err := json.Marshal(param)
	if err != nil {
		tlog.Error("callExecNewTx", "Error", err)
		return nil, err
	}
	tx, err := exec.CreateTx(action, json.RawMessage(jsonStr))
	if err != nil {
		tlog.Error("callExecNewTx", "Error", err)
		return nil, err
	}
	return formatTx(execName, tx)
}

func CallCreateTx(execName, action string, param Message) ([]byte, error) {
	exec := LoadExecutorType(execName)
	if exec == nil {
		tlog.Error("callExecNewTx", "Error", "exec not found")
		return nil, ErrNotSupport
	}
	// param is interface{type, var-nil}, check with nil always fail
	if param == nil {
		tlog.Error("callExecNewTx", "Error", "param in nil")
		return nil, ErrInvalidParam
	}
	tx, err := exec.Create(action, param)
	if err != nil {
		tlog.Error("callExecNewTx", "Error", err)
		return nil, err
	}
	return formatTx(execName, tx)
}

func formatTx(execName string, tx *Transaction) ([]byte, error) {
	//填写nonce,execer,to, fee 等信息, 后面会增加一个修改transaction的函数，会加上execer fee 等的修改
	tx.Nonce = random.Int63()
	tx.Execer = []byte(execName)
	//平行链，所有的to地址都是合约地址
	if IsPara() || tx.To == "" {
		tx.To = address.ExecAddress(string(tx.Execer))
	}
	var err error
	tx.Fee, err = tx.GetRealFee(MinFee)
	if err != nil {
		return nil, err
	}
	txbyte := Encode(tx)
	return txbyte, nil
}

func LoadLog(execer []byte, ty int64) LogType {
	loginfo := getLogType(execer, ty)
	if loginfo.Name == "LogReserved" {
		return nil
	}
	return newLogType(execer, ty)
}

//通过反射,解析日志
func GetLogName(execer []byte, ty int64) string {
	t := getLogType(execer, ty)
	return t.Name
}

func getLogType(execer []byte, ty int64) *LogInfo {
	//首先system log
	if logty, ok := SystemLog[ty]; ok {
		return logty
	}
	ety := LoadExecutorType(string(execer))
	if ety == nil {
		return SystemLog[0]
	}
	logmap := ety.GetLogMap()
	if logty, ok := logmap[ty]; ok {
		return logty
	}
	return SystemLog[0]
}

func DecodeLog(execer []byte, ty int64, data []byte) (interface{}, error) {
	t := getLogType(execer, ty)
	if t.Name == "LogErr" || t.Name == "LogReserved" {
		return data, nil
	}
	pdata := reflect.New(t.Ty)
	if !pdata.CanInterface() {
		return nil, ErrDecode
	}
	msg, ok := pdata.Interface().(Message)
	if !ok {
		return nil, ErrDecode
	}
	err := Decode(data, msg)
	if err != nil {
		return nil, err
	}
	return msg, nil
}

type ExecutorType interface {
	//获取交易真正的to addr
	GetRealToAddr(tx *Transaction) string
	//给用户显示的from 和 to
	GetViewFromToAddr(tx *Transaction) (string, string)
	ActionName(tx *Transaction) string
	//新版本使用create接口，createTx 重构以后就废弃
	GetAction(action string) (Message, error)
	InitFuncList(list map[string]reflect.Method)
	Create(action string, message Message) (*Transaction, error)
	CreateTx(action string, message json.RawMessage) (*Transaction, error)
	CreateQuery(funcname string, message json.RawMessage) (Message, error)
	QueryToJson(funcname string, message Message) (string, error)
	Amount(tx *Transaction) (int64, error)
	DecodePayload(tx *Transaction) (interface{}, error)
	DecodePayloadValue(tx *Transaction) (string, reflect.Value, error)
	//write for executor
	GetPayload() Message
	GetName() string
	//exec result of receipt log
	GetLogMap() map[int64]*LogInfo
	//actionType -> name map
	GetTypeMap() map[string]int32
	GetValueTypeMap() map[string]reflect.Type
	//action function list map
	GetFuncMap() map[string]reflect.Method
	GetRPCFuncMap() map[string]reflect.Method
	GetExecFuncMap() map[string]reflect.Method
	CreateTransaction(action string, data Message) (*Transaction, error)
}

type ExecTypeGet interface {
	GetTy() int32
}

type ExecTypeBase struct {
	child               ExecutorType
	childValue          reflect.Value
	actionFunList       map[string]reflect.Method
	execFuncList        map[string]reflect.Method
	actionListValueType map[string]reflect.Type
	rpclist             map[string]reflect.Method
	queryMap            map[string]reflect.Type
}

func (base *ExecTypeBase) SetChild(child ExecutorType) {
	base.child = child
	base.childValue = reflect.ValueOf(child)
	base.rpclist = ListMethod(child)
	base.actionListValueType = make(map[string]reflect.Type)
	base.actionFunList = make(map[string]reflect.Method)

	action := child.GetPayload()
	if action == nil {
		return
	}
	base.actionFunList = ListMethod(action)
	retval := base.actionFunList["XXX_OneofFuncs"].Func.Call([]reflect.Value{reflect.ValueOf(action)})
	if len(retval) != 4 {
		panic("err XXX_OneofFuncs")
	}
	list := ListType(retval[3].Interface().([]interface{}))

	for k, v := range list {
		data := strings.Split(k, "_")
		if len(data) != 2 {
			panic("name create " + k)
		}
		base.actionListValueType["Value_"+data[1]] = v
		field := v.Field(0)
		base.actionListValueType[field.Name] = field.Type.Elem()
		_, ok := v.FieldByName(data[1])
		if !ok {
			panic("no filed " + k)
		}
	}
	//check type map is all in value type list
	typelist := base.child.GetTypeMap()
	for k := range typelist {
		if _, ok := base.actionListValueType[k]; !ok {
			panic("value type not found " + k)
		}
		if _, ok := base.actionListValueType["Value_"+k]; !ok {
			panic("value type not found " + k)
		}
	}
}

func (base *ExecTypeBase) buildQuery(funcmap map[string]reflect.Method) {
<<<<<<< HEAD
	base.queryMap = make(map[string]reflect.Type)
=======
	if base.queryMap == nil {
		base.queryMap = make(map[string]reflect.Type)
	}

>>>>>>> 1cf3c923
	for funcname := range funcmap {
		if !strings.HasPrefix(funcname, "Query_") {
			continue
		}
		ty := funcmap[funcname].Type
		if ty.NumIn() != 2 {
			continue
		}
		paramin := ty.In(1)
		if paramin.Kind() != reflect.Ptr {
			continue
		}
		p := reflect.New(ty.In(1).Elem())
		queryin := p.Interface()
		if _, ok := queryin.(proto.Message); !ok {
			continue
		}
		if ty.NumOut() != 2 {
			continue
		}
		if !ty.Out(0).AssignableTo(reflect.TypeOf((*proto.Message)(nil)).Elem()) {
			continue
		}
		if !ty.Out(1).AssignableTo(reflect.TypeOf((*error)(nil)).Elem()) {
			continue
		}

		base.queryMap[funcname[len("Query_"):]] = ty
	}
}

func (base *ExecTypeBase) InitFuncList(list map[string]reflect.Method) {
	base.execFuncList = list
	actionList := base.GetFuncMap()
	for k, v := range actionList {
		base.execFuncList[k] = v
	}
	//查询所有的Query_ 接口, 做一个函数名称 和 类型的映射
	base.buildQuery(base.execFuncList)
}

func (base *ExecTypeBase) GetRPCFuncMap() map[string]reflect.Method {
	return base.rpclist
}

func (base *ExecTypeBase) GetExecFuncMap() map[string]reflect.Method {
	return base.execFuncList
}

func (base *ExecTypeBase) GetName() string {
	return "typedriverbase"
}

func (base *ExecTypeBase) GetValueTypeMap() map[string]reflect.Type {
	return base.actionListValueType
}

//用户看到的ToAddr
func (base *ExecTypeBase) GetRealToAddr(tx *Transaction) string {
	if !IsPara() {
		return tx.To
	}
	//平行链中的处理方式
	_, v, err := base.DecodePayloadValue(tx)
	if err != nil {
		return tx.To
	}
	payload := v.Interface()
	if to, ok := getTo(payload); ok {
		return to
	}
	return tx.To
}

//三种assert的结构体,genesis 排除
func getTo(payload interface{}) (string, bool) {
	if ato, ok := payload.(*AssetsTransfer); ok {
		return ato.GetTo(), true
	}
	if ato, ok := payload.(*AssetsWithdraw); ok {
		return ato.GetTo(), true
	}
	if ato, ok := payload.(*AssetsTransferToExec); ok {
		return ato.GetTo(), true
	}
	return "", false
}

type Amounter interface {
	GetAmount() int64
}

func (base *ExecTypeBase) Amount(tx *Transaction) (int64, error) {
	_, v, err := base.DecodePayloadValue(tx)
	if err != nil {
		return 0, err
	}
	payload := v.Interface()
	//四种assert的结构体
	if ato, ok := payload.(Amounter); ok {
		return ato.GetAmount(), nil
	}
	return 0, nil
}

//用户看到的FromAddr
func (base *ExecTypeBase) GetViewFromToAddr(tx *Transaction) (string, string) {
	return tx.From(), tx.To
}

func (base *ExecTypeBase) GetFuncMap() map[string]reflect.Method {
	return base.actionFunList
}

func (base *ExecTypeBase) DecodePayload(tx *Transaction) (interface{}, error) {
	if base.child == nil {
		return nil, ErrActionNotSupport
	}
	payload := base.child.GetPayload()
	if payload == nil {
		return nil, ErrActionNotSupport
	}
	err := Decode(tx.GetPayload(), payload)
	if err != nil {
		return nil, err
	}
	return payload, nil
}

func (base *ExecTypeBase) DecodePayloadValue(tx *Transaction) (string, reflect.Value, error) {
	action, err := base.child.DecodePayload(tx)
	if err != nil {
		tlog.Error("DecodePayload", "err", err)
		return "", nilValue, err
	}
	name, ty, val := GetActionValue(action, base.child.GetFuncMap())
	if IsNilVal(val) {
		tlog.Error("GetActionValue is nil")
		return "", nilValue, ErrActionNotSupport
	}
	typemap := base.child.GetTypeMap()
	//check types is ok
	if v, ok := typemap[name]; !ok || v != ty {
		tlog.Error("GetTypeMap is not ok")
		return "", nilValue, ErrActionNotSupport
	}
	return name, val, nil
}

func (base *ExecTypeBase) ActionName(tx *Transaction) string {
	payload, err := base.child.DecodePayload(tx)
	if err != nil {
		return "unknown-err"
	}
	tm := base.child.GetTypeMap()
	if get, ok := payload.(ExecTypeGet); ok {
		ty := get.GetTy()
		for k, v := range tm {
			if v == ty {
				return lowcaseFirst(k)
			}
		}
	}
	return "unknown"
}

func lowcaseFirst(v string) string {
	if len(v) == 0 {
		return ""
	}
	change := []rune(v)
	if unicode.IsUpper(change[0]) {
		change[0] = unicode.ToLower(change[0])
		return string(change)
	}
	return v
}

func (base *ExecTypeBase) CreateQuery(funcname string, message json.RawMessage) (Message, error) {
	if _, ok := base.queryMap[funcname]; !ok {
		return nil, ErrActionNotSupport
	}
	ty := base.queryMap[funcname]
	p := reflect.New(ty.In(1).Elem())
	queryin := p.Interface()
	if in, ok := queryin.(proto.Message); ok {
		data, err := message.MarshalJSON()
		if err != nil {
			return nil, err
		}
		err = JsonToPB(data, in)
		if err != nil {
			return nil, err
		}
		return in, nil
	}
	return nil, ErrActionNotSupport
}

func (base *ExecTypeBase) QueryToJson(funcname string, message Message) (string, error) {
	if _, ok := base.queryMap[funcname]; !ok {
		return "", ErrActionNotSupport
	}
	return PBToJson(message)
}

func (base *ExecTypeBase) callRPC(method reflect.Method, action string, msg interface{}) (tx *Transaction, err error) {
	valueret := method.Func.Call([]reflect.Value{base.childValue, reflect.ValueOf(action), reflect.ValueOf(msg)})
	if len(valueret) != 2 {
		return nil, ErrMethodNotFound
	}
	r1 := valueret[0].Interface()
	if r1 != nil {
		if r, ok := r1.(*Transaction); ok {
			tx = r
		} else {
			return nil, ErrMethodReturnType
		}
	}
	//参数2
	r2 := valueret[1].Interface()
	err = nil
	if r2 != nil {
		if r, ok := r2.(error); ok {
			err = r
		} else {
			return nil, ErrMethodReturnType
		}
	}
	if tx == nil && err == nil {
		return nil, ErrActionNotSupport
	}
	return tx, err
}

func (base *ExecTypeBase) AssertCreate(c *CreateTx) (*Transaction, error) {
	if c.ExecName != "" && !IsAllowExecName([]byte(c.ExecName), []byte(c.ExecName)) {
		tlog.Error("CreateTx", "Error", ErrExecNameNotMatch)
		return nil, ErrExecNameNotMatch
	}
	if c.Amount < 0 {
		return nil, ErrAmount
	}
	if c.IsWithdraw {
		p := &AssetsWithdraw{Cointoken: c.GetTokenSymbol(), Amount: c.Amount,
			Note: c.Note, ExecName: c.ExecName, To: c.To}
		return base.child.CreateTransaction("Withdraw", p)
	}
	if c.ExecName != "" {
		v := &AssetsTransferToExec{Cointoken: c.GetTokenSymbol(), Amount: c.Amount,
			Note: c.Note, ExecName: c.ExecName, To: c.To}
		return base.child.CreateTransaction("TransferToExec", v)
	}
	v := &AssetsTransfer{Cointoken: c.GetTokenSymbol(), Amount: c.Amount, Note: c.GetNote(), To: c.To}
	return base.child.CreateTransaction("Transfer", v)
}

func (base *ExecTypeBase) Create(action string, msg Message) (*Transaction, error) {
	//先判断 FuncList 中有没有符合要求的函数 RPC_{action}
	if msg == nil {
		return nil, ErrInvalidParam
	}
	if action == "" {
		action = "Default_Process"
	}
	funclist := base.GetRPCFuncMap()
	if method, ok := funclist["RPC_"+action]; ok {
		return base.callRPC(method, action, msg)
	}
	if _, ok := msg.(Message); !ok {
		return nil, ErrInvalidParam
	}
	typemap := base.child.GetTypeMap()
	if _, ok := typemap[action]; ok {
		ty1 := base.actionListValueType[action]
		ty2 := reflect.TypeOf(msg).Elem()
		if ty1 != ty2 {
			return nil, ErrInvalidParam
		}
		return base.CreateTransaction(action, msg.(Message))
	}
	tlog.Error(action + " ErrActionNotSupport")
	return nil, ErrActionNotSupport
}

func (base *ExecTypeBase) GetAction(action string) (Message, error) {
	typemap := base.child.GetTypeMap()
	if _, ok := typemap[action]; ok {
		tyvalue := reflect.New(base.actionListValueType[action])
		if !tyvalue.CanInterface() {
			tlog.Error(action + " tyvalue.CanInterface error")
			return nil, ErrActionNotSupport
		}
		data, ok := tyvalue.Interface().(Message)
		if !ok {
			tlog.Error(action + " tyvalue is not Message")
			return nil, ErrActionNotSupport
		}
		return data, nil
	}
	tlog.Error(action + " ErrActionNotSupport")
	return nil, ErrActionNotSupport
}

//重构完成后删除
func (base *ExecTypeBase) CreateTx(action string, msg json.RawMessage) (*Transaction, error) {
	data, err := base.GetAction(action)
	if err != nil {
		return nil, err
	}
	b, err := msg.MarshalJSON()
	if err != nil {
		tlog.Error(action + " MarshalJSON  error")
		return nil, err
	}
	err = JsonToPB(b, data)
	if err != nil {
		tlog.Error(action + " jsontopb  error")
		return nil, err
	}
	return base.CreateTransaction(action, data)
}

func (base *ExecTypeBase) CreateTransaction(action string, data Message) (tx *Transaction, err error) {
	defer func() {
		if e := recover(); e != nil {
			err = ErrActionNotSupport
		}
	}()
	value := base.child.GetPayload()
	v := reflect.New(base.actionListValueType["Value_"+action])
	vn := reflect.Indirect(v)
	if vn.Kind() != reflect.Struct {
		tlog.Error("CreateTransaction vn not struct kind", "exectutor", base.child.GetName(), "action", action)
		return nil, ErrActionNotSupport
	}
	field := vn.FieldByName(action)
	if !field.IsValid() || !field.CanSet() {
		tlog.Error("CreateTransaction vn filed can't set", "exectutor", base.child.GetName(), "action", action)
		return nil, ErrActionNotSupport
	}
	field.Set(reflect.ValueOf(data))
	value2 := reflect.Indirect(reflect.ValueOf(value))
	if value2.Kind() != reflect.Struct {
		tlog.Error("CreateTransaction value2 not struct kind", "exectutor", base.child.GetName(), "action", action)
		return nil, ErrActionNotSupport
	}
	field = value2.FieldByName("Value")
	if !field.IsValid() || !field.CanSet() {
		tlog.Error("CreateTransaction value filed can't set", "exectutor", base.child.GetName(), "action", action)
		return nil, ErrActionNotSupport
	}
	field.Set(v)

	field = value2.FieldByName("Ty")
	if !field.IsValid() || !field.CanSet() {
		tlog.Error("CreateTransaction ty filed can't set", "exectutor", base.child.GetName(), "action", action)
		return nil, ErrActionNotSupport
	}
	tymap := base.child.GetTypeMap()
	if tyid, ok := tymap[action]; ok {
		field.Set(reflect.ValueOf(tyid))
		return &Transaction{Payload: Encode(value)}, nil
	}
	return nil, ErrActionNotSupport
}<|MERGE_RESOLUTION|>--- conflicted
+++ resolved
@@ -272,14 +272,9 @@
 }
 
 func (base *ExecTypeBase) buildQuery(funcmap map[string]reflect.Method) {
-<<<<<<< HEAD
-	base.queryMap = make(map[string]reflect.Type)
-=======
 	if base.queryMap == nil {
 		base.queryMap = make(map[string]reflect.Type)
 	}
-
->>>>>>> 1cf3c923
 	for funcname := range funcmap {
 		if !strings.HasPrefix(funcname, "Query_") {
 			continue
