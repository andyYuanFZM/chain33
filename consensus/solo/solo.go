--- conflicted
+++ resolved
@@ -1,279 +1,199 @@
 package solo
 
 import (
-	"sync"
-	"time"
+"sync"
+"time"
 
-	"code.aliyun.com/chain33/chain33/common/merkle"
-	"code.aliyun.com/chain33/chain33/queue"
-	"code.aliyun.com/chain33/chain33/types"
-	log "github.com/inconshreveable/log15"
+"code.aliyun.com/chain33/chain33/common/merkle"
+"code.aliyun.com/chain33/chain33/queue"
+"code.aliyun.com/chain33/chain33/types"
+log "github.com/inconshreveable/log15"
 )
 
 var slog = log.New("module", "solo")
 
 var (
-	listSize     int = 10000
-	zeroHash     [32]byte
-	currentBlock *types.Block
-	mulock       sync.Mutex
+listSize     int = 10000
+zeroHash     [32]byte
+currentBlock *types.Block
+mulock       sync.Mutex
 )
 
 type SoloClient struct {
-	qclient queue.IClient
+qclient queue.IClient
 }
 
 func NewSolo() *SoloClient {
-	log.Info("Enter consensus solo")
-	return &SoloClient{}
+log.Info("Enter consensus solo")
+return &SoloClient{}
 }
 
 func (client *SoloClient) SetQueue(q *queue.Queue) {
-	log.Info("Enter SetQueue method of consensus")
-	client.qclient = q.GetClient()
+log.Info("Enter SetQueue method of consensus")
+client.qclient = q.GetClient()
 
-	// TODO: solo模式下通过配置判断是否主节点，主节点打包区块，其余节点不用做
+// TODO: solo模式下通过配置判断是否主节点，主节点打包区块，其余节点不用做
 
-	// 程序初始化时，先从blockchain取区块链高度
+// 程序初始化时，先从blockchain取区块链高度
 
-	height := client.getInitHeight()
+height := client.getInitHeight()
 
-	if height == -1 {
-		// 创世区块
-		newblock := &types.Block{}
-		newblock.Height = 0
-		// TODO: 下面这些值在创世区块中赋值nil，是否合理？
-		newblock.ParentHash = zeroHash[:]
-		var tx types.Transaction
-		tx.Payload = []byte("first block 2017-11-01 @fzm")
-		newblock.Txs = append(newblock.Txs, &tx)
-		newblock.TxHash = merkle.CalcMerkleRoot(newblock.Txs)
-		client.writeBlock(newblock)
-	} else {
-		block := client.RequestBlock(height)
-		setCurrentBlock(block)
-	}
-	go client.eventLoop()
-	go client.createBlock()
+if height == -1 {
+// 创世区块
+newblock := &types.Block{}
+newblock.Height = 0
+// TODO: 下面这些值在创世区块中赋值nil，是否合理？
+newblock.ParentHash = zeroHash[:]
+var tx types.Transaction
+tx.Payload = []byte("first block 2017-11-01 @fzm")
+newblock.Txs = append(newblock.Txs, &tx)
+newblock.TxHash = merkle.CalcMerkleRoot(newblock.Txs)
+client.writeBlock(newblock)
+} else {
+block := client.RequestBlock(height)
+setCurrentBlock(block)
+}
+go client.eventLoop()
+go client.createBlock()
 }
 
 func (client *SoloClient) checkTxDup(txs []*types.Transaction) (transactions []*types.Transaction) {
-	var checkHashList types.TxHashList
-	txMap := make(map[string]*types.Transaction)
-	for _, tx := range txs {
-		hash := tx.Hash()
-		txMap[string(hash)] = tx
-		checkHashList.Hashes = append(checkHashList.Hashes, hash)
-	}
+var checkHashList types.TxHashList
+txMap := make(map[string]*types.Transaction)
+for _, tx := range txs {
+hash := tx.Hash()
+txMap[string(hash)] = tx
+checkHashList.Hashes = append(checkHashList.Hashes, hash)
+}
 
-	// 发送Hash过后的交易列表给blockchain模块
-	hashList := client.qclient.NewMessage("blockchain", types.EventTxHashList, &checkHashList)
-	client.qclient.Send(hashList, true)
-	dupTxList, _ := client.qclient.Wait(hashList)
+// 发送Hash过后的交易列表给blockchain模块
+hashList := client.qclient.NewMessage("blockchain", types.EventTxHashList, &checkHashList)
+client.qclient.Send(hashList, true)
+dupTxList, _ := client.qclient.Wait(hashList)
 
-	// 取出blockchain返回的重复交易列表
-	dupTxs := dupTxList.GetData().(*types.TxHashList).Hashes
+// 取出blockchain返回的重复交易列表
+dupTxs := dupTxList.GetData().(*types.TxHashList).Hashes
 
-	for _, hash := range dupTxs {
-		delete(txMap, string(hash))
-	}
+for _, hash := range dupTxs {
+delete(txMap, string(hash))
+}
 
-	for _, tx := range txMap {
-		transactions = append(transactions, tx)
-	}
-	return transactions
+for _, tx := range txMap {
+transactions = append(transactions, tx)
+}
+return transactions
 }
 
 func (client *SoloClient) createBlock() {
-	issleep := true
-	for {
-		if issleep {
-			time.Sleep(time.Second)
-		}
-		txs := client.RequestTx()
-		if len(txs) == 0 {
-			issleep = true
-			continue
-		}
-		issleep = false
-		//check dup
-		txs = client.checkTxDup(txs)
-		lastBlock := getCurrentBlock()
-		var newblock types.Block
-		newblock.ParentHash = lastBlock.Hash()
-		newblock.Height = lastBlock.Height + 1
-		newblock.Txs = txs
-		newblock.TxHash = merkle.CalcMerkleRoot(newblock.Txs)
-		client.writeBlock(&newblock)
-	}
+issleep := true
+for {
+if issleep {
+time.Sleep(time.Second)
+}
+txs := client.RequestTx()
+if len(txs) == 0 {
+issleep = true
+continue
+}
+issleep = false
+//check dup
+txs = client.checkTxDup(txs)
+lastBlock := getCurrentBlock()
+var newblock types.Block
+newblock.ParentHash = lastBlock.Hash()
+newblock.Height = lastBlock.Height + 1
+newblock.Txs = txs
+newblock.TxHash = merkle.CalcMerkleRoot(newblock.Txs)
+client.writeBlock(&newblock)
+}
 }
 
 // 准备新区块
 func (client *SoloClient) eventLoop() {
-	// 监听blockchain模块，获取当前最高区块
-	client.qclient.Sub("consensus")
-	go func() {
-		for msg := range client.qclient.Recv() {
-			slog.Info("consensus recv", "msg", msg)
-			if msg.Ty == types.EventAddBlock {
-<<<<<<< HEAD
-				block := msg.GetData().(*types.Block)
-				setCurrentBlock(block)
-=======
-				var block *types.Block
-				block = msg.GetData().(*types.Block)
-				preHeight := block.Height
-
-				// solo模式下，只有solo节点打包区块。每向blockchain成功发送完一个区块（不管blockchain当时有没写成功）
-				// 高度计数器height自动增长1，当height == preHeight+1的情况下，说明之前所有区块都已经写完成
-				if height == preHeight+1 {
-
-					txlist := <-txChannel
-					// 待检查交易列表（Hash过后）
-					var checkHashList types.TxHashList
-					// 去重后的交易列表
-					var transactonList types.ReplyTxList
-					// 去重后的Hash列表
-					var txWithoutdup types.TxHashList
-					if len(txlist.Txs) > 0 {
-						for _, transaction := range txlist.Txs {
-							checkHashList.Hashes = append(checkHashList.Hashes, (*types.Transaction)(transaction).Hash())
-						}
-
-						// 发送Hash过后的交易列表给blockchain模块
-						hashList := client.qclient.NewMessage("blockchian", types.EventTxHashList, checkHashList)
-						client.qclient.Send(hashList, true)
-						dupTxList, _ := client.qclient.Wait(hashList)
-
-						// 取出blockchain返回的重复交易列表
-						dupTxListData := dupTxList.GetData().(types.TxHashList).Hashes
-
-						// 存在重复记录，由于consensus模块，blockchain模块都是顺序处理交易列表
-						// 切片中的元素下标是固定的，所以根据重复列表中元素去找到对应下标，并重组切片
-						if len(dupTxListData) > 0 {
-							var byteA []byte
-							var byteB []byte
-							index := 0
-							endIndex := len(checkHashList.Hashes)
-							for i := 0; i < len(dupTxListData); i++ {
-								byteA = dupTxListData[i]
-								for j := 0; j < len(checkHashList.Hashes); j++ {
-									byteB = checkHashList.Hashes[j]
-									if bytes.Equal(byteA, byteB) {
-										if j < endIndex-1 {
-											transactonList.Txs = append(transactonList.Txs, txlist.Txs[index:j]...)
-											txWithoutdup.Hashes = append(txWithoutdup.Hashes, checkHashList.Hashes[index:j]...)
-											index = j + 1
-											break
-										} else if j == endIndex-1 {
-											// 列表中最后一个元素重复
-											transactonList.Txs = append(transactonList.Txs, txlist.Txs[index:endIndex]...)
-											txWithoutdup.Hashes = append(txWithoutdup.Hashes, checkHashList.Hashes[index:endIndex]...)
-											break
-										}
-
-									}
-								}
-							}
-						} else {
-							transactonList = txlist
-							txWithoutdup = checkHashList
-						}
-					}
-
-					// 打包新区块
-					newblock := &types.Block{}
-					newblock.ParentHash = block.TxHash
-					newblock.Height = height
-					newblock.Txs = transactonList.Txs
-					// 求交易的rootHash
-					newblock.TxHash = merkle.GetMerkleRoot(txWithoutdup.Hashes)
-
-					client.writeBlock(newblock)
-
-				} else if height > preHeight+1 {
-					log.Println("Not the latest block, continue.")
-
-				} else {
-					log.Println("This will not happen")
-				}
->>>>>>> 51fb08b2
-			}
-		}
-	}()
+// 监听blockchain模块，获取当前最高区块
+client.qclient.Sub("consensus")
+go func() {
+for msg := range client.qclient.Recv() {
+slog.Info("consensus recv", "msg", msg)
+if msg.Ty == types.EventAddBlock {
+block := msg.GetData().(*types.Block)
+setCurrentBlock(block)
+}
+}
+}()
 }
 
 // Mempool中取交易列表
 func (client *SoloClient) RequestTx() []*types.Transaction {
-	if client.qclient == nil {
-		panic("client not bind message queue.")
-	}
-	msg := client.qclient.NewMessage("mempool", types.EventTxList, listSize)
-	client.qclient.Send(msg, true)
-	resp, _ := client.qclient.Wait(msg)
-	return resp.GetData().(*types.ReplyTxList).GetTxs()
+if client.qclient == nil {
+panic("client not bind message queue.")
+}
+msg := client.qclient.NewMessage("mempool", types.EventTxList, listSize)
+client.qclient.Send(msg, true)
+resp, _ := client.qclient.Wait(msg)
+return resp.GetData().(*types.ReplyTxList).GetTxs()
 }
 
 func (client *SoloClient) RequestBlock(start int64) *types.Block {
-	if client.qclient == nil {
-		panic("client not bind message queue.")
-	}
-	msg := client.qclient.NewMessage("blockchain", types.EventGetBlocks, &types.RequestBlocks{start, start})
-	client.qclient.Send(msg, true)
-	resp, err := client.qclient.Wait(msg)
-	if err != nil {
-		panic(err)
-	}
-	blocks := resp.GetData().(*types.Blocks)
-	return blocks.Items[0]
+if client.qclient == nil {
+panic("client not bind message queue.")
+}
+msg := client.qclient.NewMessage("blockchain", types.EventGetBlocks, &types.RequestBlocks{start, start})
+client.qclient.Send(msg, true)
+resp, err := client.qclient.Wait(msg)
+if err != nil {
+panic(err)
+}
+blocks := resp.GetData().(*types.Blocks)
+return blocks.Items[0]
 }
 
 // solo初始化时，取一次区块高度放在内存中，后面自增长，不用再重复去blockchain取
 func (client *SoloClient) getInitHeight() int64 {
 
-	msg := client.qclient.NewMessage("blockchain", types.EventGetBlockHeight, nil)
+msg := client.qclient.NewMessage("blockchain", types.EventGetBlockHeight, nil)
 
-	client.qclient.Send(msg, true)
-	replyHeight, err := client.qclient.Wait(msg)
-	h := replyHeight.GetData().(*types.ReplyBlockHeight).Height
-	slog.Info("init = ", "height", h)
-	if err != nil {
-		panic("error happens when get height from blockchain")
-	}
-	return h
+client.qclient.Send(msg, true)
+replyHeight, err := client.qclient.Wait(msg)
+h := replyHeight.GetData().(*types.ReplyBlockHeight).Height
+slog.Info("init = ", "height", h)
+if err != nil {
+panic("error happens when get height from blockchain")
+}
+return h
 }
 
 // 向blockchain写区块
 func (client *SoloClient) writeBlock(block *types.Block) {
-	for {
-		msg := client.qclient.NewMessage("blockchain", types.EventAddBlock, block)
-		client.qclient.Send(msg, true)
-		resp, _ := client.qclient.Wait(msg)
+for {
+msg := client.qclient.NewMessage("blockchain", types.EventAddBlock, block)
+client.qclient.Send(msg, true)
+resp, _ := client.qclient.Wait(msg)
 
-		if resp.GetData().(*types.Reply).IsOk {
-			setCurrentBlock(block)
-			break
-		} else {
-			log.Info("Send block to blockchian return fail,retry!")
-		}
-	}
+if resp.GetData().(*types.Reply).IsOk {
+setCurrentBlock(block)
+break
+} else {
+log.Info("Send block to blockchian return fail,retry!")
+}
+}
 }
 
 func setCurrentBlock(b *types.Block) {
-	mulock.Lock()
-	currentBlock = b
-	mulock.Unlock()
+mulock.Lock()
+currentBlock = b
+mulock.Unlock()
 }
 
 func getCurrentBlock() (b *types.Block) {
-	mulock.Lock()
-	defer mulock.Unlock()
-	return currentBlock
+mulock.Lock()
+defer mulock.Unlock()
+return currentBlock
 }
 
 func getCurrentHeight() int64 {
-	mulock.Lock()
-	start := currentBlock.Height
-	mulock.Unlock()
-	return start
+mulock.Lock()
+start := currentBlock.Height
+mulock.Unlock()
+return start
 }