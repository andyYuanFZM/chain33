--- conflicted
+++ resolved
@@ -68,11 +68,11 @@
 		}
 		NormPerf(argsWithoutProg[1], argsWithoutProg[2], argsWithoutProg[3], argsWithoutProg[4])
 	case "normput":
-		if len(argsWithoutProg) != 3 {
-			fmt.Print(errors.New("参数错误").Error())
-			return
-		}
-		NormPut(argsWithoutProg[1], argsWithoutProg[2], "", "")
+		if len(argsWithoutProg) != 4 {
+			fmt.Print(errors.New("参数错误").Error())
+			return
+		}
+		NormPut(argsWithoutProg[1], argsWithoutProg[2], argsWithoutProg[3])
 	case "normget":
 		if len(argsWithoutProg) != 2 {
 			fmt.Print(errors.New("参数错误").Error())
@@ -87,7 +87,7 @@
 	fmt.Println("[ip] transferperf [from, to, amount, txNum, duration]            : 转账性能测试")
 	fmt.Println("[ip] sendtoaddress [from, to, amount, note]                      : 发送交易到地址")
 	fmt.Println("[ip] normperf [size, num, interval, duration]                    : 常规写数据性能测试")
-	fmt.Println("[ip] normput [key, value]                                        : 常规写数据")
+	fmt.Println("[ip] normput [privkey, key, value]                               : 常规写数据")
 	fmt.Println("[ip] normget [key]                                               : 常规读数据")
 }
 
@@ -181,16 +181,16 @@
 	for i := 0; i < numThread; i++ {
 		go func() {
 			txCount := 0
-			addr, priv := genaddress()
+			_, priv := genaddress()
 			for sec := 0; durInt == 0 || sec < durInt; {
 				for txs := 0; txs < numInt/numThread; txs++ {
 					if txCount >= maxTxPerAcc {
-						addr, priv = genaddress()
+						_, priv = genaddress()
 						txCount = 0
 					}
 					key = RandStringBytes(20)
 					value = RandStringBytes(sizeInt)
-					NormPut(key, value, addr, common.ToHex(priv.Bytes()))
+					NormPut(common.ToHex(priv.Bytes()), key, value)
 					txCount++
 				}
 				time.Sleep(time.Second * time.Duration(intervalInt))
@@ -213,22 +213,12 @@
 	return string(b)
 }
 
-<<<<<<< HEAD
-func NormPut(key string, value string, addr string, privkey string) {
-	if addr == "" || privkey == "" {
-		addrto, priv := genaddress()
-		addr = addrto
-		privkey = common.ToHex(priv.Bytes())
-	}
-	fmt.Println(key, "=", value)
-=======
 func NormPut(privkey string, key string, value string) {
 	//fmt.Println(key, "=", value)
->>>>>>> 54af99ff
 	nput := &types.NormAction_Nput{&types.NormPut{Key: key, Value: []byte(value)}}
 	action := &types.NormAction{Value: nput, Ty: types.NormActionPut}
 	tx := &types.Transaction{Execer: []byte("norm"), Payload: types.Encode(action), Fee: fee}
-	tx.To = addr
+	tx.To = address.ExecAddress("norm")
 	tx.Nonce = r.Int63()
 	tx.Sign(types.SECP256K1, getprivkey(privkey))
 
