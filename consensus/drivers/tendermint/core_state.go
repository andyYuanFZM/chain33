package tendermint

import (
	"bytes"
	"errors"
	"fmt"
	"reflect"
	"runtime/debug"
	"sync"
	"sync/atomic"
	"time"

	ttypes "gitlab.33.cn/chain33/chain33/consensus/drivers/tendermint/types"
	"gitlab.33.cn/chain33/chain33/types"
	"gitlab.33.cn/chain33/chain33/common/merkle"
)

//-----------------------------------------------------------------------------
// Config

const (
	proposalHeartbeatIntervalSeconds = 2
)

//-----------------------------------------------------------------------------
// Errors

var (
	ErrInvalidProposalSignature = errors.New("Error invalid proposal signature")
	ErrInvalidProposalPOLRound  = errors.New("Error invalid proposal POL round")
	ErrAddingVote               = errors.New("Error adding vote")
	ErrVoteHeightMismatch       = errors.New("Error vote height mismatch")
)

//-----------------------------------------------------------------------------

var (
	msgQueueSize      = 1000
	maxCommitInfoSize = 101 //can deal with max 300 validator nodes
)

// internally generated messages which may update the state
type timeoutInfo struct {
	Duration time.Duration        `json:"duration"`
	Height   int64                `json:"height"`
	Round    int                  `json:"round"`
	Step     ttypes.RoundStepType `json:"step"`
}

func (ti *timeoutInfo) String() string {
	return fmt.Sprintf("%v ; %d/%d %v", ti.Duration, ti.Height, ti.Round, ti.Step)
}

type CommitInfo struct {
	height int64
	round  int
}

// ConsensusState handles execution of the consensus algorithm.
// It processes votes and proposals, and upon reaching agreement,
// commits blocks to the chain and executes them against the application.
// The internal state machine receives input from peers, the internal validator, and from a timer.
type ConsensusState struct {
	// config details
	client        *TendermintClient
	privValidator ttypes.PrivValidator // for signing votes

	// services for creating and executing blocks
	// TODO: encapsulate all of this in one "BlockManager"
	blockExec *BlockExecutor

	evpool ttypes.EvidencePool

	// internal state
	mtx sync.Mutex
	ttypes.RoundState
	state State // State until height-1.

	// state changes may be triggered by msgs from peers,
	// msgs from ourself, or by timeouts
	peerMsgQueue     chan MsgInfo
	internalMsgQueue chan MsgInfo
	timeoutTicker    TimeoutTicker

	// a Write-Ahead Log ensures we can recover from any kind of crash
	// and helps us avoid signing conflicting votes
	//wal          WAL
	replayMode   bool // so we don't log signing errors during replay
	doWALCatchup bool // determines if we even try to do the catchup

	// for tests where we want to limit the number of transitions the state makes
	nSteps int

	// some functions can be overwritten for testing
	decideProposal func(height int64, round int)
	doPrevote      func(height int64, round int)
	setProposal    func(proposal *types.Proposal) error

	// closed when we finish shutting down
	done chan struct{}

	NewTxsHeight   chan int64
	NewTxsFinished chan bool
	blockStore     *ttypes.BlockStore
	needSetFinish  bool
	syncMutex      sync.Mutex

	LastProposals BaseQueue

	roundstateRWLock sync.RWMutex //only lock roundstate so gossip in reactor can go on

	broadcastChannel chan<- MsgInfo

	ourId ID

	started uint32 // atomic
	stopped uint32 // atomic
	Quit    chan struct{}

	needCommitByInfo chan CommitInfo
	precommitOK      bool
	txsAvailable     chan int64
	begCons          time.Time
}

// NewConsensusState returns a new ConsensusState.
func NewConsensusState(client *TendermintClient, blockStore *ttypes.BlockStore, state State, blockExec *BlockExecutor, evpool ttypes.EvidencePool) *ConsensusState {
	cs := &ConsensusState{
		client:           client,
		blockExec:        blockExec,
		peerMsgQueue:     make(chan MsgInfo, msgQueueSize),
		internalMsgQueue: make(chan MsgInfo, msgQueueSize),
		timeoutTicker:    NewTimeoutTicker(),
		done:             make(chan struct{}),
		doWALCatchup:     true,
		//wal:              nilWAL{},
		evpool: evpool,

		NewTxsHeight:     make(chan int64, 1),
		NewTxsFinished:   make(chan bool),
		blockStore:       blockStore,
		needSetFinish:    false,
		Quit:             make(chan struct{}),
		needCommitByInfo: make(chan CommitInfo, maxCommitInfoSize),
		precommitOK:      false,
		txsAvailable:     make(chan int64, 1),
		begCons:          time.Time{},
	}
	// set function defaults (may be overwritten before calling Start)
	cs.decideProposal = cs.defaultDecideProposal
	cs.doPrevote = cs.defaultDoPrevote
	cs.setProposal = cs.defaultSetProposal

	cs.updateToState(state)
	// Don't call scheduleRound0 yet.
	// We do that upon Start().
	cs.reconstructLastCommit(state)

	//old proposal cache
	cs.LastProposals = BaseQueue{}
	cs.LastProposals.InitQueue(2)

	return cs
}

func (cs *ConsensusState) SetOurID(id ID) {
	cs.ourId = id
}

func (cs *ConsensusState) SetBroadcastChannel(broadcastChannel chan<- MsgInfo) {
	cs.broadcastChannel = broadcastChannel
}

func (cs *ConsensusState) IsRunning() bool {
	return atomic.LoadUint32(&cs.started) == 1 && atomic.LoadUint32(&cs.stopped) == 0
}

//----------------------------------------
// String returns a string.
func (cs *ConsensusState) String() string {
	// better not to access shared variables
	return fmt.Sprintf("ConsensusState") //(H:%v R:%v S:%v", cs.Height, cs.Round, cs.Step)
}

// GetState returns a copy of the chain state.
func (cs *ConsensusState) GetState() State {
	cs.mtx.Lock()
	defer cs.mtx.Unlock()
	return cs.state.Copy()
}

// GetRoundState returns a copy of the internal consensus state.
func (cs *ConsensusState) GetRoundState() *ttypes.RoundState {
	cs.mtx.Lock()
	defer cs.mtx.Unlock()
	return cs.getRoundState()
}

func (cs *ConsensusState) getRoundState() *ttypes.RoundState {
	//cs.roundstateRWLock.RLock()
	rs := cs.RoundState // copy
	//cs.roundstateRWLock.RUnlock()
	return &rs
}

// GetValidators returns a copy of the current validators.
func (cs *ConsensusState) GetValidators() (int64, []*ttypes.Validator) {
	cs.mtx.Lock()
	defer cs.mtx.Unlock()
	return cs.state.LastBlockHeight, cs.state.Validators.Copy().Validators
}

// SetPrivValidator sets the private validator account for signing votes.
func (cs *ConsensusState) SetPrivValidator(priv ttypes.PrivValidator) {
	cs.mtx.Lock()
	defer cs.mtx.Unlock()
	cs.privValidator = priv
}

// SetTimeoutTicker sets the local timer. It may be useful to overwrite for testing.
func (cs *ConsensusState) SetTimeoutTicker(timeoutTicker TimeoutTicker) {
	cs.mtx.Lock()
	defer cs.mtx.Unlock()
	cs.timeoutTicker = timeoutTicker
}

// LoadCommit loads the commit for a given height.
func (cs *ConsensusState) LoadCommit(height int64) *types.TendermintCommit {
	cs.mtx.Lock()
	defer cs.mtx.Unlock()
	if height == cs.blockStore.Height() {
		return cs.blockStore.LoadSeenCommit(height)
	}
	return cs.blockStore.LoadBlockCommit(height)
}

// OnStart implements cmn.Service.
// It loads the latest state via the WAL, and starts the timeout and receive routines.
func (cs *ConsensusState) Start() {
	if atomic.CompareAndSwapUint32(&cs.started, 0, 1) {
		if atomic.LoadUint32(&cs.stopped) == 1 {
			tendermintlog.Error("ConsensusState already stoped")
		}
		cs.timeoutTicker.Start()

		go cs.checkTxsAvailable()
		// now start the receiveRoutine
		go cs.receiveRoutine(0)

		// schedule the first round!
		// use GetRoundState so we don't race the receiveRoutine for access
		cs.scheduleRound0(cs.GetRoundState())

	}
}

// OnStop implements cmn.Service. It stops all routines and waits for the WAL to finish.
func (cs *ConsensusState) Stop() {
	cs.timeoutTicker.Stop()

	// Make BaseService.Wait() wait until cs.wal.Wait()
	if cs.IsRunning() {
		//cs.wal.Wait()
	}
}

// Wait waits for the the main routine to return.
// NOTE: be sure to Stop() the event switch and drain
// any event channels or this may deadlock
func (cs *ConsensusState) Wait() {
	<-cs.done
}

/* 20180224 hg
// OpenWAL opens a file to log all consensus messages and timeouts for deterministic accountability
func (cs *ConsensusState) OpenWAL(walFile string) (WAL, error) {
	wal, err := NewWAL(walFile, cs.config.WalLight)
	if err != nil {
		tendermintlog.Error("Failed to open WAL for consensus state", "wal", walFile, "err", err)
		return nil, err
	}
	wal.SetLogger(tendermintlog.With("wal", walFile))
	if err := wal.Start(); err != nil {
		return nil, err
	}
	return wal, nil
}
*/

//------------------------------------------------------------
// internal functions for managing the state

func (cs *ConsensusState) updateHeight(height int64) {
	//cs.roundstateRWLock.Lock()
	cs.Height = height
	//cs.roundstateRWLock.Unlock()
}

func (cs *ConsensusState) updateRoundStep(round int, step ttypes.RoundStepType) {
	//cs.roundstateRWLock.Lock()
	cs.Round = round
	cs.Step = step
	//cs.roundstateRWLock.Unlock()
}

// enterNewRound(height, 0) at cs.StartTime.
func (cs *ConsensusState) scheduleRound0(rs *ttypes.RoundState) {
	//tendermintlog.Info("scheduleRound0", "now", time.Now(), "startTime", cs.StartTime)
	sleepDuration := rs.StartTime.Sub(time.Now()) // nolint: gotype, gosimple
	cs.scheduleTimeout(sleepDuration, rs.Height, 0, ttypes.RoundStepNewHeight)
}

// Attempt to schedule a timeout (by sending timeoutInfo on the tickChan)
func (cs *ConsensusState) scheduleTimeout(duration time.Duration, height int64, round int, step ttypes.RoundStepType) {
	cs.timeoutTicker.ScheduleTimeout(timeoutInfo{duration, height, round, step})
}

// send a msg into the receiveRoutine regarding our own proposal, block part, or vote
func (cs *ConsensusState) sendInternalMessage(mi MsgInfo) {
	select {
	case cs.internalMsgQueue <- mi:
	default:
		// NOTE: using the go-routine means our votes can
		// be processed out of order.
		// TODO: use CList here for strict determinism and
		// attempt push to internalMsgQueue in receiveRoutine
		tendermintlog.Info("Internal msg queue is full. Using a go-routine")
		go func() { cs.internalMsgQueue <- mi }()
	}
}

// Reconstruct LastCommit from SeenCommit, which we saved along with the block,
// (which happens even before saving the state)
func (cs *ConsensusState) reconstructLastCommit(state State) {
	if state.LastBlockHeight == 0 {
		return
	}
	seenCommit := cs.blockStore.LoadSeenCommit(state.LastBlockHeight)
	seenCommitC := ttypes.Commit{TendermintCommit: seenCommit}
	lastPrecommits := ttypes.NewVoteSet(state.ChainID, state.LastBlockHeight, seenCommitC.Round(), ttypes.VoteTypePrecommit, state.LastValidators)
	for _, item := range seenCommit.Precommits {
		if item == nil || len(item.Signature) == 0{
			continue
		}
		precommit := &ttypes.Vote{Vote:item}
		added, err := lastPrecommits.AddVote(precommit)
		if !added || err != nil {
			panic(fmt.Sprintf("Panicked on a Crisis: %v", fmt.Sprintf("Failed to reconstruct LastCommit: %v", err)))
		}
	}
	if !lastPrecommits.HasTwoThirdsMajority() {
		panic(fmt.Sprintf("Panicked on a Sanity Check: %v", "Failed to reconstruct LastCommit: Does not have +2/3 maj"))
	}
	//cs.roundstateRWLock.Lock()
	cs.LastCommit = lastPrecommits
	//cs.roundstateRWLock.Unlock()
}

// Updates ConsensusState and increments height to match that of state.
// The round becomes 0 and cs.Step becomes ttypes.RoundStepNewHeight.
func (cs *ConsensusState) updateToState(state State) {
	if cs.CommitRound > -1 && 0 < cs.Height && cs.Height != state.LastBlockHeight {
		panic(fmt.Sprintf("Panicked on a Sanity Check: %v", fmt.Sprintf("updateToState() expected state height of %v but found %v",
			cs.Height, state.LastBlockHeight)))
	}
	if !cs.state.IsEmpty() && cs.state.LastBlockHeight+1 != cs.Height {
		// This might happen when someone else is mutating cs.state.
		// Someone forgot to pass in state.Copy() somewhere?!
		panic(fmt.Sprintf("Panicked on a Sanity Check: %v", fmt.Sprintf("Inconsistent cs.state.LastBlockHeight+1 %v vs cs.Height %v",
			cs.state.LastBlockHeight+1, cs.Height)))
	}

	// If state isn't further out than cs.state, just ignore.
	// This happens when SwitchToConsensus() is called in the reactor.
	// We don't want to reset e.g. the Votes.
	if !cs.state.IsEmpty() && (state.LastBlockHeight <= cs.state.LastBlockHeight) {
		tendermintlog.Info("Ignoring updateToState()", "newHeight", state.LastBlockHeight+1, "oldHeight", cs.state.LastBlockHeight+1)
		return
	}

	// Reset fields based on state.
	validators := state.Validators
	lastPrecommits := (*ttypes.VoteSet)(nil)
	if cs.CommitRound > -1 && cs.Votes != nil {
		if !cs.Votes.Precommits(cs.CommitRound).HasTwoThirdsMajority() {
			panic(fmt.Sprintf("Panicked on a Sanity Check: %v", "updateToState(state) called but last Precommit round didn't have +2/3"))
		}
		lastPrecommits = cs.Votes.Precommits(cs.CommitRound)
	}

	// Next desired block height
	height := state.LastBlockHeight + 1

	// RoundState fields
	cs.updateHeight(height)
	cs.updateRoundStep(0, ttypes.RoundStepNewHeight)
	//cs.roundstateRWLock.Lock()
	if cs.CommitTime.IsZero() {
		// "Now" makes it easier to sync up dev nodes.
		// We add timeoutCommit to allow transactions
		// to be gathered for the first block.
		// And alternative solution that relies on clocks:
		//  cs.StartTime = state.LastBlockTime.Add(timeoutCommit)
		cs.StartTime = cs.Commit(time.Now())
	} else {
		cs.StartTime = cs.Commit(cs.CommitTime)
	}
	cs.Validators = validators
	cs.Proposal = nil
	cs.ProposalBlock = nil
	cs.LockedRound = 0
	cs.LockedBlock = nil
	cs.Votes = ttypes.NewHeightVoteSet(state.ChainID, height, validators)
	cs.CommitRound = -1
	cs.LastCommit = lastPrecommits
	cs.LastValidators = state.LastValidators
	//cs.roundstateRWLock.Unlock()
	//cs.precommitOK = false

	cs.state = state

	// Finally, broadcast RoundState
	cs.newStep()
}

func (cs *ConsensusState) newStep() {

	if cs.broadcastChannel != nil {
		cs.broadcastChannel <- MsgInfo{TypeID:ttypes.NewRoundStepID, Msg:cs.RoundStateMessage(), PeerID:cs.ourId, PeerIP:""}
	}
	//20180226 hg do it later
	//cs.wal.Save(rs)
	cs.nSteps++
}

func (cs *ConsensusState) NewTxsAvailable(height int64) {
	cs.syncMutex.Lock()
	defer cs.syncMutex.Unlock()
	cs.needSetFinish = true
	cs.NewTxsHeight <- height
}

//-----------------------------------------
// the main go routines

// receiveRoutine handles messages which may cause state transitions.
// it's argument (n) is the number of messages to process before exiting - use 0 to run forever
// It keeps the RoundState and is the only thing that updates it.
// Updates (state transitions) happen on timeouts, complete proposals, and 2/3 majorities.
// ConsensusState must be locked before any internal state is updated.
func (cs *ConsensusState) receiveRoutine(maxSteps int) {
	defer func() {
		if r := recover(); r != nil {
			tendermintlog.Error("CONSENSUS FAILURE!!!", "err", r, "stack", string(debug.Stack()))
		}
	}()

	for {
		if maxSteps > 0 {
			if cs.nSteps >= maxSteps {
				tendermintlog.Info("reached max steps. exiting receive routine")
				cs.nSteps = 0
				return
			}
		}
		rs := cs.RoundState
		var mi MsgInfo
		/*
			txs:=cs.client.RequestTx()
			if len(txs) != 0 {
				txs = cs.client.CheckTxDup(txs)
				lastBlock := cs.client.GetCurrentBlock()
				cs.handleTxsAvailable(lastBlock.Height + 1)
			}
		*/
		select {
		case height := <-cs.txsAvailable:
			cs.handleTxsAvailable(height)
		case mi = <-cs.peerMsgQueue:
			//cs.wal.Save(mi)
			// handles proposals, block parts, votes
			// may generate internal events (votes, complete proposals, 2/3 majorities)
			cs.handleMsg(mi)
		case mi = <-cs.internalMsgQueue:
			//cs.wal.Save(mi)
			// handles proposals, block parts, votes
			cs.handleMsg(mi)
		case ti := <-cs.timeoutTicker.Chan(): // tockChan:
			//cs.wal.Save(ti)
			// if the timeout is relevant to the rs
			// go to the next step
			cs.handleTimeout(ti, rs)
		case <-cs.Quit:

			// NOTE: the internalMsgQueue may have signed messages from our
			// priv_val that haven't hit the WAL, but its ok because
			// priv_val tracks LastSig

			// close wal now that we're done writing to it
			//cs.wal.Stop()

			close(cs.done)
			return
		}
	}
}

// state transitions on complete-proposal, 2/3-any, 2/3-one
func (cs *ConsensusState) handleMsg(mi MsgInfo) {
	cs.mtx.Lock()
	defer cs.mtx.Unlock()

	var err error
	msg, peerID, peerIP := mi.Msg, string(mi.PeerID), mi.PeerIP
	//tendermintlog.Info("handleMsg", "peerIP", peerIP, "msg", msg.TypeName())
	switch msg := msg.(type) {
	case *types.Proposal:
		// will not cause transition.
		// once proposal is set, we can receive block parts
		err = cs.setProposal(msg)
		if err != nil {
			tendermintlog.Error("handleMsg proposalMsg failed", "msg", msg, "error", err)
		}
	case *types.Vote:
		// attempt to add the vote and dupeout the validator if its a duplicate signature
		// if the vote gives us a 2/3-any or 2/3-one, we transition
		err := cs.tryAddVote(msg, peerID)
		if err == ErrAddingVote {
			// TODO: punish peer
		}

		// NOTE: the vote is broadcast to peers by the reactor listening
		// for vote events

		// TODO: If rs.Height == vote.Height && rs.Round < vote.Round,
		// the peer is sending us CatchupCommit precommits.
		// We could make note of this and help filter in broadcastHasVoteMessage().
	default:
		tendermintlog.Error("Unknown msg type", msg.String(), "peerid", peerID, "peerip", peerIP)
	}
	if err != nil {
		tendermintlog.Error("Error with msg", "type", reflect.TypeOf(msg), "peerid", peerID, "peerip", peerIP, "err", err, "msg", msg)
	}
}

func (cs *ConsensusState) handleTimeout(ti timeoutInfo, rs ttypes.RoundState) {
	tendermintlog.Debug("Received tock", "timeout", ti.Duration, "height", ti.Height, "round", ti.Round, "step", ti.Step)

	// timeouts must be for current height, round, step
	if ti.Height != rs.Height || ti.Round < rs.Round || (ti.Round == rs.Round && ti.Step < rs.Step) {
		tendermintlog.Debug("Ignoring tock because we're ahead", "height", rs.Height, "round", rs.Round, "step", rs.Step)
		return
	}

	// the timeout will now cause a state transition
	cs.mtx.Lock()
	defer cs.mtx.Unlock()

	switch ti.Step {
	case ttypes.RoundStepNewHeight:
		// NewRound event fired from enterNewRound.
		// XXX: should we fire timeout here (for timeout commit)?
		cs.enterNewRound(ti.Height, 0)
	case ttypes.RoundStepNewRound:
		cs.enterPropose(ti.Height, 0)
	case ttypes.RoundStepPropose:
		//cs.eventBus.PublishEventTimeoutPropose(cs.RoundStateEvent())
		cs.enterPrevote(ti.Height, ti.Round)
	case ttypes.RoundStepPrevoteWait:
		//cs.eventBus.PublishEventTimeoutWait(cs.RoundStateEvent())
		cs.enterPrecommit(ti.Height, ti.Round)
	case ttypes.RoundStepPrecommitWait:
		//cs.eventBus.PublishEventTimeoutWait(cs.RoundStateEvent())
		cs.enterNewRound(ti.Height, ti.Round+1)
	default:
		panic(fmt.Sprintf("Invalid timeout step: %v", ti.Step))
	}

}

func (cs *ConsensusState) checkTxsAvailable() {
	for {
		select {
		case height := <-cs.client.TxsAvailable():
			tendermintlog.Info(fmt.Sprintf("checkTxsAvailable. Current: %v/%v/%v", cs.Height, cs.Round, cs.Step), "height", height)
			if cs.Height != height {
				tendermintlog.Warn("blockchain and consensus are not sync")
				break
			}
			if cs.isProposalComplete() {
				tendermintlog.Info("already has proposal")
				break
			}
			cs.txsAvailable <- height
		}
	}
}

func (cs *ConsensusState) handleTxsAvailable(height int64) {
	cs.mtx.Lock()
	defer cs.mtx.Unlock()
	// we only need to do this for round 0
	cs.begCons = time.Now()
	cs.enterPropose(height, 0)
}

//-----------------------------------------------------------------------------
// State functions
// Used internally by handleTimeout and handleMsg to make state transitions

// Enter: `timeoutNewHeight` by startTime (commitTime+timeoutCommit),
// 	or, if SkipTimeout==true, after receiving all precommits from (height,round-1)
// Enter: `timeoutPrecommits` after any +2/3 precommits from (height,round-1)
// Enter: +2/3 precommits for nil at (height,round-1)
// Enter: +2/3 prevotes any or +2/3 precommits for block or any from (height, round)
// NOTE: cs.StartTime was already set for height.
func (cs *ConsensusState) enterNewRound(height int64, round int) {
	if cs.Height != height || round < cs.Round || (cs.Round == round && cs.Step != ttypes.RoundStepNewHeight) {
		tendermintlog.Debug(fmt.Sprintf("enterNewRound(%v/%v): Invalid args. Current step: %v/%v/%v", height, round, cs.Height, cs.Round, cs.Step))
		return
	}

	if now := time.Now(); cs.StartTime.After(now) {
		tendermintlog.Info("Need to set a buffer and log message here for sanity.", "startTime", cs.StartTime, "now", now)
	}

	tendermintlog.Info(fmt.Sprintf("enterNewRound(%v/%v). Current: %v/%v/%v", height, round, cs.Height, cs.Round, cs.Step))

	// Increment validators if necessary
	validators := cs.Validators
	if cs.Round < round {
		validators = validators.Copy()
		validators.IncrementAccum(round - cs.Round)
		tendermintlog.Debug("enterNewRound validator changed", "csr", cs.Round, "round", round)
	}
	tendermintlog.Debug("enterNewRound proposer ", "proposer", validators.Proposer, "validators", validators)
	// Setup new round
	// we don't fire newStep for this step,
	// but we fire an event, so update the round step first
	cs.updateRoundStep(round, ttypes.RoundStepNewRound)
	//cs.roundstateRWLock.Lock()
	cs.Validators = validators
	//cs.roundstateRWLock.Unlock()
	if round == 0 {
		// We've already reset these upon new height,
		// and meanwhile we might have received a proposal
		// for round 0.
	} else {
		tendermintlog.Info("Resetting Proposal info")
		//cs.roundstateRWLock.Lock()
		cs.Proposal = nil
		cs.ProposalBlock = nil
		//cs.roundstateRWLock.Unlock()
		//cs.precommitOK = false
	}
	cs.Votes.SetRound(round + 1) // also track next round (round+1) to allow round-skipping

	//cs.eventBus.PublishEventNewRound(cs.RoundStateEvent())
	cs.broadcastChannel <- MsgInfo{TypeID:ttypes.NewRoundStepID, Msg:cs.RoundStateMessage(), PeerID:cs.ourId, PeerIP:""}

	// Wait for txs to be available in the mempool
	// before we enterPropose in round 0. If the last block changed the app hash,
	// we may need an empty "proof" block, and enterPropose immediately.

	waitForTxs := cs.WaitForTxs() && round == 0 && !cs.needProofBlock(height)
	if waitForTxs {
		if cs.client.Cfg.CreateEmptyBlocksInterval > 0 {
			cs.scheduleTimeout(cs.EmptyBlocksInterval(), height, round, ttypes.RoundStepNewRound)
		}
		go cs.proposalHeartbeat(height, round)
	} else {
		cs.enterPropose(height, round)
	}
}

// needProofBlock returns true on the first height (so the genesis app hash is signed right away)
// and where the last block (height-1) caused the app hash to change
func (cs *ConsensusState) needProofBlock(height int64) bool {
	if height == 1 {
		//return true
	}

	/*
		lastBlockMeta := cs.client.LoadBlockMeta(height - 1)
		tendermintlog.Info("needProofBlock", "lastBlockMeta", lastBlockMeta, "apphash", cs.state.AppHash, "headerhash", lastBlockMeta.Header.AppHash)
		return !bytes.Equal(cs.state.AppHash, lastBlockMeta.Header.AppHash)
	*/
	return false
}

func (cs *ConsensusState) proposalHeartbeat(height int64, round int) {
	counter := 0
	addr := cs.privValidator.GetAddress()
	valIndex, _ := cs.Validators.GetByAddress(addr)
	chainID := cs.state.ChainID
	for {
		rs := cs.GetRoundState()
		// if we've already moved on, no need to send more heartbeats
		if rs.Step > ttypes.RoundStepNewRound || rs.Round > round || rs.Height > height {
			if round == 0 {
				cs.begCons = time.Now()
			}
			return
		}
		heartbeat := &types.Heartbeat{
			Height:           rs.Height,
			Round:            int32(rs.Round),
			Sequence:         int32(counter),
			ValidatorAddress: addr,
			ValidatorIndex:   int32(valIndex),
		}
		heartbeatMsg := &ttypes.Heartbeat{Heartbeat:heartbeat}
		cs.privValidator.SignHeartbeat(chainID, heartbeatMsg)
		cs.broadcastChannel <- MsgInfo{TypeID:ttypes.ProposalHeartbeatID, Msg:heartbeat, PeerID:cs.ourId, PeerIP:""}
		counter++
		time.Sleep(proposalHeartbeatIntervalSeconds * time.Second)
	}
}

// Enter (CreateEmptyBlocks): from enterNewRound(height,round)
// Enter (CreateEmptyBlocks, CreateEmptyBlocksInterval > 0 ): after enterNewRound(height,round), after timeout of CreateEmptyBlocksInterval
// Enter (!CreateEmptyBlocks) : after enterNewRound(height,round), once txs are in the mempool
func (cs *ConsensusState) enterPropose(height int64, round int) {
	if cs.Height != height || round < cs.Round || (cs.Round == round && ttypes.RoundStepPropose <= cs.Step) {
		tendermintlog.Info(fmt.Sprintf("enterPropose(%v/%v): Invalid args. Current step: %v/%v/%v", height, round, cs.Height, cs.Round, cs.Step))
		return
	}
	tendermintlog.Info(fmt.Sprintf("enterPropose(%v/%v). Current: %v/%v/%v", height, round, cs.Height, cs.Round, cs.Step))

	defer func() {
		// Done enterPropose:
		cs.updateRoundStep(round, ttypes.RoundStepPropose)
		cs.newStep()

		// If we have the whole proposal + POL, then goto Prevote now.
		// else, we'll enterPrevote when the rest of the proposal is received (in AddProposalBlockPart),
		// or else after timeoutPropose
		if cs.isProposalComplete() {
			cs.enterPrevote(height, cs.Round)
		}
	}()

	// If we don't get the proposal and all block parts quick enough, enterPrevote
	cs.scheduleTimeout(cs.Propose(round), height, round, ttypes.RoundStepPropose)

	// Nothing more to do if we're not a validator
	if cs.privValidator == nil {
		tendermintlog.Debug("This node is not a validator")
		return
	}

	// if not a validator, we're done
	if !cs.Validators.HasAddress(cs.privValidator.GetAddress()) {
		tendermintlog.Debug("This node is not a validator", "addr", cs.privValidator.GetAddress(), "vals", cs.Validators)
		return
	}
	tendermintlog.Debug("This node is a validator")

	if cs.isProposer() {
		tendermintlog.Info("enterPropose: Our turn to propose", "proposer", cs.Validators.GetProposer().Address, "privValidator", cs.privValidator)
		cs.decideProposal(height, round)
	} else {
		tendermintlog.Info("enterPropose: Not our turn to propose", "proposer", cs.Validators.GetProposer().Address, "privValidator", cs.privValidator)
	}

}

func (cs *ConsensusState) isProposer() bool {
	return bytes.Equal(cs.Validators.GetProposer().Address, cs.privValidator.GetAddress())
}

func (cs *ConsensusState) defaultDecideProposal(height int64, round int) {

	var block *ttypes.TendermintBlock

	// Decide on block
	if cs.LockedBlock != nil {
		// If we're locked onto a block, just choose that.
		block = cs.LockedBlock
	} else {
		// Create a new proposal block from state/txs from the mempool.
		block = cs.createProposalBlock()
		if block == nil { // on error
			return
		}
	}

	// Make proposal
	polRound, polBlockID := cs.Votes.POLInfo()
	proposal := ttypes.NewProposal(height, round, block.TendermintBlock, polRound, polBlockID.BlockID)
	if err := cs.privValidator.SignProposal(cs.state.ChainID, proposal); err == nil {
		// Set fields
		/*  fields set by setProposal and addBlockPart
		cs.Proposal = proposal
		cs.ProposalBlock = block
		cs.ProposalBlockParts = blockParts
		*/

		// send proposal and block parts on internal msg queue
		cs.sendInternalMessage(MsgInfo{ttypes.ProposalID,&proposal.Proposal, cs.ourId, ""})
		tendermintlog.Debug("Signed proposal", "height", height, "round", round, "proposal", proposal)
	} else {
		if !cs.replayMode {
			tendermintlog.Error("enterPropose: Error signing proposal", "height", height, "round", round, "err", err)
		}
	}
}

// Returns true if the proposal block is complete &&
// (if POLRound was proposed, we have +2/3 prevotes from there).
func (cs *ConsensusState) isProposalComplete() bool {
	if cs.Proposal == nil || cs.ProposalBlock == nil {
		return false
	}
	// we have the proposal. if there's a POLRound,
	// make sure we have the prevotes from it too
	if cs.Proposal.POLRound < 0 {
		return true
	}
	// if this is false the proposer is lying or we haven't received the POL yet
	return cs.Votes.Prevotes(int(cs.Proposal.POLRound)).HasTwoThirdsMajority()
}

// Create the next block to propose and return it.
// Returns nil block upon error.
// NOTE: keep it side-effect free for clarity.
func (cs *ConsensusState) createProposalBlock() (block *ttypes.TendermintBlock) {
	var commit *types.TendermintCommit
	if cs.Height == 1 {
		// We're creating a proposal for the first block.
		// The commit is empty, but not nil.
		commit = &types.TendermintCommit{}
	} else if cs.LastCommit.HasTwoThirdsMajority() {
		// Make the commit from LastCommit
		commit = cs.LastCommit.MakeCommit()
	} else {
		// This shouldn't happen.
		tendermintlog.Error("enterPropose: Cannot propose anything: No commit for the previous block.")
		return
	}

	// Mempool validated transactions
	beg := time.Now()
	pblock := cs.client.BuildBlock()
	if pblock == nil {
		tendermintlog.Error("No new block to propose, will change Proposer", "height", cs.Height)
		return
	}
	tendermintlog.Info(fmt.Sprintf("createProposalBlock BuildBlock. Current: %v/%v/%v", cs.Height, cs.Round, cs.Step), "txs-len", len(pblock.Txs), "cost", time.Since(beg))

	block = cs.state.MakeBlock(cs.Height, pblock.Txs, commit)
	tendermintlog.Info("createProposalBlock block", "txs-len", len(block.Txs))
	evidence := cs.evpool.PendingEvidence()
	block.AddEvidence(evidence)
	return block
}

// Enter: `timeoutPropose` after entering Propose.
// Enter: proposal block and POL is ready.
// Enter: any +2/3 prevotes for future round.
// Prevote for LockedBlock if we're locked, or ProposalBlock if valid.
// Otherwise vote nil.
func (cs *ConsensusState) enterPrevote(height int64, round int) {
	if cs.Height != height || round < cs.Round || (cs.Round == round && ttypes.RoundStepPrevote <= cs.Step) {
		tendermintlog.Debug(fmt.Sprintf("enterPrevote(%v/%v): Invalid args. Current step: %v/%v/%v", height, round, cs.Height, cs.Round, cs.Step))
		return
	}

	defer func() {
		// Done enterPrevote:
		cs.updateRoundStep(round, ttypes.RoundStepPrevote)
		cs.newStep()
	}()

	// fire event for how we got here
	if cs.isProposalComplete() {
		//only used to test hg 20180227
		//cs.eventBus.PublishEventCompleteProposal(cs.RoundStateEvent())
	} else {
		// we received +2/3 prevotes for a future round
		// TODO: catchup event?
	}

	tendermintlog.Info(fmt.Sprintf("enterPrevote(%v/%v). Current: %v/%v/%v", height, round, cs.Height, cs.Round, cs.Step), "cost", time.Since(cs.begCons))

	// Sign and broadcast vote as necessary
	cs.doPrevote(height, round)

	// Once `addVote` hits any +2/3 prevotes, we will go to PrevoteWait
	// (so we have more time to try and collect +2/3 prevotes for a single block)
}

func (cs *ConsensusState) defaultDoPrevote(height int64, round int) {
	// If a block is locked, prevote that.
	if cs.LockedBlock != nil {
		tendermintlog.Info("enterPrevote: Block was locked")
		cs.signAddVote(ttypes.VoteTypePrevote, cs.LockedBlock.Hash())
		return
	}

	// If ProposalBlock is nil, prevote nil.
	if cs.ProposalBlock == nil {
		tendermintlog.Info("enterPrevote: ProposalBlock is nil")
		cs.signAddVote(ttypes.VoteTypePrevote, nil)
		return
	}

	// Validate proposal block
	err := cs.blockExec.ValidateBlock(cs.state, cs.ProposalBlock)
	if err != nil {
		// ProposalBlock is invalid, prevote nil.
		tendermintlog.Error("enterPrevote: ProposalBlock is invalid", "err", err)
		cs.signAddVote(ttypes.VoteTypePrevote, nil)
		return
	}

	// Prevote cs.ProposalBlock
	// NOTE: the proposal signature is validated when it is received,
	// and the proposal block parts are validated as they are received (against the merkle hash in the proposal)
	tendermintlog.Info("enterPrevote: ProposalBlock is valid")
	cs.signAddVote(ttypes.VoteTypePrevote, cs.ProposalBlock.Hash())
}

// Enter: any +2/3 prevotes at next round.
func (cs *ConsensusState) enterPrevoteWait(height int64, round int) {
	if cs.Height != height || round < cs.Round || (cs.Round == round && ttypes.RoundStepPrevoteWait <= cs.Step) {
		tendermintlog.Debug(fmt.Sprintf("enterPrevoteWait(%v/%v): Invalid args. Current step: %v/%v/%v", height, round, cs.Height, cs.Round, cs.Step))
		return
	}
	if !cs.Votes.Prevotes(round).HasTwoThirdsAny() {
		panic(fmt.Sprintf("Panicked on a Sanity Check: %v", fmt.Sprintf("enterPrevoteWait(%v/%v), but Prevotes does not have any +2/3 votes", height, round)))
	}
	tendermintlog.Info(fmt.Sprintf("enterPrevoteWait(%v/%v). Current: %v/%v/%v", height, round, cs.Height, cs.Round, cs.Step))

	defer func() {
		// Done enterPrevoteWait:
		cs.updateRoundStep(round, ttypes.RoundStepPrevoteWait)
		cs.newStep()
	}()

	// Wait for some more prevotes; enterPrecommit
	cs.scheduleTimeout(cs.Prevote(round), height, round, ttypes.RoundStepPrevoteWait)
}

// Enter: `timeoutPrevote` after any +2/3 prevotes.
// Enter: +2/3 precomits for block or nil.
// Enter: any +2/3 precommits for next round.
// Lock & precommit the ProposalBlock if we have enough prevotes for it (a POL in this round)
// else, unlock an existing lock and precommit nil if +2/3 of prevotes were nil,
// else, precommit nil otherwise.
func (cs *ConsensusState) enterPrecommit(height int64, round int) {
	if cs.Height != height || round < cs.Round || (cs.Round == round && ttypes.RoundStepPrecommit <= cs.Step) {
		tendermintlog.Debug(fmt.Sprintf("enterPrecommit(%v/%v): Invalid args. Current step: %v/%v/%v", height, round, cs.Height, cs.Round, cs.Step))
		return
	}

	tendermintlog.Info(fmt.Sprintf("enterPrecommit(%v/%v). Current: %v/%v/%v", height, round, cs.Height, cs.Round, cs.Step), "cost", time.Since(cs.begCons))

	defer func() {
		// Done enterPrecommit:
		cs.updateRoundStep(round, ttypes.RoundStepPrecommit)
		cs.newStep()
	}()

	blockID, ok := cs.Votes.Prevotes(round).TwoThirdsMajority()

	// If we don't have a polka, we must precommit nil
	if !ok {
		if cs.LockedBlock != nil {
			tendermintlog.Info("enterPrecommit: No +2/3 prevotes during enterPrecommit while we're locked. Precommitting nil")
		} else {
			tendermintlog.Info("enterPrecommit: No +2/3 prevotes during enterPrecommit. Precommitting nil.")
		}
		cs.signAddVote(ttypes.VoteTypePrecommit, nil)
		return
	}

	// At this point +2/3 prevoted for a particular block or nil
	//cs.eventBus.PublishEventPolka(cs.RoundStateEvent())

	// the latest POLRound should be this round
	polRound, _ := cs.Votes.POLInfo()
	if polRound < round {
		panic(fmt.Sprintf("Panicked on a Sanity Check: %v", fmt.Sprintf("This POLRound should be %v but got %", round, polRound)))
	}

	// +2/3 prevoted nil. Unlock and precommit nil.
	if len(blockID.Hash) == 0 {
		if cs.LockedBlock == nil {
			tendermintlog.Info("enterPrecommit: +2/3 prevoted for nil.")
		} else {
			tendermintlog.Info("enterPrecommit: +2/3 prevoted for nil. Unlocking")
			//cs.roundstateRWLock.Lock()
			cs.LockedRound = 0
			cs.LockedBlock = nil
			//cs.roundstateRWLock.Unlock()
			//cs.eventBus.PublishEventUnlock(cs.RoundStateEvent())
		}
		cs.signAddVote(ttypes.VoteTypePrecommit, nil)
		return
	}

	// At this point, +2/3 prevoted for a particular block.

	// If we're already locked on that block, precommit it, and update the LockedRound
	if cs.LockedBlock.HashesTo(blockID.Hash) {
		tendermintlog.Info("enterPrecommit: +2/3 prevoted locked block. Relocking")
		//cs.roundstateRWLock.Lock()
		cs.LockedRound = round
		//cs.roundstateRWLock.Unlock()
		//cs.eventBus.PublishEventRelock(cs.RoundStateEvent())
		cs.signAddVote(ttypes.VoteTypePrecommit, blockID.Hash)
		return
	}

	// If +2/3 prevoted for proposal block, stage and precommit it
	if cs.ProposalBlock.HashesTo(blockID.Hash) {
		tendermintlog.Info("enterPrecommit: +2/3 prevoted proposal block. Locking", "hash", blockID.Hash)
		// Validate the block.
		if err := cs.blockExec.ValidateBlock(cs.state, cs.ProposalBlock); err != nil {
			panic(fmt.Sprintf("Panicked on a Consensus Failure: %v", fmt.Sprintf("enterPrecommit: +2/3 prevoted for an invalid block: %v", err)))
		}
		//cs.roundstateRWLock.Lock()
		cs.LockedRound = round
		cs.LockedBlock = cs.ProposalBlock
		//cs.roundstateRWLock.Unlock()
		//cs.eventBus.PublishEventLock(cs.RoundStateEvent())
		cs.signAddVote(ttypes.VoteTypePrecommit, blockID.Hash)
		return
	}

	// There was a polka in this round for a block we don't have.
	// Fetch that block, unlock, and precommit nil.
	// The +2/3 prevotes for this round is the POL for our unlock.
	// TODO: In the future save the POL prevotes for justification.
	//cs.roundstateRWLock.Lock()
	cs.LockedRound = 0
	cs.LockedBlock = nil
	//cs.roundstateRWLock.Unlock()
	//cs.eventBus.PublishEventUnlock(cs.RoundStateEvent())
	cs.signAddVote(ttypes.VoteTypePrecommit, nil)
}

// Enter: any +2/3 precommits for next round.
func (cs *ConsensusState) enterPrecommitWait(height int64, round int) {
	if cs.Height != height || round < cs.Round || (cs.Round == round && ttypes.RoundStepPrecommitWait <= cs.Step) {
		tendermintlog.Debug(fmt.Sprintf("enterPrecommitWait(%v/%v): Invalid args. Current step: %v/%v/%v", height, round, cs.Height, cs.Round, cs.Step))
		return
	}
	if !cs.Votes.Precommits(round).HasTwoThirdsAny() {
		panic(fmt.Sprintf("Panicked on a Sanity Check: %v", fmt.Sprintf("enterPrecommitWait(%v/%v), but Precommits does not have any +2/3 votes", height, round)))
	}
	tendermintlog.Info(fmt.Sprintf("enterPrecommitWait(%v/%v). Current: %v/%v/%v", height, round, cs.Height, cs.Round, cs.Step))

	defer func() {
		// Done enterPrecommitWait:
		cs.updateRoundStep(round, ttypes.RoundStepPrecommitWait)
		cs.newStep()
	}()

	// Wait for some more precommits; enterNewRound
	cs.scheduleTimeout(cs.Precommit(round), height, round, ttypes.RoundStepPrecommitWait)

}

// Enter: +2/3 precommits for block
func (cs *ConsensusState) enterCommit(height int64, commitRound int) {
	if cs.Height != height || ttypes.RoundStepCommit <= cs.Step {
		tendermintlog.Debug(fmt.Sprintf("enterCommit(%v/%v): Invalid args. Current step: %v/%v/%v", height, commitRound, cs.Height, cs.Round, cs.Step))
		return
	}
	tendermintlog.Info(fmt.Sprintf("enterCommit(%v/%v). Current: %v/%v/%v", height, commitRound, cs.Height, cs.Round, cs.Step), "cost", time.Since(cs.begCons))

	defer func() {
		// Done enterCommit:
		// keep cs.Round the same, commitRound points to the right Precommits set.
		cs.updateRoundStep(cs.Round, ttypes.RoundStepCommit)
		//cs.roundstateRWLock.Lock()
		cs.CommitRound = commitRound
		cs.CommitTime = time.Now()
		//cs.roundstateRWLock.Unlock()
		cs.newStep()

		// Maybe finalize immediately.
		cs.tryFinalizeCommit(height)
	}()

	blockID, ok := cs.Votes.Precommits(commitRound).TwoThirdsMajority()
	if !ok {
		panic(fmt.Sprintf("Panicked on a Sanity Check: %v", "RunActionCommit() expects +2/3 precommits"))
	}

	// The Locked* fields no longer matter.
	// Move them over to ProposalBlock if they match the commit hash,
	// otherwise they'll be cleared in updateToState.
	if cs.LockedBlock.HashesTo(blockID.Hash) {
		tendermintlog.Info("Commit is for locked block. Set ProposalBlock=LockedBlock", "blockHash", blockID.Hash)
		//cs.roundstateRWLock.Lock()
		cs.ProposalBlock = cs.LockedBlock
		//cs.roundstateRWLock.Unlock()
	}
}

// If we have the block AND +2/3 commits for it, finalize.
func (cs *ConsensusState) tryFinalizeCommit(height int64) {
	if cs.Height != height {
		panic(fmt.Sprintf("Panicked on a Sanity Check: %v", fmt.Sprintf("tryFinalizeCommit() cs.Height: %v vs height: %v", cs.Height, height)))
	}

	blockID, ok := cs.Votes.Precommits(cs.CommitRound).TwoThirdsMajority()
	if !ok || len(blockID.Hash) == 0 {
		tendermintlog.Error("Attempt to finalize failed. There was no +2/3 majority, or +2/3 was for <nil>.")
		tendermintlog.Info(fmt.Sprintf("Continue consensus. Current: %v/%v/%v", cs.Height, cs.CommitRound, cs.Step), "cost", time.Since(cs.begCons))
		cs.enterNewRound(cs.Height, cs.CommitRound+1)
		return
	}
	if !cs.ProposalBlock.HashesTo(blockID.Hash) {
		// TODO: this happens every time if we're not a validator (ugly logs)
		// TODO: ^^ wait, why does it matter that we're a validator?
		tendermintlog.Error("Attempt to finalize failed. We don't have the commit block.", "proposal-block", cs.ProposalBlock.Hash(), "commit-block", blockID.Hash)
		tendermintlog.Info(fmt.Sprintf("Continue consensus. Current: %v/%v/%v", cs.Height, cs.CommitRound, cs.Step), "cost", time.Since(cs.begCons))
		return
	}

	//	go
	cs.finalizeCommit(height)
}

func (cs *ConsensusState) commitReturn(result bool) {
	cs.syncMutex.Lock()
	if cs.needSetFinish {
		cs.NewTxsFinished <- result
		cs.needSetFinish = false
	}
	cs.syncMutex.Unlock()
	tendermintlog.Debug("performance: NewTxsFinished set ", "result", result)
}

// Increment height and goto ttypes.RoundStepNewHeight
func (cs *ConsensusState) finalizeCommit(height int64) {
	if cs.Height != height || cs.Step != ttypes.RoundStepCommit {
		tendermintlog.Debug(fmt.Sprintf("finalizeCommit(%v): Invalid args. Current step: %v/%v/%v", height, cs.Height, cs.Round, cs.Step))
		return
	}

	blockID, ok := cs.Votes.Precommits(cs.CommitRound).TwoThirdsMajority()
	block := cs.ProposalBlock

	if !ok {
		panic(fmt.Sprintf("Panicked on a Sanity Check: %v", fmt.Sprintf("Cannot finalizeCommit, commit does not have two thirds majority")))
	}

	if !block.HashesTo(blockID.Hash) {
		panic(fmt.Sprintf("Panicked on a Sanity Check: %v", fmt.Sprintf("Cannot finalizeCommit, ProposalBlock does not hash to commit hash")))
	}
	if err := cs.blockExec.ValidateBlock(cs.state, block); err != nil {
		panic(fmt.Sprintf("Panicked on a Sanity Check: %v", fmt.Sprintf("+2/3 committed an invalid block: %v", err)))
	}

	tendermintlog.Debug("performance: Finalizing commit of block ", "tx_numbers", block.Header.NumTxs,
		"height", block.Header.Height, "hash", block.Hash(), "root", block.Header.AppHash)

	stateCopy := cs.state.Copy()
	// NOTE: the block.AppHash wont reflect these txs until the next block
	var err error
	stateCopy, err = cs.blockExec.ApplyBlock(stateCopy, ttypes.BlockID{BlockID:types.BlockID{Hash:block.Hash()}}, block)
	if err != nil {
		tendermintlog.Error("Error on ApplyBlock. Did the application crash? Please restart tendermint", "err", err)
		//windows not support
		err := ttypes.Kill()
		if err != nil {
			tendermintlog.Error("Failed to kill this process - please do so manually", "err", err)
		}
		return
	}

	lastCommit := block.LastCommit

	precommits := cs.Votes.Precommits(cs.CommitRound)
	seenCommit := precommits.MakeCommit()

	newState := SaveState(stateCopy)

	//tendermintlog.Info("blockid info", "seen commit", seenCommit.StringIndented("seen"),"last commit", lastCommit.StringIndented("last"), "state", stateCopy)
	tendermintlog.Info(fmt.Sprintf("Save consensus state. Current: %v/%v/%v", cs.Height, cs.CommitRound, cs.Step), "cost", time.Since(cs.begCons))
	//hg 20180302
	if cs.isProposer() {
		newProposal := cs.Proposal
		tendermintlog.Info("finalizeCommit get hash of txs of proposal", "height", block.Header.Height, "hash", merkle.CalcMerkleRoot(block.Txs))
		commitBlock := &types.Block{}
		commitBlock.Height = block.Header.Height
		commitBlock.Txs = make([]*types.Transaction, 1, len(block.Txs)+1)
		commitBlock.Txs = append(commitBlock.Txs, block.Txs...)

		tx0 := ttypes.CreateBlockInfoTx(cs.blockStore.GetPubkey(), lastCommit, seenCommit, newState, newProposal)
		commitBlock.Txs[0] = tx0
		err = cs.client.CommitBlock(commitBlock)
		if err != nil {
			cs.LockedRound = 0
			cs.LockedBlock = nil
			tendermintlog.Info(fmt.Sprintf("Proposer continue consensus. Current: %v/%v/%v", cs.Height, cs.Round, cs.Step), "cost", time.Since(cs.begCons))
			cs.enterNewRound(cs.Height, cs.CommitRound+1)
			return
		}
		tendermintlog.Info(fmt.Sprintf("Proposer reach consensus. Current: %v/%v/%v", cs.Height, cs.CommitRound, cs.Step),
			"tx-lens", len(commitBlock.Txs), "cost", time.Since(cs.begCons), "proposer-addr", fmt.Sprintf("%X", ttypes.Fingerprint(cs.privValidator.GetAddress())))
	} else {
		reachCons, err := cs.client.CheckCommit(block.Header.Height)
		if err != nil {
			panic("Not proposer, and exit consensus")
		}
		if !reachCons {
			cs.LockedRound = 0
			cs.LockedBlock = nil
			tendermintlog.Info(fmt.Sprintf("Not-Proposer continue consensus. Current: %v/%v/%v", cs.Height, cs.CommitRound, cs.Step), "cost", time.Since(cs.begCons))
			cs.enterNewRound(cs.Height, cs.CommitRound+1)
			return
		}
<<<<<<< HEAD
		tendermintlog.Info(fmt.Sprintf("Not-Proposer reach consensus. Current: %v/%v/%v", cs.Height, cs.CommitRound, cs.Step), "tx-lens", block.Header.NumTxs+1, "cost", time.Since(cs.begCons))
=======
		tendermintlog.Info(fmt.Sprintf("Not-Proposer reach consensus. Current: %v/%v/%v", cs.Height, cs.CommitRound, cs.Step),
			"tx-lens", newBlock.Header.NumTxs+1, "cost", time.Since(cs.begCons), "proposer-addr", fmt.Sprintf("%X", ttypes.Fingerprint(cs.Validators.GetProposer().Address)))
>>>>>>> cc8d646a
	}

	//fail.Fail() // XXX

	// NewHeightStep!
	cs.updateToState(stateCopy)

	//fail.Fail() // XXX

	// cs.StartTime is already set.
	// Schedule Round0 to start soon.
	cs.scheduleRound0(&cs.RoundState)

	//cs.client.ConsResult() <- cs.Height

	// By here,
	// * cs.Height has been increment to height+1
	// * cs.Step is now ttypes.RoundStepNewHeight
	// * cs.StartTime is set to when we will start round0.
	// Execute and commit the block, update and save the state, and update the mempool.

}

//-----------------------------------------------------------------------------

<<<<<<< HEAD
func (cs *ConsensusState) defaultSetProposal(proposal *types.Proposal) error {
	tendermintlog.Info(fmt.Sprintf("Received proposal. Current: %v/%v/%v", cs.Height, cs.Round, cs.Step), "proposal-height", proposal.Height, "proposal-round", proposal.Round)
=======
func (cs *ConsensusState) defaultSetProposal(proposalTrans *ttypes.ProposalTrans) error {
	proposal, err := ttypes.ProposalTransToProposal(proposalTrans)
	if err != nil {
		tendermintlog.Error("defaultSetProposal:", "msg", "ProposalTransToProposal failed", "err", err)
		return err
	}
	tendermintlog.Info(fmt.Sprintf("Consensus receive proposal. Current: %v/%v/%v", cs.Height, cs.Round, cs.Step), "proposal", fmt.Sprintf("%v/%v", proposal.Height, proposal.Round))
>>>>>>> cc8d646a

	// Already have one
	// TODO: possibly catch double proposals
	if cs.Proposal != nil {
		tendermintlog.Debug("defaultSetProposal: proposal is not nil")
		return nil
	}

	// Does not apply
	if proposal.Height != cs.Height || int(proposal.Round) != cs.Round {
		tendermintlog.Error("defaultSetProposal:height is not equal or round is not equal", "proposal-height", proposal.Height, "cs-height", cs.Height, "proposal-round", proposal.Round, "cs-round", cs.Round)
		return nil
	}

	// We don't care about the proposal if we're already in ttypes.RoundStepCommit.
	if ttypes.RoundStepCommit <= cs.Step {
		//tendermintlog.Error("defaultSetProposal:", "msg", "step not equal")
		//return nil
	}

	// Verify POLRound, which must be -1 or between 0 and proposal.Round exclusive.
	if proposal.POLRound != -1 &&
		(proposal.POLRound < 0 || proposal.Round <= proposal.POLRound) {
		return ErrInvalidProposalPOLRound
	}

	// Verify signature
	pubkey, err := ttypes.ConsensusCrypto.PubKeyFromBytes(cs.Validators.GetProposer().PubKey)
	if err != nil {
		return errors.New(fmt.Sprintf("Error pubkey from bytes:%v", err))
	}
	proposalTmp := &ttypes.Proposal{Proposal:*proposal}
	signature, err := ttypes.ConsensusCrypto.SignatureFromBytes(proposal.Signature)
	if err != nil {
		return fmt.Errorf("defaultSetProposal Error: SIGA[%v] to signature failed:%v", proposal.Signature, err)
	}
	if !pubkey.VerifyBytes(ttypes.SignBytes(cs.state.ChainID, proposalTmp), signature) {
		return ErrInvalidProposalSignature
	}
	cs.Proposal = proposal

	cs.ProposalBlock = &ttypes.TendermintBlock{TendermintBlock: proposal.Block}

	// NOTE: it's possible to receive complete proposal blocks for future rounds without having the proposal
	tendermintlog.Error(fmt.Sprintf("Set proposal block. Current: %v/%v/%v", cs.Height, cs.Round, cs.Step), "height", cs.ProposalBlock.Header.Height,
		"hash", fmt.Sprintf("%X", cs.ProposalBlock.Hash()))

	if cs.isProposer() {
<<<<<<< HEAD
		cs.broadcastChannel <- MsgInfo{TypeID:ttypes.ProposalID, Msg:cs.Proposal, PeerID:cs.ourId, PeerIP:""}
=======
		//proposalTrans := ttypes.ProposalToProposalTrans(cs.Proposal)
		//msg := &ttypes.ProposalMessage{Proposal: proposalTrans}
		//cs.broadcastChannel <- msg
>>>>>>> cc8d646a
	}

	if cs.Step <= ttypes.RoundStepPropose {
		if cs.Round == 0 {
			// receive proposal before txsAvailable, reset begCons
			cs.begCons = time.Now()
		}
		// Move onto the next step
		cs.enterPrevote(cs.Height, cs.Round)
	} else if cs.Step == ttypes.RoundStepCommit {
		// If we're waiting on the proposal block...
		cs.tryFinalizeCommit(cs.Height)
	}
	return nil
}

// Attempt to add the vote. if its a duplicate signature, dupeout the validator
func (cs *ConsensusState) tryAddVote(voteRaw *types.Vote, peerID string) error {
	vote := &ttypes.Vote{Vote:voteRaw}
	_, err := cs.addVote(vote, peerID)
	if err != nil {
		// If the vote height is off, we'll just ignore it,
		// But if it's a conflicting sig, add it to the cs.evpool.
		// If it's otherwise invalid, punish peer.
		if err == ErrVoteHeightMismatch {
			return err
		} else if voteErr, ok := err.(*ttypes.ErrVoteConflictingVotes); ok {
			if bytes.Equal(vote.ValidatorAddress, cs.privValidator.GetAddress()) {
				tendermintlog.Error("Found conflicting vote from ourselves. Did you unsafe_reset a validator?", "height", vote.Height, "round", vote.Round, "type", vote.Type)
				return err
			}
			cs.evpool.AddEvidence(voteErr.DuplicateVoteEvidence)
			return err
		} else {
			// Probably an invalid signature / Bad peer.
			// Seems this can also err sometimes with "Unexpected step" - perhaps not from a bad peer ?
			tendermintlog.Error("Error attempting to add vote", "err", err)
			return ErrAddingVote
		}
	}
	return nil
}

//-----------------------------------------------------------------------------

func (cs *ConsensusState) addVote(vote *ttypes.Vote, peerID string) (added bool, err error) {
	tendermintlog.Debug("addVote", "voteHeight", vote.Height, "voteType", vote.Type, "valIndex", vote.ValidatorIndex, "csHeight", cs.Height, "peerid", peerID)

	// A precommit for the previous height?
	// These come in while we wait timeoutCommit
	if vote.Height+1 == cs.Height {
		if !(cs.Step == ttypes.RoundStepNewHeight && vote.Type == uint32(ttypes.VoteTypePrecommit)) {
			// TODO: give the reason ..
			// fmt.Errorf("tryAddVote: Wrong height, not a LastCommit straggler commit.")
			return added, ErrVoteHeightMismatch
		}
		added, err = cs.LastCommit.AddVote(vote)
		if !added {
			return added, err
		}

		cs.broadcastChannel <- MsgInfo{TypeID:ttypes.VoteID, Msg:vote.Vote, PeerID:cs.ourId, PeerIP:""}

		// if we can skip timeoutCommit and have all the votes now,
		if cs.client.Cfg.SkipTimeoutCommit && cs.LastCommit.HasAll() {
			// go straight to new round (skip timeout commit)
			// cs.scheduleTimeout(time.Duration(0), cs.Height, 0, ttypes.RoundStepNewHeight)
			cs.enterNewRound(cs.Height, 0)
		}
		return
	}

	// A prevote/precommit for this height?
	if vote.Height == cs.Height {
		height := cs.Height
		added, err = cs.Votes.AddVote(vote, peerID)
		if added {
			cs.broadcastChannel <- MsgInfo{TypeID:ttypes.VoteID, Msg:vote.Vote, PeerID:cs.ourId, PeerIP:""}

			switch vote.Type {
			case uint32(ttypes.VoteTypePrevote):
				prevotes := cs.Votes.Prevotes(int(vote.Round))
				tendermintlog.Info("Added to prevote", "vote", vote, "prevotes", prevotes.StringShort())

				// If +2/3 prevotes for a block or nil for *any* round:
				if blockID, ok := prevotes.TwoThirdsMajority(); ok {

					// There was a polka!
					// If we're locked but this is a recent polka, unlock.
					// If it matches our ProposalBlock, update the ValidBlock

					// Unlock if `cs.LockedRound < vote.Round <= cs.Round`
					// NOTE: If vote.Round > cs.Round, we'll deal with it when we get to vote.Round
					if (cs.LockedBlock != nil) &&
						(cs.LockedRound < int(vote.Round)) &&
						(int(vote.Round) <= cs.Round) &&
						!cs.LockedBlock.HashesTo(blockID.Hash) {

						tendermintlog.Info("Unlocking because of POL.", "lockedRound", cs.LockedRound, "POLRound", vote.Round)
						cs.LockedRound = 0
						cs.LockedBlock = nil
						//cs.LockedBlockParts = nil
						//cs.eventBus.PublishEventUnlock(cs.RoundStateEvent())
					}
				}

				// If +2/3 prevotes for *anything* for this or future round:
				if cs.Round <= int(vote.Round) && prevotes.HasTwoThirdsAny() {
					// Round-skip over to PrevoteWait or goto Precommit.
					cs.enterNewRound(height, int(vote.Round)) // if the vote is ahead of us
					if prevotes.HasTwoThirdsMajority() {
						cs.enterPrecommit(height, int(vote.Round))
					} else {
						cs.enterPrevote(height, int(vote.Round)) // if the vote is ahead of us
						cs.enterPrevoteWait(height, int(vote.Round))
					}
				} else if cs.Proposal != nil && 0 <= cs.Proposal.POLRound && cs.Proposal.POLRound == vote.Round {
					// If the proposal is now complete, enter prevote of cs.Round.
					if cs.isProposalComplete() {
						cs.enterPrevote(height, cs.Round)
					}
				}

			case uint32(ttypes.VoteTypePrecommit):
				precommits := cs.Votes.Precommits(int(vote.Round))
				tendermintlog.Info("Added to precommit", "vote", vote, "precommits", precommits.StringShort())
				blockID, ok := precommits.TwoThirdsMajority()
				if ok {
					if len(blockID.Hash) == 0 {
						cs.enterNewRound(height, int(vote.Round)+1)
					} else {
						cs.enterNewRound(height, int(vote.Round))
						cs.enterPrecommit(height, int(vote.Round))
						cs.enterCommit(height, int(vote.Round))

						if cs.client.Cfg.SkipTimeoutCommit && precommits.HasAll() {
							// if we have all the votes now,
							// go straight to new round (skip timeout commit)
							// cs.scheduleTimeout(time.Duration(0), cs.Height, 0, cstypes.RoundStepNewHeight)
							cs.enterNewRound(cs.Height, 0)
						}

					}
<<<<<<< HEAD
				} else if cs.Round <= int(vote.Round) && precommits.HasTwoThirdsAny() {
					cs.enterNewRound(height, int(vote.Round))
					cs.enterPrecommit(height, int(vote.Round))
					cs.enterPrecommitWait(height, int(vote.Round))
=======
				} else if cs.Round <= vote.Round && precommits.HasAll() {
					// workaround: need have all the votes
					cs.enterNewRound(height, vote.Round)
					cs.enterPrecommit(height, vote.Round)
					cs.enterPrecommitWait(height, vote.Round)
>>>>>>> cc8d646a
				}

			default:
				panic(fmt.Sprintf("Panicked on a Sanity Check: %v", fmt.Sprintf("Unexpected vote type %X", vote.Type))) // Should not happen.
			}
		}
		// Either duplicate, or error upon cs.Votes.AddByIndex()
		return
	} else {
		err = ErrVoteHeightMismatch
	}

	// Height mismatch, bad peer?
	tendermintlog.Info("Vote ignored and not added", "voteType", vote.Type, "voteHeight", vote.Height, "csHeight", cs.Height, "err", err)
	return
}

func (cs *ConsensusState) signVote(type_ byte, hash []byte) (*ttypes.Vote, error) {
	addr := cs.privValidator.GetAddress()
	valIndex, _ := cs.Validators.GetByAddress(addr)
	tVote := &types.Vote{}
	tVote.BlockID = &types.BlockID{Hash: hash}
	vote := &ttypes.Vote{
		Vote: &types.Vote{
		ValidatorAddress: addr,
		ValidatorIndex:   int32(valIndex),
		Height:           cs.Height,
		Round:            int32(cs.Round),
		Timestamp:        time.Now().UnixNano(),
		Type:             uint32(type_),
		BlockID:          &types.BlockID{Hash: hash},
		Signature:nil,
	},
	}
	err := cs.privValidator.SignVote(cs.state.ChainID, vote)
	return vote, err
}

// sign the vote and publish on internalMsgQueue
func (cs *ConsensusState) signAddVote(type_ byte, hash []byte) *ttypes.Vote {
	// if we don't have a key or we're not in the validator set, do nothing
	if cs.privValidator == nil || !cs.Validators.HasAddress(cs.privValidator.GetAddress()) {
		return nil
	}
	vote, err := cs.signVote(type_, hash)
	if err == nil {
		cs.sendInternalMessage(MsgInfo{TypeID:ttypes.VoteID, Msg: vote.Vote, PeerID:cs.ourId, PeerIP:""})
		tendermintlog.Info("Signed and pushed vote", "height", cs.Height, "round", cs.Round, "vote", vote, "err", err)
		return vote
	}

	tendermintlog.Error("Error signing vote", "height", cs.Height, "round", cs.Round, "vote", vote, "err", err)
	return nil

}

//---------------------------------------------------------

func CompareHRS(h1 int64, r1 int, s1 ttypes.RoundStepType, h2 int64, r2 int, s2 ttypes.RoundStepType) int {
	if h1 < h2 {
		return -1
	} else if h1 > h2 {
		return 1
	}
	if r1 < r2 {
		return -1
	} else if r1 > r2 {
		return 1
	}
	if s1 < s2 {
		return -1
	} else if s1 > s2 {
		return 1
	}
	return 0
}

// Commit returns the amount of time to wait for straggler votes after receiving +2/3 precommits for a single block (ie. a commit).
func (cs *ConsensusState) Commit(t time.Time) time.Time {
	return t.Add(time.Duration(cs.client.Cfg.TimeoutCommit) * time.Millisecond)
}

// Propose returns the amount of time to wait for a proposal
func (cs *ConsensusState) Propose(round int) time.Duration {
	return time.Duration(cs.client.Cfg.TimeoutPropose+cs.client.Cfg.TimeoutProposeDelta*int32(round)) * time.Millisecond
}

// Prevote returns the amount of time to wait for straggler votes after receiving any +2/3 prevotes
func (cs *ConsensusState) Prevote(round int) time.Duration {
	return time.Duration(cs.client.Cfg.TimeoutPrevote+cs.client.Cfg.TimeoutPrevoteDelta*int32(round)) * time.Millisecond
}

// Precommit returns the amount of time to wait for straggler votes after receiving any +2/3 precommits
func (cs *ConsensusState) Precommit(round int) time.Duration {
	return time.Duration(cs.client.Cfg.TimeoutPrecommit+cs.client.Cfg.TimeoutPrecommitDelta*int32(round)) * time.Millisecond
}

// WaitForTxs returns true if the consensus should wait for transactions before entering the propose step
func (cs *ConsensusState) WaitForTxs() bool {
	return !cs.client.Cfg.CreateEmptyBlocks || cs.client.Cfg.CreateEmptyBlocksInterval > 0
}

// EmptyBlocks returns the amount of time to wait before proposing an empty block or starting the propose timer if there are no txs available
func (cs *ConsensusState) EmptyBlocksInterval() time.Duration {
	return time.Duration(cs.client.Cfg.CreateEmptyBlocksInterval) * time.Second
}

// PeerGossipSleep returns the amount of time to sleep if there is nothing to send from the ConsensusReactor
func (cs *ConsensusState) PeerGossipSleep() time.Duration {
	return time.Duration( /*cs.client.Cfg.PeerGossipSleepDuration*/ 100) * time.Millisecond
}

// PeerQueryMaj23Sleep returns the amount of time to sleep after each VoteSetMaj23Message is sent in the ConsensusReactor
func (cs *ConsensusState) PeerQueryMaj23Sleep() time.Duration {
	return time.Duration( /*cs.PeerQueryMaj23SleepDuration*/ 2000) * time.Millisecond
}

func (cs *ConsensusState) IsProposer() bool {
	return cs.isProposer()
}

func (cs *ConsensusState) GetPrevotesState(height int64, round int, blockID *types.BlockID) *ttypes.BitArray {
	if height != cs.Height {
		return nil
	}
	return cs.Votes.Prevotes(round).BitArrayByBlockID(blockID)
}

func (cs *ConsensusState) GetPrecommitsState(height int64, round int, blockID *types.BlockID) *ttypes.BitArray {
	if height != cs.Height {
		return nil
	}
	return cs.Votes.Precommits(round).BitArrayByBlockID(blockID)
}

func (cs *ConsensusState) SetPeerMaj23(height int64, round int, type_ byte, peerID ID, blockID *types.BlockID) {
	if height == cs.Height {
		cs.Votes.SetPeerMaj23(round, type_, string(peerID), blockID)
	}
}

func (cs *ConsensusState) checkProposalToCommit() {
	for {
		select {
		case info, ok := <-cs.needCommitByInfo:
			if ok {
				if cs.Proposal != nil {
					cs.enterCommit(info.height, info.round)
				}
			} else {
				tendermintlog.Error("checkProposalToCommit channel closed")
				cs.needCommitByInfo = nil
				return
			}
		}
	}
}<|MERGE_RESOLUTION|>--- conflicted
+++ resolved
@@ -1216,12 +1216,8 @@
 			cs.enterNewRound(cs.Height, cs.CommitRound+1)
 			return
 		}
-<<<<<<< HEAD
-		tendermintlog.Info(fmt.Sprintf("Not-Proposer reach consensus. Current: %v/%v/%v", cs.Height, cs.CommitRound, cs.Step), "tx-lens", block.Header.NumTxs+1, "cost", time.Since(cs.begCons))
-=======
 		tendermintlog.Info(fmt.Sprintf("Not-Proposer reach consensus. Current: %v/%v/%v", cs.Height, cs.CommitRound, cs.Step),
-			"tx-lens", newBlock.Header.NumTxs+1, "cost", time.Since(cs.begCons), "proposer-addr", fmt.Sprintf("%X", ttypes.Fingerprint(cs.Validators.GetProposer().Address)))
->>>>>>> cc8d646a
+			"tx-lens", block.Header.NumTxs+1, "cost", time.Since(cs.begCons), "proposer-addr", fmt.Sprintf("%X", ttypes.Fingerprint(cs.Validators.GetProposer().Address)))
 	}
 
 	//fail.Fail() // XXX
@@ -1247,19 +1243,9 @@
 
 //-----------------------------------------------------------------------------
 
-<<<<<<< HEAD
+
 func (cs *ConsensusState) defaultSetProposal(proposal *types.Proposal) error {
-	tendermintlog.Info(fmt.Sprintf("Received proposal. Current: %v/%v/%v", cs.Height, cs.Round, cs.Step), "proposal-height", proposal.Height, "proposal-round", proposal.Round)
-=======
-func (cs *ConsensusState) defaultSetProposal(proposalTrans *ttypes.ProposalTrans) error {
-	proposal, err := ttypes.ProposalTransToProposal(proposalTrans)
-	if err != nil {
-		tendermintlog.Error("defaultSetProposal:", "msg", "ProposalTransToProposal failed", "err", err)
-		return err
-	}
 	tendermintlog.Info(fmt.Sprintf("Consensus receive proposal. Current: %v/%v/%v", cs.Height, cs.Round, cs.Step), "proposal", fmt.Sprintf("%v/%v", proposal.Height, proposal.Round))
->>>>>>> cc8d646a
-
 	// Already have one
 	// TODO: possibly catch double proposals
 	if cs.Proposal != nil {
@@ -1307,13 +1293,7 @@
 		"hash", fmt.Sprintf("%X", cs.ProposalBlock.Hash()))
 
 	if cs.isProposer() {
-<<<<<<< HEAD
-		cs.broadcastChannel <- MsgInfo{TypeID:ttypes.ProposalID, Msg:cs.Proposal, PeerID:cs.ourId, PeerIP:""}
-=======
-		//proposalTrans := ttypes.ProposalToProposalTrans(cs.Proposal)
-		//msg := &ttypes.ProposalMessage{Proposal: proposalTrans}
-		//cs.broadcastChannel <- msg
->>>>>>> cc8d646a
+		//cs.broadcastChannel <- MsgInfo{TypeID:ttypes.ProposalID, Msg:cs.Proposal, PeerID:cs.ourId, PeerIP:""}
 	}
 
 	if cs.Step <= ttypes.RoundStepPropose {
@@ -1457,18 +1437,11 @@
 						}
 
 					}
-<<<<<<< HEAD
-				} else if cs.Round <= int(vote.Round) && precommits.HasTwoThirdsAny() {
+				} else if cs.Round <= int(vote.Round) && precommits.HasAll() {
+					// workaround: need have all the votes
 					cs.enterNewRound(height, int(vote.Round))
 					cs.enterPrecommit(height, int(vote.Round))
 					cs.enterPrecommitWait(height, int(vote.Round))
-=======
-				} else if cs.Round <= vote.Round && precommits.HasAll() {
-					// workaround: need have all the votes
-					cs.enterNewRound(height, vote.Round)
-					cs.enterPrecommit(height, vote.Round)
-					cs.enterPrecommitWait(height, vote.Round)
->>>>>>> cc8d646a
 				}
 
 			default:
