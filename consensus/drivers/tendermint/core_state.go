--- conflicted
+++ resolved
@@ -591,7 +591,7 @@
 				tendermintlog.Info("already has proposal")
 				break
 			}
-			cs.broadcastChannel <- cs.RoundStateMessage()
+			cs.broadcastChannel <- MsgInfo{TypeID: ttypes.NewRoundStepID, Msg: cs.RoundStateMessage(), PeerID:cs.ourId, PeerIP:""}
 			if !cs.isProposer() {
 				tendermintlog.Info("not proposer, waiting")
 				break
@@ -851,23 +851,14 @@
 		tendermintlog.Error("No new block to propose, will change Proposer", "height", cs.Height)
 		return
 	}
-<<<<<<< HEAD
+
 	tendermintlog.Info(fmt.Sprintf("createProposalBlock BuildBlock. Current: %v/%v/%v", cs.Height, cs.Round, cs.Step), "txs-len", len(pblock.Txs), "cost", time.Since(beg))
 
 	block = cs.state.MakeBlock(cs.Height, pblock.Txs, commit)
 	tendermintlog.Info("createProposalBlock block", "txs-len", len(block.Txs))
 	evidence := cs.evpool.PendingEvidence()
 	block.AddEvidence(evidence)
-=======
-	tendermintlog.Info(fmt.Sprintf("createProposalBlock BuildBlock. Current: %v/%v/%v", cs.Height, cs.Round, cs.Step), "block-height", pblock.Height, "txs-len", len(pblock.Txs), "cost", time.Since(beg))
-	if pblock.Height != cs.Height {
-		tendermintlog.Error("pblock.Height is not equal to cs.Height")
-		return
-	}
-	block = cs.state.MakeBlock(cs.Height, pblock, commit)
-	//evidence := cs.evpool.PendingEvidence()
-	//block.AddEvidence(evidence)
->>>>>>> c930b8ac
+
 	return block
 }
 
@@ -1259,13 +1250,6 @@
 
 //-----------------------------------------------------------------------------
 
-<<<<<<< HEAD
-=======
-func (cs *ConsensusState) defaultSetProposal(proposalTrans *ttypes.ProposalTrans) error {
-	tendermintlog.Info(fmt.Sprintf("Consensus receive proposal. Current: %v/%v/%v", cs.Height, cs.Round, cs.Step),
-		"proposal", fmt.Sprintf("%v/%v", proposalTrans.Height, proposalTrans.Round))
->>>>>>> c930b8ac
-
 func (cs *ConsensusState) defaultSetProposal(proposal *types.Proposal) error {
 	tendermintlog.Info(fmt.Sprintf("Consensus receive proposal. Current: %v/%v/%v", cs.Height, cs.Round, cs.Step), "proposal", fmt.Sprintf("%v/%v", proposal.Height, proposal.Round))
 	// Already have one
@@ -1275,21 +1259,10 @@
 		return nil
 	}
 
-	proposal, err := ttypes.ProposalTransToProposal(proposalTrans)
-	if err != nil {
-		tendermintlog.Error("defaultSetProposal:", "msg", "ProposalTransToProposal failed", "err", err)
-		return err
-	}
-
 	// Does not apply
-<<<<<<< HEAD
 	if proposal.Height != cs.Height || int(proposal.Round) != cs.Round {
-		tendermintlog.Error("defaultSetProposal:height is not equal or round is not equal", "proposal-height", proposal.Height, "cs-height", cs.Height, "proposal-round", proposal.Round, "cs-round", cs.Round)
-=======
-	if proposal.Height != cs.Height || proposal.Round != cs.Round {
 		tendermintlog.Error("defaultSetProposal:height is not equal or round is not equal", "proposal-height", proposal.Height, "cs-height", cs.Height,
 			"proposal-round", proposal.Round, "cs-round", cs.Round)
->>>>>>> c930b8ac
 		return nil
 	}
 
@@ -1471,18 +1444,10 @@
 						}
 
 					}
-<<<<<<< HEAD
-				} else if cs.Round <= int(vote.Round) && precommits.HasAll() {
-					// workaround: need have all the votes
+				} else if cs.Round <= int(vote.Round) && precommits.HasTwoThirdsAny() {
 					cs.enterNewRound(height, int(vote.Round))
 					cs.enterPrecommit(height, int(vote.Round))
 					cs.enterPrecommitWait(height, int(vote.Round))
-=======
-				} else if cs.Round <= vote.Round && precommits.HasTwoThirdsAny() {
-					cs.enterNewRound(height, vote.Round)
-					cs.enterPrecommit(height, vote.Round)
-					cs.enterPrecommitWait(height, vote.Round)
->>>>>>> c930b8ac
 				}
 
 			default:
