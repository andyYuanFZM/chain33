package tendermint

import (
	"bufio"
	"encoding/binary"
	"encoding/hex"
	"encoding/json"
	"fmt"
	"io"
	"net"
	"runtime/debug"
	"sync"
	"sync/atomic"
	"time"

	"github.com/pkg/errors"
	ttypes "gitlab.33.cn/chain33/chain33/consensus/drivers/tendermint/types"
	"github.com/golang/protobuf/proto"
	"reflect"
	"gitlab.33.cn/chain33/chain33/types"
)

// ID is a hex-encoded crypto.Address
type ID string

// Messages in channels are chopped into smaller msgPackets for multiplexing.
type msgPacket struct {
	TypeID byte
	Bytes  []byte
}

type MsgInfo struct {
	TypeID byte
	Msg    proto.Message
	PeerID ID
	PeerIP string
}

type Peer interface {
	ID() ID
	RemoteIP() (net.IP, error) // remote IP of the connection
	RemoteAddr() (net.Addr, error)
	IsOutbound() bool
	IsPersistent() bool

	Send(msg MsgInfo) bool
	TrySend(msg MsgInfo) bool

	Stop()

	SetTransferChannel(chan MsgInfo)
	//Set(string, interface{})
	//Get(string) interface{}
}

type PeerConnState struct {
	mtx sync.Mutex
	ttypes.PeerRoundState
}

type peerConn struct {
	outbound bool

	conn      net.Conn // source connection
	bufReader *bufio.Reader
	bufWriter *bufio.Writer

	persistent bool
	ip         net.IP
	id         ID

	sendQueue     chan MsgInfo
	sendQueueSize int32
	pongChannel   chan struct{}

	started uint32 //atomic
	stopped uint32 // atomic

	quit     chan struct{}
	waitQuit sync.WaitGroup

	transferChannel chan MsgInfo

	sendBuffer []byte

	onPeerError func(Peer, interface{})

	myState  *ConsensusState
	myevpool *EvidencePool

<<<<<<< HEAD
	state            PeerConnState
	updateStateQueue chan MsgInfo
	heartbeatQueue   chan proto.Message
=======
	state            *PeerConnState
	updateStateQueue chan types.ReactorMsg
	heartbeatQueue   chan types.Heartbeat
>>>>>>> cc8d646a
	//config     *PeerConfig
	//Data     *cmn.CMap // User data.
}

type PeerSet struct {
	mtx    sync.Mutex
	lookup map[ID]*peerSetItem
	list   []Peer
}

type peerSetItem struct {
	peer  Peer
	index int
}

func NewPeerSet() *PeerSet {
	return &PeerSet{
		lookup: make(map[ID]*peerSetItem),
		list:   make([]Peer, 0, 256),
	}
}

// Add adds the peer to the PeerSet.
// It returns an error carrying the reason, if the peer is already present.
func (ps *PeerSet) Add(peer *peerConn) error {
	ps.mtx.Lock()
	defer ps.mtx.Unlock()

	if ps.lookup[peer.ID()] != nil {
		return fmt.Errorf("Duplicate peer ID %v", peer.ID())
	}

	index := len(ps.list)
	// Appending is safe even with other goroutines
	// iterating over the ps.list slice.
	ps.list = append(ps.list, peer)
	ps.lookup[peer.ID()] = &peerSetItem{peer, index}
	return nil
}

// Has returns true if the set contains the peer referred to by this
// peerKey, otherwise false.
func (ps *PeerSet) Has(peerKey ID) bool {
	ps.mtx.Lock()
	_, ok := ps.lookup[peerKey]
	ps.mtx.Unlock()
	return ok
}

// HasIP returns true if the set contains the peer referred to by this IP
// address, otherwise false.
func (ps *PeerSet) HasIP(peerIP net.IP) bool {
	ps.mtx.Lock()
	defer ps.mtx.Unlock()

	return ps.hasIP(peerIP)
}

// hasIP does not acquire a lock so it can be used in public methods which
// already lock.
func (ps *PeerSet) hasIP(peerIP net.IP) bool {
	for _, item := range ps.lookup {
		if ip, err := item.peer.RemoteIP(); err == nil && ip.Equal(peerIP) {
			return true
		}
	}

	return false
}

func (ps *PeerSet) Size() int {
	ps.mtx.Lock()
	defer ps.mtx.Unlock()
	return len(ps.list)
}

// List returns the threadsafe list of peers.
func (ps *PeerSet) List() []Peer {
	ps.mtx.Lock()
	defer ps.mtx.Unlock()
	return ps.list
}

// Remove discards peer by its Key, if the peer was previously memoized.
func (ps *PeerSet) Remove(peer Peer) {
	ps.mtx.Lock()
	defer ps.mtx.Unlock()

	item := ps.lookup[peer.ID()]
	if item == nil {
		return
	}

	index := item.index
	// Create a new copy of the list but with one less item.
	// (we must copy because we'll be mutating the list).
	newList := make([]Peer, len(ps.list)-1)
	copy(newList, ps.list)
	// If it's the last peer, that's an easy special case.
	if index == len(ps.list)-1 {
		ps.list = newList
		delete(ps.lookup, peer.ID())
		return
	}

	// Replace the popped item with the last item in the old list.
	lastPeer := ps.list[len(ps.list)-1]
	lastPeerKey := lastPeer.ID()
	lastPeerItem := ps.lookup[lastPeerKey]
	newList[index] = lastPeer
	lastPeerItem.index = index
	ps.list = newList
	delete(ps.lookup, peer.ID())
}

//-------------------------peer connection--------------------------------
func (pc *peerConn) ID() ID {
	if len(pc.id) != 0 {
		return pc.id
	}
	address := GenAddressByPubKey(pc.conn.(*SecretConnection).RemotePubKey())
	pc.id = ID(hex.EncodeToString(address))
	return pc.id
}

func (pc *peerConn) RemoteIP() (net.IP, error) {
	if pc.ip != nil && len(pc.ip) > 0 {
		return pc.ip, nil
	}

	// In test cases a conn could not be present at all or be an in-memory
	// implementation where we want to return a fake ip.
	if pc.conn == nil || pc.conn.RemoteAddr().String() == "pipe" {
		return nil, errors.New("connect is nil or just pipe")
	}

	host, _, err := net.SplitHostPort(pc.conn.RemoteAddr().String())
	if err != nil {
		panic(err)
	}

	ips, err := net.LookupIP(host)
	if err != nil {
		panic(err)
	}

	pc.ip = ips[0]

	return pc.ip, nil
}

func (pc *peerConn) RemoteAddr() (net.Addr, error) {
	if pc.conn == nil || pc.conn.RemoteAddr().String() == "pipe" {
		return nil, errors.New("connect is nil or just pipe")
	}

	return pc.conn.RemoteAddr(), nil
}

func (pc *peerConn) SetTransferChannel(transferChannel chan MsgInfo) {
	pc.transferChannel = transferChannel
}

func (pc *peerConn) CloseConn() {
	pc.conn.Close() // nolint: errcheck
}

func (pc *peerConn) HandshakeTimeout(
	ourNodeInfo NodeInfo,
	timeout time.Duration,
) (peerNodeInfo NodeInfo, err error) {
	peerNodeInfo = NodeInfo{}
	// Set deadline for handshake so we don't block forever on conn.ReadFull
	if err := pc.conn.SetDeadline(time.Now().Add(timeout)); err != nil {
		return peerNodeInfo, errors.Wrap(err, "Error setting deadline")
	}

	var err1 error
	var err2 error
	Parallel(
		func() {
			info, err1 := json.Marshal(ourNodeInfo)
			if err1 != nil {
				tendermintlog.Error("Peer handshake peerNodeInfo failed", "err", err1)
				return
			} else {
				frame := make([]byte, 4)
				binary.BigEndian.PutUint32(frame, uint32(len(info)))
				_, err1 = pc.conn.Write(frame)
				_, err1 = pc.conn.Write(info[:])
			}
			//var n int
			//wire.WriteBinary(ourNodeInfo, p.conn, &n, &err1)
		},
		func() {
			readBuffer := make([]byte, 4)
			_, err2 = io.ReadFull(pc.conn, readBuffer[:])
			if err2 != nil {
				return
			}
			len := binary.BigEndian.Uint32(readBuffer)
			readBuffer = make([]byte, len)
			_, err2 = io.ReadFull(pc.conn, readBuffer[:])
			if err2 != nil {
				return
			}
			err2 = json.Unmarshal(readBuffer, &peerNodeInfo)
			if err2 != nil {
				return
			}

			//var n int
			//wire.ReadBinary(peerNodeInfo, p.conn, maxNodeInfoSize, &n, &err2)
			tendermintlog.Info("Peer handshake", "peerNodeInfo", peerNodeInfo)
		},
	)
	if err1 != nil {
		return peerNodeInfo, errors.Wrap(err1, "Error during handshake/write")
	}
	if err2 != nil {
		return peerNodeInfo, errors.Wrap(err2, "Error during handshake/read")
	}

	// Remove deadline
	if err := pc.conn.SetDeadline(time.Time{}); err != nil {
		return peerNodeInfo, errors.Wrap(err, "Error removing deadline")
	}

	return peerNodeInfo, nil
}

func (pc *peerConn) IsOutbound() bool {
	return pc.outbound
}

func (pc *peerConn) IsPersistent() bool {
	return pc.persistent
}

func (pc *peerConn) Send(msg MsgInfo) bool {
	if !pc.IsRunning() {
		return false
	}
	timeout := make(chan bool, 1)
	go func() {
		time.Sleep(1 * time.Minute) // 等待1分钟
		timeout <- true
	}()
	select {
	case pc.sendQueue <- msg:
		atomic.AddInt32(&pc.sendQueueSize, 1)
		return true
	case <-timeout:
		tendermintlog.Error("send 1 minute timeout")
		return false
	}
}

func (pc *peerConn) TrySend(msg MsgInfo) bool {
	if !pc.IsRunning() {
		return false
	}
	select {
	case pc.sendQueue <- msg:
		atomic.AddInt32(&pc.sendQueueSize, 1)
		return true
	default:
		return false
	}
}

func (pc *peerConn) IsRunning() bool {
	return atomic.LoadUint32(&pc.started) == 1 && atomic.LoadUint32(&pc.stopped) == 0
}

func (pc *peerConn) Start() error {
	if atomic.CompareAndSwapUint32(&pc.started, 0, 1) {
		if atomic.LoadUint32(&pc.stopped) == 1 {
			tendermintlog.Error("peerConn already stoped can not start", "peerIP", pc.ip.String())
			return nil
		}
		pc.bufReader = bufio.NewReaderSize(pc.conn, minReadBufferSize)
		pc.bufWriter = bufio.NewWriterSize(pc.conn, minWriteBufferSize)
		pc.pongChannel = make(chan struct{})
		pc.sendQueue = make(chan MsgInfo, maxSendQueueSize)
		pc.sendBuffer = make([]byte, 0, MaxMsgPacketPayloadSize)
		pc.quit = make(chan struct{})
<<<<<<< HEAD
		pc.state = PeerConnState{PeerRoundState: ttypes.PeerRoundState{
=======
		pc.state = &PeerConnState{PeerRoundState: types.PeerRoundState{
>>>>>>> cc8d646a
			Round:              -1,
			ProposalPOLRound:   -1,
			LastCommitRound:    -1,
			CatchupCommitRound: -1,
		}}
		pc.updateStateQueue = make(chan MsgInfo, maxSendQueueSize)
		pc.heartbeatQueue = make(chan proto.Message, 100)
		pc.waitQuit.Add(5) //sendRoutine, updateStateRoutine,gossipDataRoutine,gossipVotesRoutine,queryMaj23Routine

		go pc.sendRoutine()
		go pc.recvRoutine()
		go pc.updateStateRoutine()
		go pc.heartbeatRoutine()

		go pc.gossipDataRoutine()
		go pc.gossipVotesRoutine()
		go pc.queryMaj23Routine()

	}
	return nil
}

func (pc *peerConn) Stop() {
	if atomic.CompareAndSwapUint32(&pc.stopped, 0, 1) {
		if pc.heartbeatQueue != nil {
			close(pc.heartbeatQueue)
			pc.heartbeatQueue = nil
		}
		if pc.quit != nil {
			close(pc.quit)
			tendermintlog.Info("peerConn stop quit wait", "peerIP", pc.ip.String())
			pc.waitQuit.Wait()
			tendermintlog.Info("peerConn stop quit wait finish", "peerIP", pc.ip.String())
			pc.quit = nil
		}
		close(pc.sendQueue)
		pc.transferChannel = nil
		pc.CloseConn()
	}
}

// Catch panics, usually caused by remote disconnects.
func (pc *peerConn) _recover() {
	if r := recover(); r != nil {
		stack := debug.Stack()
		err := StackError{r, stack}
		pc.stopForError(err)
	}
}

func (pc *peerConn) stopForError(r interface{}) {
	tendermintlog.Error("peerConn recovered panic", "error", r, "peer", pc.ip.String())
	if pc.onPeerError != nil {
		pc.onPeerError(pc, r)
	}
	pc.Stop()
}

func (pc *peerConn) sendRoutine() {
	defer pc._recover()
FOR_LOOP:
	for {
		select {
		case <-pc.quit:
			pc.waitQuit.Done()
			break FOR_LOOP
		case msg := <-pc.sendQueue:
			bytes, err := proto.Marshal(msg.Msg)
			if err != nil {
				tendermintlog.Error("peerConn sendroutine marshal data failed", "error", err)
				pc.stopForError(err)
				break FOR_LOOP
			}
			//context := json.RawMessage(bytes)
			//msg=typeId(1 byte)+msglen(4 bytes)+msgbody(msglen bytes)
			len := len(bytes)
			bytelen := make([]byte, 4)
			binary.BigEndian.PutUint32(bytelen, uint32(len))
			pc.sendBuffer = pc.sendBuffer[:0]
			pc.sendBuffer = append(pc.sendBuffer, msg.TypeID)
			pc.sendBuffer = append(pc.sendBuffer, bytelen...)

			pc.sendBuffer = append(pc.sendBuffer, bytes...)
			if len+5 > MaxMsgPacketPayloadSize {
				pc.sendBuffer = append(pc.sendBuffer, bytes[MaxMsgPacketPayloadSize-5:]...)
			}
			_, err = pc.bufWriter.Write(pc.sendBuffer[:len+5])
			if err != nil {
				tendermintlog.Error("peerConn sendroutine write data failed", "error", err)
				pc.stopForError(err)
				break FOR_LOOP
			}
			pc.bufWriter.Flush()
			//tendermintlog.Info("write msg finish", "peer", pc.ip.String(), "msg", msg, "n", n)
		case _, ok := <-pc.pongChannel:
			if ok {
				tendermintlog.Debug("Send Pong")
				var pong [5]byte
				pong[0] = ttypes.PacketTypePong
				_, err := pc.bufWriter.Write(pong[:])
				if err != nil {
					tendermintlog.Error("peerConn sendroutine write pong failed", "error", err)
					pc.stopForError(err)
					break FOR_LOOP
				}
			} else {
				pc.pongChannel = nil
			}
		}

		//if !pc.IsRunning() {
		//	break FOR_LOOP
		//}

	}
}

func (pc *peerConn) recvRoutine() {
	defer pc._recover()
FOR_LOOP:
	for {
		//typeID+msgLen+msg
		var buf [5]byte
		_, err := io.ReadFull(pc.bufReader, buf[:])
		if err != nil {
			tendermintlog.Error("Connection failed @ recvRoutine (reading byte)", "conn", pc, "err", err)
			pc.stopForError(err)
			break FOR_LOOP
		}
		pkt := msgPacket{}
		pkt.TypeID = buf[0]
		len := binary.BigEndian.Uint32(buf[1:])
		if len > 0 {
			buf2 := make([]byte, len)
			_, err = io.ReadFull(pc.bufReader, buf2)
			if err != nil {
				tendermintlog.Error("Connection failed @ recvRoutine", "conn", pc, "err", err)
				pc.stopForError(err)
				panic(fmt.Sprintf("peerConn recvRoutine packetTypeMsg failed :%v", err))
			}
			pkt.Bytes = buf2
		}

		//tendermintlog.Info("received", "msgType", pkt.TypeID, "peerip", pc.ip.String())
		if pkt.TypeID == ttypes.PacketTypePong {
			tendermintlog.Debug("Receive Pong")
		} else if pkt.TypeID == ttypes.PacketTypePing {
			tendermintlog.Debug("Receive Ping")
			pc.pongChannel <- struct{}{}
		} else {
			if v, ok := ttypes.MsgMap[pkt.TypeID]; ok {
				realMsg := reflect.New(v).Interface()
				err := proto.Unmarshal(pkt.Bytes, realMsg.(proto.Message))
				if err != nil {
					tendermintlog.Error("peerConn recvRoutine Unmarshal data failed:%v\n", err)
					continue
				}
<<<<<<< HEAD
				if pc.transferChannel != nil && (pkt.TypeID == ttypes.ProposalID || pkt.TypeID == ttypes.VoteID) {
					pc.transferChannel <- MsgInfo{pkt.TypeID, realMsg.(proto.Message), pc.ID(), pc.ip.String()}
					if pkt.TypeID == ttypes.ProposalID {
						proposal := realMsg.(*types.Proposal)
						tendermintlog.Info("Receiving proposal", "peerip", pc.ip.String(), "proposal-height", proposal.Height,
							"proposal-round", proposal.Round)
						pc.state.SetHasProposal(proposal)

					} else if pkt.TypeID == ttypes.VoteID {
						vote := &ttypes.Vote{Vote:realMsg.(*types.Vote)}
						pc.state.SetHasVote(vote)
=======
				if pc.transferChannel != nil && (pkt.TypeID == types.ProposalID || pkt.TypeID == types.VoteID) {
					if pkt.TypeID == types.ProposalID {
						proposalTrans := realMsg.(*types.ProposalMessage).Proposal
						tendermintlog.Info("Receiving proposal", "peerip", pc.ip.String())
						pc.state.SetHasProposal(proposalTrans)

					} else if pkt.TypeID == types.VoteID {
						pc.state.SetHasVote(realMsg.(*types.VoteMessage).Vote)
>>>>>>> cc8d646a
					}

				} else if pkt.TypeID == ttypes.ProposalHeartbeatID {
					pc.heartbeatQueue <- realMsg.(*types.Heartbeat)
				} else if pkt.TypeID == ttypes.EvidenceListID {
					go func() {
						for _, ev := range realMsg.(*types.EvidenceData).Evidence {
							evidence := ttypes.EvidenceEnvelope2Evidence(ev)
							if evidence != nil {
								err := pc.myevpool.AddEvidence(evidence.(ttypes.Evidence))
								if err != nil {
									tendermintlog.Error("Evidence is not valid", "evidence", ev, "err", err)
									// TODO: punish peer
								}
							}
						}
					}()
				} else {
					pc.updateStateQueue <- MsgInfo{pkt.TypeID, realMsg.(proto.Message), pc.ID(), pc.ip.String()}
				}
			} else {
				err := fmt.Errorf("Unknown message type %v", pkt.TypeID)
				tendermintlog.Error("Connection failed @ recvRoutine", "conn", pc, "err", err)
				pc.stopForError(err)
				break FOR_LOOP
			}
		}
	}

	close(pc.pongChannel)
	for range pc.pongChannel {
		// Drain
	}
}

func (pc *peerConn) updateStateRoutine() {
FOR_LOOP:
	for {
		select {
		case msg := <-pc.updateStateQueue:
			typeID := msg.TypeID
			if typeID == ttypes.NewRoundStepID {
				pc.state.ApplyNewRoundStepMessage(msg.Msg.(*types.NewRoundStepMsg))
			} else if typeID == ttypes.CommitStepID {
				pc.state.ApplyCommitStepMessage(msg.Msg.(*types.CommitStepMsg))
			} else if typeID == ttypes.HasVoteID {
				pc.state.ApplyHasVoteMessage(msg.Msg.(*types.HasVoteMsg))
			} else if typeID == ttypes.VoteSetMaj23ID {
				tmp := msg.Msg.(*types.VoteSetMaj23Msg)
				pc.myState.SetPeerMaj23(tmp.Height, int(tmp.Round), byte(tmp.Type), pc.id, tmp.BlockID)
				myVotes := pc.myState.GetPrevotesState(tmp.Height, int(tmp.Round), tmp.BlockID)
				if myVotes != nil && myVotes.TendermintBitArray != nil {
					voteSetBitMsg := &types.VoteSetBitsMsg{
						Height:  tmp.Height,
						Round:   tmp.Round,
						Type:    tmp.Type,
						BlockID: tmp.BlockID,
						Votes:   myVotes.TendermintBitArray,
					}
					pc.sendQueue <- MsgInfo{TypeID:ttypes.VoteSetBitsID, Msg:voteSetBitMsg, PeerID:pc.id, PeerIP:pc.ip.String()}
				}

			} else if typeID == ttypes.ProposalPOLID {
				pc.state.ApplyProposalPOLMessage(msg.Msg.(*types.ProposalPOLMsg))
			} else if typeID == ttypes.VoteSetBitsID {
				tmp := msg.Msg.(*types.VoteSetBitsMsg)
				if pc.myState.Height == tmp.Height {
					myVotes := pc.myState.GetPrevotesState(tmp.Height, int(tmp.Round), tmp.BlockID)
					pc.state.ApplyVoteSetBitsMessage(tmp, myVotes)
				} else {
					pc.state.ApplyVoteSetBitsMessage(tmp, nil)
				}
			} else {
				tendermintlog.Error("msg not deal in updateStateRoutine", "msgTypeName", msg.Msg.String())
			}
		case <-pc.quit:
			pc.waitQuit.Done()
			break FOR_LOOP
		}
	}
	close(pc.updateStateQueue)
	for range pc.updateStateQueue {
		// Drain
	}
}

func (pc *peerConn) heartbeatRoutine() {
	for {
		select {
		case heartbeat, ok := <-pc.heartbeatQueue:
			if ok {
				msg := heartbeat.(*types.Heartbeat)
				tendermintlog.Debug("Received proposal heartbeat message",
					"height", msg.Height, "round", msg.Round, "sequence", msg.Sequence,
					"valIdx", msg.ValidatorIndex, "valAddr", msg.ValidatorAddress)
			} else {
				return
			}
		}
	}
}

func (pc *peerConn) gossipDataRoutine() {
OUTER_LOOP:
	for {
		// Manage disconnects from self or peer.

		if !pc.IsRunning() {
			tendermintlog.Error("Stopping gossipDataRoutine for peer")
			pc.waitQuit.Done()
			return
		}

		rs := pc.myState.GetRoundState()
		prs := pc.state

		// If the peer is on a previous height, help catch up.
		if (0 < prs.Height) && (prs.Height < rs.Height) {
			tendermintlog.Info("help catch up", "peerip", pc.ip.String(), "selfHeight", rs.Height, "peerHeight", prs.Height)
			proposal := pc.myState.blockStore.LoadProposal(prs.Height)
			if proposal == nil {
				tendermintlog.Error("Failed to load propsal", "selfHeight", rs.Height, "blockstoreHeight", pc.myState.blockStore.Height())
				time.Sleep(10 * pc.myState.PeerGossipSleep())
				continue OUTER_LOOP
			}
			msg := MsgInfo{TypeID:ttypes.ProposalID, Msg:proposal, PeerID:pc.id, PeerIP:pc.ip.String()}
			tendermintlog.Info("Sending catchup proposal", "peerip", pc.ip.String(), "proposal-height", proposal.Height,
				"proposal-round", proposal.Round)
			if pc.Send(msg) {
				//prs.SetHasProposal(proposalTrans)
			} else {
				tendermintlog.Error("Sending catchup proposal failed")
			}
			time.Sleep(10 * pc.myState.PeerGossipSleep())
			continue OUTER_LOOP
		}

		// If height and round don't match, sleep.
		if (rs.Height != prs.Height) || (rs.Round != prs.Round) {
			//tendermintlog.Debug("Peer Height|Round mismatch, sleeping", "selfHeight", rs.Height, "selfRound", rs.Round, "peerHeight", prs.Height, "peerRound", prs.Round)
			time.Sleep(pc.myState.PeerGossipSleep())
			continue OUTER_LOOP
		}

		// By here, height and round match.
		// Proposal block parts were already matched and sent if any were wanted.
		// (These can match on hash so the round doesn't matter)
		// Now consider sending other things, like the Proposal itself.

		// Send Proposal && ProposalPOL BitArray?
		if rs.Proposal != nil && !prs.Proposal {
			// Proposal: share the proposal metadata with peer.
			{
				msg := MsgInfo{TypeID:ttypes.ProposalID, Msg:rs.Proposal, PeerID:pc.id, PeerIP:pc.ip.String()}
				tendermintlog.Info(fmt.Sprintf("Sending proposal. Self state: %v/%v/%v", rs.Height, rs.Round, rs.Step),
					"peerip", pc.ip.String(), "proposal-height", rs.Proposal.Height, "proposal-round", rs.Proposal.Round)
				if pc.Send(msg) {
					prs.SetHasProposal(rs.Proposal)
				}
			}
			// ProposalPOL: lets peer know which POL votes we have so far.
			// Peer must receive ttypes.ProposalMessage first.
			// rs.Proposal was validated, so rs.Proposal.POLRound <= rs.Round,
			// so we definitely have rs.Votes.Prevotes(rs.Proposal.POLRound).
			if 0 <= rs.Proposal.POLRound {
				msg := MsgInfo{TypeID:ttypes.ProposalPOLID, Msg:&types.ProposalPOLMsg{
					Height:           rs.Height,
					ProposalPOLRound: rs.Proposal.POLRound,
					ProposalPOL:      rs.Votes.Prevotes(int(rs.Proposal.POLRound)).BitArray().TendermintBitArray,
				}, PeerID:pc.id, PeerIP:pc.ip.String()}
				tendermintlog.Debug("Sending POL", "height", prs.Height, "round", prs.Round)
				pc.Send(msg)
			}
			time.Sleep(pc.myState.PeerGossipSleep())
			continue OUTER_LOOP
		}

		// Nothing to do. Sleep.
		time.Sleep(pc.myState.PeerGossipSleep())
		continue OUTER_LOOP
	}
}

func (pc *peerConn) gossipVotesRoutine() {
	// Simple hack to throttle logs upon sleep.
	var sleeping = 0

OUTER_LOOP:
	for {
		// Manage disconnects from self or peer.
		if !pc.IsRunning() {
			tendermintlog.Info("Stopping gossipVotesRoutine for peer")
			pc.waitQuit.Done()
			return
		}

		rs := pc.myState.GetRoundState()
		prs := pc.state.GetRoundState()

		switch sleeping {
		case 1: // First sleep
			sleeping = 2
		case 2: // No more sleep
			sleeping = 0
		}

		//tendermintlog.Info("gossipVotesRoutine", "rsHeight", rs.Height, "rsRound", rs.Round,
		//	"prsHeight", prs.Height, "prsRound", prs.Round, "prsStep", prs.Step)

		// If height matches, then send LastCommit, Prevotes, Precommits.
		if rs.Height == prs.Height {
			if pc.gossipVotesForHeight(rs, prs) {
				continue OUTER_LOOP
			}
		}

		// Special catchup logic.
		// If peer is lagging by height 1, send LastCommit.
		if prs.Height != 0 && rs.Height == prs.Height+1 {
			if vote, ok := pc.state.PickVoteToSend(rs.LastCommit); ok {
				msg := MsgInfo{TypeID:ttypes.VoteID, Msg:vote.Vote, PeerID:pc.id, PeerIP:pc.ip.String()}
				pc.Send(msg)
				tendermintlog.Debug("gossipVotesRoutine Picked vote to send height +1", "peerip", pc.ip.String())
			} else {
				continue OUTER_LOOP
			}
		}

		// Catchup logic
		// If peer is lagging by more than 1, send Commit.
		if prs.Height != 0 && rs.Height >= prs.Height+2 {
			// Load the block commit for prs.Height,
			// which contains precommit signatures for prs.Height.
			commit := pc.myState.blockStore.LoadBlockCommit(prs.Height + 1)
			commitObj := &ttypes.Commit{TendermintCommit:commit}
			if vote, ok := pc.state.PickVoteToSend(commitObj); ok {
				msg := MsgInfo{TypeID:ttypes.VoteID, Msg:vote.Vote, PeerID:pc.id, PeerIP:pc.ip.String()}
				pc.Send(msg)
				tendermintlog.Debug("gossipVotesRoutine Picked vote to send height +2", "peerip", pc.ip.String())
			} else {
				continue OUTER_LOOP
			}
		}

		if sleeping == 0 {
			// We sent nothing. Sleep...
			sleeping = 1
			tendermintlog.Debug("No votes to send, sleeping", "peerip", pc.ip.String(), "rs.Height", rs.Height, "prs.Height", prs.Height,
				"localPV", rs.Votes.Prevotes(rs.Round).BitArray(), "peerPV", prs.Prevotes,
				"localPC", rs.Votes.Precommits(rs.Round).BitArray(), "peerPC", prs.Precommits)
		} else if sleeping == 2 {
			// Continued sleep...
			sleeping = 1
		}

		time.Sleep(pc.myState.PeerGossipSleep())
		continue OUTER_LOOP
	}
}

func (pc *peerConn) gossipVotesForHeight(rs *ttypes.RoundState, prs *ttypes.PeerRoundState) bool {

	// If there are lastCommits to send...
	if prs.Step == ttypes.RoundStepNewHeight {
		if vote, ok := pc.state.PickVoteToSend(rs.LastCommit); ok {
			msg := MsgInfo{TypeID:ttypes.VoteID, Msg:vote.Vote, PeerID:pc.id, PeerIP:pc.ip.String()}
			pc.Send(msg)
			tendermintlog.Debug("Picked rs.LastCommit to send", "peerip", pc.ip.String())
			return true
		}
	}
	// If there are prevotes to send...
	if prs.Step <= ttypes.RoundStepPrevote && prs.Round != -1 && prs.Round <= rs.Round {
		if vote, ok := pc.state.PickVoteToSend(rs.Votes.Prevotes(prs.Round)); ok {
			msg := MsgInfo{TypeID:ttypes.VoteID, Msg:vote.Vote, PeerID:pc.id, PeerIP:pc.ip.String()}
			pc.Send(msg)
			tendermintlog.Debug("Picked rs.Prevotes(prs.Round) to send", "peerip", pc.ip.String(), "round", prs.Round)
			return true
		}
	}
	// If there are precommits to send...
	if prs.Step <= ttypes.RoundStepPrecommit && prs.Round != -1 && prs.Round <= rs.Round {
		if vote, ok := pc.state.PickVoteToSend(rs.Votes.Precommits(prs.Round)); ok {
			msg := MsgInfo{TypeID:ttypes.VoteID, Msg:vote.Vote, PeerID:pc.id, PeerIP:pc.ip.String()}
			pc.Send(msg)
			tendermintlog.Debug("Picked rs.Precommits(prs.Round) to send", "peerip", pc.ip.String(), "round", prs.Round)
			return true
		}
	}
	// If there are POLPrevotes to send...
	if prs.ProposalPOLRound != -1 {
		if polPrevotes := rs.Votes.Prevotes(prs.ProposalPOLRound); polPrevotes != nil {
			if vote, ok := pc.state.PickVoteToSend(polPrevotes); ok {
				msg := MsgInfo{TypeID:ttypes.VoteID, Msg:vote.Vote, PeerID:pc.id, PeerIP:pc.ip.String()}
				pc.Send(msg)
				tendermintlog.Debug("Picked rs.Prevotes(prs.ProposalPOLRound) to send", "peerip", pc.ip.String(), "round", prs.ProposalPOLRound)
				return true
			}
		}
	}
	return false
}

func (pc *peerConn) queryMaj23Routine() {
OUTER_LOOP:
	for {
		// Manage disconnects from self or peer.
		if !pc.IsRunning() {
			tendermintlog.Info("Stopping queryMaj23Routine for peer")
			pc.waitQuit.Done()
			return
		}

		// Maybe send Height/Round/Prevotes
		{
			rs := pc.myState.GetRoundState()
			prs := pc.state.GetRoundState()
			if rs.Height == prs.Height {
				if maj23, ok := rs.Votes.Prevotes(prs.Round).TwoThirdsMajority(); ok {
					msg := MsgInfo{TypeID: ttypes.VoteSetMaj23ID, Msg: &types.VoteSetMaj23Msg{
						Height:  prs.Height,
						Round:   int32(prs.Round),
						Type:    int32(ttypes.VoteTypePrevote),
						BlockID: &maj23,
					}, PeerID:pc.id, PeerIP:pc.ip.String(),
					}
					pc.TrySend(msg)
					time.Sleep(pc.myState.PeerQueryMaj23Sleep())
				}
			}
		}

		// Maybe send Height/Round/Precommits
		{
			rs := pc.myState.GetRoundState()
			prs := pc.state.GetRoundState()
			if rs.Height == prs.Height {
				if maj23, ok := rs.Votes.Precommits(prs.Round).TwoThirdsMajority(); ok {
					msg := MsgInfo{TypeID: ttypes.VoteSetMaj23ID, Msg: &types.VoteSetMaj23Msg{
						Height:  prs.Height,
						Round:   int32(prs.Round),
						Type:    int32(ttypes.VoteTypePrecommit),
						BlockID: &maj23,
					}, PeerID:pc.id, PeerIP:pc.ip.String(),
					}
					pc.TrySend(msg)
					time.Sleep(pc.myState.PeerQueryMaj23Sleep())
				}
			}
		}

		// Maybe send Height/Round/ProposalPOL
		{
			rs := pc.myState.GetRoundState()
			prs := pc.state.GetRoundState()
			if rs.Height == prs.Height && prs.ProposalPOLRound >= 0 {
				if maj23, ok := rs.Votes.Prevotes(prs.ProposalPOLRound).TwoThirdsMajority(); ok {
					msg := MsgInfo{TypeID: ttypes.VoteSetMaj23ID, Msg: &types.VoteSetMaj23Msg{
						Height:  prs.Height,
						Round:   int32(prs.ProposalPOLRound),
						Type:    int32(ttypes.VoteTypePrevote),
						BlockID: &maj23,
					}, PeerID:pc.id, PeerIP:pc.ip.String(),
					}
					pc.TrySend(msg)
					time.Sleep(pc.myState.PeerQueryMaj23Sleep())
				}
			}
		}

		// Little point sending LastCommitRound/LastCommit,
		// These are fleeting and non-blocking.

		// Maybe send Height/CatchupCommitRound/CatchupCommit.
		{
			prs := pc.state.GetRoundState()
			if prs.CatchupCommitRound != -1 && 0 < prs.Height && prs.Height <= pc.myState.blockStore.Height() {
				commit := pc.myState.LoadCommit(prs.Height)
				commitTmp := ttypes.Commit{TendermintCommit:commit}
				msg := MsgInfo{TypeID: ttypes.VoteSetMaj23ID, Msg: &types.VoteSetMaj23Msg{
					Height:  prs.Height,
					Round:   int32(commitTmp.Round()),
					Type:    int32(ttypes.VoteTypePrecommit),
					BlockID: commit.BlockID,
				}, PeerID:pc.id, PeerIP:pc.ip.String(),
				}
				pc.TrySend(msg)
				time.Sleep(pc.myState.PeerQueryMaj23Sleep())
			}
		}

		time.Sleep(pc.myState.PeerQueryMaj23Sleep())

		continue OUTER_LOOP
	}
}

type StackError struct {
	Err   interface{}
	Stack []byte
}

func (se StackError) String() string {
	return fmt.Sprintf("Error: %v\nStack: %s", se.Err, se.Stack)
}

func (se StackError) Error() string {
	return se.String()
}

//-----------------------------------------------------------------
// GetRoundState returns an atomic snapshot of the PeerRoundState.
// There's no point in mutating it since it won't change PeerState.
func (ps *PeerConnState) GetRoundState() *ttypes.PeerRoundState {
	ps.mtx.Lock()
	defer ps.mtx.Unlock()

	prs := ps.PeerRoundState // copy
	return &prs
}

// GetHeight returns an atomic snapshot of the PeerRoundState's height
// used by the mempool to ensure peers are caught up before broadcasting new txs
func (ps *PeerConnState) GetHeight() int64 {
	ps.mtx.Lock()
	defer ps.mtx.Unlock()
	return ps.PeerRoundState.Height
}

// SetHasProposal sets the given proposal as known for the peer.
func (ps *PeerConnState) SetHasProposal(proposal *types.Proposal) {
	ps.mtx.Lock()
	defer ps.mtx.Unlock()

<<<<<<< HEAD
	if ps.Height != proposal.Height || ps.Round != int(proposal.Round) {
=======
	tendermintlog.Info("SetHasProposal", "peer-state", fmt.Sprintf("%v/%v/%v", ps.Height, ps.Round, ps.Step),
		"proposal", fmt.Sprintf("%v/%v", proposal.Height, proposal.Round))
	if ps.Height != proposal.Height || ps.Round != proposal.Round {
>>>>>>> cc8d646a
		return
	}
	if ps.Proposal {
		return
	}
	tendermintlog.Info("Peer set proposal")
	ps.Proposal = true

	ps.ProposalPOLRound = int(proposal.POLRound)
	ps.ProposalPOL = nil // Nil until ttypes.ProposalPOLMessage received.
}

// PickVoteToSend picks a vote to send to the peer.
// Returns true if a vote was picked.
// NOTE: `votes` must be the correct Size() for the Height().
func (ps *PeerConnState) PickVoteToSend(votes ttypes.VoteSetReader) (vote *ttypes.Vote, ok bool) {
	ps.mtx.Lock()
	defer ps.mtx.Unlock()

	if votes.Size() == 0 {
		return nil, false
	}

	height, round, type_, size := votes.Height(), votes.Round(), votes.Type(), votes.Size()

	// Lazily set data using 'votes'.
	if votes.IsCommit() {
		ps.ensureCatchupCommitRound(height, round, size)
	}
	ps.ensureVoteBitArrays(height, size)

	psVotes := ps.getVoteBitArray(height, round, type_)
	if psVotes == nil {
		return nil, false // Not something worth sending
	}
	if index, ok := votes.BitArray().Sub(psVotes).PickRandom(); ok {
		ps.setHasVote(height, round, type_, index)
		return votes.GetByIndex(index), true
	}
	return nil, false
}

func (ps *PeerConnState) getVoteBitArray(height int64, round int, type_ byte) *ttypes.BitArray {
	if !ttypes.IsVoteTypeValid(type_) {
		return nil
	}

	if ps.Height == height {
		if ps.Round == round {
			switch type_ {
			case ttypes.VoteTypePrevote:
				return ps.Prevotes
			case ttypes.VoteTypePrecommit:
				return ps.Precommits
			}
		}
		if ps.CatchupCommitRound == round {
			switch type_ {
			case ttypes.VoteTypePrevote:
				return nil
			case ttypes.VoteTypePrecommit:
				return ps.CatchupCommit
			}
		}
		if ps.ProposalPOLRound == round {
			switch type_ {
			case ttypes.VoteTypePrevote:
				return ps.ProposalPOL
			case ttypes.VoteTypePrecommit:
				return nil
			}
		}
		return nil
	}
	if ps.Height == height+1 {
		if ps.LastCommitRound == round {
			switch type_ {
			case ttypes.VoteTypePrevote:
				return nil
			case ttypes.VoteTypePrecommit:
				return ps.LastCommit
			}
		}
		return nil
	}
	return nil
}

// 'round': A round for which we have a +2/3 commit.
func (ps *PeerConnState) ensureCatchupCommitRound(height int64, round int, numValidators int) {
	if ps.Height != height {
		return
	}
	/*
		NOTE: This is wrong, 'round' could change.
		e.g. if orig round is not the same as block LastCommit round.
		if ps.CatchupCommitRound != -1 && ps.CatchupCommitRound != round {
			ttypes.PanicSanity(ttypes.Fmt("Conflicting CatchupCommitRound. Height: %v, Orig: %v, New: %v", height, ps.CatchupCommitRound, round))
		}
	*/
	if ps.CatchupCommitRound == round {
		return // Nothing to do!
	}
	ps.CatchupCommitRound = round
	if round == ps.Round {
		ps.CatchupCommit = ps.Precommits
	} else {
		ps.CatchupCommit = ttypes.NewBitArray(numValidators)
	}
}

// EnsureVoteVitArrays ensures the bit-arrays have been allocated for tracking
// what votes this peer has received.
// NOTE: It's important to make sure that numValidators actually matches
// what the node sees as the number of validators for height.
func (ps *PeerConnState) EnsureVoteBitArrays(height int64, numValidators int) {
	ps.mtx.Lock()
	defer ps.mtx.Unlock()
	ps.ensureVoteBitArrays(height, numValidators)
}

func (ps *PeerConnState) ensureVoteBitArrays(height int64, numValidators int) {
	if ps.Height == height {
		if ps.Prevotes == nil {
			ps.Prevotes = ttypes.NewBitArray(numValidators)
		}
		if ps.Precommits == nil {
			ps.Precommits = ttypes.NewBitArray(numValidators)
		}
		if ps.CatchupCommit == nil {
			ps.CatchupCommit = ttypes.NewBitArray(numValidators)
		}
		if ps.ProposalPOL == nil {
			ps.ProposalPOL = ttypes.NewBitArray(numValidators)
		}
	} else if ps.Height == height+1 {
		if ps.LastCommit == nil {
			ps.LastCommit = ttypes.NewBitArray(numValidators)
		}
	}
}

// SetHasVote sets the given vote as known by the peer
func (ps *PeerConnState) SetHasVote(vote *ttypes.Vote) {
	ps.mtx.Lock()
	defer ps.mtx.Unlock()

	ps.setHasVote(vote.Height, int(vote.Round), byte(vote.Type), int(vote.ValidatorIndex))
}

func (ps *PeerConnState) setHasVote(height int64, round int, type_ byte, index int) {
	// NOTE: some may be nil BitArrays -> no side effects.
	psVotes := ps.getVoteBitArray(height, round, type_)
	if psVotes != nil {
		psVotes.SetIndex(index, true)
	}
}

// ApplyNewRoundStepMessage updates the peer state for the new round.
func (ps *PeerConnState) ApplyNewRoundStepMessage(msg *types.NewRoundStepMsg) {
	ps.mtx.Lock()
	defer ps.mtx.Unlock()

	// Ignore duplicates or decreases
	if CompareHRS(msg.Height, int(msg.Round), ttypes.RoundStepType(msg.Step), ps.Height, ps.Round, ps.Step) <= 0 {
		return
	}

	// Just remember these values.
	psHeight := ps.Height
	psRound := ps.Round
	//psStep := ps.Step
	psCatchupCommitRound := ps.CatchupCommitRound
	psCatchupCommit := ps.CatchupCommit

	startTime := time.Now().Add(-1 * time.Duration(msg.SecondsSinceStartTime) * time.Second)
	ps.Height = msg.Height
	ps.Round = int(msg.Round)
	ps.Step = ttypes.RoundStepType(msg.Step)
	ps.StartTime = startTime
<<<<<<< HEAD
	if psHeight != msg.Height || psRound != int(msg.Round) {
=======
	if psHeight != msg.Height || psRound != msg.Round {
		tendermintlog.Info("ApplyNewRoundStepMessage", "psHeight", psHeight, "psRound", psRound,
			"msg.Height", msg.Height, "msg.Round", msg.Round)
>>>>>>> cc8d646a
		ps.Proposal = false
		ps.ProposalPOLRound = -1
		ps.ProposalPOL = nil
		// We'll update the BitArray capacity later.
		ps.Prevotes = nil
		ps.Precommits = nil
	}
	if psHeight == msg.Height && psRound != int(msg.Round) && int(msg.Round) == psCatchupCommitRound {
		// Peer caught up to CatchupCommitRound.
		// Preserve psCatchupCommit!
		// NOTE: We prefer to use prs.Precommits if
		// pr.Round matches pr.CatchupCommitRound.
		ps.Precommits = psCatchupCommit
	}
	if psHeight != msg.Height {
		// Shift Precommits to LastCommit.
		if psHeight+1 == msg.Height && psRound == int(msg.LastCommitRound) {
			ps.LastCommitRound = int(msg.LastCommitRound)
			ps.LastCommit = ps.Precommits
		} else {
			ps.LastCommitRound = int(msg.LastCommitRound)
			ps.LastCommit = nil
		}
		// We'll update the BitArray capacity later.
		ps.CatchupCommitRound = -1
		ps.CatchupCommit = nil
	}
}

// ApplyCommitStepMessage updates the peer state for the new commit.
func (ps *PeerConnState) ApplyCommitStepMessage(msg *types.CommitStepMsg) {
	ps.mtx.Lock()
	defer ps.mtx.Unlock()

	if ps.Height != msg.Height {
		return
	}

}

// ApplyProposalPOLMessage updates the peer state for the new proposal POL.
func (ps *PeerConnState) ApplyProposalPOLMessage(msg *types.ProposalPOLMsg) {
	ps.mtx.Lock()
	defer ps.mtx.Unlock()

	if ps.Height != msg.Height {
		return
	}
	if ps.ProposalPOLRound != int(msg.ProposalPOLRound) {
		return
	}

	// TODO: Merge onto existing ps.ProposalPOL?
	// We might have sent some prevotes in the meantime.
	ps.ProposalPOL = &ttypes.BitArray{TendermintBitArray:msg.ProposalPOL}
}

// ApplyHasVoteMessage updates the peer state for the new vote.
func (ps *PeerConnState) ApplyHasVoteMessage(msg *types.HasVoteMsg) {
	ps.mtx.Lock()
	defer ps.mtx.Unlock()

	if ps.Height != msg.Height {
		return
	}

	ps.setHasVote(msg.Height, int(msg.Round), byte(msg.Type), int(msg.Index))
}

// ApplyVoteSetBitsMessage updates the peer state for the bit-array of votes
// it claims to have for the corresponding BlockID.
// `ourVotes` is a BitArray of votes we have for msg.BlockID
// NOTE: if ourVotes is nil (e.g. msg.Height < rs.Height),
// we conservatively overwrite ps's votes w/ msg.Votes.
func (ps *PeerConnState) ApplyVoteSetBitsMessage(msg *types.VoteSetBitsMsg, ourVotes *ttypes.BitArray) {
	ps.mtx.Lock()
	defer ps.mtx.Unlock()

	votes := ps.getVoteBitArray(msg.Height, int(msg.Round), byte(msg.Type))
	if votes != nil {
		if ourVotes == nil {
			bitarray := &ttypes.BitArray{TendermintBitArray:msg.Votes}
			votes.Update(bitarray)
		} else {
			otherVotes := votes.Sub(ourVotes)
			bitarray := &ttypes.BitArray{TendermintBitArray:msg.Votes}
			hasVotes := otherVotes.Or(bitarray)
			votes.Update(hasVotes)
		}
	}
}<|MERGE_RESOLUTION|>--- conflicted
+++ resolved
@@ -88,15 +88,9 @@
 	myState  *ConsensusState
 	myevpool *EvidencePool
 
-<<<<<<< HEAD
-	state            PeerConnState
+	state            *PeerConnState
 	updateStateQueue chan MsgInfo
 	heartbeatQueue   chan proto.Message
-=======
-	state            *PeerConnState
-	updateStateQueue chan types.ReactorMsg
-	heartbeatQueue   chan types.Heartbeat
->>>>>>> cc8d646a
 	//config     *PeerConfig
 	//Data     *cmn.CMap // User data.
 }
@@ -384,11 +378,7 @@
 		pc.sendQueue = make(chan MsgInfo, maxSendQueueSize)
 		pc.sendBuffer = make([]byte, 0, MaxMsgPacketPayloadSize)
 		pc.quit = make(chan struct{})
-<<<<<<< HEAD
-		pc.state = PeerConnState{PeerRoundState: ttypes.PeerRoundState{
-=======
-		pc.state = &PeerConnState{PeerRoundState: types.PeerRoundState{
->>>>>>> cc8d646a
+		pc.state = &PeerConnState{PeerRoundState: ttypes.PeerRoundState{
 			Round:              -1,
 			ProposalPOLRound:   -1,
 			LastCommitRound:    -1,
@@ -546,28 +536,16 @@
 					tendermintlog.Error("peerConn recvRoutine Unmarshal data failed:%v\n", err)
 					continue
 				}
-<<<<<<< HEAD
 				if pc.transferChannel != nil && (pkt.TypeID == ttypes.ProposalID || pkt.TypeID == ttypes.VoteID) {
 					pc.transferChannel <- MsgInfo{pkt.TypeID, realMsg.(proto.Message), pc.ID(), pc.ip.String()}
 					if pkt.TypeID == ttypes.ProposalID {
 						proposal := realMsg.(*types.Proposal)
-						tendermintlog.Info("Receiving proposal", "peerip", pc.ip.String(), "proposal-height", proposal.Height,
-							"proposal-round", proposal.Round)
+						tendermintlog.Info("Receiving proposal", "peerip", pc.ip.String())
 						pc.state.SetHasProposal(proposal)
 
 					} else if pkt.TypeID == ttypes.VoteID {
 						vote := &ttypes.Vote{Vote:realMsg.(*types.Vote)}
 						pc.state.SetHasVote(vote)
-=======
-				if pc.transferChannel != nil && (pkt.TypeID == types.ProposalID || pkt.TypeID == types.VoteID) {
-					if pkt.TypeID == types.ProposalID {
-						proposalTrans := realMsg.(*types.ProposalMessage).Proposal
-						tendermintlog.Info("Receiving proposal", "peerip", pc.ip.String())
-						pc.state.SetHasProposal(proposalTrans)
-
-					} else if pkt.TypeID == types.VoteID {
-						pc.state.SetHasVote(realMsg.(*types.VoteMessage).Vote)
->>>>>>> cc8d646a
 					}
 
 				} else if pkt.TypeID == ttypes.ProposalHeartbeatID {
@@ -1002,13 +980,9 @@
 	ps.mtx.Lock()
 	defer ps.mtx.Unlock()
 
-<<<<<<< HEAD
-	if ps.Height != proposal.Height || ps.Round != int(proposal.Round) {
-=======
 	tendermintlog.Info("SetHasProposal", "peer-state", fmt.Sprintf("%v/%v/%v", ps.Height, ps.Round, ps.Step),
 		"proposal", fmt.Sprintf("%v/%v", proposal.Height, proposal.Round))
-	if ps.Height != proposal.Height || ps.Round != proposal.Round {
->>>>>>> cc8d646a
+	if ps.Height != proposal.Height || ps.Round != int(proposal.Round) {
 		return
 	}
 	if ps.Proposal {
@@ -1189,13 +1163,10 @@
 	ps.Round = int(msg.Round)
 	ps.Step = ttypes.RoundStepType(msg.Step)
 	ps.StartTime = startTime
-<<<<<<< HEAD
+
 	if psHeight != msg.Height || psRound != int(msg.Round) {
-=======
-	if psHeight != msg.Height || psRound != msg.Round {
 		tendermintlog.Info("ApplyNewRoundStepMessage", "psHeight", psHeight, "psRound", psRound,
 			"msg.Height", msg.Height, "msg.Round", msg.Round)
->>>>>>> cc8d646a
 		ps.Proposal = false
 		ps.ProposalPOLRound = -1
 		ps.ProposalPOL = nil
