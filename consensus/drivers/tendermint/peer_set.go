package tendermint

import (
	"bufio"
	"encoding/binary"
	"encoding/hex"
	"encoding/json"
	"fmt"
	"io"
	"net"
	"runtime/debug"
	"sync"
	"sync/atomic"
	"time"

	"github.com/pkg/errors"
	"gitlab.33.cn/chain33/chain33/consensus/drivers/tendermint/types"
)

// ID is a hex-encoded crypto.Address
type ID string

// Messages in channels are chopped into smaller msgPackets for multiplexing.
type msgPacket struct {
	TypeID byte
	Bytes  []byte
}

type MsgInfo struct {
	Msg    types.ReactorMsg `json:"msg"`
	PeerID ID               `json:"peer_id"`
	PeerIP string           `json:"peer_ip"`
}

type Peer interface {
	ID() ID
	RemoteIP() (net.IP, error) // remote IP of the connection
	RemoteAddr() (net.Addr, error)
	IsOutbound() bool
	IsPersistent() bool

	Send(msg types.ReactorMsg) bool
	TrySend(msg types.ReactorMsg) bool

	Stop()

	SetTransferChannel(chan MsgInfo)
	//Set(string, interface{})
	//Get(string) interface{}
}

type PeerConnState struct {
	mtx sync.Mutex
	types.PeerRoundState
}

type peerConn struct {
	outbound bool

	conn      net.Conn // source connection
	bufReader *bufio.Reader
	bufWriter *bufio.Writer

	persistent bool
	ip         net.IP
	id         ID

	sendQueue     chan types.ReactorMsg
	sendQueueSize int32
	pongChannel   chan struct{}

	started uint32 //atomic
	stopped uint32 // atomic

	quit     chan struct{}
	waitQuit sync.WaitGroup

	transferChannel chan MsgInfo

	sendBuffer []byte

	onPeerError func(Peer, interface{})

	myState  *ConsensusState
	myevpool *EvidencePool

	state            PeerConnState
	updateStateQueue chan types.ReactorMsg
	heartbeatQueue   chan types.Heartbeat
	//config     *PeerConfig
	//Data     *cmn.CMap // User data.
}

type PeerSet struct {
	mtx    sync.Mutex
	lookup map[ID]*peerSetItem
	list   []Peer
}

type peerSetItem struct {
	peer  Peer
	index int
}

func NewPeerSet() *PeerSet {
	return &PeerSet{
		lookup: make(map[ID]*peerSetItem),
		list:   make([]Peer, 0, 256),
	}
}

// Add adds the peer to the PeerSet.
// It returns an error carrying the reason, if the peer is already present.
func (ps *PeerSet) Add(peer *peerConn) error {
	ps.mtx.Lock()
	defer ps.mtx.Unlock()

	if ps.lookup[peer.ID()] != nil {
		return fmt.Errorf("Duplicate peer ID %v", peer.ID())
	}

	index := len(ps.list)
	// Appending is safe even with other goroutines
	// iterating over the ps.list slice.
	ps.list = append(ps.list, peer)
	ps.lookup[peer.ID()] = &peerSetItem{peer, index}
	return nil
}

// Has returns true if the set contains the peer referred to by this
// peerKey, otherwise false.
func (ps *PeerSet) Has(peerKey ID) bool {
	ps.mtx.Lock()
	_, ok := ps.lookup[peerKey]
	ps.mtx.Unlock()
	return ok
}

// HasIP returns true if the set contains the peer referred to by this IP
// address, otherwise false.
func (ps *PeerSet) HasIP(peerIP net.IP) bool {
	ps.mtx.Lock()
	defer ps.mtx.Unlock()

	return ps.hasIP(peerIP)
}

// hasIP does not acquire a lock so it can be used in public methods which
// already lock.
func (ps *PeerSet) hasIP(peerIP net.IP) bool {
	for _, item := range ps.lookup {
		if ip, err := item.peer.RemoteIP(); err == nil && ip.Equal(peerIP) {
			return true
		}
	}

	return false
}

func (ps *PeerSet) Size() int {
	ps.mtx.Lock()
	defer ps.mtx.Unlock()
	return len(ps.list)
}

// List returns the threadsafe list of peers.
func (ps *PeerSet) List() []Peer {
	ps.mtx.Lock()
	defer ps.mtx.Unlock()
	return ps.list
}

// Remove discards peer by its Key, if the peer was previously memoized.
func (ps *PeerSet) Remove(peer Peer) {
	ps.mtx.Lock()
	defer ps.mtx.Unlock()

	item := ps.lookup[peer.ID()]
	if item == nil {
		return
	}

	index := item.index
	// Create a new copy of the list but with one less item.
	// (we must copy because we'll be mutating the list).
	newList := make([]Peer, len(ps.list)-1)
	copy(newList, ps.list)
	// If it's the last peer, that's an easy special case.
	if index == len(ps.list)-1 {
		ps.list = newList
		delete(ps.lookup, peer.ID())
		return
	}

	// Replace the popped item with the last item in the old list.
	lastPeer := ps.list[len(ps.list)-1]
	lastPeerKey := lastPeer.ID()
	lastPeerItem := ps.lookup[lastPeerKey]
	newList[index] = lastPeer
	lastPeerItem.index = index
	ps.list = newList
	delete(ps.lookup, peer.ID())
}

//-------------------------peer connection--------------------------------
func (pc *peerConn) ID() ID {
	if len(pc.id) != 0 {
		return pc.id
	}
	address := GenAddressByPubKey(pc.conn.(*SecretConnection).RemotePubKey())
	pc.id = ID(hex.EncodeToString(address))
	return pc.id
}

<<<<<<< HEAD
func (pc peerConn) RemoteIP() (net.IP, error) {
	if pc.ip != nil {
=======
func (pc *peerConn) RemoteIP() (net.IP,error) {
	if pc.ip != nil && len(pc.ip) > 0 {
>>>>>>> 95e62245
		return pc.ip, nil
	}

	// In test cases a conn could not be present at all or be an in-memory
	// implementation where we want to return a fake ip.
	if pc.conn == nil || pc.conn.RemoteAddr().String() == "pipe" {
		return nil, errors.New("connect is nil or just pipe")
	}

	host, _, err := net.SplitHostPort(pc.conn.RemoteAddr().String())
	if err != nil {
		panic(err)
	}

	ips, err := net.LookupIP(host)
	if err != nil {
		panic(err)
	}

	pc.ip = ips[0]

	return pc.ip, nil
}

<<<<<<< HEAD
func (pc peerConn) RemoteAddr() (net.Addr, error) {
=======
func (pc *peerConn) RemoteAddr() (net.Addr,error) {
>>>>>>> 95e62245
	if pc.conn == nil || pc.conn.RemoteAddr().String() == "pipe" {
		return nil, errors.New("connect is nil or just pipe")
	}

	return pc.conn.RemoteAddr(), nil
}

func (pc *peerConn) SetTransferChannel(transferChannel chan MsgInfo) {
	pc.transferChannel = transferChannel
}

func (pc *peerConn) CloseConn() {
	pc.conn.Close() // nolint: errcheck
}

func (pc *peerConn) HandshakeTimeout(
	ourNodeInfo NodeInfo,
	timeout time.Duration,
) (peerNodeInfo NodeInfo, err error) {
	peerNodeInfo = NodeInfo{}
	// Set deadline for handshake so we don't block forever on conn.ReadFull
	if err := pc.conn.SetDeadline(time.Now().Add(timeout)); err != nil {
		return peerNodeInfo, errors.Wrap(err, "Error setting deadline")
	}

	var err1 error
	var err2 error
	Parallel(
		func() {
			info, err1 := json.Marshal(ourNodeInfo)
			if err1 != nil {
				tendermintlog.Error("Peer handshake peerNodeInfo failed", "err", err1)
				return
			} else {
				frame := make([]byte, 4)
				binary.BigEndian.PutUint32(frame, uint32(len(info)))
				_, err1 = pc.conn.Write(frame)
				_, err1 = pc.conn.Write(info[:])
			}
			//var n int
			//wire.WriteBinary(ourNodeInfo, p.conn, &n, &err1)
		},
		func() {
			readBuffer := make([]byte, 4)
			_, err2 = io.ReadFull(pc.conn, readBuffer[:])
			if err2 != nil {
				return
			}
			len := binary.BigEndian.Uint32(readBuffer)
			readBuffer = make([]byte, len)
			_, err2 = io.ReadFull(pc.conn, readBuffer[:])
			if err2 != nil {
				return
			}
			err2 = json.Unmarshal(readBuffer, &peerNodeInfo)
			if err2 != nil {
				return
			}

			//var n int
			//wire.ReadBinary(peerNodeInfo, p.conn, maxNodeInfoSize, &n, &err2)
			tendermintlog.Info("Peer handshake", "peerNodeInfo", peerNodeInfo)
		},
	)
	if err1 != nil {
		return peerNodeInfo, errors.Wrap(err1, "Error during handshake/write")
	}
	if err2 != nil {
		return peerNodeInfo, errors.Wrap(err2, "Error during handshake/read")
	}

	// Remove deadline
	if err := pc.conn.SetDeadline(time.Time{}); err != nil {
		return peerNodeInfo, errors.Wrap(err, "Error removing deadline")
	}

	return peerNodeInfo, nil
}

func (pc *peerConn) IsOutbound() bool {
	return pc.outbound
}

func (pc *peerConn) IsPersistent() bool {
	return pc.persistent
}

<<<<<<< HEAD
func (pc *peerConn) Send(msg types.ReactorMsg) bool {
=======
func (pc *peerConn)Send(msg types.ReactorMsg) bool {
	if !pc.IsRunning()	{
		return false
	}
>>>>>>> 95e62245
	timeout := make(chan bool, 1)
	go func() {
		time.Sleep(1 * time.Minute) // 等待1分钟
		timeout <- true
	}()
	select {
	case pc.sendQueue <- msg:
		atomic.AddInt32(&pc.sendQueueSize, 1)
		return true
	case <-timeout:
		tendermintlog.Error("send 1 minute timeout")
		return false
	}
}

<<<<<<< HEAD
func (pc *peerConn) TrySend(msg types.ReactorMsg) bool {
=======
func (pc *peerConn)TrySend( msg types.ReactorMsg) bool {
	if !pc.IsRunning()	{
		return false
	}
>>>>>>> 95e62245
	select {
	case pc.sendQueue <- msg:
		atomic.AddInt32(&pc.sendQueueSize, 1)
		return true
	default:
		return false
	}
}

func (pc *peerConn) IsRunning() bool {
	return atomic.LoadUint32(&pc.started) == 1 && atomic.LoadUint32(&pc.stopped) == 0
}

func (pc *peerConn) Start() error {
	if atomic.CompareAndSwapUint32(&pc.started, 0, 1) {
		if atomic.LoadUint32(&pc.stopped) == 1 {
			tendermintlog.Error("peerConn already stoped can not start", "peerIP", pc.ip.String())
			return nil
		}
		pc.bufReader = bufio.NewReaderSize(pc.conn, minReadBufferSize)
		pc.bufWriter = bufio.NewWriterSize(pc.conn, minWriteBufferSize)
		pc.pongChannel = make(chan struct{})
		pc.sendQueue = make(chan types.ReactorMsg, maxSendQueueSize)
		pc.sendBuffer = make([]byte, 0, MaxMsgPacketPayloadSize)
		pc.quit = make(chan struct{})
		pc.state = PeerConnState{PeerRoundState: types.PeerRoundState{
			Round:              -1,
			ProposalPOLRound:   -1,
			LastCommitRound:    -1,
			CatchupCommitRound: -1,
		}}
		pc.updateStateQueue = make(chan types.ReactorMsg, maxSendQueueSize)
		pc.heartbeatQueue = make(chan types.Heartbeat, 100)
		pc.waitQuit.Add(5) //sendRoutine, updateStateRoutine,gossipDataRoutine,gossipVotesRoutine,queryMaj23Routine

		go pc.sendRoutine()
		go pc.recvRoutine()
		go pc.updateStateRoutine()
		go pc.heartbeatRoutine()

		go pc.gossipDataRoutine()
		go pc.gossipVotesRoutine()
		go pc.queryMaj23Routine()

	}
	return nil
}

func (pc *peerConn) Stop() {
	if atomic.CompareAndSwapUint32(&pc.stopped, 0, 1) {
		if pc.heartbeatQueue != nil {
			close(pc.heartbeatQueue)
			pc.heartbeatQueue = nil
		}
		if pc.quit != nil {
			close(pc.quit)
			tendermintlog.Info("peerConn stop quit wait", "peerIP", pc.ip.String())
			pc.waitQuit.Wait()
			tendermintlog.Info("peerConn stop quit wait finish", "peerIP", pc.ip.String())
			pc.quit = nil
		}
		close(pc.sendQueue)
		pc.transferChannel = nil
		pc.CloseConn()
	}
}

// Catch panics, usually caused by remote disconnects.
func (pc *peerConn) _recover() {
	if r := recover(); r != nil {
		stack := debug.Stack()
		err := StackError{r, stack}
		pc.stopForError(err)
	}
}

func (pc *peerConn) stopForError(r interface{}) {
	tendermintlog.Error("peerConn recovered panic", "error", r, "peer", pc.ip.String())
	pc.Stop()
	if pc.onPeerError != nil {
		pc.onPeerError(pc, r)
	}
}

func (pc *peerConn) sendRoutine() {
	defer pc._recover()
FOR_LOOP:
	for {
		select {
		case <-pc.quit:
			pc.waitQuit.Done()
			break FOR_LOOP
		case msg := <-pc.sendQueue:
			bytes, err := json.Marshal(msg)
			if err != nil {
				tendermintlog.Error("peerConn sendroutine marshal data failed", "error", err)
				pc.stopForError(err)
				break FOR_LOOP
			}
			//context := json.RawMessage(bytes)
			//msg=typeId(1 byte)+msglen(4 bytes)+msgbody(msglen bytes)
			len := len(bytes)
			bytelen := make([]byte, 4)
			binary.BigEndian.PutUint32(bytelen, uint32(len))
			pc.sendBuffer = pc.sendBuffer[:0]
			pc.sendBuffer = append(pc.sendBuffer, msg.TypeID())
			pc.sendBuffer = append(pc.sendBuffer, bytelen...)

			pc.sendBuffer = append(pc.sendBuffer, bytes...)
			if len+5 > MaxMsgPacketPayloadSize {
				pc.sendBuffer = append(pc.sendBuffer, bytes[MaxMsgPacketPayloadSize-5:]...)
			}
			_, err = pc.bufWriter.Write(pc.sendBuffer[:len+5])
			if err != nil {
				tendermintlog.Error("peerConn sendroutine write data failed", "error", err)
				pc.stopForError(err)
				break FOR_LOOP
			}
			pc.bufWriter.Flush()
			//tendermintlog.Info("write msg finish", "peer", pc.ip.String(), "msg", msg, "n", n)
		case _, ok := <-pc.pongChannel:
			if ok {
				tendermintlog.Debug("Send Pong")
				var pong [5]byte
				pong[0] = types.PacketTypePong
				_, err := pc.bufWriter.Write(pong[:])
				if err != nil {
					tendermintlog.Error("peerConn sendroutine write pong failed", "error", err)
					pc.stopForError(err)
					break FOR_LOOP
				}
			} else {
				pc.pongChannel = nil
			}
		}

		//if !pc.IsRunning() {
		//	break FOR_LOOP
		//}

	}
}

func (pc *peerConn) recvRoutine() {
	defer pc._recover()
FOR_LOOP:
	for {
		//typeID+msgLen+msg
		var buf [5]byte
		_, err := io.ReadFull(pc.bufReader, buf[:])
		if err != nil {
			tendermintlog.Error("Connection failed @ recvRoutine (reading byte)", "conn", pc, "err", err)
			pc.stopForError(err)
			break FOR_LOOP
		}
		pkt := msgPacket{}
		pkt.TypeID = buf[0]
		len := binary.BigEndian.Uint32(buf[1:])
		if len > 0 {
			buf2 := make([]byte, len)
			_, err = io.ReadFull(pc.bufReader, buf2)
			if err != nil {
				tendermintlog.Error("Connection failed @ recvRoutine", "conn", pc, "err", err)
				pc.stopForError(err)
				panic(fmt.Sprintf("peerConn recvRoutine packetTypeMsg failed :%v", err))
			}
			pkt.Bytes = buf2
		}
		//tendermintlog.Info("received", "msgType", pkt.TypeID, "peerip", pc.ip.String())
		if pkt.TypeID == types.PacketTypePong {
			tendermintlog.Debug("Receive Pong")
		} else if pkt.TypeID == types.PacketTypePing {
			tendermintlog.Debug("Receive Ping")
			pc.pongChannel <- struct{}{}
		} else {
			if v, ok := types.MsgMap[pkt.TypeID]; ok {
				realMsg := v.(types.ReactorMsg).Copy()
				err := json.Unmarshal(pkt.Bytes, &realMsg)
				if err != nil {
					tendermintlog.Error("peerConn recvRoutine Unmarshal data failed:%v\n", err)
					continue
				}
				if pc.transferChannel != nil && (pkt.TypeID == types.ProposalID || pkt.TypeID == types.VoteID) {
					if pkt.TypeID == types.ProposalID {
						pc.state.SetHasProposal(realMsg.(*types.ProposalMessage).Proposal)

					} else if pkt.TypeID == types.VoteID {
						pc.state.SetHasVote(realMsg.(*types.VoteMessage).Vote)
					}
					pc.transferChannel <- MsgInfo{realMsg, pc.ID(), pc.ip.String()}
				} else if pkt.TypeID == types.ProposalHeartbeatID {
					pc.heartbeatQueue <- *(realMsg.(*types.ProposalHeartbeatMessage).Heartbeat)
				} else if pkt.TypeID == types.EvidenceListID {
					go func() {
						for _, ev := range realMsg.(*types.EvidenceListMessage).Evidence {
							err := pc.myevpool.AddEvidence(ev)
							if err != nil {
								tendermintlog.Error("Evidence is not valid", "evidence", ev, "err", err)
								// TODO: punish peer
							}
						}
					}()
				} else {
					pc.updateStateQueue <- realMsg
				}
			} else {
				err := fmt.Errorf("Unknown message type %v", pkt.TypeID)
				tendermintlog.Error("Connection failed @ recvRoutine", "conn", pc, "err", err)
				pc.stopForError(err)
				break FOR_LOOP
			}
		}
	}

	close(pc.pongChannel)
	for range pc.pongChannel {
		// Drain
	}
}

func (pc *peerConn) updateStateRoutine() {
FOR_LOOP:
	for {
		select {
		case msg := <-pc.updateStateQueue:
			typeID := msg.TypeID()
			if typeID == types.NewRoundStepID {
				pc.state.ApplyNewRoundStepMessage(msg.(*types.NewRoundStepMessage))
			} else if typeID == types.CommitStepID {
				pc.state.ApplyCommitStepMessage(msg.(*types.CommitStepMessage))
			} else if typeID == types.HasVoteID {
				pc.state.ApplyHasVoteMessage(msg.(*types.HasVoteMessage))
			} else if typeID == types.VoteSetMaj23ID {
				tmp := msg.(*types.VoteSetMaj23Message)
				pc.myState.SetPeerMaj23(tmp.Height, tmp.Round, tmp.Type, pc.id, tmp.BlockID)
				myVotes := pc.myState.GetPrevotesState(tmp.Height, tmp.Round, tmp.BlockID)
				voteSetBitMsg := &types.VoteSetBitsMessage{
					Height:  tmp.Height,
					Round:   tmp.Round,
					Type:    tmp.Type,
					BlockID: tmp.BlockID,
					Votes:   myVotes,
				}
				pc.sendQueue <- voteSetBitMsg
			} else if typeID == types.ProposalPOLID {
				pc.state.ApplyProposalPOLMessage(msg.(*types.ProposalPOLMessage))
			} else if typeID == types.VoteSetBitsID {
				tmp := msg.(*types.VoteSetBitsMessage)
				if pc.myState.Height == tmp.Height {
					myVotes := pc.myState.GetPrevotesState(tmp.Height, tmp.Round, tmp.BlockID)
					pc.state.ApplyVoteSetBitsMessage(tmp, myVotes)
				} else {
					pc.state.ApplyVoteSetBitsMessage(tmp, nil)
				}
			} else {
				tendermintlog.Error("msg not deal in updateStateRoutine", "msgTypeName", msg.TypeName())
			}
		case <-pc.quit:
			pc.waitQuit.Done()
			break FOR_LOOP
		}
	}
	close(pc.updateStateQueue)
	for range pc.updateStateQueue {
		// Drain
	}
}

func (pc *peerConn) heartbeatRoutine() {
	for {
		select {
		case msg, ok := <-pc.heartbeatQueue:
			if ok {
				tendermintlog.Debug("Received proposal heartbeat message",
					"height", msg.Height, "round", msg.Round, "sequence", msg.Sequence,
					"valIdx", msg.ValidatorIndex, "valAddr", msg.ValidatorAddress)
			} else {
				return
			}
		}
	}
}

func (pc *peerConn) gossipDataRoutine() {
OUTER_LOOP:
	for {
		// Manage disconnects from self or peer.

		if !pc.IsRunning() {
			tendermintlog.Error("Stopping gossipDataRoutine for peer")
			pc.waitQuit.Done()
			return
		}

		rs := pc.myState.GetRoundState()
		prs := pc.state

		// If height and round don't match, sleep.
		if (rs.Height != prs.Height) || (rs.Round != prs.Round) {
			//tendermintlog.Debug("Peer Height|Round mismatch, sleeping", "myheight", rs.Height, "myround", rs.Round, "peerHeight", prs.Height, "peerRound", prs.Round, "peer", peer.Key())
			time.Sleep(pc.myState.PeerGossipSleep())
			continue OUTER_LOOP
		}

		// By here, height and round match.
		// Proposal block parts were already matched and sent if any were wanted.
		// (These can match on hash so the round doesn't matter)
		// Now consider sending other things, like the Proposal itself.

		// Send Proposal && ProposalPOL BitArray?
		if rs.Proposal != nil && !prs.Proposal {
			// Proposal: share the proposal metadata with peer.
			{
				proposalTrans := types.ProposalToProposalTrans(rs.Proposal)
				msg := &types.ProposalMessage{Proposal: proposalTrans}
				tendermintlog.Debug("Sending proposal", "peerip", pc.ip.String(), "height", prs.Height, "round", prs.Round)
				if pc.Send(msg) {
					pc.state.SetHasProposal(proposalTrans)
				}
			}
			// ProposalPOL: lets peer know which POL votes we have so far.
			// Peer must receive types.ProposalMessage first.
			// rs.Proposal was validated, so rs.Proposal.POLRound <= rs.Round,
			// so we definitely have rs.Votes.Prevotes(rs.Proposal.POLRound).
			if 0 <= rs.Proposal.POLRound {
				msg := &types.ProposalPOLMessage{
					Height:           rs.Height,
					ProposalPOLRound: rs.Proposal.POLRound,
					ProposalPOL:      rs.Votes.Prevotes(rs.Proposal.POLRound).BitArray(),
				}
				tendermintlog.Debug("Sending POL", "height", prs.Height, "round", prs.Round)
				pc.Send(msg)
			}
			continue OUTER_LOOP
		}

		// Nothing to do. Sleep.
		time.Sleep(pc.myState.PeerGossipSleep())
		continue OUTER_LOOP
	}
}

func (pc *peerConn) gossipVotesRoutine() {
	// Simple hack to throttle logs upon sleep.
	var sleeping = 0

OUTER_LOOP:
	for {
		// Manage disconnects from self or peer.
		if !pc.IsRunning() {
			tendermintlog.Info("Stopping gossipVotesRoutine for peer")
			pc.waitQuit.Done()
			return
		}

		rs := pc.myState.GetRoundState()
		prs := pc.state.GetRoundState()

		switch sleeping {
		case 1: // First sleep
			sleeping = 2
		case 2: // No more sleep
			sleeping = 0
		}

		//logger.Debug("gossipVotesRoutine", "rsHeight", rs.Height, "rsRound", rs.Round,
		//	"prsHeight", prs.Height, "prsRound", prs.Round, "prsStep", prs.Step)

		// If height matches, then send LastCommit, Prevotes, Precommits.
		if rs.Height == prs.Height {
			if pc.gossipVotesForHeight(rs, prs) {
				continue OUTER_LOOP
			}
		}

		if (0 < prs.Height) && (prs.Height < rs.Height) && !prs.Proposal {
			proposal, err := pc.myState.LastProposals.QueryElem(prs.Height)
			if err == nil && proposal != nil && proposal.Round == prs.Round{
				proposalTrans := types.ProposalToProposalTrans(proposal)
				msg := &types.ProposalMessage{Proposal: proposalTrans}
				tendermintlog.Info("peer height behind, Sending old proposal", "peerip", pc.ip.String(), "height", prs.Height, "round", prs.Round, "proopsal-height", proposalTrans.Height)
				if pc.Send(msg) {
					pc.state.SetHasProposal(proposalTrans)
					time.Sleep(pc.myState.PeerGossipSleep())
				} else {
					tendermintlog.Error("peer height behind Sending old proposal failed")
				}
			}
			continue OUTER_LOOP
		}

		// Special catchup logic.
		// If peer is lagging by height 1, send LastCommit.
		if prs.Height != 0 && rs.Height == prs.Height+1 {
			if vote, ok := pc.state.PickVoteToSend(rs.LastCommit); ok {
				msg := &types.VoteMessage{vote}
				pc.Send(msg)
				tendermintlog.Debug("gossipVotesRoutine Picked vote to send height +1","peerip", pc.ip.String())
			} else {
				continue OUTER_LOOP
			}
		}

		// Catchup logic
		// If peer is lagging by more than 1, send Commit.
		if prs.Height != 0 && rs.Height >= prs.Height+2 {
			// Load the block commit for prs.Height,
			// which contains precommit signatures for prs.Height.
			commit := pc.myState.blockStore.LoadBlockCommit(prs.Height + 1)
			if vote, ok := pc.state.PickVoteToSend(commit); ok {
				msg := &types.VoteMessage{vote}
				pc.Send(msg)
				tendermintlog.Debug("gossipVotesRoutine Picked vote to send height +2","peerip", pc.ip.String())
			} else {
				continue OUTER_LOOP
			}
		}

		if sleeping == 0 {
			// We sent nothing. Sleep...
			sleeping = 1
			tendermintlog.Debug("No votes to send, sleeping", "peerip", pc.ip.String(), "rs.Height", rs.Height, "prs.Height", prs.Height,
				"localPV", rs.Votes.Prevotes(rs.Round).BitArray(), "peerPV", prs.Prevotes,
				"localPC", rs.Votes.Precommits(rs.Round).BitArray(), "peerPC", prs.Precommits)
		} else if sleeping == 2 {
			// Continued sleep...
			sleeping = 1
		}

		time.Sleep(pc.myState.PeerGossipSleep())
		continue OUTER_LOOP
	}
}

func (pc *peerConn) gossipVotesForHeight(rs *types.RoundState, prs *types.PeerRoundState) bool {

	// If there are lastCommits to send...
	if prs.Step == types.RoundStepNewHeight {
		if vote, ok := pc.state.PickVoteToSend(rs.LastCommit); ok {
			msg := &types.VoteMessage{vote}
			pc.Send(msg)
			tendermintlog.Debug("Picked rs.LastCommit to send","peerip", pc.ip.String())
			return true
		}
	}
<<<<<<< HEAD
	if !prs.Proposal && rs.Proposal != nil {
		tendermintlog.Info("peer proposal not set sleeping")
=======
	if !prs.Proposal && rs.Proposal != nil{
		tendermintlog.Info("peer proposal not set sleeping", "peerip", pc.ip.String())
>>>>>>> 95e62245
		time.Sleep(pc.myState.PeerGossipSleep())
		return true
	}
	// If there are prevotes to send...
	if prs.Step <= types.RoundStepPrevote && prs.Round != -1 && prs.Round <= rs.Round {
		if vote, ok := pc.state.PickVoteToSend(rs.Votes.Prevotes(prs.Round)); ok {
			msg := &types.VoteMessage{vote}
			pc.Send(msg)
			tendermintlog.Debug("Picked rs.Prevotes(prs.Round) to send","peerip", pc.ip.String(), "round", prs.Round)
			return true
		}
	}
	// If there are precommits to send...
	if prs.Step <= types.RoundStepPrecommit && prs.Round != -1 && prs.Round <= rs.Round {
		if vote, ok := pc.state.PickVoteToSend(rs.Votes.Precommits(prs.Round)); ok {
			msg := &types.VoteMessage{vote}
			pc.Send(msg)
			tendermintlog.Debug("Picked rs.Precommits(prs.Round) to send","peerip", pc.ip.String(), "round", prs.Round)
			return true
		}
	}
	// If there are POLPrevotes to send...
	if prs.ProposalPOLRound != -1 {
		if polPrevotes := rs.Votes.Prevotes(prs.ProposalPOLRound); polPrevotes != nil {
			if vote, ok := pc.state.PickVoteToSend(polPrevotes); ok {
				msg := &types.VoteMessage{vote}
				pc.Send(msg)
				tendermintlog.Debug("Picked rs.Prevotes(prs.ProposalPOLRound) to send","peerip", pc.ip.String(), "round", prs.ProposalPOLRound)
				return true
			}
		}
	}
	return false
}

func (pc *peerConn) queryMaj23Routine() {
OUTER_LOOP:
	for {
		// Manage disconnects from self or peer.
		if !pc.IsRunning() {
			tendermintlog.Info("Stopping queryMaj23Routine for peer")
			pc.waitQuit.Done()
			return
		}

		// Maybe send Height/Round/Prevotes
		{
			rs := pc.myState.GetRoundState()
			prs := pc.state.GetRoundState()
			if rs.Height == prs.Height {
				if maj23, ok := rs.Votes.Prevotes(prs.Round).TwoThirdsMajority(); ok {
					pc.TrySend(&types.VoteSetMaj23Message{
						Height:  prs.Height,
						Round:   prs.Round,
						Type:    types.VoteTypePrevote,
						BlockID: maj23,
					})
					time.Sleep(pc.myState.PeerQueryMaj23Sleep())
				}
			}
		}

		// Maybe send Height/Round/Precommits
		{
			rs := pc.myState.GetRoundState()
			prs := pc.state.GetRoundState()
			if rs.Height == prs.Height {
				if maj23, ok := rs.Votes.Precommits(prs.Round).TwoThirdsMajority(); ok {
					pc.TrySend(&types.VoteSetMaj23Message{
						Height:  prs.Height,
						Round:   prs.Round,
						Type:    types.VoteTypePrecommit,
						BlockID: maj23,
					})
					time.Sleep(pc.myState.PeerQueryMaj23Sleep())
				}
			}
		}

		// Maybe send Height/Round/ProposalPOL
		{
			rs := pc.myState.GetRoundState()
			prs := pc.state.GetRoundState()
			if rs.Height == prs.Height && prs.ProposalPOLRound >= 0 {
				if maj23, ok := rs.Votes.Prevotes(prs.ProposalPOLRound).TwoThirdsMajority(); ok {
					pc.TrySend(&types.VoteSetMaj23Message{
						Height:  prs.Height,
						Round:   prs.ProposalPOLRound,
						Type:    types.VoteTypePrevote,
						BlockID: maj23,
					})
					time.Sleep(pc.myState.PeerQueryMaj23Sleep())
				}
			}
		}

		// Little point sending LastCommitRound/LastCommit,
		// These are fleeting and non-blocking.

		// Maybe send Height/CatchupCommitRound/CatchupCommit.
		{
			prs := pc.state.GetRoundState()
			if prs.CatchupCommitRound != -1 && 0 < prs.Height && prs.Height <= pc.myState.blockStore.Height() {
				commit := pc.myState.LoadCommit(prs.Height)
				pc.TrySend(&types.VoteSetMaj23Message{
					Height:  prs.Height,
					Round:   commit.Round(),
					Type:    types.VoteTypePrecommit,
					BlockID: commit.BlockID,
				})
				time.Sleep(pc.myState.PeerQueryMaj23Sleep())
			}
		}

		time.Sleep(pc.myState.PeerQueryMaj23Sleep())

		continue OUTER_LOOP
	}
}

type StackError struct {
	Err   interface{}
	Stack []byte
}

func (se StackError) String() string {
	return fmt.Sprintf("Error: %v\nStack: %s", se.Err, se.Stack)
}

func (se StackError) Error() string {
	return se.String()
}

//-----------------------------------------------------------------
// GetRoundState returns an atomic snapshot of the PeerRoundState.
// There's no point in mutating it since it won't change PeerState.
func (ps *PeerConnState) GetRoundState() *types.PeerRoundState {
	ps.mtx.Lock()
	defer ps.mtx.Unlock()

	prs := ps.PeerRoundState // copy
	return &prs
}

// GetHeight returns an atomic snapshot of the PeerRoundState's height
// used by the mempool to ensure peers are caught up before broadcasting new txs
func (ps *PeerConnState) GetHeight() int64 {
	ps.mtx.Lock()
	defer ps.mtx.Unlock()
	return ps.PeerRoundState.Height
}

// SetHasProposal sets the given proposal as known for the peer.
func (ps *PeerConnState) SetHasProposal(proposal *types.ProposalTrans) {
	ps.mtx.Lock()
	defer ps.mtx.Unlock()

	if ps.Height != proposal.Height || ps.Round != proposal.Round {
		return
	}
	if ps.Proposal {
		return
	}
	tendermintlog.Info("ps set has proposal", "proposal-height", proposal.Height)
	ps.Proposal = true

	ps.ProposalPOLRound = proposal.POLRound
	ps.ProposalPOL = nil // Nil until types.ProposalPOLMessage received.
}

// PickVoteToSend picks a vote to send to the peer.
// Returns true if a vote was picked.
// NOTE: `votes` must be the correct Size() for the Height().
func (ps *PeerConnState) PickVoteToSend(votes types.VoteSetReader) (vote *types.Vote, ok bool) {
	ps.mtx.Lock()
	defer ps.mtx.Unlock()

	if votes.Size() == 0 {
		return nil, false
	}

	height, round, type_, size := votes.Height(), votes.Round(), votes.Type(), votes.Size()

	// Lazily set data using 'votes'.
	if votes.IsCommit() {
		ps.ensureCatchupCommitRound(height, round, size)
	}
	ps.ensureVoteBitArrays(height, size)

	psVotes := ps.getVoteBitArray(height, round, type_)
	if psVotes == nil {
		return nil, false // Not something worth sending
	}
	if index, ok := votes.BitArray().Sub(psVotes).PickRandom(); ok {
		ps.setHasVote(height, round, type_, index)
		return votes.GetByIndex(index), true
	}
	return nil, false
}

func (ps *PeerConnState) getVoteBitArray(height int64, round int, type_ byte) *types.BitArray {
	if !types.IsVoteTypeValid(type_) {
		return nil
	}

	if ps.Height == height {
		if ps.Round == round {
			switch type_ {
			case types.VoteTypePrevote:
				return ps.Prevotes
			case types.VoteTypePrecommit:
				return ps.Precommits
			}
		}
		if ps.CatchupCommitRound == round {
			switch type_ {
			case types.VoteTypePrevote:
				return nil
			case types.VoteTypePrecommit:
				return ps.CatchupCommit
			}
		}
		if ps.ProposalPOLRound == round {
			switch type_ {
			case types.VoteTypePrevote:
				return ps.ProposalPOL
			case types.VoteTypePrecommit:
				return nil
			}
		}
		return nil
	}
	if ps.Height == height+1 {
		if ps.LastCommitRound == round {
			switch type_ {
			case types.VoteTypePrevote:
				return nil
			case types.VoteTypePrecommit:
				return ps.LastCommit
			}
		}
		return nil
	}
	return nil
}

// 'round': A round for which we have a +2/3 commit.
func (ps *PeerConnState) ensureCatchupCommitRound(height int64, round int, numValidators int) {
	if ps.Height != height {
		return
	}
	/*
		NOTE: This is wrong, 'round' could change.
		e.g. if orig round is not the same as block LastCommit round.
		if ps.CatchupCommitRound != -1 && ps.CatchupCommitRound != round {
			types.PanicSanity(types.Fmt("Conflicting CatchupCommitRound. Height: %v, Orig: %v, New: %v", height, ps.CatchupCommitRound, round))
		}
	*/
	if ps.CatchupCommitRound == round {
		return // Nothing to do!
	}
	ps.CatchupCommitRound = round
	if round == ps.Round {
		ps.CatchupCommit = ps.Precommits
	} else {
		ps.CatchupCommit = types.NewBitArray(numValidators)
	}
}

// EnsureVoteVitArrays ensures the bit-arrays have been allocated for tracking
// what votes this peer has received.
// NOTE: It's important to make sure that numValidators actually matches
// what the node sees as the number of validators for height.
func (ps *PeerConnState) EnsureVoteBitArrays(height int64, numValidators int) {
	ps.mtx.Lock()
	defer ps.mtx.Unlock()
	ps.ensureVoteBitArrays(height, numValidators)
}

func (ps *PeerConnState) ensureVoteBitArrays(height int64, numValidators int) {
	if ps.Height == height {
		if ps.Prevotes == nil {
			ps.Prevotes = types.NewBitArray(numValidators)
		}
		if ps.Precommits == nil {
			ps.Precommits = types.NewBitArray(numValidators)
		}
		if ps.CatchupCommit == nil {
			ps.CatchupCommit = types.NewBitArray(numValidators)
		}
		if ps.ProposalPOL == nil {
			ps.ProposalPOL = types.NewBitArray(numValidators)
		}
	} else if ps.Height == height+1 {
		if ps.LastCommit == nil {
			ps.LastCommit = types.NewBitArray(numValidators)
		}
	}
}

// SetHasVote sets the given vote as known by the peer
func (ps *PeerConnState) SetHasVote(vote *types.Vote) {
	ps.mtx.Lock()
	defer ps.mtx.Unlock()

	ps.setHasVote(vote.Height, vote.Round, vote.Type, vote.ValidatorIndex)
}

func (ps *PeerConnState) setHasVote(height int64, round int, type_ byte, index int) {
	// NOTE: some may be nil BitArrays -> no side effects.
	psVotes := ps.getVoteBitArray(height, round, type_)
	if psVotes != nil {
		psVotes.SetIndex(index, true)
	}
}

// ApplyNewRoundStepMessage updates the peer state for the new round.
func (ps *PeerConnState) ApplyNewRoundStepMessage(msg *types.NewRoundStepMessage) {
	ps.mtx.Lock()
	defer ps.mtx.Unlock()

	// Ignore duplicates or decreases
	if CompareHRS(msg.Height, msg.Round, msg.Step, ps.Height, ps.Round, ps.Step) <= 0 {
		return
	}

	// Just remember these values.
	psHeight := ps.Height
	psRound := ps.Round
	//psStep := ps.Step
	psCatchupCommitRound := ps.CatchupCommitRound
	psCatchupCommit := ps.CatchupCommit

	startTime := time.Now().Add(-1 * time.Duration(msg.SecondsSinceStartTime) * time.Second)
	ps.Height = msg.Height
	ps.Round = msg.Round
	ps.Step = msg.Step
	ps.StartTime = startTime
	if psHeight != msg.Height || psRound != msg.Round {
		ps.Proposal = false
		ps.ProposalPOLRound = -1
		ps.ProposalPOL = nil
		// We'll update the BitArray capacity later.
		ps.Prevotes = nil
		ps.Precommits = nil
	}
	if psHeight == msg.Height && psRound != msg.Round && msg.Round == psCatchupCommitRound {
		// Peer caught up to CatchupCommitRound.
		// Preserve psCatchupCommit!
		// NOTE: We prefer to use prs.Precommits if
		// pr.Round matches pr.CatchupCommitRound.
		ps.Precommits = psCatchupCommit
	}
	if psHeight != msg.Height {
		// Shift Precommits to LastCommit.
		if psHeight+1 == msg.Height && psRound == msg.LastCommitRound {
			ps.LastCommitRound = msg.LastCommitRound
			ps.LastCommit = ps.Precommits
		} else {
			ps.LastCommitRound = msg.LastCommitRound
			ps.LastCommit = nil
		}
		// We'll update the BitArray capacity later.
		ps.CatchupCommitRound = -1
		ps.CatchupCommit = nil
	}
}

// ApplyCommitStepMessage updates the peer state for the new commit.
func (ps *PeerConnState) ApplyCommitStepMessage(msg *types.CommitStepMessage) {
	ps.mtx.Lock()
	defer ps.mtx.Unlock()

	if ps.Height != msg.Height {
		return
	}

}

// ApplyProposalPOLMessage updates the peer state for the new proposal POL.
func (ps *PeerConnState) ApplyProposalPOLMessage(msg *types.ProposalPOLMessage) {
	ps.mtx.Lock()
	defer ps.mtx.Unlock()

	if ps.Height != msg.Height {
		return
	}
	if ps.ProposalPOLRound != msg.ProposalPOLRound {
		return
	}

	// TODO: Merge onto existing ps.ProposalPOL?
	// We might have sent some prevotes in the meantime.
	ps.ProposalPOL = msg.ProposalPOL
}

// ApplyHasVoteMessage updates the peer state for the new vote.
func (ps *PeerConnState) ApplyHasVoteMessage(msg *types.HasVoteMessage) {
	ps.mtx.Lock()
	defer ps.mtx.Unlock()

	if ps.Height != msg.Height {
		return
	}

	ps.setHasVote(msg.Height, msg.Round, msg.Type, msg.Index)
}

// ApplyVoteSetBitsMessage updates the peer state for the bit-array of votes
// it claims to have for the corresponding BlockID.
// `ourVotes` is a BitArray of votes we have for msg.BlockID
// NOTE: if ourVotes is nil (e.g. msg.Height < rs.Height),
// we conservatively overwrite ps's votes w/ msg.Votes.
func (ps *PeerConnState) ApplyVoteSetBitsMessage(msg *types.VoteSetBitsMessage, ourVotes *types.BitArray) {
	ps.mtx.Lock()
	defer ps.mtx.Unlock()

	votes := ps.getVoteBitArray(msg.Height, msg.Round, msg.Type)
	if votes != nil {
		if ourVotes == nil {
			votes.Update(msg.Votes)
		} else {
			otherVotes := votes.Sub(ourVotes)
			hasVotes := otherVotes.Or(msg.Votes)
			votes.Update(hasVotes)
		}
	}
}<|MERGE_RESOLUTION|>--- conflicted
+++ resolved
@@ -1,20 +1,19 @@
 package tendermint
 
 import (
+	"sync"
+	"net"
 	"bufio"
+	"time"
+	"github.com/pkg/errors"
 	"encoding/binary"
+	"encoding/json"
+	"io"
 	"encoding/hex"
-	"encoding/json"
 	"fmt"
-	"io"
-	"net"
 	"runtime/debug"
-	"sync"
+	"gitlab.33.cn/chain33/chain33/consensus/drivers/tendermint/types"
 	"sync/atomic"
-	"time"
-
-	"github.com/pkg/errors"
-	"gitlab.33.cn/chain33/chain33/consensus/drivers/tendermint/types"
 )
 
 // ID is a hex-encoded crypto.Address
@@ -22,19 +21,19 @@
 
 // Messages in channels are chopped into smaller msgPackets for multiplexing.
 type msgPacket struct {
-	TypeID byte
-	Bytes  []byte
+	TypeID    byte
+	Bytes     []byte
 }
 
 type MsgInfo struct {
-	Msg    types.ReactorMsg `json:"msg"`
-	PeerID ID               `json:"peer_id"`
-	PeerIP string           `json:"peer_ip"`
+	Msg     types.ReactorMsg `json:"msg"`
+	PeerID  ID               `json:"peer_id"`
+	PeerIP  string           `json:"peer_ip"`
 }
 
 type Peer interface {
 	ID() ID
-	RemoteIP() (net.IP, error) // remote IP of the connection
+	RemoteIP() (net.IP,error)   // remote IP of the connection
 	RemoteAddr() (net.Addr, error)
 	IsOutbound() bool
 	IsPersistent() bool
@@ -57,9 +56,9 @@
 type peerConn struct {
 	outbound bool
 
-	conn      net.Conn // source connection
-	bufReader *bufio.Reader
-	bufWriter *bufio.Writer
+	conn  net.Conn     // source connection
+	bufReader   *bufio.Reader
+	bufWriter   *bufio.Writer
 
 	persistent bool
 	ip         net.IP
@@ -69,27 +68,28 @@
 	sendQueueSize int32
 	pongChannel   chan struct{}
 
-	started uint32 //atomic
-	stopped uint32 // atomic
-
-	quit     chan struct{}
-	waitQuit sync.WaitGroup
+	started       uint32 //atomic
+	stopped       uint32 // atomic
+
+	quit          chan struct{}
+	waitQuit      sync.WaitGroup
 
 	transferChannel chan MsgInfo
 
-	sendBuffer []byte
+	sendBuffer   []byte
 
 	onPeerError func(Peer, interface{})
 
-	myState  *ConsensusState
-	myevpool *EvidencePool
-
-	state            PeerConnState
+	myState    *ConsensusState
+	myevpool   *EvidencePool
+
+	state PeerConnState
 	updateStateQueue chan types.ReactorMsg
-	heartbeatQueue   chan types.Heartbeat
+	heartbeatQueue  chan types.Heartbeat
 	//config     *PeerConfig
 	//Data     *cmn.CMap // User data.
 }
+
 
 type PeerSet struct {
 	mtx    sync.Mutex
@@ -212,13 +212,8 @@
 	return pc.id
 }
 
-<<<<<<< HEAD
-func (pc peerConn) RemoteIP() (net.IP, error) {
-	if pc.ip != nil {
-=======
 func (pc *peerConn) RemoteIP() (net.IP,error) {
 	if pc.ip != nil && len(pc.ip) > 0 {
->>>>>>> 95e62245
 		return pc.ip, nil
 	}
 
@@ -243,11 +238,7 @@
 	return pc.ip, nil
 }
 
-<<<<<<< HEAD
-func (pc peerConn) RemoteAddr() (net.Addr, error) {
-=======
 func (pc *peerConn) RemoteAddr() (net.Addr,error) {
->>>>>>> 95e62245
 	if pc.conn == nil || pc.conn.RemoteAddr().String() == "pipe" {
 		return nil, errors.New("connect is nil or just pipe")
 	}
@@ -270,7 +261,7 @@
 	peerNodeInfo = NodeInfo{}
 	// Set deadline for handshake so we don't block forever on conn.ReadFull
 	if err := pc.conn.SetDeadline(time.Now().Add(timeout)); err != nil {
-		return peerNodeInfo, errors.Wrap(err, "Error setting deadline")
+		return peerNodeInfo, errors.Wrap(err,"Error setting deadline")
 	}
 
 	var err1 error
@@ -335,17 +326,13 @@
 	return pc.persistent
 }
 
-<<<<<<< HEAD
-func (pc *peerConn) Send(msg types.ReactorMsg) bool {
-=======
 func (pc *peerConn)Send(msg types.ReactorMsg) bool {
 	if !pc.IsRunning()	{
 		return false
 	}
->>>>>>> 95e62245
 	timeout := make(chan bool, 1)
 	go func() {
-		time.Sleep(1 * time.Minute) // 等待1分钟
+		time.Sleep(1*time.Minute) // 等待1分钟
 		timeout <- true
 	}()
 	select {
@@ -358,14 +345,10 @@
 	}
 }
 
-<<<<<<< HEAD
-func (pc *peerConn) TrySend(msg types.ReactorMsg) bool {
-=======
 func (pc *peerConn)TrySend( msg types.ReactorMsg) bool {
 	if !pc.IsRunning()	{
 		return false
 	}
->>>>>>> 95e62245
 	select {
 	case pc.sendQueue <- msg:
 		atomic.AddInt32(&pc.sendQueueSize, 1)
@@ -379,7 +362,7 @@
 	return atomic.LoadUint32(&pc.started) == 1 && atomic.LoadUint32(&pc.stopped) == 0
 }
 
-func (pc *peerConn) Start() error {
+func (pc *peerConn) Start() error{
 	if atomic.CompareAndSwapUint32(&pc.started, 0, 1) {
 		if atomic.LoadUint32(&pc.stopped) == 1 {
 			tendermintlog.Error("peerConn already stoped can not start", "peerIP", pc.ip.String())
@@ -475,8 +458,8 @@
 			pc.sendBuffer = append(pc.sendBuffer, bytelen...)
 
 			pc.sendBuffer = append(pc.sendBuffer, bytes...)
-			if len+5 > MaxMsgPacketPayloadSize {
-				pc.sendBuffer = append(pc.sendBuffer, bytes[MaxMsgPacketPayloadSize-5:]...)
+			if len + 5 > MaxMsgPacketPayloadSize {
+				pc.sendBuffer = append(pc.sendBuffer,bytes[MaxMsgPacketPayloadSize-5:]...)
 			}
 			_, err = pc.bufWriter.Write(pc.sendBuffer[:len+5])
 			if err != nil {
@@ -527,10 +510,10 @@
 		if len > 0 {
 			buf2 := make([]byte, len)
 			_, err = io.ReadFull(pc.bufReader, buf2)
-			if err != nil {
+			if err != nil  {
 				tendermintlog.Error("Connection failed @ recvRoutine", "conn", pc, "err", err)
 				pc.stopForError(err)
-				panic(fmt.Sprintf("peerConn recvRoutine packetTypeMsg failed :%v", err))
+				panic(fmt.Sprintf("peerConn recvRoutine packetTypeMsg failed :%v",err))
 			}
 			pkt.Bytes = buf2
 		}
@@ -548,7 +531,7 @@
 					tendermintlog.Error("peerConn recvRoutine Unmarshal data failed:%v\n", err)
 					continue
 				}
-				if pc.transferChannel != nil && (pkt.TypeID == types.ProposalID || pkt.TypeID == types.VoteID) {
+				if pc.transferChannel != nil && (pkt.TypeID == types.ProposalID || pkt.TypeID == types.VoteID){
 					if pkt.TypeID == types.ProposalID {
 						pc.state.SetHasProposal(realMsg.(*types.ProposalMessage).Proposal)
 
@@ -557,7 +540,7 @@
 					}
 					pc.transferChannel <- MsgInfo{realMsg, pc.ID(), pc.ip.String()}
 				} else if pkt.TypeID == types.ProposalHeartbeatID {
-					pc.heartbeatQueue <- *(realMsg.(*types.ProposalHeartbeatMessage).Heartbeat)
+					pc.heartbeatQueue <-*(realMsg.(*types.ProposalHeartbeatMessage).Heartbeat)
 				} else if pkt.TypeID == types.EvidenceListID {
 					go func() {
 						for _, ev := range realMsg.(*types.EvidenceListMessage).Evidence {
@@ -623,9 +606,9 @@
 			} else {
 				tendermintlog.Error("msg not deal in updateStateRoutine", "msgTypeName", msg.TypeName())
 			}
-		case <-pc.quit:
-			pc.waitQuit.Done()
-			break FOR_LOOP
+			case <-pc.quit:
+				pc.waitQuit.Done()
+				break FOR_LOOP
 		}
 	}
 	close(pc.updateStateQueue)
@@ -676,7 +659,7 @@
 		// Now consider sending other things, like the Proposal itself.
 
 		// Send Proposal && ProposalPOL BitArray?
-		if rs.Proposal != nil && !prs.Proposal {
+		if rs.Proposal != nil && !prs.Proposal{
 			// Proposal: share the proposal metadata with peer.
 			{
 				proposalTrans := types.ProposalToProposalTrans(rs.Proposal)
@@ -811,13 +794,8 @@
 			return true
 		}
 	}
-<<<<<<< HEAD
-	if !prs.Proposal && rs.Proposal != nil {
-		tendermintlog.Info("peer proposal not set sleeping")
-=======
 	if !prs.Proposal && rs.Proposal != nil{
 		tendermintlog.Info("peer proposal not set sleeping", "peerip", pc.ip.String())
->>>>>>> 95e62245
 		time.Sleep(pc.myState.PeerGossipSleep())
 		return true
 	}
@@ -950,7 +928,6 @@
 func (se StackError) Error() string {
 	return se.String()
 }
-
 //-----------------------------------------------------------------
 // GetRoundState returns an atomic snapshot of the PeerRoundState.
 // There's no point in mutating it since it won't change PeerState.
