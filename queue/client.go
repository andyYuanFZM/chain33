package queue

import (
	"errors"
	"sync"
	"sync/atomic"
	"time"

	"unsafe"

	"gitlab.33.cn/chain33/chain33/types"
)

//消息队列的主要作用是解耦合，让各个模块相对的独立运行。
//每个模块都会有一个client 对象
//主要的操作大致如下：
// client := queue.Client()
// client.Sub("topicname")
// for msg := range client.Recv() {
//     process(msg)
// }
// process 函数会调用 处理具体的消息逻辑

var gid int64

type Client interface {
	Send(msg Message, waitReply bool) (err error) //同步发送消息
	SendTimeout(msg Message, waitReply bool, timeout time.Duration) (err error)
	Wait(msg Message) (Message, error)                               //等待消息处理完成
	WaitTimeout(msg Message, timeout time.Duration) (Message, error) //等待消息处理完成
	Recv() chan Message
	Sub(topic string) //订阅消息
	Close()
	NewMessage(topic string, ty int64, data interface{}) (msg Message)
	Clone() Client
}

/// Module be used for module interface
type Module interface {
	SetQueueClient(client Client)
	Close()
}

type client struct {
	q        *queue
	recv     chan Message
	done     chan struct{}
	wg       *sync.WaitGroup
	topic    string
	isClosed int32
}

func newClient(q *queue) Client {
	client := &client{}
	client.q = q
	client.recv = make(chan Message, 5)
	client.done = make(chan struct{}, 1)
	client.wg = &sync.WaitGroup{}
	return client
}

/// Clone clone new client for queue
func (client *client) Clone() Client {
	return newClient(client.q)
}

//1. 系统保证send出去的消息就是成功了，除非系统崩溃
//2. 系统保证每个消息都有对应的 response 消息
func (client *client) Send(msg Message, waitReply bool) (err error) {
	timeout := 10 * time.Minute
	if types.IsTestNet() {
		timeout = time.Minute
	}
	err = client.SendTimeout(msg, waitReply, timeout)
	if err == types.ErrTimeout {
		panic(err)
	}
	return err
}

func (client *client) SendTimeout(msg Message, waitReply bool, timeout time.Duration) (err error) {
	if client.isClose() {
		return types.ErrIsClosed
	}
	if !waitReply {
		msg.chReply = nil
		return client.q.sendLowTimeout(msg, timeout)
	}
	return client.q.send(msg, timeout)
}

//系统设计出两种优先级别的消息发送
//1. SendAsyn 低优先级
//2. Send 高优先级别的发送消息

func (client *client) NewMessage(topic string, ty int64, data interface{}) (msg Message) {
	id := atomic.AddInt64(&gid, 1)
	return NewMessage(id, topic, ty, data)
}

func (client *client) WaitTimeout(msg Message, timeout time.Duration) (Message, error) {
	if msg.chReply == nil {
		return Message{}, errors.New("empty wait channel")
	}
	t := time.NewTimer(timeout)
	defer t.Stop()
	select {
	case msg = <-msg.chReply:
		return msg, msg.Err()
	case <-client.done:
		return Message{}, errors.New("client is closed")
	case <-t.C:
		return Message{}, types.ErrTimeout
	}
}

func (client *client) Wait(msg Message) (Message, error) {
<<<<<<< HEAD
	msg, err := client.WaitTimeout(msg, 3600*time.Second)
=======
	timeout := 10 * time.Minute
	if types.IsTestNet() {
		timeout = 5 * time.Minute
	}
	msg, err := client.WaitTimeout(msg, timeout)
>>>>>>> 9c8846ab
	if err == types.ErrTimeout {
		panic(err)
	}
	return msg, err
}

func (client *client) Recv() chan Message {
	return client.recv
}

func (client *client) getTopic() string {
	address := unsafe.Pointer(&(client.topic))
	return *(*string)(atomic.LoadPointer(&address))
}

func (client *client) setTopic(topic string) {
	address := unsafe.Pointer(&(client.topic))
	atomic.StorePointer(&address, unsafe.Pointer(&topic))
}

func (client *client) isClose() bool {
	return atomic.LoadInt32(&client.isClosed) == 1
}

func (client *client) Close() {
	topic := client.getTopic()
	client.q.closeTopic(topic)
	close(client.done)
	client.wg.Wait()
	atomic.StoreInt32(&client.isClosed, 1)
	close(client.Recv())
}

func (client *client) isEnd(data Message, ok bool) bool {
	if !ok {
		return true
	}
	if atomic.LoadInt32(&client.isClosed) == 1 {
		return true
	}
	if data.Data == nil && data.Id == 0 && data.Ty == 0 {
		return true
	}
	return false
}

func (client *client) Sub(topic string) {
	client.wg.Add(1)
	client.setTopic(topic)
	sub := client.q.chanSub(topic)
	go func() {
		defer client.wg.Done()
		for {
			select {
			case data, ok := <-sub.high:
				if client.isEnd(data, ok) {
					qlog.Info("unsub1", "topic", topic)
					return
				}
				client.Recv() <- data
			default:
				select {
				case data, ok := <-sub.high:
					if client.isEnd(data, ok) {
						qlog.Info("unsub2", "topic", topic)
						return
					}
					client.Recv() <- data
				case data, ok := <-sub.low:
					if client.isEnd(data, ok) {
						qlog.Info("unsub3", "topic", topic)
						return
					}
					client.Recv() <- data
				case <-client.done:
					qlog.Error("unsub4", "topic", topic)
					return
				}
			}
		}
	}()
}<|MERGE_RESOLUTION|>--- conflicted
+++ resolved
@@ -115,15 +115,11 @@
 }
 
 func (client *client) Wait(msg Message) (Message, error) {
-<<<<<<< HEAD
-	msg, err := client.WaitTimeout(msg, 3600*time.Second)
-=======
 	timeout := 10 * time.Minute
 	if types.IsTestNet() {
 		timeout = 5 * time.Minute
 	}
 	msg, err := client.WaitTimeout(msg, timeout)
->>>>>>> 9c8846ab
 	if err == types.ErrTimeout {
 		panic(err)
 	}
