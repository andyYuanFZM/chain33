package account

import (
	"gitlab.33.cn/chain33/chain33/client"
	"gitlab.33.cn/chain33/chain33/types"
)

func (acc *DB) LoadExecAccount(addr, execaddr string) *types.Account {
	value, err := acc.db.Get(acc.ExecAccountKey(addr, execaddr))
	if err != nil {
		return &types.Account{Addr: addr}
	}
	var acc1 types.Account
	err = types.Decode(value, &acc1)
	if err != nil {
		panic(err) //数据库已经损坏
	}
	return &acc1
}

func (acc *DB) LoadExecAccountQueue(api client.QueueProtocolAPI, addr, execaddr string) (*types.Account, error) {
	header, err := api.GetLastHeader()
	if err != nil {
		return nil, err
	}

	get := types.StoreGet{StateHash: header.GetStateHash()}
	get.Keys = append(get.Keys, acc.ExecAccountKey(addr, execaddr))
	values, err := api.StoreGet(&get)
	if err != nil {
		return nil, err
	}
	if len(values.Values) <= 0 {
		return nil, types.ErrNotFound
	}
	value := values.Values[0]
	if value == nil {
		return &types.Account{Addr: addr}, nil
	}

	var acc1 types.Account
	err = types.Decode(value, &acc1)
	if err != nil {
		return nil, err
	}

	return &acc1, nil
}

func (acc *DB) SaveExecAccount(execaddr string, acc1 *types.Account) {
	set := acc.GetExecKVSet(execaddr, acc1)
	for i := 0; i < len(set); i++ {
		acc.db.Set(set[i].GetKey(), set[i].Value)
	}
}

func (acc *DB) GetExecKVSet(execaddr string, acc1 *types.Account) (kvset []*types.KeyValue) {
	value := types.Encode(acc1)
	kvset = append(kvset, &types.KeyValue{
		Key:   acc.ExecAccountKey(acc1.Addr, execaddr),
		Value: value,
	})
	return kvset
}

func (acc *DB) ExecAccountKey(address, execaddr string) (key []byte) {
	key = append(key, acc.execAccountKeyPerfix...)
	key = append(key, []byte(execaddr)...)
	key = append(key, []byte(":")...)
	key = append(key, []byte(address)...)
	return key
}

func (acc *DB) TransferToExec(from, to string, amount int64) (*types.Receipt, error) {
	receipt, err := acc.Transfer(from, to, amount)
	if err != nil {
		return nil, err
	}
	receipt2, err := acc.ExecDeposit(from, to, amount)
	if err != nil {
		//存款不应该出任何问题
		panic(err)
	}
	return acc.mergeReceipt(receipt, receipt2), nil
}

func (acc *DB) TransferWithdraw(from, to string, amount int64) (*types.Receipt, error) {
	//先判断可以取款
	if err := acc.CheckTransfer(to, from, amount); err != nil {
		return nil, err
	}
	receipt, err := acc.ExecWithdraw(to, from, amount)
	if err != nil {
		return nil, err
	}
	//然后执行transfer
	receipt2, err := acc.Transfer(to, from, amount)
	if err != nil {
		panic(err) //在withdraw
	}
	return acc.mergeReceipt(receipt, receipt2), nil
}

//四个操作中 Deposit 自动完成，不需要模块外的函数来调用
func (acc *DB) ExecFrozen(addr, execaddr string, amount int64) (*types.Receipt, error) {
	if addr == execaddr {
		return nil, types.ErrSendSameToRecv
	}
	if !types.CheckAmount(amount) {
		return nil, types.ErrAmount
	}
	acc1 := acc.LoadExecAccount(addr, execaddr)
	if acc1.Balance-amount < 0 {
		alog.Error("ExecFrozen", "balance", acc1.Balance, "amount", amount)
		return nil, types.ErrNoBalance
	}
	copyacc := *acc1
	acc1.Balance -= amount
	acc1.Frozen += amount
	receiptBalance := &types.ReceiptExecAccountTransfer{
		ExecAddr: execaddr,
		Prev:     &copyacc,
		Current:  acc1,
	}
	acc.SaveExecAccount(execaddr, acc1)
	ty := int32(types.TyLogExecFrozen)
	if acc.execer == "token" {
		ty = int32(types.TyLogTokenExecFrozen)
	}
	return acc.execReceipt(ty, acc1, receiptBalance), nil
}

func (acc *DB) ExecActive(addr, execaddr string, amount int64) (*types.Receipt, error) {
	if addr == execaddr {
		return nil, types.ErrSendSameToRecv
	}
	if !types.CheckAmount(amount) {
		return nil, types.ErrAmount
	}
	acc1 := acc.LoadExecAccount(addr, execaddr)
	if acc1.Frozen-amount < 0 {
		return nil, types.ErrNoBalance
	}
	copyacc := *acc1
	acc1.Balance += amount
	acc1.Frozen -= amount
	receiptBalance := &types.ReceiptExecAccountTransfer{
		ExecAddr: execaddr,
		Prev:     &copyacc,
		Current:  acc1,
	}
	acc.SaveExecAccount(execaddr, acc1)
	ty := int32(types.TyLogExecActive)
	if acc.execer == "token" {
		ty = int32(types.TyLogTokenExecActive)
	}
	return acc.execReceipt(ty, acc1, receiptBalance), nil
}

func (acc *DB) ExecTransfer(from, to, execaddr string, amount int64) (*types.Receipt, error) {
	if from == to {
		return nil, types.ErrSendSameToRecv
	}
	if !types.CheckAmount(amount) {
		return nil, types.ErrAmount
	}
	accFrom := acc.LoadExecAccount(from, execaddr)
	accTo := acc.LoadExecAccount(to, execaddr)

	if accFrom.GetBalance()-amount < 0 {
		return nil, types.ErrNoBalance
	}
	copyaccFrom := *accFrom
	copyaccTo := *accTo

	accFrom.Balance -= amount
	accTo.Balance += amount

	receiptBalanceFrom := &types.ReceiptExecAccountTransfer{
		ExecAddr: execaddr,
		Prev:     &copyaccFrom,
		Current:  accFrom,
	}
	receiptBalanceTo := &types.ReceiptExecAccountTransfer{
		ExecAddr: execaddr,
		Prev:     &copyaccTo,
		Current:  accTo,
	}

	acc.SaveExecAccount(execaddr, accFrom)
	acc.SaveExecAccount(execaddr, accTo)
	return acc.execReceipt2(accFrom, accTo, receiptBalanceFrom, receiptBalanceTo), nil
}

//从自己冻结的钱里面扣除，转移到别人的活动钱包里面去
func (acc *DB) ExecTransferFrozen(from, to, execaddr string, amount int64) (*types.Receipt, error) {
	if from == to {
		return nil, types.ErrSendSameToRecv
	}
	if !types.CheckAmount(amount) {
		return nil, types.ErrAmount
	}
	accFrom := acc.LoadExecAccount(from, execaddr)
	accTo := acc.LoadExecAccount(to, execaddr)
	b := accFrom.GetFrozen() - amount
	if b < 0 {
		return nil, types.ErrNoBalance
	}
	copyaccFrom := *accFrom
	copyaccTo := *accTo

	accFrom.Frozen -= amount
	accTo.Balance += amount

	receiptBalanceFrom := &types.ReceiptExecAccountTransfer{
		ExecAddr: execaddr,
		Prev:     &copyaccFrom,
		Current:  accFrom,
	}
	receiptBalanceTo := &types.ReceiptExecAccountTransfer{
		ExecAddr: execaddr,
		Prev:     &copyaccTo,
		Current:  accTo,
	}

	acc.SaveExecAccount(execaddr, accFrom)
	acc.SaveExecAccount(execaddr, accTo)
	return acc.execReceipt2(accFrom, accTo, receiptBalanceFrom, receiptBalanceTo), nil
}

func (acc *DB) ExecAddress(name string) string {
	return ExecAddress(name)
}

func (acc *DB) ExecDepositFrozen(addr, execaddr string, amount int64) (*types.Receipt, error) {
	if addr == execaddr {
		return nil, types.ErrSendSameToRecv
	}
	//这个函数只有挖矿的合约才能调用
	list := types.AllowDepositExec
	allow := false
	for _, exec := range list {
		if acc.ExecAddress(string(exec)) == execaddr {
			allow = true
			break
		}
	}
	if !allow {
		return nil, types.ErrNotAllowDeposit
	}
	receipt1, err := acc.depositBalance(execaddr, amount)
	if err != nil {
		return nil, err
	}
	receipt2, err := acc.execDepositFrozen(addr, execaddr, amount)
	if err != nil {
		return nil, err
	}
	return acc.mergeReceipt(receipt1, receipt2), nil
}

func (acc *DB) execDepositFrozen(addr, execaddr string, amount int64) (*types.Receipt, error) {
	if addr == execaddr {
		return nil, types.ErrSendSameToRecv
	}
	if !types.CheckAmount(amount) {
		return nil, types.ErrAmount
	}
	acc1 := acc.LoadExecAccount(addr, execaddr)
	copyacc := *acc1
	acc1.Frozen += amount
	receiptBalance := &types.ReceiptExecAccountTransfer{
		ExecAddr: execaddr,
		Prev:     &copyacc,
		Current:  acc1,
	}
	acc.SaveExecAccount(execaddr, acc1)
	ty := int32(types.TyLogExecDeposit)
	if acc.execer == "token" {
		ty = int32(types.TyLogTokenExecDeposit)
	}
	return acc.execReceipt(ty, acc1, receiptBalance), nil
}

<<<<<<< HEAD
func (acc *AccountDB) ExecDeposit(addr, execaddr string, amount int64) (*types.Receipt, error) {
=======
func (acc *DB) execDeposit(addr, execaddr string, amount int64) (*types.Receipt, error) {
>>>>>>> 91c5f792
	if addr == execaddr {
		return nil, types.ErrSendSameToRecv
	}
	if !types.CheckAmount(amount) {
		return nil, types.ErrAmount
	}
	acc1 := acc.LoadExecAccount(addr, execaddr)
	copyacc := *acc1
	acc1.Balance += amount
	receiptBalance := &types.ReceiptExecAccountTransfer{
		ExecAddr: execaddr,
		Prev:     &copyacc,
		Current:  acc1,
	}
	//alog.Debug("execDeposit", "addr", addr, "execaddr", execaddr, "account", acc)
	acc.SaveExecAccount(execaddr, acc1)
	ty := int32(types.TyLogExecDeposit)
	if acc.execer == "token" {
		ty = int32(types.TyLogTokenExecDeposit)
	}
	return acc.execReceipt(ty, acc1, receiptBalance), nil
}

<<<<<<< HEAD
func (acc *AccountDB) ExecWithdraw(execaddr, addr string, amount int64) (*types.Receipt, error) {
=======
func (acc *DB) execWithdraw(execaddr, addr string, amount int64) (*types.Receipt, error) {
>>>>>>> 91c5f792
	if addr == execaddr {
		return nil, types.ErrSendSameToRecv
	}
	if !types.CheckAmount(amount) {
		return nil, types.ErrAmount
	}
	acc1 := acc.LoadExecAccount(addr, execaddr)
	if acc1.Balance-amount < 0 {
		return nil, types.ErrNoBalance
	}
	copyacc := *acc1
	acc1.Balance -= amount
	receiptBalance := &types.ReceiptExecAccountTransfer{
		ExecAddr: execaddr,
		Prev:     &copyacc,
		Current:  acc1,
	}
	acc.SaveExecAccount(execaddr, acc1)
	ty := int32(types.TyLogExecWithdraw)
	if acc.execer == "token" {
		ty = int32(types.TyLogTokenExecWithdraw)
	}
	return acc.execReceipt(ty, acc1, receiptBalance), nil
}

func (acc *DB) execReceipt(ty int32, acc1 *types.Account, r *types.ReceiptExecAccountTransfer) *types.Receipt {
	log1 := &types.ReceiptLog{
		Ty:  ty,
		Log: types.Encode(r),
	}
	kv := acc.GetExecKVSet(r.ExecAddr, acc1)
	return &types.Receipt{
		Ty:   types.ExecOk,
		KV:   kv,
		Logs: []*types.ReceiptLog{log1},
	}
}

func (acc *DB) execReceipt2(acc1, acc2 *types.Account, r1, r2 *types.ReceiptExecAccountTransfer) *types.Receipt {
	ty := int32(types.TyLogExecTransfer)
	if acc.execer == "token" {
		ty = int32(types.TyLogTokenExecTransfer)
	}
	log1 := &types.ReceiptLog{
		Ty:  ty,
		Log: types.Encode(r1),
	}
	log2 := &types.ReceiptLog{
		Ty:  ty,
		Log: types.Encode(r2),
	}
	kv := acc.GetExecKVSet(r1.ExecAddr, acc1)
	kv = append(kv, acc.GetExecKVSet(r2.ExecAddr, acc2)...)
	return &types.Receipt{
		Ty:   types.ExecOk,
		KV:   kv,
		Logs: []*types.ReceiptLog{log1, log2},
	}
}

func (acc *DB) mergeReceipt(receipt, receipt2 *types.Receipt) *types.Receipt {
	receipt.Logs = append(receipt.Logs, receipt2.Logs...)
	receipt.KV = append(receipt.KV, receipt2.KV...)
	return receipt
}<|MERGE_RESOLUTION|>--- conflicted
+++ resolved
@@ -76,7 +76,7 @@
 	if err != nil {
 		return nil, err
 	}
-	receipt2, err := acc.ExecDeposit(from, to, amount)
+	receipt2, err := acc.execDeposit(from, to, amount)
 	if err != nil {
 		//存款不应该出任何问题
 		panic(err)
@@ -89,7 +89,7 @@
 	if err := acc.CheckTransfer(to, from, amount); err != nil {
 		return nil, err
 	}
-	receipt, err := acc.ExecWithdraw(to, from, amount)
+	receipt, err := acc.execWithdraw(to, from, amount)
 	if err != nil {
 		return nil, err
 	}
@@ -282,11 +282,7 @@
 	return acc.execReceipt(ty, acc1, receiptBalance), nil
 }
 
-<<<<<<< HEAD
-func (acc *AccountDB) ExecDeposit(addr, execaddr string, amount int64) (*types.Receipt, error) {
-=======
 func (acc *DB) execDeposit(addr, execaddr string, amount int64) (*types.Receipt, error) {
->>>>>>> 91c5f792
 	if addr == execaddr {
 		return nil, types.ErrSendSameToRecv
 	}
@@ -310,11 +306,7 @@
 	return acc.execReceipt(ty, acc1, receiptBalance), nil
 }
 
-<<<<<<< HEAD
-func (acc *AccountDB) ExecWithdraw(execaddr, addr string, amount int64) (*types.Receipt, error) {
-=======
 func (acc *DB) execWithdraw(execaddr, addr string, amount int64) (*types.Receipt, error) {
->>>>>>> 91c5f792
 	if addr == execaddr {
 		return nil, types.ErrSendSameToRecv
 	}
