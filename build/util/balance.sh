--- conflicted
+++ resolved
@@ -3,10 +3,5 @@
 while IFS='' read -r line || [[ -n $line ]]; do
     [ -z "$line" ] && continue
     ((i++))
-<<<<<<< HEAD
     ../chain33-cli account balance -a "$line" -e ticket
-done < "$1"
-=======
-    ../chain33-cli account balance -a $line -e ticket
-done <"$1"
->>>>>>> a7d7fe29
+done < "$1"