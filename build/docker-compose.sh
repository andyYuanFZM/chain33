--- conflicted
+++ resolved
@@ -42,19 +42,11 @@
     sed -i $sedfix 's/^TestNet=.*/TestNet=true/g' chain33.toml
 
     # p2p
-<<<<<<< HEAD
-    sed -i 's/^seeds=.*/seeds=["172.18.18.151:13802","172.18.18.97:13802","172.18.18.177:13802","172.18.18.132:13802","172.18.18.139:13802","172.18.18.100:13802"]/g' chain33.toml
-    sed -i 's/^enable=.*/enable=true/g' chain33.toml
-    sed -i 's/^isSeed=.*/isSeed=true/g' chain33.toml
-    sed -i 's/^innerSeedEnable=.*/innerSeedEnable=false/g' chain33.toml
-    sed -i 's/^useGithub=.*/useGithub=false/g' chain33.toml
-=======
     sed -i $sedfix 's/^seeds=.*/seeds=["chain33:13802","chain32:13802","chain31:13802"]/g' chain33.toml
     sed -i $sedfix 's/^enable=.*/enable=true/g' chain33.toml
     sed -i $sedfix 's/^isSeed=.*/isSeed=true/g' chain33.toml
     sed -i $sedfix 's/^innerSeedEnable=.*/innerSeedEnable=false/g' chain33.toml
     sed -i $sedfix 's/^useGithub=.*/useGithub=false/g' chain33.toml
->>>>>>> 7a76dc08
 
     # rpc
     sed -i $sedfix 's/^jrpcBindAddr=.*/jrpcBindAddr="0.0.0.0:8801"/g' chain33.toml
@@ -80,14 +72,9 @@
     # create and run docker-compose container
     docker-compose up --build -d
 
-<<<<<<< HEAD
-    echo "=========== sleep 60s ============="
-    sleep 60
-=======
     local SLEEP=60
     echo "=========== sleep ${SLEEP}s ============="
     sleep ${SLEEP}
->>>>>>> 7a76dc08
 
     docker-compose ps
 
@@ -101,11 +88,8 @@
     ${CLI} net peer_info
     peersCount=$(${CLI} net peer_info | jq '.[] | length')
     echo "${peersCount}"
-<<<<<<< HEAD
-    if [ "${peersCount}" != "6" ]; then
-=======
+
     if [ "${peersCount}" -lt 2 ]; then
->>>>>>> 7a76dc08
         echo "peers error"
         exit 1
     fi
@@ -320,13 +304,6 @@
     echo "=========== start ${NODE2} node========== "
     docker start "${NODE2}"
 
-<<<<<<< HEAD
-    chain33-cli wallet status
-    chain33-cli account list
-    chain33-cli mempool list
-    # chain33-cli mempool last_txs
-    #sudo docker-compose logs -f
-=======
     for i in $(seq 20); do
         sleep 1
         ${CLI2} net is_sync
@@ -334,7 +311,6 @@
     done
 
     sync_status "${CLI2}"
->>>>>>> 7a76dc08
 }
 
 function transfer() {
@@ -673,13 +649,10 @@
 function main() {
     echo "==========================================main begin========================================================"
     init
-<<<<<<< HEAD
-    #transfer
-=======
+
     sync
     transfer
     relay "${CLI}"
->>>>>>> 7a76dc08
     # TODO other work!!!
 
     check_docker_container
