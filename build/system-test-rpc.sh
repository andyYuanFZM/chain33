#!/usr/bin/env bash
# shellcheck disable=SC2128

MAIN_HTTP=""
CASE_ERR=""

#color
RED='\033[1;31m'
GRE='\033[1;32m'
NOC='\033[0m'

# $2=0 means true, other false
echo_rst() {
    if [ "$2" -eq 0 ]; then
        echo -e "${GRE}$1 ok${NOC}"
    else
        echo -e "${RED}$1 fail${NOC}"
        CASE_ERR="err"
    fi

}

chain33_lock() {
    ok=$(curl -ksd '{"method":"Chain33.Lock","params":[]}' ${MAIN_HTTP} | jq -r ".result.isOK")
    [ "$ok" == true ]
    rst=$?
    echo_rst "$FUNCNAME" "$rst"
}

chain33_unlock() {
    ok=$(curl -ksd '{"method":"Chain33.UnLock","params":[{"passwd":"1314fuzamei","timeout":0}]}' ${MAIN_HTTP} | jq -r ".result.isOK")
    [ "$ok" == true ]
    rst=$?
    echo_rst "$FUNCNAME" "$rst"

}

<<<<<<< HEAD
chain33_GetHexTxByHash() {
    #先获取一笔交易
    reHash=$(curl -k -s --data-binary '{"jsonrpc":"2.0","id":2,"method":"Chain33.GetTxByAddr","params":[{"addr":"14KEKbYtKKQm4wMthSK9J4La4nAiidGozt","flag":0,"count":1,"direction":0,"height":-1,"index":0}]}' -H 'content-type:text/plain;' ${MAIN_HTTP} | jq -r '.result.txInfos[0].hash')
    #查询交易
    resp=$(curl -k -s --data-binary '{"jsonrpc":"2.0","id":2,"method":"Chain33.GetHexTxByHash","params":[{"hash":"'"$reHash"'","upgrade":false}]}' -H 'content-type:text/plain;' ${MAIN_HTTP})
    ok=$(jq '(.error|not) and (.result != null)' <<<"$resp")
    [ "$ok" == true ]
    rst=$?
    echo_rst "$FUNCNAME" "$rst"
}

chain33_QueryTransaction() {
    #先获取一笔交易
    reHash=$(curl -k -s --data-binary '{"jsonrpc":"2.0","id":2,"method":"Chain33.GetTxByAddr","params":[{"addr":"14KEKbYtKKQm4wMthSK9J4La4nAiidGozt","flag":0,"count":1,"direction":0,"height":-1,"index":0}]}' -H 'content-type:text/plain;' ${MAIN_HTTP} | jq -r '.result.txInfos[0].hash')
    #查询交易
    resp=$(curl -k -s --data-binary '{"jsonrpc":"2.0","id":2,"method":"Chain33.QueryTransaction","params":[{"hash":"'"$reHash"'","upgrade":false}]}' -H 'content-type:text/plain;' ${MAIN_HTTP})
    ok=$(jq '(.error|not) and (.result.receipt.tyName == "ExecOk") and (.result.height >= 0) and (.result.index >= 0) and (.result.amount >= 0)' <<<"$resp")
    [ "$ok" == true ]
    rst=$?
    echo_rst "$FUNCNAME" "$rst"
}

chain33_GetBlocks() {
    result=$(curl -k -s --data-binary '{"jsonrpc":"2.0","id":2,"method":"Chain33.GetBlocks","params":[{"start":1,"end":2}]}' -H 'content-type:text/plain;' ${MAIN_HTTP} | jq -r ".result.items[1].block.height")
    [ "$result" -eq 2 ]
    rst=$?
    echo_rst "$FUNCNAME" "$rst"
}

chain33_GetLastHeader() {
    resp=$(curl -k -s --data-binary '{"jsonrpc":"2.0","id":2,"method":"Chain33.GetLastHeader","params":[{}]}' -H 'content-type:text/plain;' ${MAIN_HTTP})
    ok=$(jq '(.error|not) and (.result.height >= 0) and (.result | [has("version","parentHash", "txHash", "stateHash", "height", "blockTime", "txCount", "hash", "difficulty"),true] | unique | length == 1)' <<<"$resp")
    [ "$ok" == true ]
    rst=$?
    echo_rst "$FUNCNAME" "$rst"
}

chain33_GetTxByAddr() {
    resp=$(curl -k -s --data-binary '{"jsonrpc":"2.0","id":2,"method":"Chain33.GetTxByAddr","params":[{"addr":"14KEKbYtKKQm4wMthSK9J4La4nAiidGozt","flag":0,"count":1,"direction":0,"height":-1,"index":0}]}' -H 'content-type:text/plain;' ${MAIN_HTTP})
    ok=$(jq '(.error|not) and (.result.txInfos[0].index >= 0) and (.result.txInfos[0] | [has("hash", "height", "index", "assets"),true] | unique | length == 1)' <<<"$resp")
    [ "$ok" == true ]
    rst=$?
    echo_rst "$FUNCNAME" "$rst"
}

chain33_GetTxByHashes() {
    resp=$(curl -k -s --data-binary '{"jsonrpc":"2.0","id":2,"method":"Chain33.GetTxByHashes","params":[{"hashes":["0x8040109d3859827d0f0c80ce91cc4ec80c496c45250f5e5755064b6da60842ab","0x501b910fd85d13d1ab7d776bce41a462f27c4bfeceb561dc47f0a11b10f452e4"]}]}' -H 'content-type:text/plain;' ${MAIN_HTTP})
    ok=$(jq '(.error|not) and (.result.txs|length == 2)' <<<"$resp")
    [ "$ok" == true ]
    rst=$?
    echo_rst "$FUNCNAME" "$rst"
}

chain33_GetMempool() {
    resp=$(curl -k -s --data-binary '{"jsonrpc":"2.0","id":2,"method":"Chain33.GetMempool","params":[{}]}' -H 'content-type:text/plain;' ${MAIN_HTTP})
    ok=$(jq '(.error|not) and (.result.txs|length >= 0)' <<<"$resp")
    [ "$ok" == true ]
    rst=$?
    echo_rst "$FUNCNAME" "$rst"
}

chain33_GetAccountsV2() {
    resp=$(curl -k -s --data-binary '{"jsonrpc":"2.0","id":2,"method":"Chain33.GetAccountsV2","params":[{}]}' -H 'content-type:text/plain;' ${MAIN_HTTP})
    ok=$(jq '(.error|not) and (.result.wallets|length >= 0)' <<<"$resp")
    [ "$ok" == true ]
    rst=$?
    echo_rst "$FUNCNAME" "$rst"
}

chain33_GetAccounts() {
    resp=$(curl -k -s --data-binary '{"jsonrpc":"2.0","id":2,"method":"Chain33.GetAccounts","params":[{}]}' -H 'content-type:text/plain;' ${MAIN_HTTP})
    ok=$(jq '(.error|not) and (.result.wallets|length >= 0)' <<<"$resp")
    [ "$ok" == true ]
    rst=$?
    echo_rst "$FUNCNAME" "$rst"
}

chain33_NewAccount() {
    resp=$(curl -k -s --data-binary '{"jsonrpc":"2.0","id":2,"method":"Chain33.NewAccount","params":[{"label":"test169"}]}' -H 'content-type:text/plain;' ${MAIN_HTTP})
    ok=$(jq '(.error|not) and (.result.label == "test169") and (.result.acc | [has("addr"),true] | unique | length == 1)' <<<"$resp")
    [ "$ok" == true ]
    rst=$?
    echo_rst "$FUNCNAME" "$rst"
}

function system_test_rpc() {
    local ip=$1
    MAIN_HTTP="https://$ip:8801"
    echo "=========== # system rpc test ============="
    echo "ip=$MAIN_HTTP"
=======
chain33_WalletTxList() {

    req='"method":"Chain33.WalletTxList", "params":[{"fromTx":"", "count":2, "direction":1}]'
    echo "#request: $req"
    resp=$(curl -ksd "{$req}" "$1")
    #    echo "#response: $resp"
    ok=$(jq '(.error|not) and (.result.txDetails|length == 2)' <<<"$resp")
    [ "$ok" == true ]
    echo_rst "$FUNCNAME" "$?"

}

chain33_ImportPrivkey() {

    req='"method":"Chain33.ImportPrivkey", "params":[{"privkey":"0x88b2fb90411935872f0501dd13345aba19b5fac9b00eb0dddd7df977d4d5477e", "label":"testimportkey"}]'
    echo "#request: $req"
    resp=$(curl -ksd "{$req}" "$1")
    #        echo "#response: $resp"
    ok=$(jq '(.error|not) and (.result.label=="testimportkey") and (.result.acc.addr == "1D9xKRnLvV2zMtSxSx33ow1GF4pcbLcNRt")' <<<"$resp")
    [ "$ok" == true ]
    echo_rst "$FUNCNAME" "$?"

}

chain33_DumpPrivkey() {

    req='"method":"Chain33.DumpPrivkey", "params":[{"data":"1D9xKRnLvV2zMtSxSx33ow1GF4pcbLcNRt"}]'
    echo "#request: $req"
    resp=$(curl -ksd "{$req}" "$1")
    #    echo "#response: $resp"
    ok=$(jq '(.error|not) and (.result.data=="0x88b2fb90411935872f0501dd13345aba19b5fac9b00eb0dddd7df977d4d5477e")' <<<"$resp")
    [ "$ok" == true ]
    echo_rst "$FUNCNAME" "$?"

}

chain33_SendToAddress() {

    req='"method":"Chain33.SendToAddress", "params":[{"from":"12qyocayNF7Lv6C9qW4avxs2E7U41fKSfv","to":"1D9xKRnLvV2zMtSxSx33ow1GF4pcbLcNRt", "amount":100000000, "note":"test\n"}]'
    echo "#request: $req"
    resp=$(curl -ksd "{$req}" "$1")
    #    echo "#response: $resp"
    ok=$(jq '(.error|not) and (.result.hash|length==66)' <<<"$resp")
    [ "$ok" == true ]
    echo_rst "$FUNCNAME" "$?"
}

chain33_SetTxFee() {

    req='"method":"Chain33.SetTxFee", "params":[{"amount":100000}]'
    echo "#request: $req"
    resp=$(curl -ksd "{$req}" "$1")
    #    echo "#response: $resp"
    ok=$(jq '(.error|not) and .result.isOK' <<<"$resp")
    [ "$ok" == true ]
    echo_rst "$FUNCNAME" "$?"
}

chain33_SetLabl() {

    req='"method":"Chain33.SetLabl", "params":[{"addr":"1D9xKRnLvV2zMtSxSx33ow1GF4pcbLcNRt", "label":"updatetestimport"}]'
    echo "#request: $req"
    resp=$(curl -ksd "{$req}" "$1")
    #    echo "#response: $resp"
    ok=$(jq '(.error|not) and (.result.label=="updatetestimport") and (.result.acc.addr == "1D9xKRnLvV2zMtSxSx33ow1GF4pcbLcNRt")' <<<"$resp")
    [ "$ok" == true ]
    echo_rst "$FUNCNAME" "$?"
}

chain33_GetPeerInfo() {

    req='"method":"Chain33.GetPeerInfo", "params":[{}]'
    echo "#request: $req"
    resp=$(curl -ksd "{$req}" "$1")
    #    echo "#response: $resp"
    ok=$(jq '(.error|not) and (.result.peers|length >= 1) and (.result.peers[0] |
    [has("addr", "port", "name", "mempoolSize", "self", "header"), true] | unique | length == 1)' <<<"$resp")
    [ "$ok" == true ]
    echo_rst "$FUNCNAME" "$?"
}

chain33_GetHeaders() {

    req='"method":"Chain33.GetHeaders", "params":[{"start":1, "end":2, "isDetail":true}]'
    echo "#request: $req"
    resp=$(curl -ksd "{$req}" "$1")
    #    echo "#response: $resp"
    ok=$(jq '(.error|not) and (.result.items|length == 2) and (.result.items[0] |
    [has("version","parentHash", "txHash", "stateHash", "height", "blockTime", "txCount", "hash", "difficulty"),true] |
    unique | length == 1 )' <<<"$resp")
    [ "$ok" == true ]
    echo_rst "$FUNCNAME" "$?"
}

chain33_GetLastMemPool() {

    req='"method":"Chain33.GetLastMemPool", "params":[{}]'
    echo "#request: $req"
    resp=$(curl -ksd "{$req}" "$1")
    #    echo "#response: $resp"
    ok=$(jq '(.error|not) and (.result.txs|length >= 0)' <<<"$resp")
    [ "$ok" == true ]
    echo_rst "$FUNCNAME" "$?"
}

chain33_GetProperFee() {

    req='"method":"Chain33.GetProperFee", "params":[{}]'
    echo "#request: $req"
    resp=$(curl -ksd "{$req}" "$1")
    #    echo "#response: $resp"
    ok=$(jq '(.error|not) and (.result.properFee > 10000)' <<<"$resp")
    [ "$ok" == true ]
    echo_rst "$FUNCNAME" "$?"
}

chain33_GetBlockOverview() {

    hash=$(curl -ksd '{"method":"Chain33.GetHeaders", "params":[{"start":1, "end":1, "isDetail":true}]}' ${MAIN_HTTP} | jq '.result.items[0].hash')
    req='"method":"Chain33.GetBlockOverview", "params":[{"hash":'"$hash"'}]'
    echo "#request: $req"
    resp=$(curl -ksd "{$req}" "$1")
    #    echo "#response: $resp"
    ok=$(jq '(.error|not) and
    (.result| [has("head", "txCount", "txHashes"), true]|unique|length == 1) and
    (.result.txCount == (.result.txHashes|length))' <<<"$resp")
    [ "$ok" == true ]
    echo_rst "$FUNCNAME" "$?"
}

chain33_GetAddrOverview() {

    req='"method":"Chain33.GetAddrOverview", "params":[{"addr":"12qyocayNF7Lv6C9qW4avxs2E7U41fKSfv"}]'
    echo "#request: $req"
    resp=$(curl -ksd "{$req}" "$1")
    #    echo "#response: $resp"
    ok=$(jq '(.error|not) and (.result|[has("reciver", "balance", "txCount"), true]|unique|length == 1)' <<<"$resp")
    [ "$ok" == true ]
    echo_rst "$FUNCNAME" "$?"
}

chain33_SetPasswd() {

    req='"method":"Chain33.SetPasswd", "params":[{"oldPass":"1314fuzamei", "newPass":"1314fuzamei"}]'
    echo "#request: $req"
    resp=$(curl -ksd "{$req}" "$1")
    #    echo "#response: $resp"
    ok=$(jq '(.error|not) and .result.isOK' <<<"$resp")
    [ "$ok" == true ]
    echo_rst "$FUNCNAME" "$?"
}

chain33_MergeBalance() {

    req='"method":"Chain33.MergeBalance", "params":[{"to":"12qyocayNF7Lv6C9qW4avxs2E7U41fKSfv"}]'
    echo "#request: $req"
    resp=$(curl -ksd "{$req}" "$1")
    #    echo "#response: $resp"
    ok=$(jq '(.error|not) and (.result.hashes|length > 0)' <<<"$resp")
    [ "$ok" == true ]
    echo_rst "$FUNCNAME" "$?"
}

chain33_QueryTotalFee() {
    local height=1
    hash=$(curl -ksd '{"method":"Chain33.GetBlockHash","params":[{"height":'$height'}]}' ${MAIN_HTTP} | jq -r ".result.hash")
    if [ -z "$hash" ]; then
        echo "hash is null"
        echo_rst "$FUNCNAME" 1
    fi
    prefixhash_base64=$(echo -n "TotalFeeKey:" | base64)
    blockhash_base64=$(echo -n "$hash" | cut -d " " -f 1 | xxd -r -p | base64)
    base64_hash="$prefixhash_base64$blockhash_base64"
    # shellcheck disable=SC2086
    txs=$(curl -ksd '{"method":"Chain33.QueryTotalFee","params":[{"keys":["'$base64_hash'"]}]}' ${MAIN_HTTP} | jq -r ".result.txCount")
    [ "$txs" -ge 0 ]
    echo_rst "$FUNCNAME" "$?"
}

chain33_GetNetInfo() {
    method="GetNetInfo"
    addr=$(curl -ksd '{"method":"Chain33.'$method'","params":[]}' ${MAIN_HTTP} | jq -r ".result.externalAddr")
    service=$(curl -ksd '{"method":"Chain33.GetNetInfo","params":[]}' ${MAIN_HTTP} | jq -r ".result.service")
    [ "$addr" != "null" ] && [ "$service" == "true" ]
    echo_rst "$FUNCNAME" "$?"
}

chain33_GetFatalFailure() {
    r1=$(curl -ksd '{"method":"Chain33.GetFatalFailure","params":[]}' ${MAIN_HTTP} | jq -r ".result")
    error=$(curl -ksd '{"method":"Chain33.GetFatalFailure","params":[]}' ${MAIN_HTTP} | jq -r ".error")
    [ "$r1" -eq 0 ] && [ "$error" == null ]
    echo_rst "$FUNCNAME" "$?"
}

chain33_DecodeRawTransaction() {
    tx="0a05636f696e73122c18010a281080c2d72f222131477444795771577233553637656a7663776d333867396e7a6e7a434b58434b7120a08d0630a696c0b3f78dd9ec083a2131477444795771577233553637656a7663776d333867396e7a6e7a434b58434b71"
    r1=$(curl -ksd '{"method":"Chain33.DecodeRawTransaction","params":[{"txHex":"'$tx'"}]}' ${MAIN_HTTP} | jq -r ".result.txs[0].execer")
    [ "$r1" == "coins" ]
    echo_rst "$FUNCNAME" "$?"
}

chain33_GetTimeStatus() {
    r1=$(curl -ksd '{"method":"Chain33.GetTimeStatus","params":[]}' ${MAIN_HTTP} | jq -r ".result.localTime")
    if [ -z "$r1" ]; then
        curl -ksd '{"method":"Chain33.GetTimeStatus","params":[]}' ${MAIN_HTTP}
    fi
    [ -n "$r1" ]
    echo_rst "$FUNCNAME" "$?"
}

chain33_GetLastBlockSequence() {
    r1=$(curl -ksd '{"method":"Chain33.GetLastBlockSequence","params":[]}' ${MAIN_HTTP} | jq -r ".result")
    [ "$r1" -ge 0 ]
    echo_rst "$FUNCNAME" "$?"
}

chain33_GetBlockSequences() {
    r1=$(curl -ksd '{"method":"Chain33.GetBlockSequences","params":[{"start":1,"end":3,"isDetail":true}]}' ${MAIN_HTTP} | jq -r ".result.blkseqInfos[2].hash")
    [ -n "$r1" ]
    echo_rst "$FUNCNAME" "$?"
}

chain33_GetBlockByHashes() {
    hash0=$(curl -ksd '{"method":"Chain33.GetBlockSequences","params":[{"start":1,"end":3,"isDetail":true}]}' ${MAIN_HTTP} | jq -r ".result.blkseqInfos[0].hash")
    hash1=$(curl -ksd '{"method":"Chain33.GetBlockSequences","params":[{"start":1,"end":3,"isDetail":true}]}' ${MAIN_HTTP} | jq -r ".result.blkseqInfos[1].hash")
    hash2=$(curl -ksd '{"method":"Chain33.GetBlockSequences","params":[{"start":1,"end":3,"isDetail":true}]}' ${MAIN_HTTP} | jq -r ".result.blkseqInfos[2].hash")

    # curl -ksd '{"method":"Chain33.GetBlockByHashes","params":[{"hashes":["'$hash1'","'$hash2'"]}]}'  ${MAIN_HTTP}
    # shellcheck disable=SC2086
    p1=$(curl -ksd '{"method":"Chain33.GetBlockByHashes","params":[{"hashes":["'$hash1'","'$hash2'"]}]}' ${MAIN_HTTP} | jq -r ".result.items[0].block.parentHash")
    # shellcheck disable=SC2086
    p2=$(curl -ksd '{"method":"Chain33.GetBlockByHashes","params":[{"hashes":["'$hash1'","'$hash2'"]}]}' ${MAIN_HTTP} | jq -r ".result.items[1].block.parentHash")
    [ "$p1" == "$hash0" ] && [ "$p2" == "$hash1" ]
    echo_rst "$FUNCNAME" "$?"
}

chain33_ConvertExectoAddr() {
    r1=$(curl -ksd '{"method":"Chain33.ConvertExectoAddr","params":[{"execname":"coins"}]}' ${MAIN_HTTP} | jq -r ".result")
    [ "$r1" == "1GaHYpWmqAJsqRwrpoNcB8VvgKtSwjcHqt" ]
    echo_rst "$FUNCNAME" "$?"
}

chain33_GetExecBalance() {
    local height=6802
    statehash=$(curl -ksd '{"method":"Chain33.GetBlocks","params":[{"start":'$height',"end":'$height',"isDetail":false}]}' ${MAIN_HTTP} | jq -r ".result.items[0].block.stateHash")
    state_base64=$(echo -n "$statehash" | cut -d " " -f 1 | xxd -r -p | base64)
    addr="12qyocayNF7Lv6C9qW4avxs2E7U41fKSfv"
    addr_base64=$(echo -n "$addr" | base64)
    # curl -ksd '{"method":"Chain33.GetExecBalance","params":[{"symbol":"bty","stateHash":"'$state_base64'","addr":"'$addr_base64'","execer":"coins","count":100}]}'  ${MAIN_HTTP}
    # shellcheck disable=SC2086
    r1=$(curl -ksd '{"method":"Chain33.GetExecBalance","params":[{"symbol":"bty","stateHash":"'$state_base64'","addr":"'$addr_base64'","execer":"coins","count":100}]}' ${MAIN_HTTP} | jq -r ".error")
    [ "$r1" == "null" ]
    echo_rst "$FUNCNAME" "$?"
}

chain33_AddSeqCallBack() {
    r1=$(curl -ksd '{"method":"Chain33.AddSeqCallBack","params":[{"name":"test","url":"http://test","encode":"json"}]}' ${MAIN_HTTP} | jq -r ".result.isOK")
    [ "$r1" == "true" ]
    echo_rst "$FUNCNAME" "$?"
}

chain33_ListSeqCallBack() {
    r1=$(curl -ksd '{"method":"Chain33.ListSeqCallBack","params":[]}' ${MAIN_HTTP} | jq -r ".result.items[0].name")
    [ "$r1" == "test" ]
    echo_rst "$FUNCNAME" "$?"
}

chain33_GetSeqCallBackLastNum() {
    r1=$(curl -ksd '{"method":"Chain33.GetSeqCallBackLastNum","params":[{"data":"test"}]}' ${MAIN_HTTP} | jq -r ".result.data")
    [ "$r1" == "-1" ]
    echo_rst "$FUNCNAME" "$?"
}

chain33_GetCoinSymbol() {
    r1=$(curl -ksd '{"method":"Chain33.GetCoinSymbol","params":[]}' ${MAIN_HTTP} | jq -r ".result.data")
    [ "$r1" == "bty" ]
    echo_rst "$FUNCNAME" "$?"
}

run_testcases() {
    #    set -x
    set +e
>>>>>>> ccf734e6

    chain33_lock
    chain33_unlock

<<<<<<< HEAD
    chain33_GetHexTxByHash
    chain33_QueryTransaction
    chain33_GetBlocks
    chain33_GetLastHeader
    chain33_GetTxByAddr
    chain33_GetTxByHashes
    chain33_GetMempool
    chain33_GetAccountsV2
    chain33_GetAccounts
    chain33_NewAccount
=======
    chain33_WalletTxList "$1"
    chain33_ImportPrivkey "$1"
    chain33_DumpPrivkey "$1"
    chain33_SendToAddress "$1"
    chain33_SetTxFee "$1"
    chain33_SetLabl "$1"
    chain33_GetPeerInfo "$1"
    chain33_GetHeaders "$1"
    chain33_GetLastMemPool "$1"
    chain33_GetProperFee "$1"
    chain33_GetBlockOverview "$1"
    chain33_GetAddrOverview "$1"

    chain33_QueryTotalFee
    chain33_GetNetInfo
    chain33_GetFatalFailure
    chain33_DecodeRawTransaction
    chain33_GetTimeStatus
    chain33_GetLastBlockSequence
    chain33_GetBlockSequences
    chain33_GetBlockByHashes
    chain33_ConvertExectoAddr
    chain33_GetExecBalance
    chain33_AddSeqCallBack
    chain33_ListSeqCallBack
    chain33_GetSeqCallBackLastNum
    chain33_GetCoinSymbol

    #这两个测试放在最后
    chain33_SetPasswd "$1"
    chain33_MergeBalance "$1"
    set -e

}

function system_test_rpc() {
    MAIN_HTTP=$1
    echo "=========== # system rpc test ============="
    echo "ip=$1"

    run_testcases "$1"
>>>>>>> ccf734e6

    if [ -n "$CASE_ERR" ]; then
        echo -e "${RED}======system rpc test fail=======${NOC}"
        exit 1
    else
        echo -e "${GRE}======system rpc test pass=======${NOC}"
    fi
}

#system_test_rpc $1<|MERGE_RESOLUTION|>--- conflicted
+++ resolved
@@ -35,98 +35,6 @@
 
 }
 
-<<<<<<< HEAD
-chain33_GetHexTxByHash() {
-    #先获取一笔交易
-    reHash=$(curl -k -s --data-binary '{"jsonrpc":"2.0","id":2,"method":"Chain33.GetTxByAddr","params":[{"addr":"14KEKbYtKKQm4wMthSK9J4La4nAiidGozt","flag":0,"count":1,"direction":0,"height":-1,"index":0}]}' -H 'content-type:text/plain;' ${MAIN_HTTP} | jq -r '.result.txInfos[0].hash')
-    #查询交易
-    resp=$(curl -k -s --data-binary '{"jsonrpc":"2.0","id":2,"method":"Chain33.GetHexTxByHash","params":[{"hash":"'"$reHash"'","upgrade":false}]}' -H 'content-type:text/plain;' ${MAIN_HTTP})
-    ok=$(jq '(.error|not) and (.result != null)' <<<"$resp")
-    [ "$ok" == true ]
-    rst=$?
-    echo_rst "$FUNCNAME" "$rst"
-}
-
-chain33_QueryTransaction() {
-    #先获取一笔交易
-    reHash=$(curl -k -s --data-binary '{"jsonrpc":"2.0","id":2,"method":"Chain33.GetTxByAddr","params":[{"addr":"14KEKbYtKKQm4wMthSK9J4La4nAiidGozt","flag":0,"count":1,"direction":0,"height":-1,"index":0}]}' -H 'content-type:text/plain;' ${MAIN_HTTP} | jq -r '.result.txInfos[0].hash')
-    #查询交易
-    resp=$(curl -k -s --data-binary '{"jsonrpc":"2.0","id":2,"method":"Chain33.QueryTransaction","params":[{"hash":"'"$reHash"'","upgrade":false}]}' -H 'content-type:text/plain;' ${MAIN_HTTP})
-    ok=$(jq '(.error|not) and (.result.receipt.tyName == "ExecOk") and (.result.height >= 0) and (.result.index >= 0) and (.result.amount >= 0)' <<<"$resp")
-    [ "$ok" == true ]
-    rst=$?
-    echo_rst "$FUNCNAME" "$rst"
-}
-
-chain33_GetBlocks() {
-    result=$(curl -k -s --data-binary '{"jsonrpc":"2.0","id":2,"method":"Chain33.GetBlocks","params":[{"start":1,"end":2}]}' -H 'content-type:text/plain;' ${MAIN_HTTP} | jq -r ".result.items[1].block.height")
-    [ "$result" -eq 2 ]
-    rst=$?
-    echo_rst "$FUNCNAME" "$rst"
-}
-
-chain33_GetLastHeader() {
-    resp=$(curl -k -s --data-binary '{"jsonrpc":"2.0","id":2,"method":"Chain33.GetLastHeader","params":[{}]}' -H 'content-type:text/plain;' ${MAIN_HTTP})
-    ok=$(jq '(.error|not) and (.result.height >= 0) and (.result | [has("version","parentHash", "txHash", "stateHash", "height", "blockTime", "txCount", "hash", "difficulty"),true] | unique | length == 1)' <<<"$resp")
-    [ "$ok" == true ]
-    rst=$?
-    echo_rst "$FUNCNAME" "$rst"
-}
-
-chain33_GetTxByAddr() {
-    resp=$(curl -k -s --data-binary '{"jsonrpc":"2.0","id":2,"method":"Chain33.GetTxByAddr","params":[{"addr":"14KEKbYtKKQm4wMthSK9J4La4nAiidGozt","flag":0,"count":1,"direction":0,"height":-1,"index":0}]}' -H 'content-type:text/plain;' ${MAIN_HTTP})
-    ok=$(jq '(.error|not) and (.result.txInfos[0].index >= 0) and (.result.txInfos[0] | [has("hash", "height", "index", "assets"),true] | unique | length == 1)' <<<"$resp")
-    [ "$ok" == true ]
-    rst=$?
-    echo_rst "$FUNCNAME" "$rst"
-}
-
-chain33_GetTxByHashes() {
-    resp=$(curl -k -s --data-binary '{"jsonrpc":"2.0","id":2,"method":"Chain33.GetTxByHashes","params":[{"hashes":["0x8040109d3859827d0f0c80ce91cc4ec80c496c45250f5e5755064b6da60842ab","0x501b910fd85d13d1ab7d776bce41a462f27c4bfeceb561dc47f0a11b10f452e4"]}]}' -H 'content-type:text/plain;' ${MAIN_HTTP})
-    ok=$(jq '(.error|not) and (.result.txs|length == 2)' <<<"$resp")
-    [ "$ok" == true ]
-    rst=$?
-    echo_rst "$FUNCNAME" "$rst"
-}
-
-chain33_GetMempool() {
-    resp=$(curl -k -s --data-binary '{"jsonrpc":"2.0","id":2,"method":"Chain33.GetMempool","params":[{}]}' -H 'content-type:text/plain;' ${MAIN_HTTP})
-    ok=$(jq '(.error|not) and (.result.txs|length >= 0)' <<<"$resp")
-    [ "$ok" == true ]
-    rst=$?
-    echo_rst "$FUNCNAME" "$rst"
-}
-
-chain33_GetAccountsV2() {
-    resp=$(curl -k -s --data-binary '{"jsonrpc":"2.0","id":2,"method":"Chain33.GetAccountsV2","params":[{}]}' -H 'content-type:text/plain;' ${MAIN_HTTP})
-    ok=$(jq '(.error|not) and (.result.wallets|length >= 0)' <<<"$resp")
-    [ "$ok" == true ]
-    rst=$?
-    echo_rst "$FUNCNAME" "$rst"
-}
-
-chain33_GetAccounts() {
-    resp=$(curl -k -s --data-binary '{"jsonrpc":"2.0","id":2,"method":"Chain33.GetAccounts","params":[{}]}' -H 'content-type:text/plain;' ${MAIN_HTTP})
-    ok=$(jq '(.error|not) and (.result.wallets|length >= 0)' <<<"$resp")
-    [ "$ok" == true ]
-    rst=$?
-    echo_rst "$FUNCNAME" "$rst"
-}
-
-chain33_NewAccount() {
-    resp=$(curl -k -s --data-binary '{"jsonrpc":"2.0","id":2,"method":"Chain33.NewAccount","params":[{"label":"test169"}]}' -H 'content-type:text/plain;' ${MAIN_HTTP})
-    ok=$(jq '(.error|not) and (.result.label == "test169") and (.result.acc | [has("addr"),true] | unique | length == 1)' <<<"$resp")
-    [ "$ok" == true ]
-    rst=$?
-    echo_rst "$FUNCNAME" "$rst"
-}
-
-function system_test_rpc() {
-    local ip=$1
-    MAIN_HTTP="https://$ip:8801"
-    echo "=========== # system rpc test ============="
-    echo "ip=$MAIN_HTTP"
-=======
 chain33_WalletTxList() {
 
     req='"method":"Chain33.WalletTxList", "params":[{"fromTx":"", "count":2, "direction":1}]'
@@ -406,26 +314,99 @@
     echo_rst "$FUNCNAME" "$?"
 }
 
+
+chain33_GetHexTxByHash() {
+    #先获取一笔交易
+    reHash=$(curl -k -s --data-binary '{"jsonrpc":"2.0","id":2,"method":"Chain33.GetTxByAddr","params":[{"addr":"14KEKbYtKKQm4wMthSK9J4La4nAiidGozt","flag":0,"count":1,"direction":0,"height":-1,"index":0}]}' -H 'content-type:text/plain;' ${MAIN_HTTP} | jq -r '.result.txInfos[0].hash')
+    #查询交易
+    resp=$(curl -k -s --data-binary '{"jsonrpc":"2.0","id":2,"method":"Chain33.GetHexTxByHash","params":[{"hash":"'"$reHash"'","upgrade":false}]}' -H 'content-type:text/plain;' ${MAIN_HTTP})
+    ok=$(jq '(.error|not) and (.result != null)' <<<"$resp")
+    [ "$ok" == true ]
+    rst=$?
+    echo_rst "$FUNCNAME" "$rst"
+}
+
+chain33_QueryTransaction() {
+    #先获取一笔交易
+    reHash=$(curl -k -s --data-binary '{"jsonrpc":"2.0","id":2,"method":"Chain33.GetTxByAddr","params":[{"addr":"14KEKbYtKKQm4wMthSK9J4La4nAiidGozt","flag":0,"count":1,"direction":0,"height":-1,"index":0}]}' -H 'content-type:text/plain;' ${MAIN_HTTP} | jq -r '.result.txInfos[0].hash')
+    #查询交易
+    resp=$(curl -k -s --data-binary '{"jsonrpc":"2.0","id":2,"method":"Chain33.QueryTransaction","params":[{"hash":"'"$reHash"'","upgrade":false}]}' -H 'content-type:text/plain;' ${MAIN_HTTP})
+    ok=$(jq '(.error|not) and (.result.receipt.tyName == "ExecOk") and (.result.height >= 0) and (.result.index >= 0) and (.result.amount >= 0)' <<<"$resp")
+    [ "$ok" == true ]
+    rst=$?
+    echo_rst "$FUNCNAME" "$rst"
+}
+
+chain33_GetBlocks() {
+    result=$(curl -k -s --data-binary '{"jsonrpc":"2.0","id":2,"method":"Chain33.GetBlocks","params":[{"start":1,"end":2}]}' -H 'content-type:text/plain;' ${MAIN_HTTP} | jq -r ".result.items[1].block.height")
+    [ "$result" -eq 2 ]
+    rst=$?
+    echo_rst "$FUNCNAME" "$rst"
+}
+
+chain33_GetLastHeader() {
+    resp=$(curl -k -s --data-binary '{"jsonrpc":"2.0","id":2,"method":"Chain33.GetLastHeader","params":[{}]}' -H 'content-type:text/plain;' ${MAIN_HTTP})
+    ok=$(jq '(.error|not) and (.result.height >= 0) and (.result | [has("version","parentHash", "txHash", "stateHash", "height", "blockTime", "txCount", "hash", "difficulty"),true] | unique | length == 1)' <<<"$resp")
+    [ "$ok" == true ]
+    rst=$?
+    echo_rst "$FUNCNAME" "$rst"
+}
+
+chain33_GetTxByAddr() {
+    resp=$(curl -k -s --data-binary '{"jsonrpc":"2.0","id":2,"method":"Chain33.GetTxByAddr","params":[{"addr":"14KEKbYtKKQm4wMthSK9J4La4nAiidGozt","flag":0,"count":1,"direction":0,"height":-1,"index":0}]}' -H 'content-type:text/plain;' ${MAIN_HTTP})
+    ok=$(jq '(.error|not) and (.result.txInfos[0].index >= 0) and (.result.txInfos[0] | [has("hash", "height", "index", "assets"),true] | unique | length == 1)' <<<"$resp")
+    [ "$ok" == true ]
+    rst=$?
+    echo_rst "$FUNCNAME" "$rst"
+}
+
+chain33_GetTxByHashes() {
+    resp=$(curl -k -s --data-binary '{"jsonrpc":"2.0","id":2,"method":"Chain33.GetTxByHashes","params":[{"hashes":["0x8040109d3859827d0f0c80ce91cc4ec80c496c45250f5e5755064b6da60842ab","0x501b910fd85d13d1ab7d776bce41a462f27c4bfeceb561dc47f0a11b10f452e4"]}]}' -H 'content-type:text/plain;' ${MAIN_HTTP})
+    ok=$(jq '(.error|not) and (.result.txs|length == 2)' <<<"$resp")
+    [ "$ok" == true ]
+    rst=$?
+    echo_rst "$FUNCNAME" "$rst"
+}
+
+chain33_GetMempool() {
+    resp=$(curl -k -s --data-binary '{"jsonrpc":"2.0","id":2,"method":"Chain33.GetMempool","params":[{}]}' -H 'content-type:text/plain;' ${MAIN_HTTP})
+    ok=$(jq '(.error|not) and (.result.txs|length >= 0)' <<<"$resp")
+    [ "$ok" == true ]
+    rst=$?
+    echo_rst "$FUNCNAME" "$rst"
+}
+
+chain33_GetAccountsV2() {
+    resp=$(curl -k -s --data-binary '{"jsonrpc":"2.0","id":2,"method":"Chain33.GetAccountsV2","params":[{}]}' -H 'content-type:text/plain;' ${MAIN_HTTP})
+    ok=$(jq '(.error|not) and (.result.wallets|length >= 0)' <<<"$resp")
+    [ "$ok" == true ]
+    rst=$?
+    echo_rst "$FUNCNAME" "$rst"
+}
+
+chain33_GetAccounts() {
+    resp=$(curl -k -s --data-binary '{"jsonrpc":"2.0","id":2,"method":"Chain33.GetAccounts","params":[{}]}' -H 'content-type:text/plain;' ${MAIN_HTTP})
+    ok=$(jq '(.error|not) and (.result.wallets|length >= 0)' <<<"$resp")
+    [ "$ok" == true ]
+    rst=$?
+    echo_rst "$FUNCNAME" "$rst"
+}
+
+chain33_NewAccount() {
+    resp=$(curl -k -s --data-binary '{"jsonrpc":"2.0","id":2,"method":"Chain33.NewAccount","params":[{"label":"test169"}]}' -H 'content-type:text/plain;' ${MAIN_HTTP})
+    ok=$(jq '(.error|not) and (.result.label == "test169") and (.result.acc | [has("addr"),true] | unique | length == 1)' <<<"$resp")
+    [ "$ok" == true ]
+    rst=$?
+    echo_rst "$FUNCNAME" "$rst"
+}
+
 run_testcases() {
     #    set -x
     set +e
->>>>>>> ccf734e6
 
     chain33_lock
     chain33_unlock
 
-<<<<<<< HEAD
-    chain33_GetHexTxByHash
-    chain33_QueryTransaction
-    chain33_GetBlocks
-    chain33_GetLastHeader
-    chain33_GetTxByAddr
-    chain33_GetTxByHashes
-    chain33_GetMempool
-    chain33_GetAccountsV2
-    chain33_GetAccounts
-    chain33_NewAccount
-=======
     chain33_WalletTxList "$1"
     chain33_ImportPrivkey "$1"
     chain33_DumpPrivkey "$1"
@@ -454,6 +435,17 @@
     chain33_GetSeqCallBackLastNum
     chain33_GetCoinSymbol
 
+    chain33_GetHexTxByHash
+    chain33_QueryTransaction
+    chain33_GetBlocks
+    chain33_GetLastHeader
+    chain33_GetTxByAddr
+    chain33_GetTxByHashes
+    chain33_GetMempool
+    chain33_GetAccountsV2
+    chain33_GetAccounts
+    chain33_NewAccount
+
     #这两个测试放在最后
     chain33_SetPasswd "$1"
     chain33_MergeBalance "$1"
@@ -467,7 +459,6 @@
     echo "ip=$1"
 
     run_testcases "$1"
->>>>>>> ccf734e6
 
     if [ -n "$CASE_ERR" ]; then
         echo -e "${RED}======system rpc test fail=======${NOC}"
